--- conflicted
+++ resolved
@@ -3,13 +3,8 @@
 Released under Apache 2.0 license as described in the file LICENSE.
 Authors: Joseph Myers
 -/
-<<<<<<< HEAD
-import geometry.euclidean.angle.oriented.affine
-import geometry.euclidean.basic
-=======
 import geometry.euclidean.angle.oriented.right_angle
 import geometry.euclidean.circumcenter
->>>>>>> dbde88c8
 
 /-!
 # Angles in circles and sphere.
@@ -72,27 +67,17 @@
 
 namespace euclidean_geometry
 
-<<<<<<< HEAD
-variables {V : Type*} {P : Type*} [inner_product_space ℝ V] [metric_space P]
-variables [normed_add_torsor V P] [hd2 : fact (finrank ℝ V = 2)] [module.oriented ℝ V (fin 2)]
-=======
 variables {V : Type*} {P : Type*}
   [normed_add_comm_group V] [inner_product_space ℝ V] [metric_space P] [normed_add_torsor V P]
   [hd2 : fact (finrank ℝ V = 2)] [module.oriented ℝ V (fin 2)]
->>>>>>> dbde88c8
 include hd2
 
 local notation `o` := module.oriented.positive_orientation
 
-<<<<<<< HEAD
-/-- Angle at center of a circle equals twice angle at circumference, oriented angle version. -/
-lemma sphere.oangle_center_eq_two_zsmul_oangle {s : sphere P} {p₁ p₂ p₃ : P} (hp₁ : p₁ ∈ s)
-=======
 namespace sphere
 
 /-- Angle at center of a circle equals twice angle at circumference, oriented angle version. -/
 lemma oangle_center_eq_two_zsmul_oangle {s : sphere P} {p₁ p₂ p₃ : P} (hp₁ : p₁ ∈ s)
->>>>>>> dbde88c8
   (hp₂ : p₂ ∈ s) (hp₃ : p₃ ∈ s) (hp₂p₁ : p₂ ≠ p₁) (hp₂p₃ : p₂ ≠ p₃) :
   ∡ p₁ s.center p₃ = (2 : ℤ) • ∡ p₁ p₂ p₃ :=
 begin
@@ -104,11 +89,7 @@
 /-- Oriented angle version of "angles in same segment are equal" and "opposite angles of a
 cyclic quadrilateral add to π", for oriented angles mod π (for which those are the same result),
 represented here as equality of twice the angles. -/
-<<<<<<< HEAD
-lemma sphere.two_zsmul_oangle_eq {s : sphere P} {p₁ p₂ p₃ p₄ : P} (hp₁ : p₁ ∈ s) (hp₂ : p₂ ∈ s)
-=======
 lemma two_zsmul_oangle_eq {s : sphere P} {p₁ p₂ p₃ p₄ : P} (hp₁ : p₁ ∈ s) (hp₂ : p₂ ∈ s)
->>>>>>> dbde88c8
   (hp₃ : p₃ ∈ s) (hp₄ : p₄ ∈ s) (hp₂p₁ : p₂ ≠ p₁) (hp₂p₄ : p₂ ≠ p₄) (hp₃p₁ : p₃ ≠ p₁)
   (hp₃p₄ : p₃ ≠ p₄) : (2 : ℤ) • ∡ p₁ p₂ p₄ = (2 : ℤ) • ∡ p₁ p₃ p₄ :=
 begin
@@ -119,11 +100,8 @@
     simp [hp₂p₁, hp₂p₄, hp₃p₁, hp₃p₄]
 end
 
-<<<<<<< HEAD
-=======
 end sphere
 
->>>>>>> dbde88c8
 /-- Oriented angle version of "angles in same segment are equal" and "opposite angles of a
 cyclic quadrilateral add to π", for oriented angles mod π (for which those are the same result),
 represented here as equality of twice the angles. -/
@@ -136,8 +114,6 @@
   exact sphere.two_zsmul_oangle_eq hs.1 hs.2.1 hs.2.2.1 hs.2.2.2 hp₂p₁ hp₂p₄ hp₃p₁ hp₃p₄
 end
 
-<<<<<<< HEAD
-=======
 namespace sphere
 
 /-- The angle at the apex of an isosceles triangle is `π` minus twice a base angle, oriented
@@ -449,5 +425,4 @@
   { exact or.inr hc }
 end
 
->>>>>>> dbde88c8
 end euclidean_geometry