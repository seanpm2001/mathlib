/-
Copyright (c) 2022 Joseph Myers. All rights reserved.
Released under Apache 2.0 license as described in the file LICENSE.
Authors: Joseph Myers
-/
import analysis.complex.arg
import analysis.inner_product_space.orientation
import analysis.inner_product_space.pi_L2
import analysis.special_functions.complex.circle
import geometry.euclidean.basic

/-!
# Oriented angles.

This file defines oriented angles in real inner product spaces.

## Main definitions

* `orientation.oangle` is the oriented angle between two vectors with respect to an orientation.

* `orientation.rotation` is the rotation by an oriented angle with respect to an orientation.

## Implementation notes

The definitions here use the `real.angle` type, angles modulo `2 * π`. For some purposes,
angles modulo `π` are more convenient, because results are true for such angles with less
configuration dependence. Results that are only equalities modulo `π` can be represented
modulo `2 * π` as equalities of `(2 : ℤ) • θ`.

Definitions and results in the `orthonormal` namespace, with respect to a particular choice
of orthonormal basis, are mainly for use in setting up the API and proving that certain
definitions do not depend on the choice of basis for a given orientation. Applications should
generally use the definitions and results in the `orientation` namespace instead.

## References

* Evan Chen, Euclidean Geometry in Mathematical Olympiads.

-/

noncomputable theory

open_locale real
open_locale real_inner_product_space

namespace orthonormal_basis

variables {V : Type*} [inner_product_space ℝ V]
variables (b : orthonormal_basis (fin 2) ℝ V)

/-- The oriented angle from `x` to `y`, modulo `2 * π`. If either vector is 0, this is 0. -/
def oangle (x y : V) : real.angle :=
complex.arg ((complex.isometry_of_orthonormal b).symm y /
  (complex.isometry_of_orthonormal b).symm x)

/-- Oriented angles are continuous when the vectors involved are nonzero. -/
lemma continuous_at_oangle {x : V × V} (hx1 : x.1 ≠ 0) (hx2 : x.2 ≠ 0) :
  continuous_at (λ y : V × V, b.oangle y.1 y.2) x :=
(complex.continuous_at_arg_coe_angle (by simp [hx1, hx2])).comp $
  continuous_at.div
    ((complex.isometry_of_orthonormal b).symm.continuous.comp continuous_snd).continuous_at
    ((complex.isometry_of_orthonormal b).symm.continuous.comp continuous_fst).continuous_at
    (by simp [hx1])

/-- If the first vector passed to `oangle` is 0, the result is 0. -/
@[simp] lemma oangle_zero_left (x : V) : b.oangle 0 x = 0 :=
by simp [oangle]

/-- If the second vector passed to `oangle` is 0, the result is 0. -/
@[simp] lemma oangle_zero_right (x : V) : b.oangle x 0 = 0 :=
by simp [oangle]

/-- If the two vectors passed to `oangle` are the same, the result is 0. -/
@[simp] lemma oangle_self (x : V) : b.oangle x x = 0 :=
begin
  by_cases h : x = 0;
    simp [oangle, h]
end

/-- Swapping the two vectors passed to `oangle` negates the angle. -/
lemma oangle_rev (x y : V) : b.oangle y x = -b.oangle x y :=
begin
  simp only [oangle],
  convert complex.arg_inv_coe_angle _,
  exact (inv_div _ _).symm
end

/-- Adding the angles between two vectors in each order results in 0. -/
@[simp] lemma oangle_add_oangle_rev (x y : V) : b.oangle x y + b.oangle y x = 0 :=
by simp [b.oangle_rev y x]

/-- Negating the first vector passed to `oangle` adds `π` to the angle. -/
lemma oangle_neg_left {x y : V} (hx : x ≠ 0) (hy : y ≠ 0) :
  b.oangle (-x) y = b.oangle x y + π :=
begin
  simp only [oangle, div_neg_eq_neg_div, map_neg],
  refine complex.arg_neg_coe_angle _,
  simp [hx, hy]
end

/-- Negating the second vector passed to `oangle` adds `π` to the angle. -/
lemma oangle_neg_right {x y : V} (hx : x ≠ 0) (hy : y ≠ 0) :
  b.oangle x (-y) = b.oangle x y + π :=
begin
  simp only [oangle, neg_div, map_neg],
  refine complex.arg_neg_coe_angle _,
  simp [hx, hy]
end

/-- Negating the first vector passed to `oangle` does not change twice the angle. -/
@[simp] lemma two_zsmul_oangle_neg_left (x y : V) :
  (2 : ℤ) • b.oangle (-x) y = (2 : ℤ) • b.oangle x y :=
begin
  by_cases hx : x = 0,
  { simp [hx] },
  { by_cases hy : y = 0,
    { simp [hy] },
    { simp [b.oangle_neg_left hx hy] } }
end

/-- Negating the second vector passed to `oangle` does not change twice the angle. -/
@[simp] lemma two_zsmul_oangle_neg_right (x y : V) :
  (2 : ℤ) • b.oangle x (-y) = (2 : ℤ) • b.oangle x y :=
begin
  by_cases hx : x = 0,
  { simp [hx] },
  { by_cases hy : y = 0,
    { simp [hy] },
    { simp [b.oangle_neg_right hx hy] } }
end

/-- Negating both vectors passed to `oangle` does not change the angle. -/
@[simp] lemma oangle_neg_neg (x y : V) : b.oangle (-x) (-y) = b.oangle x y :=
by simp [oangle, neg_div_neg_eq]

/-- Negating the first vector produces the same angle as negating the second vector. -/
lemma oangle_neg_left_eq_neg_right (x y : V) : b.oangle (-x) y = b.oangle x (-y) :=
by rw [←neg_neg y, oangle_neg_neg, neg_neg]

/-- The angle between the negation of a nonzero vector and that vector is `π`. -/
@[simp] lemma oangle_neg_self_left {x : V} (hx : x ≠ 0) : b.oangle (-x) x = π :=
by simp [oangle_neg_left, hx]

/-- The angle between a nonzero vector and its negation is `π`. -/
@[simp] lemma oangle_neg_self_right {x : V} (hx : x ≠ 0) : b.oangle x (-x) = π :=
by simp [oangle_neg_right, hx]

/-- Twice the angle between the negation of a vector and that vector is 0. -/
@[simp] lemma two_zsmul_oangle_neg_self_left (x : V) : (2 : ℤ) • b.oangle (-x) x = 0 :=
begin
  by_cases hx : x = 0;
    simp [hx]
end

/-- Twice the angle between a vector and its negation is 0. -/
@[simp] lemma two_zsmul_oangle_neg_self_right (x : V) : (2 : ℤ) • b.oangle x (-x) = 0 :=
begin
  by_cases hx : x = 0;
    simp [hx]
end

/-- Adding the angles between two vectors in each order, with the first vector in each angle
negated, results in 0. -/
@[simp] lemma oangle_add_oangle_rev_neg_left (x y : V) :
  b.oangle (-x) y + b.oangle (-y) x = 0 :=
by rw [oangle_neg_left_eq_neg_right, oangle_rev, add_left_neg]

/-- Adding the angles between two vectors in each order, with the second vector in each angle
negated, results in 0. -/
@[simp] lemma oangle_add_oangle_rev_neg_right (x y : V) :
  b.oangle x (-y) + b.oangle y (-x) = 0 :=
by rw [b.oangle_rev (-x), oangle_neg_left_eq_neg_right, add_neg_self]

/-- Multiplying the first vector passed to `oangle` by a positive real does not change the
angle. -/
@[simp] lemma oangle_smul_left_of_pos (x y : V) {r : ℝ} (hr : 0 < r) :
  b.oangle (r • x) y = b.oangle x y :=
begin
  simp only [oangle, linear_isometry_equiv.map_smul, complex.real_smul],
  rw [mul_comm, div_mul_eq_div_mul_one_div, one_div, mul_comm, ←complex.of_real_inv],
  congr' 1,
  exact complex.arg_real_mul _ (inv_pos.2 hr)
end

/-- Multiplying the second vector passed to `oangle` by a positive real does not change the
angle. -/
@[simp] lemma oangle_smul_right_of_pos (x y : V) {r : ℝ} (hr : 0 < r) :
  b.oangle x (r • y) = b.oangle x y :=
begin
  simp only [oangle, linear_isometry_equiv.map_smul, complex.real_smul],
  congr' 1,
  rw mul_div_assoc,
  exact complex.arg_real_mul _ hr
end

/-- Multiplying the first vector passed to `oangle` by a negative real produces the same angle
as negating that vector. -/
@[simp] lemma oangle_smul_left_of_neg (x y : V) {r : ℝ} (hr : r < 0) :
  b.oangle (r • x) y = b.oangle (-x) y :=
by rw [←neg_neg r, neg_smul, ←smul_neg, b.oangle_smul_left_of_pos _ _ (neg_pos_of_neg hr)]

/-- Multiplying the second vector passed to `oangle` by a negative real produces the same angle
as negating that vector. -/
@[simp] lemma oangle_smul_right_of_neg (x y : V) {r : ℝ} (hr : r < 0) :
  b.oangle x (r • y) = b.oangle x (-y) :=
by rw [←neg_neg r, neg_smul, ←smul_neg, b.oangle_smul_right_of_pos _ _ (neg_pos_of_neg hr)]

/-- The angle between a nonnegative multiple of a vector and that vector is 0. -/
@[simp] lemma oangle_smul_left_self_of_nonneg (x : V) {r : ℝ} (hr : 0 ≤ r) :
  b.oangle (r • x) x = 0 :=
begin
  rcases hr.lt_or_eq with (h|h),
  { simp [h] },
  { simp [h.symm] }
end

/-- The angle between a vector and a nonnegative multiple of that vector is 0. -/
@[simp] lemma oangle_smul_right_self_of_nonneg (x : V) {r : ℝ} (hr : 0 ≤ r) :
  b.oangle x (r • x) = 0 :=
begin
  rcases hr.lt_or_eq with (h|h),
  { simp [h] },
  { simp [h.symm] }
end

/-- The angle between two nonnegative multiples of the same vector is 0. -/
@[simp] lemma oangle_smul_smul_self_of_nonneg (x : V) {r₁ r₂ : ℝ} (hr₁ : 0 ≤ r₁) (hr₂ : 0 ≤ r₂) :
  b.oangle (r₁ • x) (r₂ • x) = 0 :=
begin
  rcases hr₁.lt_or_eq with (h|h),
  { simp [h, hr₂] },
  { simp [h.symm] }
end

/-- Multiplying the first vector passed to `oangle` by a nonzero real does not change twice the
angle. -/
@[simp] lemma two_zsmul_oangle_smul_left_of_ne_zero (x y : V) {r : ℝ} (hr : r ≠ 0) :
  (2 : ℤ) • b.oangle (r • x) y = (2 : ℤ) • b.oangle x y :=
begin
  rcases hr.lt_or_lt with (h|h);
    simp [h]
end

/-- Multiplying the second vector passed to `oangle` by a nonzero real does not change twice the
angle. -/
@[simp] lemma two_zsmul_oangle_smul_right_of_ne_zero (x y : V) {r : ℝ} (hr : r ≠ 0) :
  (2 : ℤ) • b.oangle x (r • y) = (2 : ℤ) • b.oangle x y :=
begin
  rcases hr.lt_or_lt with (h|h);
    simp [h]
end

/-- Twice the angle between a multiple of a vector and that vector is 0. -/
@[simp] lemma two_zsmul_oangle_smul_left_self (x : V) {r : ℝ} :
  (2 : ℤ) • b.oangle (r • x) x = 0 :=
begin
  rcases lt_or_le r 0 with (h|h);
    simp [h]
end

/-- Twice the angle between a vector and a multiple of that vector is 0. -/
@[simp] lemma two_zsmul_oangle_smul_right_self (x : V) {r : ℝ} :
  (2 : ℤ) • b.oangle x (r • x) = 0 :=
begin
  rcases lt_or_le r 0 with (h|h);
    simp [h]
end

/-- Twice the angle between two multiples of a vector is 0. -/
@[simp] lemma two_zsmul_oangle_smul_smul_self (x : V) {r₁ r₂ : ℝ} :
  (2 : ℤ) • b.oangle (r₁ • x) (r₂ • x) = 0 :=
begin
  by_cases h : r₁ = 0;
    simp [h]
end

/-- The oriented angle between two vectors is zero if and only if the angle with the vectors
swapped is zero. -/
lemma oangle_eq_zero_iff_oangle_rev_eq_zero {x y : V} : b.oangle x y = 0 ↔ b.oangle y x = 0 :=
by rw [oangle_rev, neg_eq_zero]

/-- The oriented angle between two vectors is zero if and only if they are on the same ray. -/
lemma oangle_eq_zero_iff_same_ray {x y : V} : b.oangle x y = 0 ↔ same_ray ℝ x y :=
by rw [oangle, complex.arg_coe_angle_eq_iff_eq_to_real, real.angle.to_real_zero,
       ←complex.same_ray_iff_arg_div_eq_zero, ←linear_isometry_equiv.coe_to_linear_equiv,
       same_ray_map_iff, same_ray_comm]

/-- The oriented angle between two vectors is `π` if and only if the angle with the vectors
swapped is `π`. -/
lemma oangle_eq_pi_iff_oangle_rev_eq_pi {x y : V} : b.oangle x y = π ↔ b.oangle y x = π :=
by rw [oangle_rev, neg_eq_iff_neg_eq, eq_comm, real.angle.neg_coe_pi]

/-- The oriented angle between two vectors is `π` if and only they are nonzero and the first is
on the same ray as the negation of the second. -/
lemma oangle_eq_pi_iff_same_ray_neg {x y : V} :
  b.oangle x y = π ↔ x ≠ 0 ∧ y ≠ 0 ∧ same_ray ℝ x (-y) :=
begin
  rw [←b.oangle_eq_zero_iff_same_ray],
  split,
  { intro h,
    by_cases hx : x = 0, { simpa [hx, real.angle.pi_ne_zero.symm] using h },
    by_cases hy : y = 0, { simpa [hy, real.angle.pi_ne_zero.symm] using h },
    refine ⟨hx, hy, _⟩,
    rw [b.oangle_neg_right hx hy, h, real.angle.coe_pi_add_coe_pi] },
  { rintro ⟨hx, hy, h⟩,
    rwa [b.oangle_neg_right hx hy, ←real.angle.sub_coe_pi_eq_add_coe_pi, sub_eq_zero] at h }
end

/-- The oriented angle between two vectors is zero or `π` if and only if those two vectors are
not linearly independent. -/
lemma oangle_eq_zero_or_eq_pi_iff_not_linear_independent {x y : V} :
<<<<<<< HEAD
  (b.oangle x y = 0 ∨ b.oangle x y = π) ↔ ¬ _root_.linear_independent ℝ ![x, y] :=
=======
  (b.oangle x y = 0 ∨ b.oangle x y = π) ↔ ¬ linear_independent ℝ ![x, y] :=
>>>>>>> 7aebb349
by rw [oangle_eq_zero_iff_same_ray, oangle_eq_pi_iff_same_ray_neg,
       same_ray_or_ne_zero_and_same_ray_neg_iff_not_linear_independent]

/-- The oriented angle between two vectors is zero or `π` if and only if the first vector is zero
or the second is a multiple of the first. -/
lemma oangle_eq_zero_or_eq_pi_iff_right_eq_smul {x y : V} :
  (b.oangle x y = 0 ∨ b.oangle x y = π) ↔ (x = 0 ∨ ∃ r : ℝ, y = r • x) :=
begin
  rw [oangle_eq_zero_iff_same_ray, oangle_eq_pi_iff_same_ray_neg],
  refine ⟨λ h, _, λ h, _⟩,
  { rcases h with h|⟨-, -, h⟩,
    { by_cases hx : x = 0, { simp [hx] },
      obtain ⟨r, -, rfl⟩ := h.exists_nonneg_left hx,
      exact or.inr ⟨r, rfl⟩ },
    { by_cases hx : x = 0, { simp [hx] },
      obtain ⟨r, -, hy⟩ := h.exists_nonneg_left hx,
      refine or.inr ⟨-r, _⟩,
      simp [hy] } },
  { rcases h with rfl|⟨r, rfl⟩, { simp },
    by_cases hx : x = 0, { simp [hx] },
    rcases lt_trichotomy r 0 with hr|hr|hr,
    { rw ←neg_smul,
      exact or.inr ⟨hx, smul_ne_zero hr.ne hx,
                    same_ray_pos_smul_right x (left.neg_pos_iff.2 hr)⟩ },
    { simp [hr] },
    { exact or.inl (same_ray_pos_smul_right x hr) } }
end

/-- The oriented angle between two vectors is not zero or `π` if and only if those two vectors
are linearly independent. -/
lemma oangle_ne_zero_and_ne_pi_iff_linear_independent {x y : V} :
<<<<<<< HEAD
  (b.oangle x y ≠ 0 ∧ b.oangle x y ≠ π) ↔ _root_.linear_independent ℝ ![x, y] :=
=======
  (b.oangle x y ≠ 0 ∧ b.oangle x y ≠ π) ↔ linear_independent ℝ ![x, y] :=
>>>>>>> 7aebb349
by rw [←not_or_distrib, ←not_iff_not, not_not, oangle_eq_zero_or_eq_pi_iff_not_linear_independent]

/-- Two vectors are equal if and only if they have equal norms and zero angle between them. -/
lemma eq_iff_norm_eq_and_oangle_eq_zero (x y : V) : x = y ↔ ∥x∥ = ∥y∥ ∧ b.oangle x y = 0 :=
begin
  split,
  { intro h,
    simp [h] },
  { rintro ⟨hn, ha⟩,
    rw [oangle] at ha,
    by_cases hy0 : y = 0,
    { simpa [hy0] using hn },
    { have hx0 : x ≠ 0 := norm_ne_zero_iff.1 (hn.symm ▸ norm_ne_zero_iff.2 hy0),
      have hx0' : (complex.isometry_of_orthonormal b).symm x ≠ 0,
      { simp [hx0] },
      have hy0' : (complex.isometry_of_orthonormal b).symm y ≠ 0,
      { simp [hy0] },
      rw [complex.arg_div_coe_angle hy0' hx0', sub_eq_zero, complex.arg_coe_angle_eq_iff,
          complex.arg_eq_arg_iff hy0' hx0', ←complex.norm_eq_abs, ←complex.norm_eq_abs,
          linear_isometry_equiv.norm_map, linear_isometry_equiv.norm_map, hn,
          ←complex.of_real_div, div_self (norm_ne_zero_iff.2 hy0), complex.of_real_one,
          one_mul, linear_isometry_equiv.map_eq_iff] at ha,
      exact ha.symm } }
end

/-- Two vectors with equal norms are equal if and only if they have zero angle between them. -/
lemma eq_iff_oangle_eq_zero_of_norm_eq {x y : V} (h : ∥x∥ = ∥y∥) : x = y ↔ b.oangle x y = 0 :=
⟨λ he, ((b.eq_iff_norm_eq_and_oangle_eq_zero x y).1 he).2,
 λ ha, (b.eq_iff_norm_eq_and_oangle_eq_zero x y).2 ⟨h, ha⟩⟩

/-- Two vectors with zero angle between them are equal if and only if they have equal norms. -/
lemma eq_iff_norm_eq_of_oangle_eq_zero {x y : V} (h : b.oangle x y = 0) : x = y ↔ ∥x∥ = ∥y∥ :=
⟨λ he, ((b.eq_iff_norm_eq_and_oangle_eq_zero x y).1 he).1,
 λ hn, (b.eq_iff_norm_eq_and_oangle_eq_zero x y).2 ⟨hn, h⟩⟩

/-- Given three nonzero vectors, the angle between the first and the second plus the angle
between the second and the third equals the angle between the first and the third. -/
@[simp] lemma oangle_add {x y z : V} (hx : x ≠ 0) (hy : y ≠ 0) (hz : z ≠ 0) :
  b.oangle x y + b.oangle y z = b.oangle x z :=
begin
  simp_rw [oangle],
  rw ←complex.arg_mul_coe_angle,
  { rw [mul_comm, div_mul_div_cancel],
    simp [hy] },
  { simp [hx, hy] },
  { simp [hy, hz] }
end

/-- Given three nonzero vectors, the angle between the second and the third plus the angle
between the first and the second equals the angle between the first and the third. -/
@[simp] lemma oangle_add_swap {x y z : V} (hx : x ≠ 0) (hy : y ≠ 0) (hz : z ≠ 0) :
   b.oangle y z + b.oangle x y = b.oangle x z :=
by rw [add_comm, b.oangle_add hx hy hz]

/-- Given three nonzero vectors, the angle between the first and the third minus the angle
between the first and the second equals the angle between the second and the third. -/
@[simp] lemma oangle_sub_left {x y z : V} (hx : x ≠ 0) (hy : y ≠ 0) (hz : z ≠ 0) :
  b.oangle x z - b.oangle x y = b.oangle y z :=
by rw [sub_eq_iff_eq_add, b.oangle_add_swap hx hy hz]

/-- Given three nonzero vectors, the angle between the first and the third minus the angle
between the second and the third equals the angle between the first and the second. -/
@[simp] lemma oangle_sub_right {x y z : V} (hx : x ≠ 0) (hy : y ≠ 0) (hz : z ≠ 0) :
  b.oangle x z - b.oangle y z = b.oangle x y :=
by rw [sub_eq_iff_eq_add, b.oangle_add hx hy hz]

/-- Given three nonzero vectors, adding the angles between them in cyclic order results in 0. -/
@[simp] lemma oangle_add_cyc3 {x y z : V} (hx : x ≠ 0) (hy : y ≠ 0) (hz : z ≠ 0) :
  b.oangle x y + b.oangle y z + b.oangle z x = 0 :=
by simp [hx, hy, hz]

/-- Given three nonzero vectors, adding the angles between them in cyclic order, with the first
vector in each angle negated, results in π. If the vectors add to 0, this is a version of the
sum of the angles of a triangle. -/
@[simp] lemma oangle_add_cyc3_neg_left {x y z : V} (hx : x ≠ 0) (hy : y ≠ 0) (hz : z ≠ 0) :
  b.oangle (-x) y + b.oangle (-y) z + b.oangle (-z) x = π :=
by rw [b.oangle_neg_left hx hy, b.oangle_neg_left hy hz, b.oangle_neg_left hz hx,
       (show b.oangle x y + π + (b.oangle y z + π) + (b.oangle z x + π) =
         b.oangle x y + b.oangle y z + b.oangle z x + (π + π + π : real.angle), by abel),
       b.oangle_add_cyc3 hx hy hz, real.angle.coe_pi_add_coe_pi, zero_add, zero_add]

/-- Given three nonzero vectors, adding the angles between them in cyclic order, with the second
vector in each angle negated, results in π. If the vectors add to 0, this is a version of the
sum of the angles of a triangle. -/
@[simp] lemma oangle_add_cyc3_neg_right {x y z : V} (hx : x ≠ 0) (hy : y ≠ 0) (hz : z ≠ 0) :
  b.oangle x (-y) + b.oangle y (-z) + b.oangle z (-x) = π :=
by simp_rw [←oangle_neg_left_eq_neg_right, b.oangle_add_cyc3_neg_left hx hy hz]

/-- Pons asinorum, oriented vector angle form. -/
lemma oangle_sub_eq_oangle_sub_rev_of_norm_eq {x y : V} (h : ∥x∥ = ∥y∥) :
  b.oangle x (x - y) = b.oangle (y - x) y :=
begin
  by_cases hx : x = 0,
  { simp [hx] },
  { have hy : y ≠ 0 := norm_ne_zero_iff.1 (h ▸ norm_ne_zero_iff.2 hx),
    simp_rw [b.oangle_rev y, oangle, linear_isometry_equiv.map_sub,
             ←complex.arg_conj_coe_angle, sub_div,
             div_self (((complex.isometry_of_orthonormal b).symm.map_eq_zero_iff).not.2 hx),
             div_self (((complex.isometry_of_orthonormal b).symm.map_eq_zero_iff).not.2 hy),
             map_sub, map_one],
    rw ←inv_div,
    simp_rw [complex.inv_def, complex.norm_sq_div, ←complex.sq_abs, ←complex.norm_eq_abs,
             linear_isometry_equiv.norm_map, h],
    simp [hy] }
end

/-- The angle at the apex of an isosceles triangle is `π` minus twice a base angle, oriented
vector angle form. -/
lemma oangle_eq_pi_sub_two_zsmul_oangle_sub_of_norm_eq {x y : V} (hn : x ≠ y) (h : ∥x∥ = ∥y∥) :
  b.oangle y x = π - (2 : ℤ) • b.oangle (y - x) y :=
begin
  rw two_zsmul,
  rw [←b.oangle_sub_eq_oangle_sub_rev_of_norm_eq h] { occs := occurrences.pos [1] },
  rw [eq_sub_iff_add_eq, ←oangle_neg_neg, ←add_assoc],
  have hy : y ≠ 0,
  { rintro rfl,
    rw [norm_zero, norm_eq_zero] at h,
    exact hn h },
  have hx : x ≠ 0 := norm_ne_zero_iff.1 (h.symm ▸ norm_ne_zero_iff.2 hy),
  convert b.oangle_add_cyc3_neg_right (neg_ne_zero.2 hy) hx (sub_ne_zero_of_ne hn.symm);
    simp
end

/-- Angle at center of a circle equals twice angle at circumference, oriented vector angle
form. -/
lemma oangle_eq_two_zsmul_oangle_sub_of_norm_eq {x y z : V} (hxyne : x ≠ y) (hxzne : x ≠ z)
  (hxy : ∥x∥ = ∥y∥) (hxz : ∥x∥ = ∥z∥) : b.oangle y z = (2 : ℤ) • b.oangle (y - x) (z - x) :=
begin
  have hy : y ≠ 0,
  { rintro rfl,
    rw [norm_zero, norm_eq_zero] at hxy,
    exact hxyne hxy },
  have hx : x ≠ 0 := norm_ne_zero_iff.1 (hxy.symm ▸ norm_ne_zero_iff.2 hy),
  have hz : z ≠ 0 := norm_ne_zero_iff.1 (hxz ▸ norm_ne_zero_iff.2 hx),
  calc b.oangle y z = b.oangle x z - b.oangle x y : (b.oangle_sub_left hx hy hz).symm
       ...           = (π - (2 : ℤ) • b.oangle (x - z) x) -
                       (π - (2 : ℤ) • b.oangle (x - y) x) :
         by rw [b.oangle_eq_pi_sub_two_zsmul_oangle_sub_of_norm_eq hxzne.symm hxz.symm,
                b.oangle_eq_pi_sub_two_zsmul_oangle_sub_of_norm_eq hxyne.symm hxy.symm]
       ...           = (2 : ℤ) • (b.oangle (x - y) x - b.oangle (x - z) x) : by abel
       ...           = (2 : ℤ) • b.oangle (x - y) (x - z) :
         by rw b.oangle_sub_right (sub_ne_zero_of_ne hxyne) (sub_ne_zero_of_ne hxzne) hx
       ...           = (2 : ℤ) • b.oangle (y - x) (z - x) :
         by rw [←oangle_neg_neg, neg_sub, neg_sub]
end

/-- Angle at center of a circle equals twice angle at circumference, oriented vector angle
form with radius specified. -/
lemma oangle_eq_two_zsmul_oangle_sub_of_norm_eq_real {x y z : V} (hxyne : x ≠ y) (hxzne : x ≠ z)
  {r : ℝ} (hx : ∥x∥ = r) (hy : ∥y∥ = r) (hz : ∥z∥ = r) :
  b.oangle y z = (2 : ℤ) • b.oangle (y - x) (z - x) :=
b.oangle_eq_two_zsmul_oangle_sub_of_norm_eq hxyne hxzne (hy.symm ▸ hx) (hz.symm ▸ hx)

/-- Oriented vector angle version of "angles in same segment are equal" and "opposite angles of
a cyclic quadrilateral add to π", for oriented angles mod π (for which those are the same
result), represented here as equality of twice the angles. -/
lemma two_zsmul_oangle_sub_eq_two_zsmul_oangle_sub_of_norm_eq {x₁ x₂ y z : V} (hx₁yne : x₁ ≠ y)
  (hx₁zne : x₁ ≠ z) (hx₂yne : x₂ ≠ y) (hx₂zne : x₂ ≠ z) {r : ℝ} (hx₁ : ∥x₁∥ = r) (hx₂ : ∥x₂∥ = r)
  (hy : ∥y∥ = r) (hz : ∥z∥ = r) :
  (2 : ℤ) • b.oangle (y - x₁) (z - x₁) = (2 : ℤ) • b.oangle (y - x₂) (z - x₂) :=
b.oangle_eq_two_zsmul_oangle_sub_of_norm_eq_real hx₁yne hx₁zne hx₁ hy hz ▸
  b.oangle_eq_two_zsmul_oangle_sub_of_norm_eq_real hx₂yne hx₂zne hx₂ hy hz

/-- A rotation by the oriented angle `θ`. -/
def rotation (θ : real.angle) : V ≃ₗᵢ[ℝ] V :=
((complex.isometry_of_orthonormal b).symm.trans (rotation (real.angle.exp_map_circle θ))).trans
  (complex.isometry_of_orthonormal b)

/-- The determinant of `rotation` (as a linear map) is equal to `1`. -/
@[simp] lemma det_rotation (θ : real.angle) :
  ((b.rotation θ).to_linear_equiv : V →ₗ[ℝ] V).det = 1 :=
by simp [rotation, ←linear_isometry_equiv.to_linear_equiv_symm, ←linear_equiv.comp_coe]

/-- The determinant of `rotation` (as a linear equiv) is equal to `1`. -/
@[simp] lemma linear_equiv_det_rotation (θ : real.angle) :
  (b.rotation θ).to_linear_equiv.det = 1 :=
by simp [rotation, ←linear_isometry_equiv.to_linear_equiv_symm]

/-- The inverse of `rotation` is rotation by the negation of the angle. -/
@[simp] lemma rotation_symm (θ : real.angle) : (b.rotation θ).symm = b.rotation (-θ) :=
by simp [rotation, linear_isometry_equiv.trans_assoc]

/-- Rotation by 0 is the identity. -/
@[simp] lemma rotation_zero : b.rotation 0 = linear_isometry_equiv.refl ℝ V :=
by simp [rotation]

/-- Rotation by π is negation. -/
lemma rotation_pi : b.rotation π = linear_isometry_equiv.neg ℝ :=
begin
  ext x,
  simp [rotation]
end

/-- Rotating twice is equivalent to rotating by the sum of the angles. -/
@[simp] lemma rotation_trans (θ₁ θ₂ : real.angle) :
  (b.rotation θ₁).trans (b.rotation θ₂) = b.rotation (θ₂ + θ₁) :=
begin
  simp only [rotation, ←linear_isometry_equiv.trans_assoc],
  ext1 x,
  simp
end

/-- Rotating the first vector by `θ` subtracts `θ` from the angle between two vectors. -/
@[simp] lemma oangle_rotation_left {x y : V} (hx : x ≠ 0) (hy : y ≠ 0) (θ : real.angle) :
  b.oangle (b.rotation θ x) y = b.oangle x y - θ :=
begin
  simp [oangle, rotation, complex.arg_div_coe_angle, complex.arg_mul_coe_angle, hx, hy,
        ne_zero_of_mem_circle],
  abel
end

/-- Rotating the second vector by `θ` adds `θ` to the angle between two vectors. -/
@[simp] lemma oangle_rotation_right {x y : V} (hx : x ≠ 0) (hy : y ≠ 0) (θ : real.angle) :
  b.oangle x (b.rotation θ y) = b.oangle x y + θ :=
begin
  simp [oangle, rotation, complex.arg_div_coe_angle, complex.arg_mul_coe_angle, hx, hy,
        ne_zero_of_mem_circle],
  abel
end

/-- The rotation of a vector by `θ` has an angle of `-θ` from that vector. -/
@[simp] lemma oangle_rotation_self_left {x : V} (hx : x ≠ 0) (θ : real.angle) :
  b.oangle (b.rotation θ x) x = -θ :=
by simp [hx]

/-- A vector has an angle of `θ` from the rotation of that vector by `θ`. -/
@[simp] lemma oangle_rotation_self_right {x : V} (hx : x ≠ 0) (θ : real.angle) :
  b.oangle x (b.rotation θ x) = θ :=
by simp [hx]

/-- Rotating the first vector by the angle between the two vectors results an an angle of 0. -/
@[simp] lemma oangle_rotation_oangle_left (x y : V) :
  b.oangle (b.rotation (b.oangle x y) x) y = 0 :=
begin
  by_cases hx : x = 0,
  { simp [hx] },
  { by_cases hy : y = 0,
    { simp [hy] },
    { simp [hx, hy] } }
end

/-- Rotating the first vector by the angle between the two vectors and swapping the vectors
results an an angle of 0. -/
@[simp] lemma oangle_rotation_oangle_right (x y : V) :
  b.oangle y (b.rotation (b.oangle x y) x) = 0 :=
begin
  rw [oangle_rev],
  simp
end

/-- Rotating both vectors by the same angle does not change the angle between those vectors. -/
@[simp] lemma oangle_rotation (x y : V) (θ : real.angle) :
  b.oangle (b.rotation θ x) (b.rotation θ y) = b.oangle x y :=
begin
  by_cases hx : x = 0; by_cases hy : y = 0;
    simp [hx, hy]
end

/-- A rotation of a nonzero vector equals that vector if and only if the angle is zero. -/
@[simp] lemma rotation_eq_self_iff_angle_eq_zero {x : V} (hx : x ≠ 0) (θ : real.angle) :
  b.rotation θ x = x ↔ θ = 0 :=
begin
  split,
  { intro h,
    rw eq_comm,
    simpa [hx, h] using b.oangle_rotation_right hx hx θ },
  { intro h,
    simp [h] }
end

/-- A nonzero vector equals a rotation of that vector if and only if the angle is zero. -/
@[simp] lemma eq_rotation_self_iff_angle_eq_zero {x : V} (hx : x ≠ 0) (θ : real.angle) :
  x = b.rotation θ x ↔ θ = 0 :=
by rw [←b.rotation_eq_self_iff_angle_eq_zero hx, eq_comm]

/-- A rotation of a vector equals that vector if and only if the vector or the angle is zero. -/
lemma rotation_eq_self_iff (x : V) (θ : real.angle) :
  b.rotation θ x = x ↔ x = 0 ∨ θ = 0 :=
begin
  by_cases h : x = 0;
    simp [h]
end

/-- A vector equals a rotation of that vector if and only if the vector or the angle is zero. -/
lemma eq_rotation_self_iff (x : V) (θ : real.angle) :
  x = b.rotation θ x ↔ x = 0 ∨ θ = 0 :=
by rw [←rotation_eq_self_iff, eq_comm]

/-- Rotating a vector by the angle to another vector gives the second vector if and only if the
norms are equal. -/
@[simp] lemma rotation_oangle_eq_iff_norm_eq (x y : V) :
  b.rotation (b.oangle x y) x = y ↔ ∥x∥ = ∥y∥ :=
begin
  split,
  { intro h,
    rw [←h, linear_isometry_equiv.norm_map] },
  { intro h,
    rw b.eq_iff_oangle_eq_zero_of_norm_eq;
      simp [h] }
end

/-- The angle between two nonzero vectors is `θ` if and only if the second vector is the first
rotated by `θ` and scaled by the ratio of the norms. -/
lemma oangle_eq_iff_eq_norm_div_norm_smul_rotation_of_ne_zero {x y : V} (hx : x ≠ 0) (hy : y ≠ 0)
  (θ : real.angle) : b.oangle x y = θ ↔ y = (∥y∥ / ∥x∥) • b.rotation θ x :=
begin
  have hp := div_pos (norm_pos_iff.2 hy) (norm_pos_iff.2 hx),
  split,
  { rintro rfl,
    rw [←linear_isometry_equiv.map_smul, ←b.oangle_smul_left_of_pos x y hp,
        eq_comm, rotation_oangle_eq_iff_norm_eq, norm_smul, real.norm_of_nonneg hp.le,
        div_mul_cancel _ (norm_ne_zero_iff.2 hx)] },
  { intro hye,
    rw [hye, b.oangle_smul_right_of_pos _ _ hp, b.oangle_rotation_self_right hx] }
end

/-- The angle between two nonzero vectors is `θ` if and only if the second vector is the first
rotated by `θ` and scaled by a positive real. -/
lemma oangle_eq_iff_eq_pos_smul_rotation_of_ne_zero {x y : V} (hx : x ≠ 0) (hy : y ≠ 0)
  (θ : real.angle) : b.oangle x y = θ ↔ ∃ r : ℝ, 0 < r ∧ y = r • b.rotation θ x :=
begin
  split,
  { intro h,
    rw b.oangle_eq_iff_eq_norm_div_norm_smul_rotation_of_ne_zero hx hy at h,
    exact ⟨∥y∥ / ∥x∥, div_pos (norm_pos_iff.2 hy) (norm_pos_iff.2 hx), h⟩ },
  { rintro ⟨r, hr, rfl⟩,
    rw [b.oangle_smul_right_of_pos _ _ hr, b.oangle_rotation_self_right hx] }
end

/-- The angle between two vectors is `θ` if and only if they are nonzero and the second vector
is the first rotated by `θ` and scaled by the ratio of the norms, or `θ` and at least one of the
vectors are zero. -/
lemma oangle_eq_iff_eq_norm_div_norm_smul_rotation_or_eq_zero {x y : V} (θ : real.angle) :
  b.oangle x y = θ ↔
    (x ≠ 0 ∧ y ≠ 0 ∧ y = (∥y∥ / ∥x∥) • b.rotation θ x) ∨ (θ = 0 ∧ (x = 0 ∨ y = 0)) :=
begin
  by_cases hx : x = 0,
  { simp [hx, eq_comm] },
  { by_cases hy : y = 0,
    { simp [hy, eq_comm] },
    { rw b.oangle_eq_iff_eq_norm_div_norm_smul_rotation_of_ne_zero hx hy,
      simp [hx, hy] } }
end

/-- The angle between two vectors is `θ` if and only if they are nonzero and the second vector
is the first rotated by `θ` and scaled by a positive real, or `θ` and at least one of the
vectors are zero. -/
lemma oangle_eq_iff_eq_pos_smul_rotation_or_eq_zero {x y : V} (θ : real.angle) :
  b.oangle x y = θ ↔
    (x ≠ 0 ∧ y ≠ 0 ∧ ∃ r : ℝ, 0 < r ∧ y = r • b.rotation θ x) ∨ (θ = 0 ∧ (x = 0 ∨ y = 0)) :=
begin
  by_cases hx : x = 0,
  { simp [hx, eq_comm] },
  { by_cases hy : y = 0,
    { simp [hy, eq_comm] },
    { rw b.oangle_eq_iff_eq_pos_smul_rotation_of_ne_zero hx hy,
      simp [hx, hy] } }
end

/-- Complex conjugation as a linear isometric equivalence in `V`. Note that this definition
depends on the choice of basis, not just on its orientation; for most geometrical purposes,
the `reflection` definitions should be preferred instead. -/
def conj_lie : V ≃ₗᵢ[ℝ] V :=
((complex.isometry_of_orthonormal b).symm.trans complex.conj_lie).trans
  (complex.isometry_of_orthonormal b)

/-- The determinant of `conj_lie` (as a linear map) is equal to `-1`. -/
@[simp] lemma det_conj_lie : (b.conj_lie.to_linear_equiv : V →ₗ[ℝ] V).det = -1 :=
by simp [conj_lie, ←linear_isometry_equiv.to_linear_equiv_symm, ←linear_equiv.comp_coe]

/-- The determinant of `conj_lie` (as a linear equiv) is equal to `-1`. -/
@[simp] lemma linear_equiv_det_conj_lie : b.conj_lie.to_linear_equiv.det = -1 :=
by simp [conj_lie, ←linear_isometry_equiv.to_linear_equiv_symm]

/-- `conj_lie` is its own inverse. -/
@[simp] lemma conj_lie_symm : b.conj_lie.symm = b.conj_lie :=
rfl

/-- Applying `conj_lie` to both vectors negates the angle between those vectors. -/
@[simp] lemma oangle_conj_lie (x y : V) :
  b.oangle (b.conj_lie x) (b.conj_lie y) = -b.oangle x y :=
by simp only [orthonormal_basis.conj_lie, linear_isometry_equiv.symm_apply_apply,
  orthonormal_basis.oangle, eq_self_iff_true, function.comp_app, complex.arg_coe_angle_eq_iff,
  linear_isometry_equiv.coe_trans, neg_inj, complex.conj_lie_apply, complex.arg_conj_coe_angle,
  ← map_div₀ (star_ring_end ℂ)]

/-- Any linear isometric equivalence in `V` is `rotation` or `conj_lie` composed with
`rotation`. -/
lemma exists_linear_isometry_equiv_eq (f : V ≃ₗᵢ[ℝ] V) :
  ∃ θ : real.angle, f = b.rotation θ ∨ f = b.conj_lie.trans (b.rotation θ) :=
begin
  cases linear_isometry_complex (((complex.isometry_of_orthonormal b).trans f).trans
    (complex.isometry_of_orthonormal b).symm) with a ha,
  use complex.arg a,
  rcases ha with (ha|ha),
  { left,
    simp only [rotation, ←ha, linear_isometry_equiv.trans_assoc, linear_isometry_equiv.refl_trans,
               linear_isometry_equiv.symm_trans_self, real.angle.exp_map_circle_coe,
               exp_map_circle_arg],
    simp [←linear_isometry_equiv.trans_assoc] },
  { right,
    simp only [rotation, conj_lie, linear_isometry_equiv.trans_assoc,
               real.angle.exp_map_circle_coe, exp_map_circle_arg],
    simp only [←linear_isometry_equiv.trans_assoc, linear_isometry_equiv.self_trans_symm,
               linear_isometry_equiv.trans_refl],
    simp_rw [linear_isometry_equiv.trans_assoc complex.conj_lie, ←ha],
    simp only [linear_isometry_equiv.trans_assoc, linear_isometry_equiv.refl_trans,
               linear_isometry_equiv.symm_trans_self],
    simp [←linear_isometry_equiv.trans_assoc] }
end

/-- Any linear isometric equivalence in `V` with positive determinant is `rotation`. -/
lemma exists_linear_isometry_equiv_eq_of_det_pos {f : V ≃ₗᵢ[ℝ] V}
  (hd : 0 < (f.to_linear_equiv : V →ₗ[ℝ] V).det) : ∃ θ : real.angle, f = b.rotation θ :=
begin
  rcases b.exists_linear_isometry_equiv_eq f with ⟨θ, (hf|hf)⟩,
  { exact ⟨θ, hf⟩ },
  { simp [hf, ←linear_equiv.coe_det] at hd,
    norm_num at hd }
end

/-- Any linear isometric equivalence in `V` with negative determinant is `conj_lie` composed
with `rotation`. -/
lemma exists_linear_isometry_equiv_eq_of_det_neg {f : V ≃ₗᵢ[ℝ] V}
  (hd : (f.to_linear_equiv : V →ₗ[ℝ] V).det < 0) :
  ∃ θ : real.angle, f = b.conj_lie.trans (b.rotation θ) :=
begin
  rcases b.exists_linear_isometry_equiv_eq f with ⟨θ, (hf|hf)⟩,
  { simp [hf, ←linear_equiv.coe_det] at hd,
    norm_num at hd },
  { exact ⟨θ, hf⟩ }
end

/-- Two bases with the same orientation are related by a `rotation`. -/
lemma exists_linear_isometry_equiv_map_eq_of_orientation_eq (b₂ : orthonormal_basis (fin 2) ℝ V)
  (ho : b.to_basis.orientation = b₂.to_basis.orientation) :
  ∃ θ : real.angle, b₂ = b.map (b.rotation θ) :=
begin
  have h : b₂ = b.map (b.repr.trans b₂.repr.symm),
  { cases b₂ with B₂,
    cases b with B,
    simp only [orthonormal_basis.map, linear_isometry_equiv.symm_trans, B.symm_trans_self,
      linear_isometry_equiv.symm_symm, ← linear_isometry_equiv.trans_assoc B₂ B.symm B,
      B₂.trans_refl] },
  rw [eq_comm, h, b.to_basis_map, b.to_basis.orientation_comp_linear_equiv_eq_iff_det_pos] at ho,
  cases b.exists_linear_isometry_equiv_eq_of_det_pos ho with θ hθ,
  rw hθ at h,
  exact ⟨θ, h⟩
end

/-- Two bases with opposite orientations are related by `conj_lie` composed with a `rotation`. -/
lemma exists_linear_isometry_equiv_map_eq_of_orientation_eq_neg (b₂ : orthonormal_basis (fin 2) ℝ V)
  (ho : b.to_basis.orientation = -b₂.to_basis.orientation) :
  ∃ θ : real.angle, b₂ = b.map (b.conj_lie.trans (b.rotation θ)) :=
begin
  have h : b₂ = b.map (b.repr.trans b₂.repr.symm),
  { cases b₂ with B₂,
    cases b with B,
    simp only [orthonormal_basis.map, linear_isometry_equiv.symm_trans, B.symm_trans_self,
      linear_isometry_equiv.symm_symm, ← linear_isometry_equiv.trans_assoc B₂ B.symm B,
      B₂.trans_refl] },
  rw [eq_neg_iff_eq_neg, h, b.to_basis_map,
    b.to_basis.orientation_comp_linear_equiv_eq_neg_iff_det_neg] at ho,
  cases b.exists_linear_isometry_equiv_eq_of_det_neg ho with θ hθ,
  rw hθ at h,
  exact ⟨θ, h⟩
end

/-- The angle between two vectors, with respect to a basis given by `basis.map` with a linear
isometric equivalence, equals the angle between those two vectors, transformed by the inverse of
that equivalence, with respect to the original basis. -/
@[simp] lemma oangle_map (x y : V) (f : V ≃ₗᵢ[ℝ] V) :
  (b.map f).oangle x y = b.oangle (f.symm x) (f.symm y) :=
by simp [oangle]

/-- The value of `oangle` does not depend on the choice of basis for a given orientation. -/
lemma oangle_eq_of_orientation_eq (b₂ : orthonormal_basis (fin 2) ℝ V)
  (ho : b.to_basis.orientation = b₂.to_basis.orientation) (x y : V) :
  b.oangle x y = b₂.oangle x y :=
begin
  obtain ⟨θ, rfl⟩ := b.exists_linear_isometry_equiv_map_eq_of_orientation_eq b₂ ho,
  simp [b.orthonormal],
end

/-- Negating the orientation negates the value of `oangle`. -/
lemma oangle_eq_neg_of_orientation_eq_neg (b₂ : orthonormal_basis (fin 2) ℝ V)
  (ho : b.to_basis.orientation = -b₂.to_basis.orientation) (x y : V) :
  b.oangle x y = -b₂.oangle x y :=
begin
  obtain ⟨θ, rfl⟩ := b.exists_linear_isometry_equiv_map_eq_of_orientation_eq_neg b₂ ho,
  rw b.oangle_map,
  simp [b.orthonormal],
end

/-- `rotation` does not depend on the choice of basis for a given orientation. -/
lemma rotation_eq_of_orientation_eq (b₂ : orthonormal_basis (fin 2) ℝ V)
  (ho : b.to_basis.orientation = b₂.to_basis.orientation) (θ : real.angle) :
  b.rotation θ = b₂.rotation θ :=
begin
  obtain ⟨θ₂, rfl⟩ := b.exists_linear_isometry_equiv_map_eq_of_orientation_eq b₂ ho,
  simp_rw [rotation, complex.map_isometry_of_orthonormal b],
  simp only [linear_isometry_equiv.trans_assoc, linear_isometry_equiv.self_trans_symm,
             linear_isometry_equiv.refl_trans, linear_isometry_equiv.symm_trans],
  simp only [←linear_isometry_equiv.trans_assoc, _root_.rotation_symm, _root_.rotation_trans,
             mul_comm (real.angle.exp_map_circle θ), ←mul_assoc, mul_right_inv, one_mul]
end

/-- Negating the orientation negates the angle in `rotation`. -/
lemma rotation_eq_rotation_neg_of_orientation_eq_neg (b₂ : orthonormal_basis (fin 2) ℝ V)
  (ho : b.to_basis.orientation = -b₂.to_basis.orientation) (θ : real.angle) :
  b.rotation θ = b₂.rotation (-θ) :=
begin
  obtain ⟨θ₂, rfl⟩ := b.exists_linear_isometry_equiv_map_eq_of_orientation_eq_neg b₂ ho,
  simp_rw [rotation, complex.map_isometry_of_orthonormal b, conj_lie],
  simp only [linear_isometry_equiv.trans_assoc, linear_isometry_equiv.self_trans_symm,
             linear_isometry_equiv.refl_trans, linear_isometry_equiv.symm_trans],
  congr' 1,
  simp only [←linear_isometry_equiv.trans_assoc, _root_.rotation_symm,
             linear_isometry_equiv.symm_symm, linear_isometry_equiv.self_trans_symm,
             linear_isometry_equiv.trans_refl, complex.conj_lie_symm],
  congr' 1,
  ext1 x,
  simp only [linear_isometry_equiv.coe_trans, function.comp_app, rotation_apply,
             complex.conj_lie_apply, map_mul, star_ring_end_self_apply, ←coe_inv_circle_eq_conj,
             inv_inv, real.angle.exp_map_circle_neg, ←mul_assoc],
  congr' 1,
  simp only [mul_comm (real.angle.exp_map_circle θ₂ : ℂ), mul_assoc],
  rw [←submonoid.coe_mul, mul_left_inv, submonoid.coe_one, mul_one]
end

/-- The inner product of two vectors is the product of the norms and the cosine of the oriented
angle between the vectors. -/
lemma inner_eq_norm_mul_norm_mul_cos_oangle (x y : V) :
  ⟪x, y⟫ = ∥x∥ * ∥y∥ * real.angle.cos (b.oangle x y) :=
begin
  by_cases hx : x = 0, { simp [hx] },
  by_cases hy : y = 0, { simp [hy] },
  rw [oangle, real.angle.cos_coe, complex.cos_arg], swap, { simp [hx, hy] },
  simp_rw [map_div₀, ←complex.norm_eq_abs, linear_isometry_equiv.norm_map, complex.div_re,
           ←complex.sq_abs, ←complex.norm_eq_abs, linear_isometry_equiv.norm_map,
           complex.isometry_of_orthonormal_symm_apply, complex.add_re, complex.add_im,
           is_R_or_C.I, complex.mul_I_re, complex.mul_I_im, complex.of_real_re,
           complex.of_real_im, basis.coord_apply, neg_zero, zero_add, add_zero],
  conv_lhs { rw [←b.sum_repr x, ←b.sum_repr y] },
  simp_rw [b.orthonormal.inner_sum, (dec_trivial : (finset.univ : finset (fin 2)) = {0, 1}),
           star_ring_end_apply, star_trivial],
  rw [finset.sum_insert (dec_trivial : (0 : fin 2) ∉ ({1} : finset (fin 2))),
      finset.sum_singleton],
  field_simp only [norm_ne_zero_iff.2 hx, norm_ne_zero_iff.2 hy, ne.def, not_false_iff,
    orthonormal_basis.coe_to_basis_repr_apply],
  ring
end

/-- The cosine of the oriented angle between two nonzero vectors is the inner product divided by
the product of the norms. -/
lemma cos_oangle_eq_inner_div_norm_mul_norm {x y : V} (hx : x ≠ 0) (hy : y ≠ 0) :
  real.angle.cos (b.oangle x y) = ⟪x, y⟫ / (∥x∥ * ∥y∥) :=
begin
  rw b.inner_eq_norm_mul_norm_mul_cos_oangle,
  field_simp [norm_ne_zero_iff.2 hx, norm_ne_zero_iff.2 hy],
  ring
end

/-- The cosine of the oriented angle between two nonzero vectors equals that of the unoriented
angle. -/
lemma cos_oangle_eq_cos_angle {x y : V} (hx : x ≠ 0) (hy : y ≠ 0) :
  real.angle.cos (b.oangle x y) = real.cos (inner_product_geometry.angle x y) :=
by rw [b.cos_oangle_eq_inner_div_norm_mul_norm hx hy, inner_product_geometry.cos_angle]

/-- The oriented angle between two nonzero vectors is plus or minus the unoriented angle. -/
lemma oangle_eq_angle_or_eq_neg_angle {x y : V} (hx : x ≠ 0) (hy : y ≠ 0) :
  b.oangle x y = inner_product_geometry.angle x y ∨
    b.oangle x y = -inner_product_geometry.angle x y :=
real.angle.cos_eq_real_cos_iff_eq_or_eq_neg.1 $ b.cos_oangle_eq_cos_angle hx hy

/-- The unoriented angle between two nonzero vectors is the absolute value of the oriented angle,
converted to a real. -/
lemma angle_eq_abs_oangle_to_real {x y : V} (hx : x ≠ 0) (hy : y ≠ 0) :
  inner_product_geometry.angle x y = |(b.oangle x y).to_real| :=
begin
  have h0 := inner_product_geometry.angle_nonneg x y,
  have hpi := inner_product_geometry.angle_le_pi x y,
  rcases b.oangle_eq_angle_or_eq_neg_angle hx hy with (h|h),
  { rw [h, eq_comm, real.angle.abs_to_real_coe_eq_self_iff],
    exact ⟨h0, hpi⟩ },
  { rw [h, eq_comm, real.angle.abs_to_real_neg_coe_eq_self_iff],
    exact ⟨h0, hpi⟩ }
end

/-- If the sign of the oriented angle between two vectors is zero, either one of the vectors is
zero or the unoriented angle is 0 or π. -/
lemma eq_zero_or_angle_eq_zero_or_pi_of_sign_oangle_eq_zero {x y : V}
  (h : (b.oangle x y).sign = 0) :
  x = 0 ∨ y = 0 ∨ inner_product_geometry.angle x y = 0 ∨ inner_product_geometry.angle x y = π :=
begin
  by_cases hx : x = 0, { simp [hx] },
  by_cases hy : y = 0, { simp [hy] },
  rw b.angle_eq_abs_oangle_to_real hx hy,
  rw real.angle.sign_eq_zero_iff at h,
  rcases h with h|h;
    simp [h, real.pi_pos.le]
end

/-- If two unoriented angles are equal, and the signs of the corresponding oriented angles are
equal, then the oriented angles are equal (even in degenerate cases). -/
lemma oangle_eq_of_angle_eq_of_sign_eq {w x y z : V}
  (h : inner_product_geometry.angle w x = inner_product_geometry.angle y z)
  (hs : (b.oangle w x).sign = (b.oangle y z).sign) : b.oangle w x = b.oangle y z :=
begin
  by_cases h0 : (w = 0 ∨ x = 0) ∨ (y = 0 ∨ z = 0),
  { have hs' : (b.oangle w x).sign = 0 ∧ (b.oangle y z).sign = 0,
    { rcases h0 with (rfl|rfl)|rfl|rfl,
      { simpa using hs.symm },
      { simpa using hs.symm },
      { simpa using hs },
      { simpa using hs } },
    rcases hs' with ⟨hswx, hsyz⟩,
    have h' : inner_product_geometry.angle w x = π / 2 ∧ inner_product_geometry.angle y z = π / 2,
    { rcases h0 with (rfl|rfl)|rfl|rfl,
      { simpa using h.symm },
      { simpa using h.symm },
      { simpa using h },
      { simpa using h } },
    rcases h' with ⟨hwx, hyz⟩,
    have hpi : π / 2 ≠ π,
    { intro hpi,
      rw [div_eq_iff, eq_comm, ←sub_eq_zero, mul_two, add_sub_cancel] at hpi,
      { exact real.pi_pos.ne.symm hpi },
      { exact two_ne_zero } },
    have h0wx : (w = 0 ∨ x = 0),
    { have h0' := b.eq_zero_or_angle_eq_zero_or_pi_of_sign_oangle_eq_zero hswx,
      simpa [hwx, real.pi_pos.ne.symm, hpi] using h0' },
    have h0yz : (y = 0 ∨ z = 0),
    { have h0' := b.eq_zero_or_angle_eq_zero_or_pi_of_sign_oangle_eq_zero hsyz,
      simpa [hyz, real.pi_pos.ne.symm, hpi] using h0' },
    rcases h0wx with h0wx|h0wx; rcases h0yz with h0yz|h0yz;
      simp [h0wx, h0yz] },
  { push_neg at h0,
    rw real.angle.eq_iff_abs_to_real_eq_of_sign_eq hs,
    rwa [b.angle_eq_abs_oangle_to_real h0.1.1 h0.1.2,
         b.angle_eq_abs_oangle_to_real h0.2.1 h0.2.2] at h }
end

/-- If the signs of two oriented angles between nonzero vectors are equal, the oriented angles are
equal if and only if the unoriented angles are equal. -/
lemma oangle_eq_iff_angle_eq_of_sign_eq {w x y z : V} (hw : w ≠ 0) (hx : x ≠ 0) (hy : y ≠ 0)
  (hz : z ≠ 0) (hs : (b.oangle w x).sign = (b.oangle y z).sign) :
  inner_product_geometry.angle w x = inner_product_geometry.angle y z ↔
    b.oangle w x = b.oangle y z :=
begin
  refine ⟨λ h, b.oangle_eq_of_angle_eq_of_sign_eq h hs, λ h, _⟩,
  rw [b.angle_eq_abs_oangle_to_real hw hx, b.angle_eq_abs_oangle_to_real hy hz, h]
end

/-- The oriented angle between two nonzero vectors is zero if and only if the unoriented angle
is zero. -/
lemma oangle_eq_zero_iff_angle_eq_zero {x y : V} (hx : x ≠ 0) (hy : y ≠ 0) :
  b.oangle x y = 0 ↔ inner_product_geometry.angle x y = 0 :=
begin
  refine ⟨λ h, _, λ h, _⟩,
  { simpa [b.angle_eq_abs_oangle_to_real hx hy] },
  { have ha := b.oangle_eq_angle_or_eq_neg_angle hx hy,
    rw h at ha,
    simpa using ha }
end

/-- The oriented angle between two vectors is `π` if and only if the unoriented angle is `π`. -/
lemma oangle_eq_pi_iff_angle_eq_pi {x y : V} :
  b.oangle x y = π ↔ inner_product_geometry.angle x y = π :=
begin
  by_cases hx : x = 0, { simp [hx, real.angle.pi_ne_zero.symm, div_eq_mul_inv, mul_right_eq_self₀,
                               not_or_distrib, real.pi_ne_zero], norm_num },
  by_cases hy : y = 0, { simp [hy, real.angle.pi_ne_zero.symm, div_eq_mul_inv, mul_right_eq_self₀,
                               not_or_distrib, real.pi_ne_zero], norm_num },
  refine ⟨λ h, _, λ h, _⟩,
  { rw [b.angle_eq_abs_oangle_to_real hx hy, h],
    simp [real.pi_pos.le] },
  { have ha := b.oangle_eq_angle_or_eq_neg_angle hx hy,
    rw h at ha,
    simpa using ha }
end

/-- Negating the first vector passed to `oangle` negates the sign of the angle. -/
@[simp] lemma oangle_sign_neg_left (x y : V) :
  (b.oangle (-x) y).sign = -((b.oangle x y).sign) :=
begin
  by_cases hx : x = 0, { simp [hx] },
  by_cases hy : y = 0, { simp [hy] },
  rw [b.oangle_neg_left hx hy, real.angle.sign_add_pi]
end

/-- Negating the second vector passed to `oangle` negates the sign of the angle. -/
@[simp] lemma oangle_sign_neg_right (x y : V) :
  (b.oangle x (-y)).sign = -((b.oangle x y).sign) :=
begin
  by_cases hx : x = 0, { simp [hx] },
  by_cases hy : y = 0, { simp [hy] },
  rw [b.oangle_neg_right hx hy, real.angle.sign_add_pi]
end

/-- Multiplying the first vector passed to `oangle` by a real multiplies the sign of the angle by
the sign of the real. -/
@[simp] lemma oangle_sign_smul_left (x y : V) (r : ℝ) :
  (b.oangle (r • x) y).sign = sign r * (b.oangle x y).sign :=
begin
  rcases lt_trichotomy r 0 with h|h|h;
    simp [h]
end

/-- Multiplying the second vector passed to `oangle` by a real multiplies the sign of the angle by
the sign of the real. -/
@[simp] lemma oangle_sign_smul_right (x y : V) (r : ℝ) :
  (b.oangle x (r • y)).sign = sign r * (b.oangle x y).sign :=
begin
  rcases lt_trichotomy r 0 with h|h|h;
    simp [h]
end

/-- Auxiliary lemma for the proof of `oangle_sign_smul_add_right`; not intended to be used
outside of that proof. -/
lemma oangle_smul_add_right_eq_zero_or_eq_pi_iff {x y : V} (r : ℝ) :
  (b.oangle x (r • x + y) = 0 ∨ b.oangle x (r • x + y) = π) ↔
    (b.oangle x y = 0 ∨ b.oangle x y = π) :=
begin
  simp_rw [oangle_eq_zero_or_eq_pi_iff_not_linear_independent,
           fintype.not_linear_independent_iff, fin.sum_univ_two, fin.exists_fin_two],
  refine ⟨λ h, _, λ h, _⟩,
  { rcases h with ⟨m, h, hm⟩,
    change m 0 • x + m 1 • (r • x + y) = 0 at h,
    refine ⟨![m 0 + m 1 * r, m 1], _⟩,
    change (m 0 + m 1 * r) • x + m 1 • y = 0 ∧ (m 0 + m 1 * r ≠ 0 ∨ m 1 ≠ 0),
    rw [smul_add, smul_smul, ←add_assoc, ←add_smul] at h,
    refine ⟨h, not_and_distrib.1 (λ h0, _)⟩,
    obtain ⟨h0, h1⟩ := h0,
    rw h1 at h0 hm,
    rw [zero_mul, add_zero] at h0,
    simpa [h0] using hm },
  { rcases h with ⟨m, h, hm⟩,
    change m 0 • x + m 1 • y = 0 at h,
    refine ⟨![m 0 - m 1 * r, m 1], _⟩,
    change (m 0 - m 1 * r) • x + m 1 • (r • x + y) = 0 ∧ (m 0 - m 1 * r ≠ 0 ∨ m 1 ≠ 0),
    rw [sub_smul, smul_add, smul_smul, ←add_assoc, sub_add_cancel],
    refine ⟨h, not_and_distrib.1 (λ h0, _)⟩,
    obtain ⟨h0, h1⟩ := h0,
    rw h1 at h0 hm,
    rw [zero_mul, sub_zero] at h0,
    simpa [h0] using hm }
end

/-- Adding a multiple of the first vector passed to `oangle` to the second vector does not change
the sign of the angle. -/
@[simp] lemma oangle_sign_smul_add_right (x y : V) (r : ℝ) :
  (b.oangle x (r • x + y)).sign = (b.oangle x y).sign :=
begin
  by_cases h : b.oangle x y = 0 ∨ b.oangle x y = π,
  { rwa [real.angle.sign_eq_zero_iff.2 h, real.angle.sign_eq_zero_iff,
         oangle_smul_add_right_eq_zero_or_eq_pi_iff] },
  have h' : ∀ r' : ℝ, b.oangle x (r' • x + y) ≠ 0 ∧ b.oangle x (r' • x + y) ≠ π,
  { intro r',
    rwa [←b.oangle_smul_add_right_eq_zero_or_eq_pi_iff r', not_or_distrib] at h },
  let s : set (V × V) := (λ r' : ℝ, (x, r' • x + y)) '' set.univ,
  have hc : is_connected s := is_connected_univ.image _ ((continuous_const.prod_mk
    ((continuous_id.smul continuous_const).add continuous_const)).continuous_on),
  have hf : continuous_on (λ z : V × V, b.oangle z.1 z.2) s,
  { refine continuous_at.continuous_on (λ z hz, b.continuous_at_oangle _ _),
    all_goals { simp_rw [s, set.mem_image] at hz,
                obtain ⟨r', -, rfl⟩ := hz,
                simp only [prod.fst, prod.snd],
                intro hz },
    { simpa [hz] using (h' 0).1 },
    { simpa [hz] using (h' r').1 } },
  have hs : ∀ z : V × V, z ∈ s → b.oangle z.1 z.2 ≠ 0 ∧ b.oangle z.1 z.2 ≠ π,
  { intros z hz,
    simp_rw [s, set.mem_image] at hz,
    obtain ⟨r', -, rfl⟩ := hz,
    exact h' r' },
  have hx : (x, y) ∈ s,
  { convert set.mem_image_of_mem (λ r' : ℝ, (x, r' • x + y)) (set.mem_univ 0),
    simp },
  have hy : (x, r • x + y) ∈ s := set.mem_image_of_mem _ (set.mem_univ _),
  convert real.angle.sign_eq_of_continuous_on hc hf hs hx hy
end

/-- Adding a multiple of the second vector passed to `oangle` to the first vector does not change
the sign of the angle. -/
@[simp] lemma oangle_sign_add_smul_left (x y : V) (r : ℝ) :
  (b.oangle (x + r • y) y).sign = (b.oangle x y).sign :=
by simp_rw [b.oangle_rev y, real.angle.sign_neg, add_comm x, oangle_sign_smul_add_right]

/-- Subtracting a multiple of the first vector passed to `oangle` from the second vector does
not change the sign of the angle. -/
@[simp] lemma oangle_sign_sub_smul_right (x y : V) (r : ℝ) :
  (b.oangle x (y - r • x)).sign = (b.oangle x y).sign :=
by rw [sub_eq_add_neg, ←neg_smul, add_comm, oangle_sign_smul_add_right]

/-- Subtracting a multiple of the second vector passed to `oangle` from the first vector does
not change the sign of the angle. -/
@[simp] lemma oangle_sign_sub_smul_left (x y : V) (r : ℝ) :
  (b.oangle (x - r • y) y).sign = (b.oangle x y).sign :=
by rw [sub_eq_add_neg, ←neg_smul, oangle_sign_add_smul_left]

/-- The sign of the angle between a vector, and a linear combination of that vector with a second
vector, is the sign of the factor by which the second vector is multiplied in that combination
multiplied by the sign of the angle between the two vectors. -/
@[simp] lemma oangle_sign_smul_add_smul_right (x y : V) (r₁ r₂ : ℝ) :
  (b.oangle x (r₁ • x + r₂ • y)).sign = sign r₂ * (b.oangle x y).sign :=
begin
  rw ←b.oangle_sign_smul_add_right x (r₁ • x + r₂ • y) (-r₁),
  simp
end

/-- The sign of the angle between a linear combination of two vectors and the second vector is
the sign of the factor by which the first vector is multiplied in that combination multiplied by
the sign of the angle between the two vectors. -/
@[simp] lemma oangle_sign_smul_add_smul_left (x y : V) (r₁ r₂ : ℝ) :
  (b.oangle (r₁ • x + r₂ • y) y).sign = sign r₁ * (b.oangle x y).sign :=
by simp_rw [b.oangle_rev y, real.angle.sign_neg, add_comm (r₁ • x),
            oangle_sign_smul_add_smul_right, mul_neg]

/-- The sign of the angle between two linear combinations of two vectors is the sign of the
determinant of the factors in those combinations multiplied by the sign of the angle between the
two vectors. -/
lemma oangle_sign_smul_add_smul_smul_add_smul (x y : V) (r₁ r₂ r₃ r₄ : ℝ) :
  (b.oangle (r₁ • x + r₂ • y) (r₃ • x + r₄ • y)).sign =
    sign (r₁ * r₄ - r₂ * r₃) * (b.oangle x y).sign :=
begin
  by_cases hr₁ : r₁ = 0,
  { rw [hr₁, zero_smul, zero_mul, zero_add, zero_sub, left.sign_neg, oangle_sign_smul_left,
        add_comm, oangle_sign_smul_add_smul_right, oangle_rev, real.angle.sign_neg, sign_mul,
        mul_neg, mul_neg, neg_mul, mul_assoc] },
  { rw [←b.oangle_sign_smul_add_right (r₁ • x + r₂ • y) (r₃ • x + r₄ • y) (-r₃ / r₁),
        smul_add, smul_smul, smul_smul, div_mul_cancel _ hr₁, neg_smul, ←add_assoc,
        add_comm (-(r₃ • x)), ←sub_eq_add_neg, sub_add_cancel, ←add_smul,
        oangle_sign_smul_right, oangle_sign_smul_add_smul_left, ←mul_assoc, ←sign_mul,
        add_mul, mul_assoc, mul_comm r₂ r₁, ←mul_assoc, div_mul_cancel _ hr₁, add_comm,
        neg_mul, ←sub_eq_add_neg, mul_comm r₄, mul_comm r₃] }
end

end orthonormal_basis

namespace orientation

open finite_dimensional

variables {V : Type*} [inner_product_space ℝ V]
variables [hd2 : fact (finrank ℝ V = 2)] (o : orientation ℝ V (fin 2))
include hd2 o

local notation `ob` := o.fin_orthonormal_basis dec_trivial hd2.out

/-- The oriented angle from `x` to `y`, modulo `2 * π`. If either vector is 0, this is 0.
See `inner_product_geometry.angle` for the corresponding unoriented angle definition. -/
def oangle (x y : V) : real.angle :=
(ob).oangle x y

/-- Oriented angles are continuous when the vectors involved are nonzero. -/
lemma continuous_at_oangle {x : V × V} (hx1 : x.1 ≠ 0) (hx2 : x.2 ≠ 0) :
  continuous_at (λ y : V × V, o.oangle y.1 y.2) x :=
(ob).continuous_at_oangle hx1 hx2

/-- If the first vector passed to `oangle` is 0, the result is 0. -/
@[simp] lemma oangle_zero_left (x : V) : o.oangle 0 x = 0 :=
(ob).oangle_zero_left x

/-- If the second vector passed to `oangle` is 0, the result is 0. -/
@[simp] lemma oangle_zero_right (x : V) : o.oangle x 0 = 0 :=
(ob).oangle_zero_right x

/-- If the two vectors passed to `oangle` are the same, the result is 0. -/
@[simp] lemma oangle_self (x : V) : o.oangle x x = 0 :=
(ob).oangle_self x

/-- Swapping the two vectors passed to `oangle` negates the angle. -/
lemma oangle_rev (x y : V) : o.oangle y x = -o.oangle x y :=
(ob).oangle_rev x y

/-- Adding the angles between two vectors in each order results in 0. -/
@[simp] lemma oangle_add_oangle_rev (x y : V) : o.oangle x y + o.oangle y x = 0 :=
(ob).oangle_add_oangle_rev x y

/-- Negating the first vector passed to `oangle` adds `π` to the angle. -/
lemma oangle_neg_left {x y : V} (hx : x ≠ 0) (hy : y ≠ 0) :
  o.oangle (-x) y = o.oangle x y + π :=
(ob).oangle_neg_left hx hy

/-- Negating the second vector passed to `oangle` adds `π` to the angle. -/
lemma oangle_neg_right {x y : V} (hx : x ≠ 0) (hy : y ≠ 0) :
  o.oangle x (-y) = o.oangle x y + π :=
(ob).oangle_neg_right hx hy

/-- Negating the first vector passed to `oangle` does not change twice the angle. -/
@[simp] lemma two_zsmul_oangle_neg_left (x y : V) :
  (2 : ℤ) • o.oangle (-x) y = (2 : ℤ) • o.oangle x y :=
(ob).two_zsmul_oangle_neg_left x y

/-- Negating the second vector passed to `oangle` does not change twice the angle. -/
@[simp] lemma two_zsmul_oangle_neg_right (x y : V) :
  (2 : ℤ) • o.oangle x (-y) = (2 : ℤ) • o.oangle x y :=
(ob).two_zsmul_oangle_neg_right x y

/-- Negating both vectors passed to `oangle` does not change the angle. -/
@[simp] lemma oangle_neg_neg (x y : V) : o.oangle (-x) (-y) = o.oangle x y :=
(ob).oangle_neg_neg x y

/-- Negating the first vector produces the same angle as negating the second vector. -/
lemma oangle_neg_left_eq_neg_right (x y : V) : o.oangle (-x) y = o.oangle x (-y) :=
(ob).oangle_neg_left_eq_neg_right x y

/-- The angle between the negation of a nonzero vector and that vector is `π`. -/
@[simp] lemma oangle_neg_self_left {x : V} (hx : x ≠ 0) : o.oangle (-x) x = π :=
(ob).oangle_neg_self_left hx

/-- The angle between a nonzero vector and its negation is `π`. -/
@[simp] lemma oangle_neg_self_right {x : V} (hx : x ≠ 0) : o.oangle x (-x) = π :=
(ob).oangle_neg_self_right hx

/-- Twice the angle between the negation of a vector and that vector is 0. -/
@[simp] lemma two_zsmul_oangle_neg_self_left (x : V) : (2 : ℤ) • o.oangle (-x) x = 0 :=
(ob).two_zsmul_oangle_neg_self_left x

/-- Twice the angle between a vector and its negation is 0. -/
@[simp] lemma two_zsmul_oangle_neg_self_right (x : V) : (2 : ℤ) • o.oangle x (-x) = 0 :=
(ob).two_zsmul_oangle_neg_self_right x

/-- Adding the angles between two vectors in each order, with the first vector in each angle
negated, results in 0. -/
@[simp] lemma oangle_add_oangle_rev_neg_left (x y : V) :
  o.oangle (-x) y + o.oangle (-y) x = 0 :=
(ob).oangle_add_oangle_rev_neg_left x y

/-- Adding the angles between two vectors in each order, with the second vector in each angle
negated, results in 0. -/
@[simp] lemma oangle_add_oangle_rev_neg_right (x y : V) :
  o.oangle x (-y) + o.oangle y (-x) = 0 :=
(ob).oangle_add_oangle_rev_neg_right x y

/-- Multiplying the first vector passed to `oangle` by a positive real does not change the
angle. -/
@[simp] lemma oangle_smul_left_of_pos (x y : V) {r : ℝ} (hr : 0 < r) :
  o.oangle (r • x) y = o.oangle x y :=
(ob).oangle_smul_left_of_pos x y hr

/-- Multiplying the second vector passed to `oangle` by a positive real does not change the
angle. -/
@[simp] lemma oangle_smul_right_of_pos (x y : V) {r : ℝ} (hr : 0 < r) :
  o.oangle x (r • y) = o.oangle x y :=
(ob).oangle_smul_right_of_pos x y hr

/-- Multiplying the first vector passed to `oangle` by a negative real produces the same angle
as negating that vector. -/
@[simp] lemma oangle_smul_left_of_neg (x y : V) {r : ℝ} (hr : r < 0) :
  o.oangle (r • x) y = o.oangle (-x) y :=
(ob).oangle_smul_left_of_neg x y hr

/-- Multiplying the second vector passed to `oangle` by a negative real produces the same angle
as negating that vector. -/
@[simp] lemma oangle_smul_right_of_neg (x y : V) {r : ℝ} (hr : r < 0) :
  o.oangle x (r • y) = o.oangle x (-y) :=
(ob).oangle_smul_right_of_neg x y hr

/-- The angle between a nonnegative multiple of a vector and that vector is 0. -/
@[simp] lemma oangle_smul_left_self_of_nonneg (x : V) {r : ℝ} (hr : 0 ≤ r) :
  o.oangle (r • x) x = 0 :=
(ob).oangle_smul_left_self_of_nonneg x hr

/-- The angle between a vector and a nonnegative multiple of that vector is 0. -/
@[simp] lemma oangle_smul_right_self_of_nonneg (x : V) {r : ℝ} (hr : 0 ≤ r) :
  o.oangle x (r • x) = 0 :=
(ob).oangle_smul_right_self_of_nonneg x hr

/-- The angle between two nonnegative multiples of the same vector is 0. -/
@[simp] lemma oangle_smul_smul_self_of_nonneg (x : V) {r₁ r₂ : ℝ} (hr₁ : 0 ≤ r₁) (hr₂ : 0 ≤ r₂) :
  o.oangle (r₁ • x) (r₂ • x) = 0 :=
(ob).oangle_smul_smul_self_of_nonneg x hr₁ hr₂

/-- Multiplying the first vector passed to `oangle` by a nonzero real does not change twice the
angle. -/
@[simp] lemma two_zsmul_oangle_smul_left_of_ne_zero (x y : V) {r : ℝ} (hr : r ≠ 0) :
  (2 : ℤ) • o.oangle (r • x) y = (2 : ℤ) • o.oangle x y :=
(ob).two_zsmul_oangle_smul_left_of_ne_zero x y hr

/-- Multiplying the second vector passed to `oangle` by a nonzero real does not change twice the
angle. -/
@[simp] lemma two_zsmul_oangle_smul_right_of_ne_zero (x y : V) {r : ℝ} (hr : r ≠ 0) :
  (2 : ℤ) • o.oangle x (r • y) = (2 : ℤ) • o.oangle x y :=
(ob).two_zsmul_oangle_smul_right_of_ne_zero x y hr

/-- Twice the angle between a multiple of a vector and that vector is 0. -/
@[simp] lemma two_zsmul_oangle_smul_left_self (x : V) {r : ℝ} :
  (2 : ℤ) • o.oangle (r • x) x = 0 :=
(ob).two_zsmul_oangle_smul_left_self x

/-- Twice the angle between a vector and a multiple of that vector is 0. -/
@[simp] lemma two_zsmul_oangle_smul_right_self (x : V) {r : ℝ} :
  (2 : ℤ) • o.oangle x (r • x) = 0 :=
(ob).two_zsmul_oangle_smul_right_self x

/-- Twice the angle between two multiples of a vector is 0. -/
@[simp] lemma two_zsmul_oangle_smul_smul_self (x : V) {r₁ r₂ : ℝ} :
  (2 : ℤ) • o.oangle (r₁ • x) (r₂ • x) = 0 :=
(ob).two_zsmul_oangle_smul_smul_self x

/-- The oriented angle between two vectors is zero if and only if the angle with the vectors
swapped is zero. -/
lemma oangle_eq_zero_iff_oangle_rev_eq_zero {x y : V} : o.oangle x y = 0 ↔ o.oangle y x = 0 :=
(ob).oangle_eq_zero_iff_oangle_rev_eq_zero

/-- The oriented angle between two vectors is zero if and only if they are on the same ray. -/
lemma oangle_eq_zero_iff_same_ray {x y : V} : o.oangle x y = 0 ↔ same_ray ℝ x y :=
(ob).oangle_eq_zero_iff_same_ray

/-- The oriented angle between two vectors is `π` if and only if the angle with the vectors
swapped is `π`. -/
lemma oangle_eq_pi_iff_oangle_rev_eq_pi {x y : V} : o.oangle x y = π ↔ o.oangle y x = π :=
(ob).oangle_eq_pi_iff_oangle_rev_eq_pi

/-- The oriented angle between two vectors is `π` if and only they are nonzero and the first is
on the same ray as the negation of the second. -/
lemma oangle_eq_pi_iff_same_ray_neg {x y : V} :
  o.oangle x y = π ↔ x ≠ 0 ∧ y ≠ 0 ∧ same_ray ℝ x (-y) :=
(ob).oangle_eq_pi_iff_same_ray_neg

/-- The oriented angle between two vectors is zero or `π` if and only if those two vectors are
not linearly independent. -/
lemma oangle_eq_zero_or_eq_pi_iff_not_linear_independent {x y : V} :
  (o.oangle x y = 0 ∨ o.oangle x y = π) ↔ ¬ linear_independent ℝ ![x, y] :=
(ob).oangle_eq_zero_or_eq_pi_iff_not_linear_independent

/-- The oriented angle between two vectors is zero or `π` if and only if the first vector is zero
or the second is a multiple of the first. -/
lemma oangle_eq_zero_or_eq_pi_iff_right_eq_smul {x y : V} :
  (o.oangle x y = 0 ∨ o.oangle x y = π) ↔ (x = 0 ∨ ∃ r : ℝ, y = r • x) :=
(ob).oangle_eq_zero_or_eq_pi_iff_right_eq_smul

/-- The oriented angle between two vectors is not zero or `π` if and only if those two vectors
are linearly independent. -/
lemma oangle_ne_zero_and_ne_pi_iff_linear_independent {x y : V} :
  (o.oangle x y ≠ 0 ∧ o.oangle x y ≠ π) ↔ linear_independent ℝ ![x, y] :=
(ob).oangle_ne_zero_and_ne_pi_iff_linear_independent

/-- Two vectors are equal if and only if they have equal norms and zero angle between them. -/
lemma eq_iff_norm_eq_and_oangle_eq_zero (x y : V) : x = y ↔ ∥x∥ = ∥y∥ ∧ o.oangle x y = 0 :=
(ob).eq_iff_norm_eq_and_oangle_eq_zero x y

/-- Two vectors with equal norms are equal if and only if they have zero angle between them. -/
lemma eq_iff_oangle_eq_zero_of_norm_eq {x y : V} (h : ∥x∥ = ∥y∥) : x = y ↔ o.oangle x y = 0 :=
(ob).eq_iff_oangle_eq_zero_of_norm_eq h

/-- Two vectors with zero angle between them are equal if and only if they have equal norms. -/
lemma eq_iff_norm_eq_of_oangle_eq_zero {x y : V} (h : o.oangle x y = 0) : x = y ↔ ∥x∥ = ∥y∥ :=
(ob).eq_iff_norm_eq_of_oangle_eq_zero h

/-- Given three nonzero vectors, the angle between the first and the second plus the angle
between the second and the third equals the angle between the first and the third. -/
@[simp] lemma oangle_add {x y z : V} (hx : x ≠ 0) (hy : y ≠ 0) (hz : z ≠ 0) :
  o.oangle x y + o.oangle y z = o.oangle x z :=
(ob).oangle_add hx hy hz

/-- Given three nonzero vectors, the angle between the second and the third plus the angle
between the first and the second equals the angle between the first and the third. -/
@[simp] lemma oangle_add_swap {x y z : V} (hx : x ≠ 0) (hy : y ≠ 0) (hz : z ≠ 0) :
   o.oangle y z + o.oangle x y = o.oangle x z :=
(ob).oangle_add_swap hx hy hz

/-- Given three nonzero vectors, the angle between the first and the third minus the angle
between the first and the second equals the angle between the second and the third. -/
@[simp] lemma oangle_sub_left {x y z : V} (hx : x ≠ 0) (hy : y ≠ 0) (hz : z ≠ 0) :
  o.oangle x z - o.oangle x y = o.oangle y z :=
(ob).oangle_sub_left hx hy hz

/-- Given three nonzero vectors, the angle between the first and the third minus the angle
between the second and the third equals the angle between the first and the second. -/
@[simp] lemma oangle_sub_right {x y z : V} (hx : x ≠ 0) (hy : y ≠ 0) (hz : z ≠ 0) :
  o.oangle x z - o.oangle y z = o.oangle x y :=
(ob).oangle_sub_right hx hy hz

/-- Given three nonzero vectors, adding the angles between them in cyclic order results in 0. -/
@[simp] lemma oangle_add_cyc3 {x y z : V} (hx : x ≠ 0) (hy : y ≠ 0) (hz : z ≠ 0) :
  o.oangle x y + o.oangle y z + o.oangle z x = 0 :=
(ob).oangle_add_cyc3 hx hy hz

/-- Given three nonzero vectors, adding the angles between them in cyclic order, with the first
vector in each angle negated, results in π. If the vectors add to 0, this is a version of the
sum of the angles of a triangle. -/
@[simp] lemma oangle_add_cyc3_neg_left {x y z : V} (hx : x ≠ 0) (hy : y ≠ 0) (hz : z ≠ 0) :
  o.oangle (-x) y + o.oangle (-y) z + o.oangle (-z) x = π :=
(ob).oangle_add_cyc3_neg_left hx hy hz

/-- Given three nonzero vectors, adding the angles between them in cyclic order, with the second
vector in each angle negated, results in π. If the vectors add to 0, this is a version of the
sum of the angles of a triangle. -/
@[simp] lemma oangle_add_cyc3_neg_right {x y z : V} (hx : x ≠ 0) (hy : y ≠ 0) (hz : z ≠ 0) :
  o.oangle x (-y) + o.oangle y (-z) + o.oangle z (-x) = π :=
(ob).oangle_add_cyc3_neg_right hx hy hz

/-- Pons asinorum, oriented vector angle form. -/
lemma oangle_sub_eq_oangle_sub_rev_of_norm_eq {x y : V} (h : ∥x∥ = ∥y∥) :
  o.oangle x (x - y) = o.oangle (y - x) y :=
(ob).oangle_sub_eq_oangle_sub_rev_of_norm_eq h

/-- The angle at the apex of an isosceles triangle is `π` minus twice a base angle, oriented
vector angle form. -/
lemma oangle_eq_pi_sub_two_zsmul_oangle_sub_of_norm_eq {x y : V} (hn : x ≠ y) (h : ∥x∥ = ∥y∥) :
  o.oangle y x = π - (2 : ℤ) • o.oangle (y - x) y :=
(ob).oangle_eq_pi_sub_two_zsmul_oangle_sub_of_norm_eq hn h

/-- Angle at center of a circle equals twice angle at circumference, oriented vector angle
form. -/
lemma oangle_eq_two_zsmul_oangle_sub_of_norm_eq {x y z : V} (hxyne : x ≠ y) (hxzne : x ≠ z)
  (hxy : ∥x∥ = ∥y∥) (hxz : ∥x∥ = ∥z∥) : o.oangle y z = (2 : ℤ) • o.oangle (y - x) (z - x) :=
(ob).oangle_eq_two_zsmul_oangle_sub_of_norm_eq hxyne hxzne hxy hxz

/-- Angle at center of a circle equals twice angle at circumference, oriented vector angle
form with radius specified. -/
lemma oangle_eq_two_zsmul_oangle_sub_of_norm_eq_real {x y z : V} (hxyne : x ≠ y) (hxzne : x ≠ z)
  {r : ℝ} (hx : ∥x∥ = r) (hy : ∥y∥ = r) (hz : ∥z∥ = r) :
  o.oangle y z = (2 : ℤ) • o.oangle (y - x) (z - x) :=
(ob).oangle_eq_two_zsmul_oangle_sub_of_norm_eq_real hxyne hxzne hx hy hz

/-- Oriented vector angle version of "angles in same segment are equal" and "opposite angles of
a cyclic quadrilateral add to π", for oriented angles mod π (for which those are the same
result), represented here as equality of twice the angles. -/
lemma two_zsmul_oangle_sub_eq_two_zsmul_oangle_sub_of_norm_eq {x₁ x₂ y z : V} (hx₁yne : x₁ ≠ y)
  (hx₁zne : x₁ ≠ z) (hx₂yne : x₂ ≠ y) (hx₂zne : x₂ ≠ z) {r : ℝ} (hx₁ : ∥x₁∥ = r) (hx₂ : ∥x₂∥ = r)
  (hy : ∥y∥ = r) (hz : ∥z∥ = r) :
  (2 : ℤ) • o.oangle (y - x₁) (z - x₁) = (2 : ℤ) • o.oangle (y - x₂) (z - x₂) :=
(ob).two_zsmul_oangle_sub_eq_two_zsmul_oangle_sub_of_norm_eq hx₁yne hx₁zne hx₂yne hx₂zne hx₁ hx₂
  hy hz

/-- A rotation by the oriented angle `θ`. -/
def rotation (θ : real.angle) : V ≃ₗᵢ[ℝ] V :=
(ob).rotation θ

/-- The determinant of `rotation` (as a linear map) is equal to `1`. -/
@[simp] lemma det_rotation (θ : real.angle) :
  ((o.rotation θ).to_linear_equiv : V →ₗ[ℝ] V).det = 1 :=
(ob).det_rotation θ

/-- The determinant of `rotation` (as a linear equiv) is equal to `1`. -/
@[simp] lemma linear_equiv_det_rotation (θ : real.angle) :
  (o.rotation θ).to_linear_equiv.det = 1 :=
(ob).linear_equiv_det_rotation θ

/-- The inverse of `rotation` is rotation by the negation of the angle. -/
@[simp] lemma rotation_symm (θ : real.angle) : (o.rotation θ).symm = o.rotation (-θ) :=
(ob).rotation_symm θ

/-- Rotation by 0 is the identity. -/
@[simp] lemma rotation_zero : o.rotation 0 = linear_isometry_equiv.refl ℝ V :=
(ob).rotation_zero

/-- Rotation by π is negation. -/
lemma rotation_pi : o.rotation π = linear_isometry_equiv.neg ℝ :=
(ob).rotation_pi

/-- Rotating twice is equivalent to rotating by the sum of the angles. -/
@[simp] lemma rotation_trans (θ₁ θ₂ : real.angle) :
  (o.rotation θ₁).trans (o.rotation θ₂) = o.rotation (θ₂ + θ₁) :=
(ob).rotation_trans θ₁ θ₂

/-- Rotating the first vector by `θ` subtracts `θ` from the angle between two vectors. -/
@[simp] lemma oangle_rotation_left {x y : V} (hx : x ≠ 0) (hy : y ≠ 0) (θ : real.angle) :
  o.oangle (o.rotation θ x) y = o.oangle x y - θ :=
(ob).oangle_rotation_left hx hy θ

/-- Rotating the second vector by `θ` adds `θ` to the angle between two vectors. -/
@[simp] lemma oangle_rotation_right {x y : V} (hx : x ≠ 0) (hy : y ≠ 0) (θ : real.angle) :
  o.oangle x (o.rotation θ y) = o.oangle x y + θ :=
(ob).oangle_rotation_right hx hy θ

/-- The rotation of a vector by `θ` has an angle of `-θ` from that vector. -/
@[simp] lemma oangle_rotation_self_left {x : V} (hx : x ≠ 0) (θ : real.angle) :
  o.oangle (o.rotation θ x) x = -θ :=
(ob).oangle_rotation_self_left hx θ

/-- A vector has an angle of `θ` from the rotation of that vector by `θ`. -/
@[simp] lemma oangle_rotation_self_right {x : V} (hx : x ≠ 0) (θ : real.angle) :
  o.oangle x (o.rotation θ x) = θ :=
(ob).oangle_rotation_self_right hx θ

/-- Rotating the first vector by the angle between the two vectors results an an angle of 0. -/
@[simp] lemma oangle_rotation_oangle_left (x y : V) :
  o.oangle (o.rotation (o.oangle x y) x) y = 0 :=
(ob).oangle_rotation_oangle_left x y

/-- Rotating the first vector by the angle between the two vectors and swapping the vectors
results an an angle of 0. -/
@[simp] lemma oangle_rotation_oangle_right (x y : V) :
  o.oangle y (o.rotation (o.oangle x y) x) = 0 :=
(ob).oangle_rotation_oangle_right x y

/-- Rotating both vectors by the same angle does not change the angle between those vectors. -/
@[simp] lemma oangle_rotation (x y : V) (θ : real.angle) :
  o.oangle (o.rotation θ x) (o.rotation θ y) = o.oangle x y :=
(ob).oangle_rotation x y θ

/-- A rotation of a nonzero vector equals that vector if and only if the angle is zero. -/
@[simp] lemma rotation_eq_self_iff_angle_eq_zero {x : V} (hx : x ≠ 0) (θ : real.angle) :
  o.rotation θ x = x ↔ θ = 0 :=
(ob).rotation_eq_self_iff_angle_eq_zero hx θ

/-- A nonzero vector equals a rotation of that vector if and only if the angle is zero. -/
@[simp] lemma eq_rotation_self_iff_angle_eq_zero {x : V} (hx : x ≠ 0) (θ : real.angle) :
  x = o.rotation θ x ↔ θ = 0 :=
(ob).eq_rotation_self_iff_angle_eq_zero hx θ

/-- A rotation of a vector equals that vector if and only if the vector or the angle is zero. -/
lemma rotation_eq_self_iff (x : V) (θ : real.angle) :
  o.rotation θ x = x ↔ x = 0 ∨ θ = 0 :=
(ob).rotation_eq_self_iff x θ

/-- A vector equals a rotation of that vector if and only if the vector or the angle is zero. -/
lemma eq_rotation_self_iff (x : V) (θ : real.angle) :
  x = o.rotation θ x ↔ x = 0 ∨ θ = 0 :=
(ob).eq_rotation_self_iff x θ

/-- Rotating a vector by the angle to another vector gives the second vector if and only if the
norms are equal. -/
@[simp] lemma rotation_oangle_eq_iff_norm_eq (x y : V) :
  o.rotation (o.oangle x y) x = y ↔ ∥x∥ = ∥y∥ :=
(ob).rotation_oangle_eq_iff_norm_eq x y

/-- The angle between two nonzero vectors is `θ` if and only if the second vector is the first
rotated by `θ` and scaled by the ratio of the norms. -/
lemma oangle_eq_iff_eq_norm_div_norm_smul_rotation_of_ne_zero {x y : V} (hx : x ≠ 0) (hy : y ≠ 0)
  (θ : real.angle) : o.oangle x y = θ ↔ y = (∥y∥ / ∥x∥) • o.rotation θ x :=
(ob).oangle_eq_iff_eq_norm_div_norm_smul_rotation_of_ne_zero hx hy θ

/-- The angle between two nonzero vectors is `θ` if and only if the second vector is the first
rotated by `θ` and scaled by a positive real. -/
lemma oangle_eq_iff_eq_pos_smul_rotation_of_ne_zero {x y : V} (hx : x ≠ 0) (hy : y ≠ 0)
  (θ : real.angle) : o.oangle x y = θ ↔ ∃ r : ℝ, 0 < r ∧ y = r • o.rotation θ x :=
(ob).oangle_eq_iff_eq_pos_smul_rotation_of_ne_zero hx hy θ

/-- The angle between two vectors is `θ` if and only if they are nonzero and the second vector
is the first rotated by `θ` and scaled by the ratio of the norms, or `θ` and at least one of the
vectors are zero. -/
lemma oangle_eq_iff_eq_norm_div_norm_smul_rotation_or_eq_zero {x y : V} (θ : real.angle) :
  o.oangle x y = θ ↔
    (x ≠ 0 ∧ y ≠ 0 ∧ y = (∥y∥ / ∥x∥) • o.rotation θ x) ∨ (θ = 0 ∧ (x = 0 ∨ y = 0)) :=
(ob).oangle_eq_iff_eq_norm_div_norm_smul_rotation_or_eq_zero θ

/-- The angle between two vectors is `θ` if and only if they are nonzero and the second vector
is the first rotated by `θ` and scaled by a positive real, or `θ` and at least one of the
vectors are zero. -/
lemma oangle_eq_iff_eq_pos_smul_rotation_or_eq_zero {x y : V} (θ : real.angle) :
  o.oangle x y = θ ↔
    (x ≠ 0 ∧ y ≠ 0 ∧ ∃ r : ℝ, 0 < r ∧ y = r • o.rotation θ x) ∨ (θ = 0 ∧ (x = 0 ∨ y = 0)) :=
(ob).oangle_eq_iff_eq_pos_smul_rotation_or_eq_zero θ

/-- Any linear isometric equivalence in `V` with positive determinant is `rotation`. -/
lemma exists_linear_isometry_equiv_eq_of_det_pos {f : V ≃ₗᵢ[ℝ] V}
  (hd : 0 < (f.to_linear_equiv : V →ₗ[ℝ] V).det) : ∃ θ : real.angle, f = o.rotation θ :=
(ob).exists_linear_isometry_equiv_eq_of_det_pos hd

/-- The angle between two vectors, with respect to an orientation given by `orientation.map`
with a linear isometric equivalence, equals the angle between those two vectors, transformed by
the inverse of that equivalence, with respect to the original orientation. -/
@[simp] lemma oangle_map (x y : V) (f : V ≃ₗᵢ[ℝ] V) :
  (orientation.map (fin 2) f.to_linear_equiv o).oangle x y = o.oangle (f.symm x) (f.symm y) :=
begin
  convert (ob).oangle_map x y f using 1,
  refine orthonormal_basis.oangle_eq_of_orientation_eq _ _ _ _ _,
  simp_rw [orthonormal_basis.to_basis_map, basis.orientation_map,
    orientation.fin_orthonormal_basis_orientation],
end

/-- `orientation.oangle` equals `orthonormal.oangle` for any orthonormal basis with that
orientation. -/
lemma oangle_eq_basis_oangle (b : orthonormal_basis (fin 2) ℝ V)
  (h : b.to_basis.orientation = o) (x y : V) : o.oangle x y = b.oangle x y :=
begin
  rw oangle,
  refine orthonormal_basis.oangle_eq_of_orientation_eq _ _ _ _ _,
  simp [h]
end

/-- Negating the orientation negates the value of `oangle`. -/
lemma oangle_neg_orientation_eq_neg (x y : V) : (-o).oangle x y = -(o.oangle x y) :=
begin
  simp_rw oangle,
  refine orthonormal_basis.oangle_eq_neg_of_orientation_eq_neg _ _ _ _ _,
  simp_rw orientation.fin_orthonormal_basis_orientation
end

/-- `orientation.rotation` equals `orthonormal.rotation` for any orthonormal basis with that
orientation. -/
lemma rotation_eq_basis_rotation (b : orthonormal_basis (fin 2) ℝ V)
  (h : b.to_basis.orientation = o) (θ : ℝ) : o.rotation θ = b.rotation θ :=
begin
  rw rotation,
  refine orthonormal_basis.rotation_eq_of_orientation_eq _ _ _ _,
  simp [h]
end

/-- Negating the orientation negates the angle in `rotation`. -/
lemma rotation_neg_orientation_eq_neg (θ : real.angle) :
  (-o).rotation θ = o.rotation (-θ) :=
begin
  simp_rw rotation,
  refine orthonormal_basis.rotation_eq_rotation_neg_of_orientation_eq_neg _ _ _ _,
  simp_rw orientation.fin_orthonormal_basis_orientation
end

/-- The inner product of two vectors is the product of the norms and the cosine of the oriented
angle between the vectors. -/
lemma inner_eq_norm_mul_norm_mul_cos_oangle (x y : V) :
  ⟪x, y⟫ = ∥x∥ * ∥y∥ * real.angle.cos (o.oangle x y) :=
(ob).inner_eq_norm_mul_norm_mul_cos_oangle x y

/-- The cosine of the oriented angle between two nonzero vectors is the inner product divided by
the product of the norms. -/
lemma cos_oangle_eq_inner_div_norm_mul_norm {x y : V} (hx : x ≠ 0) (hy : y ≠ 0) :
  real.angle.cos (o.oangle x y) = ⟪x, y⟫ / (∥x∥ * ∥y∥) :=
(ob).cos_oangle_eq_inner_div_norm_mul_norm hx hy

/-- The cosine of the oriented angle between two nonzero vectors equals that of the unoriented
angle. -/
lemma cos_oangle_eq_cos_angle {x y : V} (hx : x ≠ 0) (hy : y ≠ 0) :
  real.angle.cos (o.oangle x y) = real.cos (inner_product_geometry.angle x y) :=
(ob).cos_oangle_eq_cos_angle hx hy

/-- The oriented angle between two nonzero vectors is plus or minus the unoriented angle. -/
lemma oangle_eq_angle_or_eq_neg_angle {x y : V} (hx : x ≠ 0) (hy : y ≠ 0) :
  o.oangle x y = inner_product_geometry.angle x y ∨
    o.oangle x y = -inner_product_geometry.angle x y :=
(ob).oangle_eq_angle_or_eq_neg_angle hx hy

/-- The unoriented angle between two nonzero vectors is the absolute value of the oriented angle,
converted to a real. -/
lemma angle_eq_abs_oangle_to_real {x y : V} (hx : x ≠ 0) (hy : y ≠ 0) :
  inner_product_geometry.angle x y = |(o.oangle x y).to_real| :=
(ob).angle_eq_abs_oangle_to_real hx hy

/-- If the sign of the oriented angle between two vectors is zero, either one of the vectors is
zero or the unoriented angle is 0 or π. -/
lemma eq_zero_or_angle_eq_zero_or_pi_of_sign_oangle_eq_zero {x y : V}
  (h : (o.oangle x y).sign = 0) :
  x = 0 ∨ y = 0 ∨ inner_product_geometry.angle x y = 0 ∨ inner_product_geometry.angle x y = π :=
(ob).eq_zero_or_angle_eq_zero_or_pi_of_sign_oangle_eq_zero h

/-- If two unoriented angles are equal, and the signs of the corresponding oriented angles are
equal, then the oriented angles are equal (even in degenerate cases). -/
lemma oangle_eq_of_angle_eq_of_sign_eq {w x y z : V}
  (h : inner_product_geometry.angle w x = inner_product_geometry.angle y z)
  (hs : (o.oangle w x).sign = (o.oangle y z).sign) : o.oangle w x = o.oangle y z :=
(ob).oangle_eq_of_angle_eq_of_sign_eq h hs

/-- If the signs of two oriented angles between nonzero vectors are equal, the oriented angles are
equal if and only if the unoriented angles are equal. -/
lemma oangle_eq_iff_angle_eq_of_sign_eq {w x y z : V} (hw : w ≠ 0) (hx : x ≠ 0) (hy : y ≠ 0)
  (hz : z ≠ 0) (hs : (o.oangle w x).sign = (o.oangle y z).sign) :
  inner_product_geometry.angle w x = inner_product_geometry.angle y z ↔
    o.oangle w x = o.oangle y z :=
(ob).oangle_eq_iff_angle_eq_of_sign_eq hw hx hy hz hs

/-- The oriented angle between two nonzero vectors is zero if and only if the unoriented angle
is zero. -/
lemma oangle_eq_zero_iff_angle_eq_zero {x y : V} (hx : x ≠ 0) (hy : y ≠ 0) :
  o.oangle x y = 0 ↔ inner_product_geometry.angle x y = 0 :=
(ob).oangle_eq_zero_iff_angle_eq_zero hx hy

/-- The oriented angle between two vectors is `π` if and only if the unoriented angle is `π`. -/
lemma oangle_eq_pi_iff_angle_eq_pi {x y : V} :
  o.oangle x y = π ↔ inner_product_geometry.angle x y = π :=
(ob).oangle_eq_pi_iff_angle_eq_pi

/-- Negating the first vector passed to `oangle` negates the sign of the angle. -/
@[simp] lemma oangle_sign_neg_left (x y : V) :
  (o.oangle (-x) y).sign = -((o.oangle x y).sign) :=
(ob).oangle_sign_neg_left x y

/-- Negating the second vector passed to `oangle` negates the sign of the angle. -/
@[simp] lemma oangle_sign_neg_right (x y : V) :
  (o.oangle x (-y)).sign = -((o.oangle x y).sign) :=
(ob).oangle_sign_neg_right x y

/-- Multiplying the first vector passed to `oangle` by a real multiplies the sign of the angle by
the sign of the real. -/
@[simp] lemma oangle_sign_smul_left (x y : V) (r : ℝ) :
  (o.oangle (r • x) y).sign = sign r * (o.oangle x y).sign :=
(ob).oangle_sign_smul_left x y r

/-- Multiplying the second vector passed to `oangle` by a real multiplies the sign of the angle by
the sign of the real. -/
@[simp] lemma oangle_sign_smul_right (x y : V) (r : ℝ) :
  (o.oangle x (r • y)).sign = sign r * (o.oangle x y).sign :=
(ob).oangle_sign_smul_right x y r

/-- Adding a multiple of the first vector passed to `oangle` to the second vector does not change
the sign of the angle. -/
@[simp] lemma oangle_sign_smul_add_right (x y : V) (r : ℝ) :
  (o.oangle x (r • x + y)).sign = (o.oangle x y).sign :=
(ob).oangle_sign_smul_add_right x y r

/-- Adding a multiple of the second vector passed to `oangle` to the first vector does not change
the sign of the angle. -/
@[simp] lemma oangle_sign_add_smul_left (x y : V) (r : ℝ) :
  (o.oangle (x + r • y) y).sign = (o.oangle x y).sign :=
(ob).oangle_sign_add_smul_left x y r

/-- Subtracting a multiple of the first vector passed to `oangle` from the second vector does
not change the sign of the angle. -/
@[simp] lemma oangle_sign_sub_smul_right (x y : V) (r : ℝ) :
  (o.oangle x (y - r • x)).sign = (o.oangle x y).sign :=
(ob).oangle_sign_sub_smul_right x y r

/-- Subtracting a multiple of the second vector passed to `oangle` from the first vector does
not change the sign of the angle. -/
@[simp] lemma oangle_sign_sub_smul_left (x y : V) (r : ℝ) :
  (o.oangle (x - r • y) y).sign = (o.oangle x y).sign :=
(ob).oangle_sign_sub_smul_left x y r

/-- The sign of the angle between a vector, and a linear combination of that vector with a second
vector, is the sign of the factor by which the second vector is multiplied in that combination
multiplied by the sign of the angle between the two vectors. -/
@[simp] lemma oangle_sign_smul_add_smul_right (x y : V) (r₁ r₂ : ℝ) :
  (o.oangle x (r₁ • x + r₂ • y)).sign = sign r₂ * (o.oangle x y).sign :=
(ob).oangle_sign_smul_add_smul_right x y r₁ r₂

/-- The sign of the angle between a linear combination of two vectors and the second vector is
the sign of the factor by which the first vector is multiplied in that combination multiplied by
the sign of the angle between the two vectors. -/
@[simp] lemma oangle_sign_smul_add_smul_left (x y : V) (r₁ r₂ : ℝ) :
  (o.oangle (r₁ • x + r₂ • y) y).sign = sign r₁ * (o.oangle x y).sign :=
(ob).oangle_sign_smul_add_smul_left x y r₁ r₂

/-- The sign of the angle between two linear combinations of two vectors is the sign of the
determinant of the factors in those combinations multiplied by the sign of the angle between the
two vectors. -/
lemma oangle_sign_smul_add_smul_smul_add_smul (x y : V) (r₁ r₂ r₃ r₄ : ℝ) :
  (o.oangle (r₁ • x + r₂ • y) (r₃ • x + r₄ • y)).sign =
    sign (r₁ * r₄ - r₂ * r₃) * (o.oangle x y).sign :=
(ob).oangle_sign_smul_add_smul_smul_add_smul x y r₁ r₂ r₃ r₄

end orientation<|MERGE_RESOLUTION|>--- conflicted
+++ resolved
@@ -309,11 +309,7 @@
 /-- The oriented angle between two vectors is zero or `π` if and only if those two vectors are
 not linearly independent. -/
 lemma oangle_eq_zero_or_eq_pi_iff_not_linear_independent {x y : V} :
-<<<<<<< HEAD
-  (b.oangle x y = 0 ∨ b.oangle x y = π) ↔ ¬ _root_.linear_independent ℝ ![x, y] :=
-=======
   (b.oangle x y = 0 ∨ b.oangle x y = π) ↔ ¬ linear_independent ℝ ![x, y] :=
->>>>>>> 7aebb349
 by rw [oangle_eq_zero_iff_same_ray, oangle_eq_pi_iff_same_ray_neg,
        same_ray_or_ne_zero_and_same_ray_neg_iff_not_linear_independent]
 
@@ -345,11 +341,7 @@
 /-- The oriented angle between two vectors is not zero or `π` if and only if those two vectors
 are linearly independent. -/
 lemma oangle_ne_zero_and_ne_pi_iff_linear_independent {x y : V} :
-<<<<<<< HEAD
-  (b.oangle x y ≠ 0 ∧ b.oangle x y ≠ π) ↔ _root_.linear_independent ℝ ![x, y] :=
-=======
   (b.oangle x y ≠ 0 ∧ b.oangle x y ≠ π) ↔ linear_independent ℝ ![x, y] :=
->>>>>>> 7aebb349
 by rw [←not_or_distrib, ←not_iff_not, not_not, oangle_eq_zero_or_eq_pi_iff_not_linear_independent]
 
 /-- Two vectors are equal if and only if they have equal norms and zero angle between them. -/
