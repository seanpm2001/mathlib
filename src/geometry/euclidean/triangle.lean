/-
Copyright (c) 2020 Joseph Myers. All rights reserved.
Released under Apache 2.0 license as described in the file LICENSE.
Authors: Joseph Myers, Manuel Candales
-/
<<<<<<< HEAD
import geometry.euclidean.basic
=======
import geometry.euclidean.angle.unoriented.affine
import tactic.interval_cases
>>>>>>> 11dcb6b5

/-!
# Triangles

This file proves basic geometrical results about distances and angles
in (possibly degenerate) triangles in real inner product spaces and
Euclidean affine spaces.  More specialized results, and results
developed for simplices in general rather than just for triangles, are
in separate files.  Definitions and results that make sense in more
general affine spaces rather than just in the Euclidean case go under
`linear_algebra.affine_space`.

## Implementation notes

Results in this file are generally given in a form with only those
non-degeneracy conditions needed for the particular result, rather
than requiring affine independence of the points of a triangle
unnecessarily.

## References

* https://en.wikipedia.org/wiki/Law_of_cosines
* https://en.wikipedia.org/wiki/Pons_asinorum
* https://en.wikipedia.org/wiki/Sum_of_angles_of_a_triangle

-/

noncomputable theory
open_locale big_operators
open_locale classical
open_locale real
open_locale real_inner_product_space

namespace inner_product_geometry

/-!
### Geometrical results on triangles in real inner product spaces

This section develops some results on (possibly degenerate) triangles
in real inner product spaces, where those definitions and results can
most conveniently be developed in terms of vectors and then used to
deduce corresponding results for Euclidean affine spaces.
-/

variables {V : Type*} [inner_product_space ℝ V]

/-- Law of cosines (cosine rule), vector angle form. -/
lemma norm_sub_sq_eq_norm_sq_add_norm_sq_sub_two_mul_norm_mul_norm_mul_cos_angle
    (x y : V) :
  ∥x - y∥ * ∥x - y∥ = ∥x∥ * ∥x∥ + ∥y∥ * ∥y∥ - 2 * ∥x∥ * ∥y∥ * real.cos (angle x y) :=
by rw [(show 2 * ∥x∥ * ∥y∥ * real.cos (angle x y) =
             2 * (real.cos (angle x y) * (∥x∥ * ∥y∥)), by ring),
       cos_angle_mul_norm_mul_norm, ←real_inner_self_eq_norm_mul_norm,
       ←real_inner_self_eq_norm_mul_norm, ←real_inner_self_eq_norm_mul_norm,
       real_inner_sub_sub_self, sub_add_eq_add_sub]

/-- Pons asinorum, vector angle form. -/
lemma angle_sub_eq_angle_sub_rev_of_norm_eq {x y : V} (h : ∥x∥ = ∥y∥) :
  angle x (x - y) = angle y (y - x) :=
begin
  refine real.inj_on_cos ⟨angle_nonneg _ _, angle_le_pi _ _⟩ ⟨angle_nonneg _ _, angle_le_pi _ _⟩ _,
  rw [cos_angle, cos_angle, h, ←neg_sub, norm_neg, neg_sub,
    inner_sub_right, inner_sub_right, real_inner_self_eq_norm_mul_norm,
    real_inner_self_eq_norm_mul_norm, h, real_inner_comm x y]
end

/-- Converse of pons asinorum, vector angle form. -/
lemma norm_eq_of_angle_sub_eq_angle_sub_rev_of_angle_ne_pi {x y : V}
    (h : angle x (x - y) = angle y (y - x)) (hpi : angle x y ≠ π) : ∥x∥ = ∥y∥ :=
begin
  replace h := real.arccos_inj_on
    (abs_le.mp (abs_real_inner_div_norm_mul_norm_le_one x (x - y)))
    (abs_le.mp (abs_real_inner_div_norm_mul_norm_le_one y (y - x))) h,
  by_cases hxy : x = y,
  { rw hxy },
  { rw [←norm_neg (y - x), neg_sub, mul_comm, mul_comm ∥y∥, div_eq_mul_inv, div_eq_mul_inv,
        mul_inv_rev, mul_inv_rev, ←mul_assoc, ←mul_assoc] at h,
    replace h :=
      mul_right_cancel₀ (inv_ne_zero (λ hz, hxy (eq_of_sub_eq_zero (norm_eq_zero.1 hz)))) h,
    rw [inner_sub_right, inner_sub_right, real_inner_comm x y, real_inner_self_eq_norm_mul_norm,
        real_inner_self_eq_norm_mul_norm, mul_sub_right_distrib, mul_sub_right_distrib,
        mul_self_mul_inv, mul_self_mul_inv, sub_eq_sub_iff_sub_eq_sub,
        ←mul_sub_left_distrib] at h,
    by_cases hx0 : x = 0,
    { rw [hx0, norm_zero, inner_zero_left, zero_mul, zero_sub, neg_eq_zero] at h,
      rw [hx0, norm_zero, h] },
    { by_cases hy0 : y = 0,
      { rw [hy0, norm_zero, inner_zero_right, zero_mul, sub_zero] at h,
        rw [hy0, norm_zero, h] },
      { rw [inv_sub_inv (λ hz, hx0 (norm_eq_zero.1 hz)) (λ hz, hy0 (norm_eq_zero.1 hz)),
            ←neg_sub, ←mul_div_assoc, mul_comm, mul_div_assoc, ←mul_neg_one] at h,
        symmetry,
        by_contradiction hyx,
        replace h := (mul_left_cancel₀ (sub_ne_zero_of_ne hyx) h).symm,
        rw [real_inner_div_norm_mul_norm_eq_neg_one_iff, ←angle_eq_pi_iff] at h,
        exact hpi h } } }
end

/-- The cosine of the sum of two angles in a possibly degenerate
triangle (where two given sides are nonzero), vector angle form. -/
lemma cos_angle_sub_add_angle_sub_rev_eq_neg_cos_angle {x y : V} (hx : x ≠ 0) (hy : y ≠ 0) :
  real.cos (angle x (x - y) + angle y (y - x)) = -real.cos (angle x y) :=
begin
  by_cases hxy : x = y,
  { rw [hxy, angle_self hy],
    simp },
  { rw [real.cos_add, cos_angle, cos_angle, cos_angle],
    have hxn : ∥x∥ ≠ 0 := (λ h, hx (norm_eq_zero.1 h)),
    have hyn : ∥y∥ ≠ 0 := (λ h, hy (norm_eq_zero.1 h)),
    have hxyn : ∥x - y∥ ≠ 0 := (λ h, hxy (eq_of_sub_eq_zero (norm_eq_zero.1 h))),
    apply mul_right_cancel₀ hxn,
    apply mul_right_cancel₀ hyn,
    apply mul_right_cancel₀ hxyn,
    apply mul_right_cancel₀ hxyn,
    have H1 : real.sin (angle x (x - y)) * real.sin (angle y (y - x)) *
                ∥x∥ * ∥y∥ * ∥x - y∥ * ∥x - y∥ =
              (real.sin (angle x (x - y)) * (∥x∥ * ∥x - y∥)) *
                (real.sin (angle y (y - x)) * (∥y∥ * ∥x - y∥)), { ring },
    have H2 : ⟪x, x⟫ * (⟪x, x⟫ - ⟪x, y⟫ - (⟪x, y⟫ - ⟪y, y⟫)) -
                (⟪x, x⟫ - ⟪x, y⟫) * (⟪x, x⟫ - ⟪x, y⟫) =
              ⟪x, x⟫ * ⟪y, y⟫ - ⟪x, y⟫ * ⟪x, y⟫, { ring },
    have H3 : ⟪y, y⟫ * (⟪y, y⟫ - ⟪x, y⟫ - (⟪x, y⟫ - ⟪x, x⟫)) -
                (⟪y, y⟫ - ⟪x, y⟫) * (⟪y, y⟫ - ⟪x, y⟫) =
              ⟪x, x⟫ * ⟪y, y⟫ - ⟪x, y⟫ * ⟪x, y⟫, { ring },
    rw [mul_sub_right_distrib, mul_sub_right_distrib, mul_sub_right_distrib,
        mul_sub_right_distrib, H1, sin_angle_mul_norm_mul_norm, norm_sub_rev x y,
        sin_angle_mul_norm_mul_norm, norm_sub_rev y x, inner_sub_left, inner_sub_left,
        inner_sub_right, inner_sub_right, inner_sub_right, inner_sub_right, real_inner_comm x y, H2,
        H3, real.mul_self_sqrt (sub_nonneg_of_le (real_inner_mul_inner_self_le x y)),
        real_inner_self_eq_norm_mul_norm, real_inner_self_eq_norm_mul_norm,
        real_inner_eq_norm_mul_self_add_norm_mul_self_sub_norm_sub_mul_self_div_two],
    field_simp [hxn, hyn, hxyn],
    ring }
end

/-- The sine of the sum of two angles in a possibly degenerate
triangle (where two given sides are nonzero), vector angle form. -/
lemma sin_angle_sub_add_angle_sub_rev_eq_sin_angle {x y : V} (hx : x ≠ 0) (hy : y ≠ 0) :
  real.sin (angle x (x - y) + angle y (y - x)) = real.sin (angle x y) :=
begin
  by_cases hxy : x = y,
  { rw [hxy, angle_self hy],
    simp },
  { rw [real.sin_add, cos_angle, cos_angle],
    have hxn : ∥x∥ ≠ 0 := (λ h, hx (norm_eq_zero.1 h)),
    have hyn : ∥y∥ ≠ 0 := (λ h, hy (norm_eq_zero.1 h)),
    have hxyn : ∥x - y∥ ≠ 0 := (λ h, hxy (eq_of_sub_eq_zero (norm_eq_zero.1 h))),
    apply mul_right_cancel₀ hxn,
    apply mul_right_cancel₀ hyn,
    apply mul_right_cancel₀ hxyn,
    apply mul_right_cancel₀ hxyn,
    have H1 : real.sin (angle x (x - y)) * (⟪y, y - x⟫ / (∥y∥ * ∥y - x∥)) * ∥x∥ * ∥y∥ * ∥x - y∥ =
                real.sin (angle x (x - y)) * (∥x∥ * ∥x - y∥) *
                  (⟪y, y - x⟫ / (∥y∥ * ∥y - x∥)) * ∥y∥, { ring },
    have H2 : ⟪x, x - y⟫ / (∥x∥ * ∥y - x∥) * real.sin (angle y (y - x)) * ∥x∥ * ∥y∥ * ∥y - x∥ =
                ⟪x, x - y⟫ / (∥x∥ * ∥y - x∥) *
                  (real.sin (angle y (y - x)) * (∥y∥ * ∥y - x∥)) * ∥x∥, { ring },
    have H3 : ⟪x, x⟫ * (⟪x, x⟫ - ⟪x, y⟫ - (⟪x, y⟫ - ⟪y, y⟫)) -
                (⟪x, x⟫ - ⟪x, y⟫) * (⟪x, x⟫ - ⟪x, y⟫) =
              ⟪x, x⟫ * ⟪y, y⟫ - ⟪x, y⟫ * ⟪x, y⟫, { ring },
    have H4 : ⟪y, y⟫ * (⟪y, y⟫ - ⟪x, y⟫ - (⟪x, y⟫ - ⟪x, x⟫)) -
                (⟪y, y⟫ - ⟪x, y⟫) * (⟪y, y⟫ - ⟪x, y⟫) =
              ⟪x, x⟫ * ⟪y, y⟫ - ⟪x, y⟫  * ⟪x, y⟫, { ring },
    rw [right_distrib, right_distrib, right_distrib, right_distrib, H1,
        sin_angle_mul_norm_mul_norm, norm_sub_rev x y, H2, sin_angle_mul_norm_mul_norm,
        norm_sub_rev y x, mul_assoc (real.sin (angle x y)), sin_angle_mul_norm_mul_norm,
        inner_sub_left, inner_sub_left, inner_sub_right, inner_sub_right, inner_sub_right,
        inner_sub_right, real_inner_comm x y, H3, H4, real_inner_self_eq_norm_mul_norm,
        real_inner_self_eq_norm_mul_norm,
        real_inner_eq_norm_mul_self_add_norm_mul_self_sub_norm_sub_mul_self_div_two],
    field_simp [hxn, hyn, hxyn],
    ring }
end

/-- The cosine of the sum of the angles of a possibly degenerate
triangle (where two given sides are nonzero), vector angle form. -/
lemma cos_angle_add_angle_sub_add_angle_sub_eq_neg_one {x y : V} (hx : x ≠ 0) (hy : y ≠ 0) :
  real.cos (angle x y + angle x (x - y) + angle y (y - x)) = -1 :=
by rw [add_assoc, real.cos_add, cos_angle_sub_add_angle_sub_rev_eq_neg_cos_angle hx hy,
       sin_angle_sub_add_angle_sub_rev_eq_sin_angle hx hy, mul_neg, ←neg_add',
       add_comm, ←sq, ←sq, real.sin_sq_add_cos_sq]

/-- The sine of the sum of the angles of a possibly degenerate
triangle (where two given sides are nonzero), vector angle form. -/
lemma sin_angle_add_angle_sub_add_angle_sub_eq_zero {x y : V} (hx : x ≠ 0) (hy : y ≠ 0) :
  real.sin (angle x y + angle x (x - y) + angle y (y - x)) = 0 :=
begin
  rw [add_assoc, real.sin_add, cos_angle_sub_add_angle_sub_rev_eq_neg_cos_angle hx hy,
      sin_angle_sub_add_angle_sub_rev_eq_sin_angle hx hy],
  ring
end

/-- The sum of the angles of a possibly degenerate triangle (where the
two given sides are nonzero), vector angle form. -/
lemma angle_add_angle_sub_add_angle_sub_eq_pi {x y : V} (hx : x ≠ 0) (hy : y ≠ 0) :
  angle x y + angle x (x - y) + angle y (y - x) = π :=
begin
  have hcos := cos_angle_add_angle_sub_add_angle_sub_eq_neg_one hx hy,
  have hsin := sin_angle_add_angle_sub_add_angle_sub_eq_zero hx hy,
  rw real.sin_eq_zero_iff at hsin,
  cases hsin with n hn,
  symmetry' at hn,
  have h0 : 0 ≤ angle x y + angle x (x - y) + angle y (y - x) :=
    add_nonneg (add_nonneg (angle_nonneg _ _) (angle_nonneg _ _)) (angle_nonneg _ _),
  have h3 : angle x y + angle x (x - y) + angle y (y - x) ≤ π + π + π :=
    add_le_add (add_le_add (angle_le_pi _ _) (angle_le_pi _ _)) (angle_le_pi _ _),
  have h3lt : angle x y + angle x (x - y) + angle y (y - x) < π + π + π,
  { by_contradiction hnlt,
    have hxy : angle x y = π,
    { by_contradiction hxy,
      exact hnlt (add_lt_add_of_lt_of_le (add_lt_add_of_lt_of_le
                                           (lt_of_le_of_ne (angle_le_pi _ _) hxy)
                                         (angle_le_pi _ _)) (angle_le_pi _ _)) },
    rw hxy at hnlt,
    rw angle_eq_pi_iff at hxy,
    rcases hxy with ⟨hx, ⟨r, ⟨hr, hxr⟩⟩⟩,
    rw [hxr, ←one_smul ℝ x, ←mul_smul, mul_one, ←sub_smul, one_smul, sub_eq_add_neg,
        angle_smul_right_of_pos _ _ (add_pos zero_lt_one (neg_pos_of_neg hr)), angle_self hx,
        add_zero] at hnlt,
    apply hnlt,
    rw add_assoc,
    exact add_lt_add_left (lt_of_le_of_lt (angle_le_pi _ _)
                                          (lt_add_of_pos_right π real.pi_pos)) _ },
  have hn0 : 0 ≤ n,
  { rw [hn, mul_nonneg_iff_left_nonneg_of_pos real.pi_pos] at h0,
    norm_cast at h0,
    exact h0 },
  have hn3 : n < 3,
  { rw [hn, (show π + π + π = 3 * π, by ring)] at h3lt,
    replace h3lt := lt_of_mul_lt_mul_right h3lt (le_of_lt real.pi_pos),
    norm_cast at h3lt,
    exact h3lt },
  interval_cases n,
  { rw hn at hcos,
    simp at hcos,
    norm_num at hcos },
  { rw hn,
    norm_num },
  { rw hn at hcos,
    simp at hcos,
    norm_num at hcos },
end

end inner_product_geometry

namespace euclidean_geometry
/-!
### Geometrical results on triangles in Euclidean affine spaces

This section develops some geometrical definitions and results on
(possible degenerate) triangles in Euclidean affine spaces.
-/
open inner_product_geometry

open_locale euclidean_geometry

variables {V : Type*} {P : Type*} [inner_product_space ℝ V] [metric_space P]
    [normed_add_torsor V P]
include V

/-- **Law of cosines** (cosine rule), angle-at-point form. -/
lemma dist_sq_eq_dist_sq_add_dist_sq_sub_two_mul_dist_mul_dist_mul_cos_angle
    (p1 p2 p3 : P) :
  dist p1 p3 * dist p1 p3 =
    dist p1 p2 * dist p1 p2 + dist p3 p2 * dist p3 p2 -
      2 * dist p1 p2 * dist p3 p2 * real.cos (∠ p1 p2 p3) :=
begin
  rw [dist_eq_norm_vsub V p1 p3, dist_eq_norm_vsub V p1 p2, dist_eq_norm_vsub V p3 p2],
  unfold angle,
  convert norm_sub_sq_eq_norm_sq_add_norm_sq_sub_two_mul_norm_mul_norm_mul_cos_angle
          (p1 -ᵥ p2 : V) (p3 -ᵥ p2 : V),
  { exact (vsub_sub_vsub_cancel_right p1 p3 p2).symm },
  { exact (vsub_sub_vsub_cancel_right p1 p3 p2).symm }
end

alias dist_sq_eq_dist_sq_add_dist_sq_sub_two_mul_dist_mul_dist_mul_cos_angle ← law_cos

/-- **Isosceles Triangle Theorem**: Pons asinorum, angle-at-point form. -/
lemma angle_eq_angle_of_dist_eq {p1 p2 p3 : P} (h : dist p1 p2 = dist p1 p3) :
  ∠ p1 p2 p3 = ∠ p1 p3 p2 :=
begin
  rw [dist_eq_norm_vsub V p1 p2, dist_eq_norm_vsub V p1 p3] at h,
  unfold angle,
  convert angle_sub_eq_angle_sub_rev_of_norm_eq h,
  { exact (vsub_sub_vsub_cancel_left p3 p2 p1).symm },
  { exact (vsub_sub_vsub_cancel_left p2 p3 p1).symm }
end

/-- Converse of pons asinorum, angle-at-point form. -/
lemma dist_eq_of_angle_eq_angle_of_angle_ne_pi {p1 p2 p3 : P} (h : ∠ p1 p2 p3 = ∠ p1 p3 p2)
    (hpi : ∠ p2 p1 p3 ≠ π) : dist p1 p2 = dist p1 p3 :=
begin
  unfold angle at h hpi,
  rw [dist_eq_norm_vsub V p1 p2, dist_eq_norm_vsub V p1 p3],
  rw [←angle_neg_neg, neg_vsub_eq_vsub_rev, neg_vsub_eq_vsub_rev] at hpi,
  rw [←vsub_sub_vsub_cancel_left p3 p2 p1, ←vsub_sub_vsub_cancel_left p2 p3 p1] at h,
  exact norm_eq_of_angle_sub_eq_angle_sub_rev_of_angle_ne_pi h hpi
end

/-- The **sum of the angles of a triangle** (possibly degenerate, where the
given vertex is distinct from the others), angle-at-point. -/
lemma angle_add_angle_add_angle_eq_pi {p1 p2 p3 : P} (h2 : p2 ≠ p1) (h3 : p3 ≠ p1) :
  ∠ p1 p2 p3 + ∠ p2 p3 p1 + ∠ p3 p1 p2 = π :=
begin
  rw [add_assoc, add_comm, add_comm (∠ p2 p3 p1), angle_comm p2 p3 p1],
  unfold angle,
  rw [←angle_neg_neg (p1 -ᵥ p3), ←angle_neg_neg (p1 -ᵥ p2), neg_vsub_eq_vsub_rev,
      neg_vsub_eq_vsub_rev, neg_vsub_eq_vsub_rev, neg_vsub_eq_vsub_rev,
      ←vsub_sub_vsub_cancel_right p3 p2 p1, ←vsub_sub_vsub_cancel_right p2 p3 p1],
  exact angle_add_angle_sub_add_angle_sub_eq_pi (λ he, h3 (vsub_eq_zero_iff_eq.1 he))
                                                (λ he, h2 (vsub_eq_zero_iff_eq.1 he))
end

/-- **Stewart's Theorem**. -/
theorem dist_sq_mul_dist_add_dist_sq_mul_dist (a b c p : P) (h : ∠ b p c = π) :
  dist a b ^ 2 * dist c p + dist a c ^ 2 * dist b p =
  dist b c * (dist a p ^ 2 + dist b p * dist c p) :=
begin
  rw [pow_two, pow_two, law_cos a p b, law_cos a p c,
      eq_sub_of_add_eq (angle_add_angle_eq_pi_of_angle_eq_pi a h), real.cos_pi_sub,
      dist_eq_add_dist_of_angle_eq_pi h],
  ring,
end

/-- **Apollonius's Theorem**. -/
theorem dist_sq_add_dist_sq_eq_two_mul_dist_midpoint_sq_add_half_dist_sq (a b c : P) :
  dist a b ^ 2 + dist a c ^ 2 = 2 * (dist a (midpoint ℝ b c) ^ 2 + (dist b c / 2) ^ 2) :=
begin
  by_cases hbc : b = c,
  { simp [hbc, midpoint_self, dist_self, two_mul] },
  { let m := midpoint ℝ b c,
    have : dist b c ≠ 0 := (dist_pos.mpr hbc).ne',
    have hm := dist_sq_mul_dist_add_dist_sq_mul_dist a b c m (angle_midpoint_eq_pi b c hbc),
    simp only [dist_left_midpoint, dist_right_midpoint, real.norm_two] at hm,
    calc  dist a b ^ 2 + dist a c ^ 2
        = 2 / dist b c * (dist a b ^ 2 * (2⁻¹ * dist b c) + dist a c ^ 2 * (2⁻¹ * dist b c)) :
          by { field_simp, ring }
    ... = 2 * (dist a (midpoint ℝ b c) ^ 2 + (dist b c / 2) ^ 2) :
          by { rw hm, field_simp, ring } },
end

lemma dist_mul_of_eq_angle_of_dist_mul (a b c a' b' c' : P) (r : ℝ) (h : ∠ a' b' c' = ∠ a b c)
  (hab : dist a' b' = r * dist a b) (hcb : dist c' b' = r * dist c b) :
  dist a' c' = r * dist a c :=
begin
  have h' : dist a' c' ^ 2 = (r * dist a c) ^ 2,
    calc  dist a' c' ^ 2
        = dist a' b' ^ 2 + dist c' b' ^ 2 - 2 * dist a' b' * dist c' b' * real.cos (∠ a' b' c') :
          by { simp [pow_two, law_cos a' b' c'] }
    ... = r ^ 2 * (dist a b ^ 2 + dist c b ^ 2 - 2 * dist a b * dist c b * real.cos (∠ a b c)) :
          by { rw [h, hab, hcb], ring }
    ... = (r * dist a c) ^ 2 : by simp [pow_two, ← law_cos a b c, mul_pow],
  by_cases hab₁ : a = b,
  { have hab'₁ : a' = b', { rw [← dist_eq_zero, hab, dist_eq_zero.mpr hab₁, mul_zero r] },
    rw [hab₁, hab'₁, dist_comm b' c', dist_comm b c, hcb] },
  { have h1 : 0 ≤ r * dist a b, { rw ← hab, exact dist_nonneg },
    have h2 : 0 ≤ r := nonneg_of_mul_nonneg_left h1 (dist_pos.mpr hab₁),
    exact (sq_eq_sq dist_nonneg (mul_nonneg h2 dist_nonneg)).mp h' },
end

end euclidean_geometry<|MERGE_RESOLUTION|>--- conflicted
+++ resolved
@@ -3,12 +3,8 @@
 Released under Apache 2.0 license as described in the file LICENSE.
 Authors: Joseph Myers, Manuel Candales
 -/
-<<<<<<< HEAD
-import geometry.euclidean.basic
-=======
 import geometry.euclidean.angle.unoriented.affine
 import tactic.interval_cases
->>>>>>> 11dcb6b5
 
 /-!
 # Triangles
