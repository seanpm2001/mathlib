/-
Copyright (c) 2022 Floris van Doorn, Heather Macbeth. All rights reserved.
Released under Apache 2.0 license as described in the file LICENSE.
Authors: Floris van Doorn, Heather Macbeth
-/
<<<<<<< HEAD
import geometry.manifold.cont_mdiff
=======
>>>>>>> bc01681b
import geometry.manifold.vector_bundle.fiberwise_linear
import topology.vector_bundle.constructions

/-! # Smooth vector bundles

This file defines smooth vector bundles over a smooth manifold.

Let `E` be a topological vector bundle, with model fibre `F` and base space `B`.  We consider `E` as
carrying a charted space structure given by its trivializations -- these are charts to `B × F`.
Then, by "composition", if `B` is itself a charted space over `H` (e.g. a smooth manifold), then `E`
is also a charted space over `H × F`

Now, we define `smooth_vector_bundle` as the `Prop` of having smooth transition functions.
Recall the structure groupoid `smooth_fiberwise_linear` on `B × F` consisting of smooth, fibrewise
linear local homeomorphisms.  We show that our definition of "smooth vector bundle" implies
`has_groupoid` for this groupoid, and show (by a "composition" of `has_groupoid` instances) that
this means that a smooth vector bundle is a smooth manifold

Since `smooth_vector_bundle` is a mixin, it should be easy to make variants and for many such
variants to coexist -- vector bundles can be smooth vector bundles over several different base
fields, they can also be C^k vector bundles, etc.

## Main definitions and constructions

* `fiber_bundle.charted_space`: A fibre bundle `E` over a base `B` with model fibre `F` is naturally
  a charted space modelled on `B × F`.

* `fiber_bundle.charted_space'`: Let `B` be a charted space modelled on `HB`.  Then a fibre bundle
  `E` over a base `B` with model fibre `F` is naturally a charted space modelled on `HB.prod F`.

* `smooth_vector_bundle`: Mixin class stating that a (topological) `vector_bundle` is smooth, in the
  sense of having smooth transition functions.

* `smooth_fiberwise_linear.has_groupoid`: For a smooth vector bundle `E` over `B` with fibre
  modelled on `F`, the change-of-co-ordinates between two trivializations `e`, `e'` for `E`,
  considered as charts to `B × F`, is smooth and fibrewise linear, in the sense of belonging to the
  structure groupoid `smooth_fiberwise_linear`.

* `bundle.total_space.smooth_manifold_with_corners`: A smooth vector bundle is naturally a smooth
  manifold.

* `vector_bundle_core.smooth_vector_bundle`: If a (topological) `vector_bundle_core` smooth, in the
  sense of having smooth transition functions, then the vector bundle constructed from it is a
  smooth vector bundle.

* `bundle.prod.smooth_vector_bundle`: The direct sum of two smooth vector bundles is a smooth vector
  bundle.
-/

assert_not_exists mfderiv

open bundle set local_homeomorph
open_locale manifold bundle

variables {𝕜 B B' F M : Type*} {E : B → Type*}

/-! ### Charted space structure on a fiber bundle -/

section
variables [topological_space F] [topological_space (total_space E)] [∀ x, topological_space (E x)]
  {HB : Type*} [topological_space HB]
  [topological_space B] [charted_space HB B] [fiber_bundle F E]

/-- A fibre bundle `E` over a base `B` with model fibre `F` is naturally a charted space modelled on
`B × F`. -/
<<<<<<< HEAD
instance fiber_bundle.charted_space' : charted_space (B × F) (total_space E) :=
{ atlas := (λ e : trivialization F (@total_space.proj _ E), e.to_local_homeomorph) ''
    trivialization_atlas F E,
=======
instance fiber_bundle.charted_space [fiber_bundle F E] :
  charted_space (B × F) (total_space E) :=
{ atlas := (λ e : trivialization F (π E), e.to_local_homeomorph) '' trivialization_atlas F E,
>>>>>>> bc01681b
  chart_at := λ x, (trivialization_at F E x.proj).to_local_homeomorph,
  mem_chart_source := λ x, (trivialization_at F E x.proj).mem_source.mpr
    (mem_base_set_trivialization_at F E x.proj),
  chart_mem_atlas := λ x, mem_image_of_mem _ (trivialization_mem_atlas F E _) }

section
local attribute [reducible] model_prod

/-- Let `B` be a charted space modelled on `HB`.  Then a fibre bundle `E` over a base `B` with model
fibre `F` is naturally a charted space modelled on `HB.prod F`. -/
@[priority 100]
instance fiber_bundle.charted_space : charted_space (model_prod HB F) (total_space E) :=
charted_space.comp _ (model_prod B F) _
end

lemma fiber_bundle.charted_space_chart_at (x : total_space E) :
  chart_at (model_prod HB F) x =
  (trivialization_at F E x.proj).to_local_homeomorph ≫ₕ
  (chart_at HB x.proj).prod (local_homeomorph.refl F) :=
begin
  dsimp only [fiber_bundle.charted_space', charted_space.comp, fiber_bundle.charted_space,
    prod_charted_space, charted_space_self],
  rw [trivialization.coe_coe,
    trivialization.coe_fst' _ (mem_base_set_trivialization_at F E x.proj)]
end

end

/-! ### Smooth vector bundles -/

variables [nontrivially_normed_field 𝕜] [∀ x, add_comm_monoid (E x)] [∀ x, module 𝕜 (E x)]
  [normed_add_comm_group F] [normed_space 𝕜 F]
  [topological_space (total_space E)] [∀ x, topological_space (E x)]

  {EB : Type*} [normed_add_comm_group EB] [normed_space 𝕜 EB]
  {HB : Type*} [topological_space HB] (IB : model_with_corners 𝕜 EB HB)
  [topological_space B] [charted_space HB B] [smooth_manifold_with_corners IB B]
  {EB' : Type*} [normed_add_comm_group EB'] [normed_space 𝕜 EB']
  {HB' : Type*} [topological_space HB'] (IB' : model_with_corners 𝕜 EB' HB')
  [topological_space B'] [charted_space HB' B'] [smooth_manifold_with_corners IB' B']

variables (F E) [fiber_bundle F E] [vector_bundle 𝕜 F E]

/-- Class stating that a topological vector bundle is smooth, in the sense of having smooth
transition functions. -/
class smooth_vector_bundle : Prop :=
(smooth_on_coord_change : ∀ (e e' : trivialization F (π E))
  [mem_trivialization_atlas e] [mem_trivialization_atlas e'],
  smooth_on IB 𝓘(𝕜, F →L[𝕜] F) (λ b : B, (e.coord_changeL 𝕜 e' b : F →L[𝕜] F))
  (e.base_set ∩ e'.base_set))

export smooth_vector_bundle (smooth_on_coord_change)

variables [smooth_vector_bundle F E IB]


/-- For a smooth vector bundle `E` over `B` with fibre modelled on `F`, the change-of-co-ordinates
between two trivializations `e`, `e'` for `E`, considered as charts to `B × F`, is smooth and
fibrewise linear. -/
instance : has_groupoid (total_space E) (smooth_fiberwise_linear B F IB) :=
{ compatible := begin
    rintros _ _ ⟨e, he, rfl⟩ ⟨e', he', rfl⟩,
    haveI : mem_trivialization_atlas e := ⟨he⟩,
    haveI : mem_trivialization_atlas e' := ⟨he'⟩,
    resetI,
    rw mem_smooth_fiberwise_linear_iff,
    refine ⟨_, _, e.open_base_set.inter e'.open_base_set, smooth_on_coord_change e e', _, _, _⟩,
    { rw inter_comm,
      apply cont_mdiff_on.congr (smooth_on_coord_change e' e),
      { intros b hb,
        rw e.symm_coord_changeL e' hb },
      { apply_instance },
      { apply_instance }, },
    { simp only [e.symm_trans_source_eq e', fiberwise_linear.local_homeomorph,
      trans_to_local_equiv, symm_to_local_equiv]},
    { rintros ⟨b, v⟩ hb,
      have hb' : b ∈ e.base_set ∩ e'.base_set,
      { simpa only [trans_to_local_equiv, symm_to_local_equiv, e.symm_trans_source_eq e',
          coe_coe_symm, prod_mk_mem_set_prod_eq, mem_univ, and_true] using hb },
      exact e.apply_symm_apply_eq_coord_changeL e' hb' v, }
  end }

/-- A smooth vector bundle `E` is naturally a smooth manifold. -/
instance : smooth_manifold_with_corners (IB.prod 𝓘(𝕜, F)) (total_space E) :=
begin
  refine { .. structure_groupoid.has_groupoid.comp (smooth_fiberwise_linear B F IB) _ },
  intros e he,
  rw mem_smooth_fiberwise_linear_iff at he,
  obtain ⟨φ, U, hU, hφ, h2φ, heφ⟩ := he,
  rw [is_local_structomorph_on_cont_diff_groupoid_iff],
  refine ⟨cont_mdiff_on.congr _ heφ.eq_on, cont_mdiff_on.congr _ heφ.symm'.eq_on⟩,
  { rw heφ.source_eq,
    apply smooth_on_fst.prod_mk,
    exact (hφ.comp cont_mdiff_on_fst $ prod_subset_preimage_fst _ _).clm_apply cont_mdiff_on_snd },
  { rw heφ.target_eq,
    apply smooth_on_fst.prod_mk,
    exact (h2φ.comp cont_mdiff_on_fst $ prod_subset_preimage_fst _ _).clm_apply cont_mdiff_on_snd },
end

/-! ### Core construction for smooth vector bundles -/

namespace vector_bundle_core
variables {ι : Type*} {F} (Z : vector_bundle_core 𝕜 B F ι)

/-- Mixin for a `vector_bundle_core` stating smoothness (of transition functions). -/
class is_smooth (IB : model_with_corners 𝕜 EB HB) : Prop :=
(smooth_on_coord_change [] :
  ∀ i j, smooth_on IB 𝓘(𝕜, F →L[𝕜] F) (Z.coord_change i j) (Z.base_set i ∩ Z.base_set j))

export is_smooth (renaming smooth_on_coord_change → vector_bundle_core.smooth_on_coord_change)

variables [Z.is_smooth IB]

/-- If a `vector_bundle_core` has the `is_smooth` mixin, then the vector bundle constructed from it
is a smooth vector bundle. -/
instance smooth_vector_bundle : smooth_vector_bundle F Z.fiber IB :=
{ smooth_on_coord_change := begin
    rintros - - ⟨i, rfl⟩ ⟨i', rfl⟩,
    refine (Z.smooth_on_coord_change IB i i').congr (λ b hb, _),
    ext v,
    exact Z.local_triv_coord_change_eq i i' hb v,
  end }

end vector_bundle_core

/-! ### The trivial smooth vector bundle -/

/-- A trivial vector bundle over a smooth manifold is a smooth vector bundle. -/
instance bundle.trivial.smooth_vector_bundle : smooth_vector_bundle F (bundle.trivial B F) IB :=
{ smooth_on_coord_change := begin
    introsI e e' he he',
    unfreezingI { obtain rfl := bundle.trivial.eq_trivialization B F e },
    unfreezingI { obtain rfl := bundle.trivial.eq_trivialization B F e' },
    simp_rw bundle.trivial.trivialization.coord_changeL,
    exact smooth_const.smooth_on
  end }

/-! ### Direct sums of smooth vector bundles -/

section prod
variables (F₁ : Type*) [normed_add_comm_group F₁] [normed_space 𝕜 F₁]
  (E₁ : B → Type*) [topological_space (total_space E₁)]
  [Π x, add_comm_monoid (E₁ x)] [Π x, module 𝕜 (E₁ x)]

variables (F₂ : Type*) [normed_add_comm_group F₂] [normed_space 𝕜 F₂]
  (E₂ : B → Type*) [topological_space (total_space E₂)]
  [Π x, add_comm_monoid (E₂ x)] [Π x, module 𝕜 (E₂ x)]

variables [Π x : B, topological_space (E₁ x)] [Π x : B, topological_space (E₂ x)]
  [fiber_bundle F₁ E₁] [fiber_bundle F₂ E₂]
  [vector_bundle 𝕜 F₁ E₁] [vector_bundle 𝕜 F₂ E₂]
  [smooth_vector_bundle F₁ E₁ IB] [smooth_vector_bundle F₂ E₂ IB]

/-- The direct sum of two smooth vector bundles is a smooth vector bundle. -/
instance bundle.prod.smooth_vector_bundle :
  smooth_vector_bundle (F₁ × F₂) (E₁ ×ᵇ E₂) IB :=
{ smooth_on_coord_change := begin
    rintros _ _ ⟨e₁, e₂, i₁, i₂, rfl⟩ ⟨e₁', e₂', i₁', i₂', rfl⟩,
    resetI,
<<<<<<< HEAD
    have : smooth_on IB (𝓘(𝕜, F₁ →L[𝕜] F₁).prod 𝓘(𝕜, F₂ →L[𝕜] F₂))
      (λ b, ((e₁.coord_changeL 𝕜 e₁' b, e₂.coord_changeL 𝕜 e₂' b) : (F₁ →L[𝕜] F₁) × (F₂ →L[𝕜] F₂)))
      ((e₁.prod e₂).base_set ∩ (e₁'.prod e₂').base_set),
    { apply smooth_on.prod_mk,
      { refine (smooth_on_coord_change e₁ e₁').mono _,
        simp only [trivialization.base_set_prod] with mfld_simps,
        mfld_set_tac },
      { refine (smooth_on_coord_change e₂ e₂').mono _,
        simp only [trivialization.base_set_prod] with mfld_simps,
        mfld_set_tac } },
    refine ((continuous_linear_map.prod_mapL 𝕜 F₁ F₁ F₂ F₂).cont_diff.cont_mdiff.comp_cont_mdiff_on
      this).congr _,
    { intros b hb,
      rw [continuous_linear_map.ext_iff],
      rintro ⟨v₁, v₂⟩,
      show (e₁.prod e₂).coord_changeL 𝕜 (e₁'.prod e₂') b (v₁, v₂) =
        (e₁.coord_changeL 𝕜 e₁' b v₁, e₂.coord_changeL 𝕜 e₂' b v₂),
      rw [e₁.coord_changeL_apply e₁', e₂.coord_changeL_apply e₂',
        (e₁.prod e₂).coord_changeL_apply'],
      exacts [rfl, hb, ⟨hb.1.2, hb.2.2⟩, ⟨hb.1.1, hb.2.1⟩] },
=======
    rw [smooth_on],
    refine cont_mdiff_on.congr _ (coord_changeL_prod e₁ e₁' e₂ e₂'),
    refine cont_mdiff_on.clm_prod_map _ _,
    { refine (smooth_on_coord_change e₁ e₁').mono _,
      simp only [trivialization.base_set_prod] with mfld_simps,
      mfld_set_tac },
    { refine (smooth_on_coord_change e₂ e₂').mono _,
      simp only [trivialization.base_set_prod] with mfld_simps,
      mfld_set_tac },
>>>>>>> bc01681b
  end }

end prod<|MERGE_RESOLUTION|>--- conflicted
+++ resolved
@@ -3,10 +3,6 @@
 Released under Apache 2.0 license as described in the file LICENSE.
 Authors: Floris van Doorn, Heather Macbeth
 -/
-<<<<<<< HEAD
-import geometry.manifold.cont_mdiff
-=======
->>>>>>> bc01681b
 import geometry.manifold.vector_bundle.fiberwise_linear
 import topology.vector_bundle.constructions
 
@@ -72,15 +68,9 @@
 
 /-- A fibre bundle `E` over a base `B` with model fibre `F` is naturally a charted space modelled on
 `B × F`. -/
-<<<<<<< HEAD
-instance fiber_bundle.charted_space' : charted_space (B × F) (total_space E) :=
-{ atlas := (λ e : trivialization F (@total_space.proj _ E), e.to_local_homeomorph) ''
-    trivialization_atlas F E,
-=======
 instance fiber_bundle.charted_space [fiber_bundle F E] :
   charted_space (B × F) (total_space E) :=
 { atlas := (λ e : trivialization F (π E), e.to_local_homeomorph) '' trivialization_atlas F E,
->>>>>>> bc01681b
   chart_at := λ x, (trivialization_at F E x.proj).to_local_homeomorph,
   mem_chart_source := λ x, (trivialization_at F E x.proj).mem_source.mpr
     (mem_base_set_trivialization_at F E x.proj),
@@ -240,28 +230,6 @@
 { smooth_on_coord_change := begin
     rintros _ _ ⟨e₁, e₂, i₁, i₂, rfl⟩ ⟨e₁', e₂', i₁', i₂', rfl⟩,
     resetI,
-<<<<<<< HEAD
-    have : smooth_on IB (𝓘(𝕜, F₁ →L[𝕜] F₁).prod 𝓘(𝕜, F₂ →L[𝕜] F₂))
-      (λ b, ((e₁.coord_changeL 𝕜 e₁' b, e₂.coord_changeL 𝕜 e₂' b) : (F₁ →L[𝕜] F₁) × (F₂ →L[𝕜] F₂)))
-      ((e₁.prod e₂).base_set ∩ (e₁'.prod e₂').base_set),
-    { apply smooth_on.prod_mk,
-      { refine (smooth_on_coord_change e₁ e₁').mono _,
-        simp only [trivialization.base_set_prod] with mfld_simps,
-        mfld_set_tac },
-      { refine (smooth_on_coord_change e₂ e₂').mono _,
-        simp only [trivialization.base_set_prod] with mfld_simps,
-        mfld_set_tac } },
-    refine ((continuous_linear_map.prod_mapL 𝕜 F₁ F₁ F₂ F₂).cont_diff.cont_mdiff.comp_cont_mdiff_on
-      this).congr _,
-    { intros b hb,
-      rw [continuous_linear_map.ext_iff],
-      rintro ⟨v₁, v₂⟩,
-      show (e₁.prod e₂).coord_changeL 𝕜 (e₁'.prod e₂') b (v₁, v₂) =
-        (e₁.coord_changeL 𝕜 e₁' b v₁, e₂.coord_changeL 𝕜 e₂' b v₂),
-      rw [e₁.coord_changeL_apply e₁', e₂.coord_changeL_apply e₂',
-        (e₁.prod e₂).coord_changeL_apply'],
-      exacts [rfl, hb, ⟨hb.1.2, hb.2.2⟩, ⟨hb.1.1, hb.2.1⟩] },
-=======
     rw [smooth_on],
     refine cont_mdiff_on.congr _ (coord_changeL_prod e₁ e₁' e₂ e₂'),
     refine cont_mdiff_on.clm_prod_map _ _,
@@ -271,7 +239,6 @@
     { refine (smooth_on_coord_change e₂ e₂').mono _,
       simp only [trivialization.base_set_prod] with mfld_simps,
       mfld_set_tac },
->>>>>>> bc01681b
   end }
 
 end prod