--- conflicted
+++ resolved
@@ -145,15 +145,9 @@
   continuous_to_fun  := continuous_id,
   continuous_inv_fun := continuous_id }
 
-<<<<<<< HEAD
-localized "notation `Isf(` 𝕜 `, ` E `)` := model_with_corners_self 𝕜 E" in manifold
-
-localized "notation `Isf(` 𝕜 `)` := model_with_corners_self 𝕜 𝕜" in manifold
-=======
-localized "notation `𝓘(` 𝕜 `, ` E `)` := model_with_corners_self 𝕜 E" in manifold
+localized "notation `(` 𝕜 `, ` E `)` := model_with_corners_self 𝕜 E" in manifold
 
 localized "notation `𝓘(` 𝕜 `)` := model_with_corners_self 𝕜 𝕜" in manifold
->>>>>>> 5bd649fb
 
 section
 variables {𝕜 : Type*} [nondiscrete_normed_field 𝕜]
