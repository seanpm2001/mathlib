/-
Copyright (c) 2019 Sébastien Gouëzel. All rights reserved.
Released under Apache 2.0 license as described in the file LICENSE.
Authors: Sébastien Gouëzel
-/
import topology.local_homeomorph

/-!
# Charted spaces

> THIS FILE IS SYNCHRONIZED WITH MATHLIB4.
> Any changes to this file require a corresponding PR to mathlib4.

A smooth manifold is a topological space `M` locally modelled on a euclidean space (or a euclidean
half-space for manifolds with boundaries, or an infinite dimensional vector space for more general
notions of manifolds), i.e., the manifold is covered by open subsets on which there are local
homeomorphisms (the charts) going to a model space `H`, and the changes of charts should be smooth
maps.

In this file, we introduce a general framework describing these notions, where the model space is an
arbitrary topological space. We avoid the word *manifold*, which should be reserved for the
situation where the model space is a (subset of a) vector space, and use the terminology
*charted space* instead.

If the changes of charts satisfy some additional property (for instance if they are smooth), then
`M` inherits additional structure (it makes sense to talk about smooth manifolds). There are
therefore two different ingredients in a charted space:
* the set of charts, which is data
* the fact that changes of charts belong to some group (in fact groupoid), which is additional Prop.

We separate these two parts in the definition: the charted space structure is just the set of
charts, and then the different smoothness requirements (smooth manifold, orientable manifold,
contact manifold, and so on) are additional properties of these charts. These properties are
formalized through the notion of structure groupoid, i.e., a set of local homeomorphisms stable
under composition and inverse, to which the change of coordinates should belong.

## Main definitions

* `structure_groupoid H` : a subset of local homeomorphisms of `H` stable under composition,
  inverse and restriction (ex: local diffeos).
* `continuous_groupoid H` : the groupoid of all local homeomorphisms of `H`
* `charted_space H M` : charted space structure on `M` modelled on `H`, given by an atlas of
  local homeomorphisms from `M` to `H` whose sources cover `M`. This is a type class.
* `has_groupoid M G` : when `G` is a structure groupoid on `H` and `M` is a charted space
  modelled on `H`, require that all coordinate changes belong to `G`. This is a type class.
* `atlas H M` : when `M` is a charted space modelled on `H`, the atlas of this charted
  space structure, i.e., the set of charts.
* `G.maximal_atlas M` : when `M` is a charted space modelled on `H` and admitting `G` as a
  structure groupoid, one can consider all the local homeomorphisms from `M` to `H` such that
  changing coordinate from any chart to them belongs to `G`. This is a larger atlas, called the
  maximal atlas (for the groupoid `G`).
* `structomorph G M M'` : the type of diffeomorphisms between the charted spaces `M` and `M'` for
  the groupoid `G`. We avoid the word diffeomorphism, keeping it for the smooth category.

As a basic example, we give the instance
`instance charted_space_model_space (H : Type*) [topological_space H] : charted_space H H`
saying that a topological space is a charted space over itself, with the identity as unique chart.
This charted space structure is compatible with any groupoid.

Additional useful definitions:

* `pregroupoid H` : a subset of local mas of `H` stable under composition and
  restriction, but not inverse (ex: smooth maps)
* `groupoid_of_pregroupoid` : construct a groupoid from a pregroupoid, by requiring that a map and
  its inverse both belong to the pregroupoid (ex: construct diffeos from smooth maps)
* `chart_at H x` is a preferred chart at `x : M` when `M` has a charted space structure modelled on
  `H`.
* `G.compatible he he'` states that, for any two charts `e` and `e'` in the atlas, the composition
  of `e.symm` and `e'` belongs to the groupoid `G` when `M` admits `G` as a structure groupoid.
* `G.compatible_of_mem_maximal_atlas he he'` states that, for any two charts `e` and `e'` in the
  maximal atlas associated to the groupoid `G`, the composition of `e.symm` and `e'` belongs to the
  `G` if `M` admits `G` as a structure groupoid.
* `charted_space_core.to_charted_space`: consider a space without a topology, but endowed with a set
  of charts (which are local equivs) for which the change of coordinates are local homeos. Then
  one can construct a topology on the space for which the charts become local homeos, defining
  a genuine charted space structure.

## Implementation notes

The atlas in a charted space is *not* a maximal atlas in general: the notion of maximality depends
on the groupoid one considers, and changing groupoids changes the maximal atlas. With the current
formalization, it makes sense first to choose the atlas, and then to ask whether this precise atlas
defines a smooth manifold, an orientable manifold, and so on. A consequence is that structomorphisms
between `M` and `M'` do *not* induce a bijection between the atlases of `M` and `M'`: the
definition is only that, read in charts, the structomorphism locally belongs to the groupoid under
consideration. (This is equivalent to inducing a bijection between elements of the maximal atlas).
A consequence is that the invariance under structomorphisms of properties defined in terms of the
atlas is not obvious in general, and could require some work in theory (amounting to the fact
that these properties only depend on the maximal atlas, for instance). In practice, this does not
create any real difficulty.

We use the letter `H` for the model space thinking of the case of manifolds with boundary, where the
model space is a half space.

Manifolds are sometimes defined as topological spaces with an atlas of local diffeomorphisms, and
sometimes as spaces with an atlas from which a topology is deduced. We use the former approach:
otherwise, there would be an instance from manifolds to topological spaces, which means that any
instance search for topological spaces would try to find manifold structures involving a yet
unknown model space, leading to problems. However, we also introduce the latter approach,
through a structure `charted_space_core` making it possible to construct a topology out of a set of
local equivs with compatibility conditions (but we do not register it as an instance).

In the definition of a charted space, the model space is written as an explicit parameter as there
can be several model spaces for a given topological space. For instance, a complex manifold
(modelled over `ℂ^n`) will also be seen sometimes as a real manifold modelled over `ℝ^(2n)`.

## Notations

In the locale `manifold`, we denote the composition of local homeomorphisms with `≫ₕ`, and the
composition of local equivs with `≫`.
-/

noncomputable theory
open_locale classical topology
open filter
universes u

variables {H : Type u} {H' : Type*} {M : Type*} {M' : Type*} {M'' : Type*}

/- Notational shortcut for the composition of local homeomorphisms and local equivs, i.e.,
`local_homeomorph.trans` and `local_equiv.trans`.
Note that, as is usual for equivs, the composition is from left to right, hence the direction of
the arrow. -/
localized "infixr (name := local_homeomorph.trans)
  ` ≫ₕ `:100 := local_homeomorph.trans" in manifold
localized "infixr (name := local_equiv.trans)
  ` ≫ `:100 := local_equiv.trans" in manifold

open set local_homeomorph

/-! ### Structure groupoids-/

section groupoid

/-! One could add to the definition of a structure groupoid the fact that the restriction of an
element of the groupoid to any open set still belongs to the groupoid.
(This is in Kobayashi-Nomizu.)
I am not sure I want this, for instance on `H × E` where `E` is a vector space, and the groupoid is
made of functions respecting the fibers and linear in the fibers (so that a charted space over this
groupoid is naturally a vector bundle) I prefer that the members of the groupoid are always
defined on sets of the form `s × E`.  There is a typeclass `closed_under_restriction` for groupoids
which have the restriction property.

The only nontrivial requirement is locality: if a local homeomorphism belongs to the groupoid
around each point in its domain of definition, then it belongs to the groupoid. Without this
requirement, the composition of structomorphisms does not have to be a structomorphism. Note that
this implies that a local homeomorphism with empty source belongs to any structure groupoid, as
it trivially satisfies this condition.

There is also a technical point, related to the fact that a local homeomorphism is by definition a
global map which is a homeomorphism when restricted to its source subset (and its values outside
of the source are not relevant). Therefore, we also require that being a member of the groupoid only
depends on the values on the source.

We use primes in the structure names as we will reformulate them below (without primes) using a
`has_mem` instance, writing `e ∈ G` instead of `e ∈ G.members`.
-/
/-- A structure groupoid is a set of local homeomorphisms of a topological space stable under
composition and inverse. They appear in the definition of the smoothness class of a manifold. -/
structure structure_groupoid (H : Type u) [topological_space H] :=
(members       : set (local_homeomorph H H))
(trans'        : ∀e e' : local_homeomorph H H, e ∈ members → e' ∈ members → e ≫ₕ e' ∈ members)
(symm'         : ∀e : local_homeomorph H H, e ∈ members → e.symm ∈ members)
(id_mem'       : local_homeomorph.refl H ∈ members)
(locality'     : ∀e : local_homeomorph H H, (∀x ∈ e.source, ∃s, is_open s ∧
                  x ∈ s ∧ e.restr s ∈ members) → e ∈ members)
(eq_on_source' : ∀ e e' : local_homeomorph H H, e ∈ members → e' ≈ e → e' ∈ members)

variable [topological_space H]

instance : has_mem (local_homeomorph H H) (structure_groupoid H) :=
⟨λ(e : local_homeomorph H H) (G : structure_groupoid H), e ∈ G.members⟩

lemma structure_groupoid.trans (G : structure_groupoid H) {e e' : local_homeomorph H H}
  (he : e ∈ G) (he' : e' ∈ G) : e ≫ₕ e' ∈ G :=
G.trans' e e' he he'

lemma structure_groupoid.symm (G : structure_groupoid H) {e : local_homeomorph H H} (he : e ∈ G) :
  e.symm ∈ G :=
G.symm' e he

lemma structure_groupoid.id_mem (G : structure_groupoid H) :
  local_homeomorph.refl H ∈ G :=
G.id_mem'

lemma structure_groupoid.locality (G : structure_groupoid H) {e : local_homeomorph H H}
  (h : ∀x ∈ e.source, ∃s, is_open s ∧ x ∈ s ∧ e.restr s ∈ G) :
  e ∈ G :=
G.locality' e h

lemma structure_groupoid.eq_on_source (G : structure_groupoid H) {e e' : local_homeomorph H H}
  (he : e ∈ G) (h : e' ≈ e) : e' ∈ G :=
G.eq_on_source' e e' he h

/-- Partial order on the set of groupoids, given by inclusion of the members of the groupoid -/
instance structure_groupoid.partial_order : partial_order (structure_groupoid H) :=
partial_order.lift structure_groupoid.members
(λa b h, by { cases a, cases b, dsimp at h, induction h, refl })

lemma structure_groupoid.le_iff {G₁ G₂ : structure_groupoid H} :
  G₁ ≤ G₂ ↔ ∀ e, e ∈ G₁ → e ∈ G₂ :=
iff.rfl

/-- The trivial groupoid, containing only the identity (and maps with empty source, as this is
necessary from the definition) -/
def id_groupoid (H : Type u) [topological_space H] : structure_groupoid H :=
{ members := {local_homeomorph.refl H} ∪ {e : local_homeomorph H H | e.source = ∅},
  trans' := λe e' he he', begin
    cases he; simp at he he',
    { simpa only [he, refl_trans]},
    { have : (e ≫ₕ e').source ⊆ e.source := sep_subset _ _,
      rw he at this,
      have : (e ≫ₕ e') ∈ {e : local_homeomorph H H | e.source = ∅} := eq_bot_iff.2 this,
      exact (mem_union _ _ _).2 (or.inr this) },
  end,
  symm' := λe he, begin
    cases (mem_union _ _ _).1 he with E E,
    { simp [mem_singleton_iff.mp E] },
    { right,
      simpa only [e.to_local_equiv.image_source_eq_target.symm] with mfld_simps using E},
  end,
  id_mem' := mem_union_left _ rfl,
  locality' := λe he, begin
    cases e.source.eq_empty_or_nonempty with h h,
    { right, exact h },
    { left,
      rcases h with ⟨x, hx⟩,
      rcases he x hx with ⟨s, open_s, xs, hs⟩,
      have x's : x ∈ (e.restr s).source,
      { rw [restr_source, open_s.interior_eq],
        exact ⟨hx, xs⟩ },
      cases hs,
      { replace hs : local_homeomorph.restr e s = local_homeomorph.refl H,
          by simpa only using hs,
        have : (e.restr s).source = univ, by { rw hs, simp },
        change (e.to_local_equiv).source ∩ interior s = univ at this,
        have : univ ⊆ interior s, by { rw ← this, exact inter_subset_right _ _ },
        have : s = univ, by rwa [open_s.interior_eq, univ_subset_iff] at this,
        simpa only [this, restr_univ] using hs },
      { exfalso,
        rw mem_set_of_eq at hs,
        rwa hs at x's } },
  end,
  eq_on_source' := λe e' he he'e, begin
    cases he,
    { left,
      have : e = e',
      { refine eq_of_eq_on_source_univ (setoid.symm he'e) _ _;
        rw set.mem_singleton_iff.1 he ; refl },
      rwa ← this },
    { right,
      change (e.to_local_equiv).source = ∅ at he,
      rwa [set.mem_set_of_eq, he'e.source_eq] }
  end }

/-- Every structure groupoid contains the identity groupoid -/
instance : order_bot (structure_groupoid H) :=
{ bot    := id_groupoid H,
  bot_le := begin
    assume u f hf,
    change f ∈ {local_homeomorph.refl H} ∪ {e : local_homeomorph H H | e.source = ∅} at hf,
    simp only [singleton_union, mem_set_of_eq, mem_insert_iff] at hf,
    cases hf,
    { rw hf,
      apply u.id_mem },
    { apply u.locality,
      assume x hx,
      rw [hf, mem_empty_iff_false] at hx,
      exact hx.elim }
  end }

instance (H : Type u) [topological_space H] : inhabited (structure_groupoid H) :=
⟨id_groupoid H⟩

/-- To construct a groupoid, one may consider classes of local homeos such that both the function
and its inverse have some property. If this property is stable under composition,
one gets a groupoid. `pregroupoid` bundles the properties needed for this construction, with the
groupoid of smooth functions with smooth inverses as an application. -/
structure pregroupoid (H : Type*) [topological_space H] :=
(property : (H → H) → (set H) → Prop)
(comp     : ∀{f g u v}, property f u → property g v → is_open u → is_open v → is_open (u ∩ f ⁻¹' v)
              → property (g ∘ f) (u ∩ f ⁻¹' v))
(id_mem   : property id univ)
(locality : ∀{f u}, is_open u → (∀x∈u, ∃v, is_open v ∧ x ∈ v ∧ property f (u ∩ v)) → property f u)
(congr    : ∀{f g : H → H} {u}, is_open u → (∀x∈u, g x = f x) → property f u → property g u)

/-- Construct a groupoid of local homeos for which the map and its inverse have some property,
from a pregroupoid asserting that this property is stable under composition. -/
def pregroupoid.groupoid (PG : pregroupoid H) : structure_groupoid H :=
{ members   := {e : local_homeomorph H H | PG.property e e.source ∧ PG.property e.symm e.target},
  trans'     := λe e' he he', begin
    split,
    { apply PG.comp he.1 he'.1 e.open_source e'.open_source,
      apply e.continuous_to_fun.preimage_open_of_open e.open_source e'.open_source },
    { apply PG.comp he'.2 he.2 e'.open_target e.open_target,
      apply e'.continuous_inv_fun.preimage_open_of_open e'.open_target e.open_target }
  end,
  symm'     := λe he, ⟨he.2, he.1⟩,
  id_mem'   := ⟨PG.id_mem, PG.id_mem⟩,
  locality' := λe he, begin
    split,
    { apply PG.locality e.open_source (λx xu, _),
      rcases he x xu with ⟨s, s_open, xs, hs⟩,
      refine ⟨s, s_open, xs, _⟩,
      convert hs.1 using 1,
      dsimp [local_homeomorph.restr], rw s_open.interior_eq },
    { apply PG.locality e.open_target (λx xu, _),
      rcases he (e.symm x) (e.map_target xu) with ⟨s, s_open, xs, hs⟩,
      refine ⟨e.target ∩ e.symm ⁻¹' s, _, ⟨xu, xs⟩, _⟩,
      { exact continuous_on.preimage_open_of_open e.continuous_inv_fun e.open_target s_open },
      { rw [← inter_assoc, inter_self],
        convert hs.2 using 1,
        dsimp [local_homeomorph.restr], rw s_open.interior_eq } },
  end,
  eq_on_source' := λe e' he ee', begin
    split,
    { apply PG.congr e'.open_source ee'.2,
      simp only [ee'.1, he.1] },
    { have A := ee'.symm',
      apply PG.congr e'.symm.open_source A.2,
      convert he.2,
      rw A.1,
      refl }
  end }

lemma mem_groupoid_of_pregroupoid {PG : pregroupoid H} {e : local_homeomorph H H} :
  e ∈ PG.groupoid ↔ PG.property e e.source ∧ PG.property e.symm e.target :=
iff.rfl

lemma groupoid_of_pregroupoid_le (PG₁ PG₂ : pregroupoid H)
  (h : ∀f s, PG₁.property f s → PG₂.property f s) : PG₁.groupoid ≤ PG₂.groupoid :=
begin
  refine structure_groupoid.le_iff.2 (λ e he, _),
  rw mem_groupoid_of_pregroupoid at he ⊢,
  exact ⟨h _ _ he.1, h _ _ he.2⟩
end

lemma mem_pregroupoid_of_eq_on_source (PG : pregroupoid H) {e e' : local_homeomorph H H}
  (he' : e ≈ e') (he : PG.property e e.source) : PG.property e' e'.source :=
begin
  rw ← he'.1,
  exact PG.congr e.open_source he'.eq_on.symm he,
end

/-- The pregroupoid of all local maps on a topological space `H` -/
@[reducible] def continuous_pregroupoid (H : Type*) [topological_space H] : pregroupoid H :=
{ property := λf s, true,
  comp     := λf g u v hf hg hu hv huv, trivial,
  id_mem   := trivial,
  locality := λf u u_open h, trivial,
  congr    := λf g u u_open hcongr hf, trivial }

instance (H : Type*) [topological_space H] : inhabited (pregroupoid H) :=
⟨continuous_pregroupoid H⟩

/-- The groupoid of all local homeomorphisms on a topological space `H` -/
def continuous_groupoid (H : Type*) [topological_space H] : structure_groupoid H :=
pregroupoid.groupoid (continuous_pregroupoid H)

/-- Every structure groupoid is contained in the groupoid of all local homeomorphisms -/
instance : order_top (structure_groupoid H) :=
{ top    := continuous_groupoid H,
  le_top := λ u f hf, by { split; exact dec_trivial } }

/-- A groupoid is closed under restriction if it contains all restrictions of its element local
homeomorphisms to open subsets of the source. -/
class closed_under_restriction (G : structure_groupoid H) : Prop :=
(closed_under_restriction : ∀ {e : local_homeomorph H H}, e ∈ G → ∀ (s : set H), is_open s →
  e.restr s ∈ G)

lemma closed_under_restriction' {G : structure_groupoid H} [closed_under_restriction G]
  {e : local_homeomorph H H} (he : e ∈ G) {s : set H} (hs : is_open s) :
  e.restr s ∈ G :=
closed_under_restriction.closed_under_restriction he s hs

/-- The trivial restriction-closed groupoid, containing only local homeomorphisms equivalent to the
restriction of the identity to the various open subsets. -/
def id_restr_groupoid : structure_groupoid H :=
{ members := {e | ∃ {s : set H} (h : is_open s), e ≈ local_homeomorph.of_set s h},
  trans' := begin
    rintros e e' ⟨s, hs, hse⟩ ⟨s', hs', hse'⟩,
    refine ⟨s ∩ s', is_open.inter hs hs', _⟩,
    have := local_homeomorph.eq_on_source.trans' hse hse',
    rwa local_homeomorph.of_set_trans_of_set at this,
  end,
  symm' := begin
    rintros e ⟨s, hs, hse⟩,
    refine ⟨s, hs, _⟩,
    rw [← of_set_symm],
    exact local_homeomorph.eq_on_source.symm' hse,
  end,
  id_mem' := ⟨univ, is_open_univ, by simp only with mfld_simps⟩,
  locality' := begin
    intros e h,
    refine ⟨e.source, e.open_source, by simp only with mfld_simps, _⟩,
    intros x hx,
    rcases h x hx with ⟨s, hs, hxs, s', hs', hes'⟩,
    have hes : x ∈ (e.restr s).source,
    { rw e.restr_source, refine ⟨hx, _⟩,
      rw hs.interior_eq, exact hxs },
    simpa only with mfld_simps using local_homeomorph.eq_on_source.eq_on hes' hes,
  end,
  eq_on_source' := begin
    rintros e e' ⟨s, hs, hse⟩ hee',
    exact ⟨s, hs, setoid.trans hee' hse⟩,
  end }

lemma id_restr_groupoid_mem {s : set H} (hs : is_open s) :
  of_set s hs ∈ @id_restr_groupoid H _ := ⟨s, hs, by refl⟩

/-- The trivial restriction-closed groupoid is indeed `closed_under_restriction`. -/
instance closed_under_restriction_id_restr_groupoid :
  closed_under_restriction (@id_restr_groupoid H _) :=
⟨ begin
    rintros e ⟨s', hs', he⟩ s hs,
    use [s' ∩ s, is_open.inter hs' hs],
    refine setoid.trans (local_homeomorph.eq_on_source.restr he s) _,
    exact ⟨by simp only [hs.interior_eq] with mfld_simps, by simp only with mfld_simps⟩,
  end ⟩

/-- A groupoid is closed under restriction if and only if it contains the trivial restriction-closed
groupoid. -/
lemma closed_under_restriction_iff_id_le (G : structure_groupoid H) :
  closed_under_restriction G ↔ id_restr_groupoid ≤ G :=
begin
  split,
  { introsI _i,
    apply structure_groupoid.le_iff.mpr,
    rintros e ⟨s, hs, hes⟩,
    refine G.eq_on_source _ hes,
    convert closed_under_restriction' G.id_mem hs,
    change s = _ ∩ _,
    rw hs.interior_eq,
    simp only with mfld_simps },
  { intros h,
    split,
    intros e he s hs,
    rw ← of_set_trans (e : local_homeomorph H H) hs,
    refine G.trans _ he,
    apply structure_groupoid.le_iff.mp h,
    exact id_restr_groupoid_mem hs },
end

/-- The groupoid of all local homeomorphisms on a topological space `H` is closed under restriction.
-/
instance : closed_under_restriction (continuous_groupoid H) :=
(closed_under_restriction_iff_id_le _).mpr (by convert le_top)

end groupoid


/-! ### Charted spaces -/
/-- A charted space is a topological space endowed with an atlas, i.e., a set of local
homeomorphisms taking value in a model space `H`, called charts, such that the domains of the charts
cover the whole space. We express the covering property by chosing for each `x` a member
`chart_at H x` of the atlas containing `x` in its source: in the smooth case, this is convenient to
construct the tangent bundle in an efficient way.
The model space is written as an explicit parameter as there can be several model spaces for a
given topological space. For instance, a complex manifold (modelled over `ℂ^n`) will also be seen
sometimes as a real manifold over `ℝ^(2n)`.
-/
@[ext]
class charted_space (H : Type*) [topological_space H] (M : Type*) [topological_space M] :=
(atlas []            : set (local_homeomorph M H))
(chart_at []         : M → local_homeomorph M H)
(mem_chart_source [] : ∀x, x ∈ (chart_at x).source)
(chart_mem_atlas []  : ∀x, chart_at x ∈ atlas)

export charted_space
attribute [simp, mfld_simps] mem_chart_source chart_mem_atlas

section charted_space

/-- Any space is a charted_space modelled over itself, by just using the identity chart -/
instance charted_space_self (H : Type*) [topological_space H] : charted_space H H :=
{ atlas            := {local_homeomorph.refl H},
  chart_at         := λx, local_homeomorph.refl H,
  mem_chart_source := λx, mem_univ x,
  chart_mem_atlas  := λx, mem_singleton _ }

/-- In the trivial charted_space structure of a space modelled over itself through the identity, the
atlas members are just the identity -/
@[simp, mfld_simps] lemma charted_space_self_atlas
  {H : Type*} [topological_space H] {e : local_homeomorph H H} :
  e ∈ atlas H H ↔ e = local_homeomorph.refl H :=
by simp [atlas, charted_space.atlas]

/-- In the model space, chart_at is always the identity -/
lemma chart_at_self_eq {H : Type*} [topological_space H] {x : H} :
  chart_at H x = local_homeomorph.refl H :=
by simpa using chart_mem_atlas H x

section

variables (H) [topological_space H] [topological_space M] [charted_space H M]

lemma mem_chart_target (x : M) : chart_at H x x ∈ (chart_at H x).target :=
(chart_at H x).map_source (mem_chart_source _ _)

lemma chart_source_mem_nhds (x : M) : (chart_at H x).source ∈ 𝓝 x :=
(chart_at H x).open_source.mem_nhds $ mem_chart_source H x

lemma chart_target_mem_nhds (x : M) : (chart_at H x).target ∈ 𝓝 (chart_at H x x) :=
(chart_at H x).open_target.mem_nhds $ mem_chart_target H x

/-- `achart H x` is the chart at `x`, considered as an element of the atlas.
Especially useful for working with `basic_smooth_vector_bundle_core` -/
def achart (x : M) : atlas H M := ⟨chart_at H x, chart_mem_atlas H x⟩

lemma achart_def (x : M) : achart H x = ⟨chart_at H x, chart_mem_atlas H x⟩ := rfl
@[simp, mfld_simps]
lemma coe_achart (x : M) : (achart H x : local_homeomorph M H) = chart_at H x := rfl
@[simp, mfld_simps]
lemma achart_val (x : M) : (achart H x).1 = chart_at H x := rfl

lemma mem_achart_source (x : M) : x ∈ (achart H x).1.source :=
mem_chart_source H x

open topological_space

lemma charted_space.second_countable_of_countable_cover [second_countable_topology H]
  {s : set M} (hs : (⋃ x (hx : x ∈ s), (chart_at H x).source) = univ)
  (hsc : s.countable) :
  second_countable_topology M :=
begin
  haveI : ∀ x : M, second_countable_topology (chart_at H x).source :=
    λ x, (chart_at H x).second_countable_topology_source,
  haveI := hsc.to_encodable,
  rw bUnion_eq_Union at hs,
  exact second_countable_topology_of_countable_cover (λ x : s, (chart_at H (x : M)).open_source) hs
end

variable (M)

lemma charted_space.second_countable_of_sigma_compact [second_countable_topology H]
  [sigma_compact_space M] :
  second_countable_topology M :=
begin
  obtain ⟨s, hsc, hsU⟩ : ∃ s, set.countable s ∧ (⋃ x (hx : x ∈ s), (chart_at H x).source) = univ :=
    countable_cover_nhds_of_sigma_compact (λ x : M, chart_source_mem_nhds H x),
  exact charted_space.second_countable_of_countable_cover H hsU hsc
end

/-- If a topological space admits an atlas with locally compact charts, then the space itself
is locally compact. -/
lemma charted_space.locally_compact [locally_compact_space H] : locally_compact_space M :=
begin
  have : ∀ (x : M), (𝓝 x).has_basis
      (λ s, s ∈ 𝓝 (chart_at H x x) ∧ is_compact s ∧ s ⊆ (chart_at H x).target)
      (λ s, (chart_at H x).symm '' s),
  { intro x,
    rw [← (chart_at H x).symm_map_nhds_eq (mem_chart_source H x)],
    exact ((compact_basis_nhds (chart_at H x x)).has_basis_self_subset
      (chart_target_mem_nhds H x)).map _ },
  refine locally_compact_space_of_has_basis this _,
  rintro x s ⟨h₁, h₂, h₃⟩,
  exact h₂.image_of_continuous_on ((chart_at H x).continuous_on_symm.mono h₃)
end

/-- If a topological space admits an atlas with locally connected charts, then the space itself is
locally connected. -/
lemma charted_space.locally_connected_space [locally_connected_space H] :
  locally_connected_space M :=
begin
  let E : M → local_homeomorph M H := chart_at H,
  refine locally_connected_space_of_connected_bases
    (λ x s, (E x).symm '' s)
    (λ x s, (is_open s ∧ E x x ∈ s ∧ is_connected s) ∧ s ⊆ (E x).target) _ _,
  { intros x,
    simpa only [local_homeomorph.symm_map_nhds_eq, mem_chart_source] using
      ((locally_connected_space.open_connected_basis (E x x)).restrict_subset
      ((E x).open_target.mem_nhds (mem_chart_target H x))).map (E x).symm },
  { rintros x s ⟨⟨-, -, hsconn⟩, hssubset⟩,
    exact hsconn.is_preconnected.image _ ((E x).continuous_on_symm.mono hssubset) },
end

/-- If `M` is modelled on `H'` and `H'` is itself modelled on `H`, then we can consider `M` as being
modelled on `H`. -/
def charted_space.comp (H : Type*) [topological_space H] (H' : Type*) [topological_space H']
  (M : Type*) [topological_space M] [charted_space H H'] [charted_space H' M] :
  charted_space H M :=
{ atlas := image2 local_homeomorph.trans (atlas H' M) (atlas H H'),
  chart_at := λ p : M, (chart_at H' p).trans (chart_at H (chart_at H' p p)),
  mem_chart_source := λ p, by simp only with mfld_simps,
  chart_mem_atlas :=
    λ p, ⟨chart_at H' p, chart_at H _, chart_mem_atlas H' p, chart_mem_atlas H _, rfl⟩ }

end

/-- For technical reasons we introduce two type tags:

* `model_prod H H'` is the same as `H × H'`;
* `model_pi H` is the same as `Π i, H i`, where `H : ι → Type*` and `ι` is a finite type.

In both cases the reason is the same, so we explain it only in the case of the product. A charted
space `M` with model `H` is a set of local charts from `M` to `H` covering the space. Every space is
registered as a charted space over itself, using the only chart `id`, in `manifold_model_space`. You
can also define a product of charted space `M` and `M'` (with model space `H × H'`) by taking the
products of the charts. Now, on `H × H'`, there are two charted space structures with model space
`H × H'` itself, the one coming from `manifold_model_space`, and the one coming from the product of
the two `manifold_model_space` on each component. They are equal, but not defeq (because the product
of `id` and `id` is not defeq to `id`), which is bad as we know. This expedient of renaming `H × H'`
solves this problem. -/
library_note "Manifold type tags"

/-- Same thing as `H × H'` We introduce it for technical reasons,
see note [Manifold type tags]. -/
def model_prod (H : Type*) (H' : Type*) := H × H'

/-- Same thing as `Π i, H i` We introduce it for technical reasons,
see note [Manifold type tags]. -/
def model_pi {ι : Type*} (H : ι → Type*) := Π i, H i

section
local attribute [reducible] model_prod

instance model_prod_inhabited [inhabited H] [inhabited H'] :
  inhabited (model_prod H H') :=
prod.inhabited

instance (H : Type*) [topological_space H] (H' : Type*) [topological_space H'] :
  topological_space (model_prod H H') :=
prod.topological_space

/- Next lemma shows up often when dealing with derivatives, register it as simp. -/
@[simp, mfld_simps] lemma model_prod_range_prod_id
  {H : Type*} {H' : Type*} {α : Type*} (f : H → α) :
  range (λ (p : model_prod H H'), (f p.1, p.2)) = range f ×ˢ (univ : set H') :=
by rw prod_range_univ_eq

end

section

variables {ι : Type*} {Hi : ι → Type*}

instance model_pi_inhabited [Π i, inhabited (Hi i)] :
  inhabited (model_pi Hi) :=
pi.inhabited _

instance [Π i, topological_space (Hi i)] :
  topological_space (model_pi Hi) :=
Pi.topological_space

end

/-- The product of two charted spaces is naturally a charted space, with the canonical
construction of the atlas of product maps. -/
instance prod_charted_space (H : Type*) [topological_space H]
  (M : Type*) [topological_space M] [charted_space H M]
  (H' : Type*) [topological_space H']
  (M' : Type*) [topological_space M'] [charted_space H' M'] :
  charted_space (model_prod H H') (M × M') :=
{ atlas            := image2 local_homeomorph.prod (atlas H M) (atlas H' M'),
  chart_at         := λ x : M × M', (chart_at H x.1).prod (chart_at H' x.2),
  mem_chart_source := λ x, ⟨mem_chart_source _ _, mem_chart_source _ _⟩,
  chart_mem_atlas  := λ x, mem_image2_of_mem (chart_mem_atlas _ _) (chart_mem_atlas _ _) }

section prod_charted_space

variables [topological_space H] [topological_space M] [charted_space H M]
[topological_space H'] [topological_space M'] [charted_space H' M'] {x : M×M'}

@[simp, mfld_simps] lemma prod_charted_space_chart_at :
  (chart_at (model_prod H H') x) = (chart_at H x.fst).prod (chart_at H' x.snd) := rfl

lemma charted_space_self_prod : prod_charted_space H H H' H' = charted_space_self (H × H') :=
by { ext1, { simp [prod_charted_space, atlas] }, { ext1, simp [chart_at_self_eq], refl } }

end prod_charted_space

/-- The product of a finite family of charted spaces is naturally a charted space, with the
canonical construction of the atlas of finite product maps. -/
instance pi_charted_space {ι : Type*} [fintype ι] (H : ι → Type*) [Π i, topological_space (H i)]
  (M : ι → Type*) [Π i, topological_space (M i)] [Π i, charted_space (H i) (M i)] :
  charted_space (model_pi H) (Π i, M i) :=
{ atlas := local_homeomorph.pi '' (set.pi univ $ λ i, atlas (H i) (M i)),
  chart_at := λ f, local_homeomorph.pi $ λ i, chart_at (H i) (f i),
  mem_chart_source := λ f i hi, mem_chart_source (H i) (f i),
  chart_mem_atlas := λ f, mem_image_of_mem _ $ λ i hi, chart_mem_atlas (H i) (f i) }

@[simp, mfld_simps] lemma pi_charted_space_chart_at {ι : Type*} [fintype ι] (H : ι → Type*)
  [Π i, topological_space (H i)] (M : ι → Type*) [Π i, topological_space (M i)]
  [Π i, charted_space (H i) (M i)] (f : Π i, M i) :
  chart_at (model_pi H) f = local_homeomorph.pi (λ i, chart_at (H i) (f i)) := rfl

end charted_space

/-! ### Constructing a topology from an atlas -/

/-- Sometimes, one may want to construct a charted space structure on a space which does not yet
have a topological structure, where the topology would come from the charts. For this, one needs
charts that are only local equivs, and continuity properties for their composition.
This is formalised in `charted_space_core`. -/
@[nolint has_nonempty_instance]
structure charted_space_core (H : Type*) [topological_space H] (M : Type*) :=
(atlas            : set (local_equiv M H))
(chart_at         : M → local_equiv M H)
(mem_chart_source : ∀x, x ∈ (chart_at x).source)
(chart_mem_atlas  : ∀x, chart_at x ∈ atlas)
(open_source : ∀e e' : local_equiv M H, e ∈ atlas → e' ∈ atlas → is_open (e.symm.trans e').source)
(continuous_to_fun : ∀e e' : local_equiv M H, e ∈ atlas → e' ∈ atlas →
                       continuous_on (e.symm.trans e') (e.symm.trans e').source)

namespace charted_space_core

variables [topological_space H] (c : charted_space_core H M) {e : local_equiv M H}

/-- Topology generated by a set of charts on a Type. -/
protected def to_topological_space : topological_space M :=
topological_space.generate_from $ ⋃ (e : local_equiv M H) (he : e ∈ c.atlas)
  (s : set H) (s_open : is_open s), {e ⁻¹' s ∩ e.source}

lemma open_source' (he : e ∈ c.atlas) : is_open[c.to_topological_space] e.source :=
begin
  apply topological_space.generate_open.basic,
  simp only [exists_prop, mem_Union, mem_singleton_iff],
  refine ⟨e, he, univ, is_open_univ, _⟩,
  simp only [set.univ_inter, set.preimage_univ]
end

lemma open_target (he : e ∈ c.atlas) : is_open e.target :=
begin
  have E : e.target ∩ e.symm ⁻¹' e.source = e.target :=
  subset.antisymm (inter_subset_left _ _) (λx hx, ⟨hx,
    local_equiv.target_subset_preimage_source _ hx⟩),
  simpa [local_equiv.trans_source, E] using c.open_source e e he he
end

/-- An element of the atlas in a charted space without topology becomes a local homeomorphism
for the topology constructed from this atlas. The `local_homeomorph` version is given in this
definition. -/
protected def local_homeomorph (e : local_equiv M H) (he : e ∈ c.atlas) :
  @local_homeomorph M H c.to_topological_space _ :=
{ open_source := by convert c.open_source' he,
  open_target := by convert c.open_target he,
  continuous_to_fun := begin
    letI : topological_space M := c.to_topological_space,
    rw continuous_on_open_iff (c.open_source' he),
    assume s s_open,
    rw inter_comm,
    apply topological_space.generate_open.basic,
    simp only [exists_prop, mem_Union, mem_singleton_iff],
    exact ⟨e, he, ⟨s, s_open, rfl⟩⟩
  end,
  continuous_inv_fun := begin
    letI : topological_space M := c.to_topological_space,
    apply continuous_on_open_of_generate_from (c.open_target he),
    assume t ht,
    simp only [exists_prop, mem_Union, mem_singleton_iff] at ht,
    rcases ht with ⟨e', e'_atlas, s, s_open, ts⟩,
    rw ts,
    let f := e.symm.trans e',
    have : is_open (f ⁻¹' s ∩ f.source),
      by simpa [inter_comm] using (continuous_on_open_iff (c.open_source e e' he e'_atlas)).1
        (c.continuous_to_fun e e' he e'_atlas) s s_open,
    have A : e' ∘ e.symm ⁻¹' s ∩ (e.target ∩ e.symm ⁻¹' e'.source) =
             e.target ∩ (e' ∘ e.symm ⁻¹' s ∩ e.symm ⁻¹' e'.source),
      by { rw [← inter_assoc, ← inter_assoc], congr' 1, exact inter_comm _ _ },
    simpa [local_equiv.trans_source, preimage_inter, preimage_comp.symm, A] using this
  end,
  ..e }

/-- Given a charted space without topology, endow it with a genuine charted space structure with
respect to the topology constructed from the atlas. -/
def to_charted_space : @charted_space H _ M c.to_topological_space :=
{ atlas := ⋃ (e : local_equiv M H) (he : e ∈ c.atlas), {c.local_homeomorph e he},
  chart_at := λx, c.local_homeomorph (c.chart_at x) (c.chart_mem_atlas x),
  mem_chart_source := λx, c.mem_chart_source x,
  chart_mem_atlas := λx, begin
    simp only [mem_Union, mem_singleton_iff],
    exact ⟨c.chart_at x, c.chart_mem_atlas x, rfl⟩,
  end }

end charted_space_core


/-! ### Charted space with a given structure groupoid -/

section has_groupoid
variables [topological_space H] [topological_space M] [charted_space H M]

/-- A charted space has an atlas in a groupoid `G` if the change of coordinates belong to the
groupoid -/
class has_groupoid {H : Type*} [topological_space H] (M : Type*) [topological_space M]
  [charted_space H M] (G : structure_groupoid H) : Prop :=
(compatible [] : ∀{e e' : local_homeomorph M H}, e ∈ atlas H M → e' ∈ atlas H M → e.symm ≫ₕ e' ∈ G)

/-- Reformulate in the `structure_groupoid` namespace the compatibility condition of charts in a
charted space admitting a structure groupoid, to make it more easily accessible with dot
notation. -/
lemma structure_groupoid.compatible {H : Type*} [topological_space H] (G : structure_groupoid H)
  {M : Type*} [topological_space M] [charted_space H M] [has_groupoid M G]
  {e e' : local_homeomorph M H} (he : e ∈ atlas H M) (he' : e' ∈ atlas H M) :
  e.symm ≫ₕ e' ∈ G :=
has_groupoid.compatible G he he'

lemma has_groupoid_of_le {G₁ G₂ : structure_groupoid H} (h : has_groupoid M G₁) (hle : G₁ ≤ G₂) :
  has_groupoid M G₂ :=
⟨λ e e' he he', hle (h.compatible he he')⟩

lemma has_groupoid_of_pregroupoid (PG : pregroupoid H)
  (h : ∀{e e' : local_homeomorph M H}, e ∈ atlas H M → e' ∈ atlas H M
    → PG.property (e.symm ≫ₕ e') (e.symm ≫ₕ e').source) :
  has_groupoid M (PG.groupoid) :=
⟨assume e e' he he', mem_groupoid_of_pregroupoid.mpr ⟨h he he', h he' he⟩⟩

/-- The trivial charted space structure on the model space is compatible with any groupoid -/
instance has_groupoid_model_space (H : Type*) [topological_space H] (G : structure_groupoid H) :
  has_groupoid H G :=
{ compatible := λe e' he he', begin
    replace he : e ∈ atlas H H := he,
    replace he' : e' ∈ atlas H H := he',
    rw charted_space_self_atlas at he he',
    simp [he, he', structure_groupoid.id_mem]
  end }

/-- Any charted space structure is compatible with the groupoid of all local homeomorphisms -/
instance has_groupoid_continuous_groupoid : has_groupoid M (continuous_groupoid H) :=
⟨begin
  assume e e' he he',
  rw [continuous_groupoid, mem_groupoid_of_pregroupoid],
  simp only [and_self]
end⟩

section maximal_atlas

variables (M) (G : structure_groupoid H)

/-- Given a charted space admitting a structure groupoid, the maximal atlas associated to this
structure groupoid is the set of all local charts that are compatible with the atlas, i.e., such
that changing coordinates with an atlas member gives an element of the groupoid. -/
def structure_groupoid.maximal_atlas : set (local_homeomorph M H) :=
{e | ∀ e' ∈ atlas H M, e.symm ≫ₕ e' ∈ G ∧ e'.symm ≫ₕ e ∈ G}

variable {M}

/-- The elements of the atlas belong to the maximal atlas for any structure groupoid -/
lemma structure_groupoid.subset_maximal_atlas [has_groupoid M G] :
  atlas H M ⊆ G.maximal_atlas M :=
λ e he e' he', ⟨G.compatible he he', G.compatible he' he⟩

lemma structure_groupoid.chart_mem_maximal_atlas [has_groupoid M G]
  (x : M) : chart_at H x ∈ G.maximal_atlas M :=
G.subset_maximal_atlas (chart_mem_atlas H x)

variable {G}

lemma mem_maximal_atlas_iff {e : local_homeomorph M H} :
  e ∈ G.maximal_atlas M ↔ ∀ e' ∈ atlas H M, e.symm ≫ₕ e' ∈ G ∧ e'.symm ≫ₕ e ∈ G :=
iff.rfl

/-- Changing coordinates between two elements of the maximal atlas gives rise to an element
of the structure groupoid. -/
lemma structure_groupoid.compatible_of_mem_maximal_atlas {e e' : local_homeomorph M H}
  (he : e ∈ G.maximal_atlas M) (he' : e' ∈ G.maximal_atlas M) : e.symm ≫ₕ e' ∈ G :=
begin
  apply G.locality (λ x hx, _),
  set f := chart_at H (e.symm x) with hf,
  let s := e.target ∩ (e.symm ⁻¹' f.source),
  have hs : is_open s,
  { apply e.symm.continuous_to_fun.preimage_open_of_open; apply open_source },
  have xs : x ∈ s, by { dsimp at hx, simp [s, hx] },
  refine ⟨s, hs, xs, _⟩,
  have A : e.symm ≫ₕ f ∈ G := (mem_maximal_atlas_iff.1 he f (chart_mem_atlas _ _)).1,
  have B : f.symm ≫ₕ e' ∈ G := (mem_maximal_atlas_iff.1 he' f (chart_mem_atlas _ _)).2,
  have C : (e.symm ≫ₕ f) ≫ₕ (f.symm ≫ₕ e') ∈ G := G.trans A B,
  have D : (e.symm ≫ₕ f) ≫ₕ (f.symm ≫ₕ e') ≈ (e.symm ≫ₕ e').restr s := calc
    (e.symm ≫ₕ f) ≫ₕ (f.symm ≫ₕ e') = e.symm ≫ₕ (f ≫ₕ f.symm) ≫ₕ e' : by simp [trans_assoc]
    ... ≈ e.symm ≫ₕ (of_set f.source f.open_source) ≫ₕ e' :
      by simp [eq_on_source.trans', trans_self_symm]
    ... ≈ (e.symm ≫ₕ (of_set f.source f.open_source)) ≫ₕ e' : by simp [trans_assoc]
    ... ≈ (e.symm.restr s) ≫ₕ e' : by simp [s, trans_of_set']
    ... ≈ (e.symm ≫ₕ e').restr s : by simp [restr_trans],
  exact G.eq_on_source C (setoid.symm D),
end

variable (G)

/-- In the model space, the identity is in any maximal atlas. -/
lemma structure_groupoid.id_mem_maximal_atlas : local_homeomorph.refl H ∈ G.maximal_atlas H :=
G.subset_maximal_atlas $ by simp

/-- In the model space, any element of the groupoid is in the maximal atlas. -/
lemma structure_groupoid.mem_maximal_atlas_of_mem_groupoid {f : local_homeomorph H H} (hf : f ∈ G) :
  f ∈ G.maximal_atlas H :=
begin
  rintros e (rfl : e = local_homeomorph.refl H),
  exact ⟨G.trans (G.symm hf) G.id_mem, G.trans (G.symm G.id_mem) hf⟩,
end

end maximal_atlas

section singleton
variables {α : Type*} [topological_space α]

namespace local_homeomorph

variable (e : local_homeomorph α H)

/-- If a single local homeomorphism `e` from a space `α` into `H` has source covering the whole
space `α`, then that local homeomorphism induces an `H`-charted space structure on `α`.
(This condition is equivalent to `e` being an open embedding of `α` into `H`; see
`open_embedding.singleton_charted_space`.) -/
def singleton_charted_space (h : e.source = set.univ) : charted_space H α :=
{ atlas := {e},
  chart_at := λ _, e,
  mem_chart_source := λ _, by simp only [h] with mfld_simps,
  chart_mem_atlas := λ _, by tauto }

@[simp, mfld_simps] lemma singleton_charted_space_chart_at_eq (h : e.source = set.univ) {x : α} :
  @chart_at H _ α _ (e.singleton_charted_space h) x = e := rfl

lemma singleton_charted_space_chart_at_source
  (h : e.source = set.univ) {x : α} :
  (@chart_at H _ α _ (e.singleton_charted_space h) x).source = set.univ := h

lemma singleton_charted_space_mem_atlas_eq (h : e.source = set.univ)
  (e' : local_homeomorph α H) (h' : e' ∈ (e.singleton_charted_space h).atlas) : e' = e := h'

/-- Given a local homeomorphism `e` from a space `α` into `H`, if its source covers the whole
space `α`, then the induced charted space structure on `α` is `has_groupoid G` for any structure
groupoid `G` which is closed under restrictions. -/
lemma singleton_has_groupoid (h : e.source = set.univ) (G : structure_groupoid H)
  [closed_under_restriction G] : @has_groupoid _ _ _ _ (e.singleton_charted_space h) G :=
{ compatible := begin
    intros e' e'' he' he'',
    rw e.singleton_charted_space_mem_atlas_eq h e' he',
    rw e.singleton_charted_space_mem_atlas_eq h e'' he'',
    refine G.eq_on_source _ e.trans_symm_self,
    have hle : id_restr_groupoid ≤ G := (closed_under_restriction_iff_id_le G).mp (by assumption),
    exact structure_groupoid.le_iff.mp hle _ (id_restr_groupoid_mem _),
  end }

end local_homeomorph

namespace open_embedding

variable [nonempty α]

/-- An open embedding of `α` into `H` induces an `H`-charted space structure on `α`.
See `local_homeomorph.singleton_charted_space` -/
def singleton_charted_space {f : α → H} (h : open_embedding f) :
  charted_space H α := (h.to_local_homeomorph f).singleton_charted_space (by simp)

lemma singleton_charted_space_chart_at_eq {f : α → H} (h : open_embedding f) {x : α} :
  ⇑(@chart_at H _ α _ (h.singleton_charted_space) x) = f := rfl

lemma singleton_has_groupoid {f : α → H} (h : open_embedding f)
  (G : structure_groupoid H) [closed_under_restriction G] :
  @has_groupoid _ _ _ _ h.singleton_charted_space G :=
(h.to_local_homeomorph f).singleton_has_groupoid (by simp) G

end open_embedding

end singleton

namespace topological_space.opens

open topological_space
variables (G : structure_groupoid H) [has_groupoid M G]
variables (s : opens M)

/-- An open subset of a charted space is naturally a charted space. -/
instance : charted_space H s :=
{ atlas := ⋃ (x : s), {@local_homeomorph.subtype_restr _ _ _ _ (chart_at H x.1) s ⟨x⟩},
  chart_at := λ x, @local_homeomorph.subtype_restr _ _ _ _ (chart_at H x.1) s ⟨x⟩,
  mem_chart_source := λ x, by { simp only with mfld_simps, exact (mem_chart_source H x.1) },
  chart_mem_atlas := λ x, by { simp only [mem_Union, mem_singleton_iff], use x } }

/-- If a groupoid `G` is `closed_under_restriction`, then an open subset of a space which is
`has_groupoid G` is naturally `has_groupoid G`. -/
instance [closed_under_restriction G] : has_groupoid s G :=
{ compatible := begin
    rintros e e' ⟨_, ⟨x, hc⟩, he⟩ ⟨_, ⟨x', hc'⟩, he'⟩,
    haveI : nonempty s := ⟨x⟩,
    simp only [hc.symm, mem_singleton_iff, subtype.val_eq_coe] at he,
    simp only [hc'.symm, mem_singleton_iff, subtype.val_eq_coe] at he',
    rw [he, he'],
    convert G.eq_on_source _
      (subtype_restr_symm_trans_subtype_restr s (chart_at H x) (chart_at H x')),
    apply closed_under_restriction',
    { exact G.compatible (chart_mem_atlas H x) (chart_mem_atlas H x') },
    { exact preimage_open_of_open_symm (chart_at H x) s.2 },
  end }

<<<<<<< HEAD
lemma chart_at_inclusion_eventually_eq {U V : opens M} (hUV : U ≤ V) {x : U} :
  let i := set.inclusion hUV in
  (chart_at H (i x)).symm =ᶠ[𝓝 (chart_at H (i x) (i x))] i ∘ (chart_at H x).symm :=
begin
  intro i,
=======
lemma chart_at_inclusion_symm_eventually_eq {U V : opens M} (hUV : U ≤ V) {x : U} :
  (chart_at H (set.inclusion hUV x)).symm
  =ᶠ[𝓝 (chart_at H (set.inclusion hUV x) (set.inclusion hUV x))] set.inclusion hUV
    ∘ (chart_at H x).symm :=
begin
  set i := set.inclusion hUV,
>>>>>>> 431589bc
  set e := chart_at H (x:M),
  haveI : nonempty U := ⟨x⟩,
  haveI : nonempty V := ⟨i x⟩,
  have heUx_nhds : (e.subtype_restr U).target ∈ 𝓝 (e x),
  { apply (e.subtype_restr U).open_target.mem_nhds,
    exact e.map_subtype_source (mem_chart_source _ _) },
<<<<<<< HEAD
  exact filter.eventually_eq_of_mem heUx_nhds (e.subtype_restr_eq_on_of_le hUV),
=======
  exact filter.eventually_eq_of_mem heUx_nhds (e.subtype_restr_symm_eq_on_of_le hUV),
>>>>>>> 431589bc
end

end topological_space.opens

/-! ### Structomorphisms -/

/-- A `G`-diffeomorphism between two charted spaces is a homeomorphism which, when read in the
charts, belongs to `G`. We avoid the word diffeomorph as it is too related to the smooth category,
and use structomorph instead. -/
@[nolint has_nonempty_instance]
structure structomorph (G : structure_groupoid H) (M : Type*) (M' : Type*)
  [topological_space M] [topological_space M'] [charted_space H M] [charted_space H M']
  extends homeomorph M M' :=
(mem_groupoid : ∀c : local_homeomorph M H, ∀c' : local_homeomorph M' H,
  c ∈ atlas H M → c' ∈ atlas H M' → c.symm ≫ₕ to_homeomorph.to_local_homeomorph ≫ₕ c' ∈ G)

variables [topological_space M'] [topological_space M'']
{G : structure_groupoid H} [charted_space H M'] [charted_space H M'']

/-- The identity is a diffeomorphism of any charted space, for any groupoid. -/
def structomorph.refl (M : Type*) [topological_space M] [charted_space H M]
  [has_groupoid M G] : structomorph G M M :=
{ mem_groupoid := λc c' hc hc', begin
    change (local_homeomorph.symm c) ≫ₕ (local_homeomorph.refl M) ≫ₕ c' ∈ G,
    rw local_homeomorph.refl_trans,
    exact has_groupoid.compatible G hc hc'
  end,
  ..homeomorph.refl M }

/-- The inverse of a structomorphism is a structomorphism -/
def structomorph.symm (e : structomorph G M M') : structomorph G M' M :=
{ mem_groupoid := begin
    assume c c' hc hc',
    have : (c'.symm ≫ₕ e.to_homeomorph.to_local_homeomorph ≫ₕ c).symm ∈ G :=
      G.symm (e.mem_groupoid c' c hc' hc),
    rwa [trans_symm_eq_symm_trans_symm, trans_symm_eq_symm_trans_symm, symm_symm, trans_assoc]
      at this,
  end,
  ..e.to_homeomorph.symm}

/-- The composition of structomorphisms is a structomorphism -/
def structomorph.trans (e : structomorph G M M') (e' : structomorph G M' M'') :
  structomorph G M M'' :=
{ mem_groupoid := begin
    /- Let c and c' be two charts in M and M''. We want to show that e' ∘ e is smooth in these
    charts, around any point x. For this, let y = e (c⁻¹ x), and consider a chart g around y.
    Then g ∘ e ∘ c⁻¹ and c' ∘ e' ∘ g⁻¹ are both smooth as e and e' are structomorphisms, so
    their composition is smooth, and it coincides with c' ∘ e' ∘ e ∘ c⁻¹ around x. -/
    assume c c' hc hc',
    refine G.locality (λx hx, _),
    let f₁ := e.to_homeomorph.to_local_homeomorph,
    let f₂ := e'.to_homeomorph.to_local_homeomorph,
    let f  := (e.to_homeomorph.trans e'.to_homeomorph).to_local_homeomorph,
    have feq : f = f₁ ≫ₕ f₂ := homeomorph.trans_to_local_homeomorph _ _,
    -- define the atlas g around y
    let y := (c.symm ≫ₕ f₁) x,
    let g := chart_at H y,
    have hg₁ := chart_mem_atlas H y,
    have hg₂ := mem_chart_source H y,
    let s := (c.symm ≫ₕ f₁).source ∩ (c.symm ≫ₕ f₁) ⁻¹' g.source,
    have open_s : is_open s,
      by apply (c.symm ≫ₕ f₁).continuous_to_fun.preimage_open_of_open; apply open_source,
    have : x ∈ s,
    { split,
      { simp only [trans_source, preimage_univ, inter_univ, homeomorph.to_local_homeomorph_source],
        rw trans_source at hx,
        exact hx.1 },
      { exact hg₂ } },
    refine ⟨s, open_s, this, _⟩,
    let F₁ := (c.symm ≫ₕ f₁ ≫ₕ g) ≫ₕ (g.symm ≫ₕ f₂ ≫ₕ c'),
    have A : F₁ ∈ G := G.trans (e.mem_groupoid c g hc hg₁) (e'.mem_groupoid g c' hg₁ hc'),
    let F₂ := (c.symm ≫ₕ f ≫ₕ c').restr s,
    have : F₁ ≈ F₂ := calc
      F₁ ≈ c.symm ≫ₕ f₁ ≫ₕ (g ≫ₕ g.symm) ≫ₕ f₂ ≫ₕ c' : by simp [F₁, trans_assoc]
      ... ≈ c.symm ≫ₕ f₁ ≫ₕ (of_set g.source g.open_source) ≫ₕ f₂ ≫ₕ c' :
        by simp [eq_on_source.trans', trans_self_symm g]
      ... ≈ ((c.symm ≫ₕ f₁) ≫ₕ (of_set g.source g.open_source)) ≫ₕ (f₂ ≫ₕ c') :
        by simp [trans_assoc]
      ... ≈ ((c.symm ≫ₕ f₁).restr s) ≫ₕ (f₂ ≫ₕ c') : by simp [s, trans_of_set']
      ... ≈ ((c.symm ≫ₕ f₁) ≫ₕ (f₂ ≫ₕ c')).restr s : by simp [restr_trans]
      ... ≈ (c.symm ≫ₕ (f₁ ≫ₕ f₂) ≫ₕ c').restr s : by simp [eq_on_source.restr, trans_assoc]
      ... ≈ F₂ : by simp [F₂, feq],
    have : F₂ ∈ G := G.eq_on_source A (setoid.symm this),
    exact this
  end,
  ..homeomorph.trans e.to_homeomorph e'.to_homeomorph }

end has_groupoid<|MERGE_RESOLUTION|>--- conflicted
+++ resolved
@@ -984,31 +984,19 @@
     { exact preimage_open_of_open_symm (chart_at H x) s.2 },
   end }
 
-<<<<<<< HEAD
-lemma chart_at_inclusion_eventually_eq {U V : opens M} (hUV : U ≤ V) {x : U} :
-  let i := set.inclusion hUV in
-  (chart_at H (i x)).symm =ᶠ[𝓝 (chart_at H (i x) (i x))] i ∘ (chart_at H x).symm :=
-begin
-  intro i,
-=======
 lemma chart_at_inclusion_symm_eventually_eq {U V : opens M} (hUV : U ≤ V) {x : U} :
   (chart_at H (set.inclusion hUV x)).symm
   =ᶠ[𝓝 (chart_at H (set.inclusion hUV x) (set.inclusion hUV x))] set.inclusion hUV
     ∘ (chart_at H x).symm :=
 begin
   set i := set.inclusion hUV,
->>>>>>> 431589bc
   set e := chart_at H (x:M),
   haveI : nonempty U := ⟨x⟩,
   haveI : nonempty V := ⟨i x⟩,
   have heUx_nhds : (e.subtype_restr U).target ∈ 𝓝 (e x),
   { apply (e.subtype_restr U).open_target.mem_nhds,
     exact e.map_subtype_source (mem_chart_source _ _) },
-<<<<<<< HEAD
-  exact filter.eventually_eq_of_mem heUx_nhds (e.subtype_restr_eq_on_of_le hUV),
-=======
   exact filter.eventually_eq_of_mem heUx_nhds (e.subtype_restr_symm_eq_on_of_le hUV),
->>>>>>> 431589bc
 end
 
 end topological_space.opens
