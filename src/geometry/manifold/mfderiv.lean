/-
Copyright (c) 2020 Sébastien Gouëzel. All rights reserved.
Released under Apache 2.0 license as described in the file LICENSE.
Authors: Sébastien Gouëzel, Floris van Doorn
-/
import geometry.manifold.vector_bundle.tangent

/-!
# The derivative of functions between smooth manifolds

Let `M` and `M'` be two smooth manifolds with corners over a field `𝕜` (with respective models with
corners `I` on `(E, H)` and `I'` on `(E', H')`), and let `f : M → M'`. We define the
derivative of the function at a point, within a set or along the whole space, mimicking the API
for (Fréchet) derivatives. It is denoted by `mfderiv I I' f x`, where "m" stands for "manifold" and
"f" for "Fréchet" (as in the usual derivative `fderiv 𝕜 f x`).

## Main definitions

* `unique_mdiff_on I s` : predicate saying that, at each point of the set `s`, a function can have
  at most one derivative. This technical condition is important when we define
  `mfderiv_within` below, as otherwise there is an arbitrary choice in the derivative,
  and many properties will fail (for instance the chain rule). This is analogous to
  `unique_diff_on 𝕜 s` in a vector space.

Let `f` be a map between smooth manifolds. The following definitions follow the `fderiv` API.

* `mfderiv I I' f x` : the derivative of `f` at `x`, as a continuous linear map from the tangent
  space at `x` to the tangent space at `f x`. If the map is not differentiable, this is `0`.
* `mfderiv_within I I' f s x` : the derivative of `f` at `x` within `s`, as a continuous linear map
  from the tangent space at `x` to the tangent space at `f x`. If the map is not differentiable
  within `s`, this is `0`.
* `mdifferentiable_at I I' f x` : Prop expressing whether `f` is differentiable at `x`.
* `mdifferentiable_within_at 𝕜 f s x` : Prop expressing whether `f` is differentiable within `s`
  at `x`.
* `has_mfderiv_at I I' f s x f'` : Prop expressing whether `f` has `f'` as a derivative at `x`.
* `has_mfderiv_within_at I I' f s x f'` : Prop expressing whether `f` has `f'` as a derivative
  within `s` at `x`.
* `mdifferentiable_on I I' f s` : Prop expressing that `f` is differentiable on the set `s`.
* `mdifferentiable I I' f` : Prop expressing that `f` is differentiable everywhere.
* `tangent_map I I' f` : the derivative of `f`, as a map from the tangent bundle of `M` to the
  tangent bundle of `M'`.

We also establish results on the differential of the identity, constant functions, charts, extended
charts. For functions between vector spaces, we show that the usual notions and the manifold notions
coincide.

## Implementation notes

The tangent bundle is constructed using the machinery of topological fiber bundles, for which one
can define bundled morphisms and construct canonically maps from the total space of one bundle to
the total space of another one. One could use this mechanism to construct directly the derivative
of a smooth map. However, we want to define the derivative of any map (and let it be zero if the map
is not differentiable) to avoid proof arguments everywhere. This means we have to go back to the
details of the definition of the total space of a fiber bundle constructed from core, to cook up a
suitable definition of the derivative. It is the following: at each point, we have a preferred chart
(used to identify the fiber above the point with the model vector space in fiber bundles). Then one
should read the function using these preferred charts at `x` and `f x`, and take the derivative
of `f` in these charts.

Due to the fact that we are working in a model with corners, with an additional embedding `I` of the
model space `H` in the model vector space `E`, the charts taking values in `E` are not the original
charts of the manifold, but those ones composed with `I`, called extended charts. We define
`written_in_ext_chart I I' x f` for the function `f` written in the preferred extended charts. Then
the manifold derivative of `f`, at `x`, is just the usual derivative of
`written_in_ext_chart I I' x f`, at the point `(ext_chart_at I x) x`.

There is a subtelty with respect to continuity: if the function is not continuous, then the image
of a small open set around `x` will not be contained in the source of the preferred chart around
`f x`, which means that when reading `f` in the chart one is losing some information. To avoid this,
we include continuity in the definition of differentiablity (which is reasonable since with any
definition, differentiability implies continuity).

*Warning*: the derivative (even within a subset) is a linear map on the whole tangent space. Suppose
that one is given a smooth submanifold `N`, and a function which is smooth on `N` (i.e., its
restriction to the subtype  `N` is smooth). Then, in the whole manifold `M`, the property
`mdifferentiable_on I I' f N` holds. However, `mfderiv_within I I' f N` is not uniquely defined
(what values would one choose for vectors that are transverse to `N`?), which can create issues down
the road. The problem here is that knowing the value of `f` along `N` does not determine the
differential of `f` in all directions. This is in contrast to the case where `N` would be an open
subset, or a submanifold with boundary of maximal dimension, where this issue does not appear.
The predicate `unique_mdiff_on I N` indicates that the derivative along `N` is unique if it exists,
and is an assumption in most statements requiring a form of uniqueness.

On a vector space, the manifold derivative and the usual derivative are equal. This means in
particular that they live on the same space, i.e., the tangent space is defeq to the original vector
space. To get this property is a motivation for our definition of the tangent space as a single
copy of the vector space, instead of more usual definitions such as the space of derivations, or
the space of equivalence classes of smooth curves in the manifold.

## Tags
Derivative, manifold
-/

noncomputable theory
open_locale classical topology manifold bundle

open set

universe u

section derivatives_definitions
/-!
### Derivative of maps between manifolds

The derivative of a smooth map `f` between smooth manifold `M` and `M'` at `x` is a bounded linear
map from the tangent space to `M` at `x`, to the tangent space to `M'` at `f x`. Since we defined
the tangent space using one specific chart, the formula for the derivative is written in terms of
this specific chart.

We use the names `mdifferentiable` and `mfderiv`, where the prefix letter `m` means "manifold".
-/

variables {𝕜 : Type*} [nontrivially_normed_field 𝕜]
{E : Type*} [normed_add_comm_group E] [normed_space 𝕜 E]
{H : Type*} [topological_space H] (I : model_with_corners 𝕜 E H)
{M : Type*} [topological_space M] [charted_space H M]
{E' : Type*} [normed_add_comm_group E'] [normed_space 𝕜 E']
{H' : Type*} [topological_space H'] (I' : model_with_corners 𝕜 E' H')
{M' : Type*} [topological_space M'] [charted_space H' M']

/-- Property in the model space of a model with corners of being differentiable within at set at a
point, when read in the model vector space. This property will be lifted to manifolds to define
differentiable functions between manifolds. -/
def differentiable_within_at_prop (f : H → H') (s : set H) (x : H) : Prop :=
differentiable_within_at 𝕜 (I' ∘ f ∘ (I.symm)) (⇑(I.symm) ⁻¹' s ∩ set.range I) (I x)

/-- Being differentiable in the model space is a local property, invariant under smooth maps.
Therefore, it will lift nicely to manifolds. -/
lemma differentiable_within_at_local_invariant_prop :
  (cont_diff_groupoid ⊤ I).local_invariant_prop (cont_diff_groupoid ⊤ I')
    (differentiable_within_at_prop I I') :=
{ is_local :=
  begin
    assume s x u f u_open xu,
    have : I.symm ⁻¹' (s ∩ u) ∩ set.range I = (I.symm ⁻¹' s ∩ set.range I) ∩ I.symm ⁻¹' u,
      by simp only [set.inter_right_comm, set.preimage_inter],
    rw [differentiable_within_at_prop, differentiable_within_at_prop, this],
    symmetry,
    apply differentiable_within_at_inter,
    have : u ∈ 𝓝 (I.symm (I x)),
      by { rw [model_with_corners.left_inv], exact is_open.mem_nhds u_open xu },
    apply continuous_at.preimage_mem_nhds I.continuous_symm.continuous_at this,
  end,
  right_invariance' :=
  begin
    assume s x f e he hx h,
    rw differentiable_within_at_prop at h ⊢,
    have : I x = (I ∘ e.symm ∘ I.symm) (I (e x)), by simp only [hx] with mfld_simps,
    rw this at h,
    have : I (e x) ∈ (I.symm) ⁻¹' e.target ∩ set.range I, by simp only [hx] with mfld_simps,
    have := ((mem_groupoid_of_pregroupoid.2 he).2.cont_diff_within_at this),
    convert (h.comp' _ (this.differentiable_within_at le_top)).mono_of_mem _ using 1,
    { ext y, simp only with mfld_simps },
    refine mem_nhds_within.mpr ⟨I.symm ⁻¹' e.target, e.open_target.preimage I.continuous_symm,
      by simp_rw [set.mem_preimage, I.left_inv, e.maps_to hx], _⟩,
    mfld_set_tac
  end,
  congr_of_forall :=
  begin
    assume s x f g h hx hf,
    apply hf.congr,
    { assume y hy,
      simp only with mfld_simps at hy,
      simp only [h, hy] with mfld_simps },
    { simp only [hx] with mfld_simps }
  end,
  left_invariance' :=
  begin
    assume s x f e' he' hs hx h,
    rw differentiable_within_at_prop at h ⊢,
    have A : (I' ∘ f ∘ I.symm) (I x) ∈ (I'.symm ⁻¹' e'.source ∩ set.range I'),
      by simp only [hx] with mfld_simps,
    have := ((mem_groupoid_of_pregroupoid.2 he').1.cont_diff_within_at A),
    convert (this.differentiable_within_at le_top).comp _ h _,
    { ext y, simp only with mfld_simps },
    { assume y hy, simp only with mfld_simps at hy, simpa only [hy] with mfld_simps using hs hy.1 }
  end }

/-- Predicate ensuring that, at a point and within a set, a function can have at most one
derivative. This is expressed using the preferred chart at the considered point. -/
def unique_mdiff_within_at (s : set M) (x : M) :=
unique_diff_within_at 𝕜 ((ext_chart_at I x).symm ⁻¹' s ∩ range I) ((ext_chart_at I x) x)

/-- Predicate ensuring that, at all points of a set, a function can have at most one derivative. -/
def unique_mdiff_on (s : set M) :=
∀x∈s, unique_mdiff_within_at I s x

/-- `mdifferentiable_within_at I I' f s x` indicates that the function `f` between manifolds
has a derivative at the point `x` within the set `s`.
This is a generalization of `differentiable_within_at` to manifolds.

We require continuity in the definition, as otherwise points close to `x` in `s` could be sent by
`f` outside of the chart domain around `f x`. Then the chart could do anything to the image points,
and in particular by coincidence `written_in_ext_chart_at I I' x f` could be differentiable, while
this would not mean anything relevant. -/
def mdifferentiable_within_at (f : M → M') (s : set M) (x : M) :=
continuous_within_at f s x ∧
differentiable_within_at 𝕜 (written_in_ext_chart_at I I' x f)
  ((ext_chart_at I x).symm ⁻¹' s ∩ range I) ((ext_chart_at I x) x)

lemma mdifferentiable_within_at_iff_lift_prop_within_at (f : M → M') (s : set M) (x : M) :
  mdifferentiable_within_at I I' f s x
  ↔ lift_prop_within_at (differentiable_within_at_prop I I') f s x :=
by refl

/-- `mdifferentiable_at I I' f x` indicates that the function `f` between manifolds
has a derivative at the point `x`.
This is a generalization of `differentiable_at` to manifolds.

We require continuity in the definition, as otherwise points close to `x` could be sent by
`f` outside of the chart domain around `f x`. Then the chart could do anything to the image points,
and in particular by coincidence `written_in_ext_chart_at I I' x f` could be differentiable, while
this would not mean anything relevant. -/
def mdifferentiable_at (f : M → M') (x : M) :=
continuous_at f x ∧
differentiable_within_at 𝕜 (written_in_ext_chart_at I I' x f) (range I)
  ((ext_chart_at I x) x)

lemma mdifferentiable_at_iff_lift_prop_at (f : M → M') (x : M) :
  mdifferentiable_at I I' f x
  ↔ lift_prop_at (differentiable_within_at_prop I I') f x :=
begin
  congrm _ ∧ _,
  { rw continuous_within_at_univ },
  { simp [differentiable_within_at_prop, set.univ_inter] }
end

/-- `mdifferentiable_on I I' f s` indicates that the function `f` between manifolds
has a derivative within `s` at all points of `s`.
This is a generalization of `differentiable_on` to manifolds. -/
def mdifferentiable_on (f : M → M') (s : set M) :=
∀x ∈ s, mdifferentiable_within_at I I' f s x

/-- `mdifferentiable I I' f` indicates that the function `f` between manifolds
has a derivative everywhere.
This is a generalization of `differentiable` to manifolds. -/
def mdifferentiable (f : M → M') :=
∀x, mdifferentiable_at I I' f x

/-- Prop registering if a local homeomorphism is a local diffeomorphism on its source -/
def local_homeomorph.mdifferentiable (f : local_homeomorph M M') :=
(mdifferentiable_on I I' f f.source) ∧ (mdifferentiable_on I' I f.symm f.target)

variables [smooth_manifold_with_corners I M] [smooth_manifold_with_corners I' M']

/-- `has_mfderiv_within_at I I' f s x f'` indicates that the function `f` between manifolds
has, at the point `x` and within the set `s`, the derivative `f'`. Here, `f'` is a continuous linear
map from the tangent space at `x` to the tangent space at `f x`.

This is a generalization of `has_fderiv_within_at` to manifolds (as indicated by the prefix `m`).
The order of arguments is changed as the type of the derivative `f'` depends on the choice of `x`.

We require continuity in the definition, as otherwise points close to `x` in `s` could be sent by
`f` outside of the chart domain around `f x`. Then the chart could do anything to the image points,
and in particular by coincidence `written_in_ext_chart_at I I' x f` could be differentiable, while
this would not mean anything relevant. -/
def has_mfderiv_within_at (f : M → M') (s : set M) (x : M)
  (f' : tangent_space I x →L[𝕜] tangent_space I' (f x)) :=
continuous_within_at f s x ∧
has_fderiv_within_at (written_in_ext_chart_at I I' x f : E → E') f'
  ((ext_chart_at I x).symm ⁻¹' s ∩ range I) ((ext_chart_at I x) x)

/-- `has_mfderiv_at I I' f x f'` indicates that the function `f` between manifolds
has, at the point `x`, the derivative `f'`. Here, `f'` is a continuous linear
map from the tangent space at `x` to the tangent space at `f x`.

We require continuity in the definition, as otherwise points close to `x` `s` could be sent by
`f` outside of the chart domain around `f x`. Then the chart could do anything to the image points,
and in particular by coincidence `written_in_ext_chart_at I I' x f` could be differentiable, while
this would not mean anything relevant. -/
def has_mfderiv_at (f : M → M') (x : M)
  (f' : tangent_space I x →L[𝕜] tangent_space I' (f x)) :=
continuous_at f x ∧
has_fderiv_within_at (written_in_ext_chart_at I I' x f : E → E') f' (range I)
  ((ext_chart_at I x) x)

/-- Let `f` be a function between two smooth manifolds. Then `mfderiv_within I I' f s x` is the
derivative of `f` at `x` within `s`, as a continuous linear map from the tangent space at `x` to the
tangent space at `f x`. -/
def mfderiv_within (f : M → M') (s : set M) (x : M) :
  tangent_space I x →L[𝕜] tangent_space I' (f x) :=
if mdifferentiable_within_at I I' f s x then
(fderiv_within 𝕜 (written_in_ext_chart_at I I' x f) ((ext_chart_at I x).symm ⁻¹' s ∩ range I)
  ((ext_chart_at I x) x) : _)
else 0

/-- Let `f` be a function between two smooth manifolds. Then `mfderiv I I' f x` is the derivative of
`f` at `x`, as a continuous linear map from the tangent space at `x` to the tangent space at
`f x`. -/
def mfderiv (f : M → M') (x : M) : tangent_space I x →L[𝕜] tangent_space I' (f x) :=
if mdifferentiable_at I I' f x then
(fderiv_within 𝕜 (written_in_ext_chart_at I I' x f : E → E') (range I)
  ((ext_chart_at I x) x) : _)
else 0

/-- The derivative within a set, as a map between the tangent bundles -/
def tangent_map_within (f : M → M') (s : set M) : tangent_bundle I M → tangent_bundle I' M' :=
λp, ⟨f p.1, (mfderiv_within I I' f s p.1 : tangent_space I p.1 → tangent_space I' (f p.1)) p.2⟩

/-- The derivative, as a map between the tangent bundles -/
def tangent_map (f : M → M') : tangent_bundle I M → tangent_bundle I' M' :=
λp, ⟨f p.1, (mfderiv I I' f p.1 : tangent_space I p.1 → tangent_space I' (f p.1)) p.2⟩

end derivatives_definitions

section derivatives_properties
/-! ### Unique differentiability sets in manifolds -/

variables {𝕜 : Type*} [nontrivially_normed_field 𝕜]
{E : Type*} [normed_add_comm_group E] [normed_space 𝕜 E]
{H : Type*} [topological_space H] (I : model_with_corners 𝕜 E H)
{M : Type*} [topological_space M] [charted_space H M] --
{E' : Type*} [normed_add_comm_group E'] [normed_space 𝕜 E']
{H' : Type*} [topological_space H'] {I' : model_with_corners 𝕜 E' H'}
{M' : Type*} [topological_space M'] [charted_space H' M']
{E'' : Type*} [normed_add_comm_group E''] [normed_space 𝕜 E'']
{H'' : Type*} [topological_space H''] {I'' : model_with_corners 𝕜 E'' H''}
{M'' : Type*} [topological_space M''] [charted_space H'' M'']
{f f₀ f₁ : M → M'}
{x : M}
{s t : set M}
{g : M' → M''}
{u : set M'}

lemma unique_mdiff_within_at_univ : unique_mdiff_within_at I univ x :=
begin
  unfold unique_mdiff_within_at,
  simp only [preimage_univ, univ_inter],
  exact I.unique_diff _ (mem_range_self _)
end
variable {I}

lemma unique_mdiff_within_at_iff {s : set M} {x : M} :
  unique_mdiff_within_at I s x ↔
  unique_diff_within_at 𝕜 ((ext_chart_at I x).symm ⁻¹' s ∩ (ext_chart_at I x).target)
  ((ext_chart_at I x) x) :=
begin
  apply unique_diff_within_at_congr,
  rw [nhds_within_inter, nhds_within_inter, nhds_within_ext_chart_at_target_eq]
end

lemma unique_mdiff_within_at.mono (h : unique_mdiff_within_at I s x) (st : s ⊆ t) :
  unique_mdiff_within_at I t x :=
unique_diff_within_at.mono h $ inter_subset_inter (preimage_mono st) (subset.refl _)

lemma unique_mdiff_within_at.inter' (hs : unique_mdiff_within_at I s x) (ht : t ∈ 𝓝[s] x) :
  unique_mdiff_within_at I (s ∩ t) x :=
begin
  rw [unique_mdiff_within_at, ext_chart_at_preimage_inter_eq],
  exact unique_diff_within_at.inter' hs (ext_chart_at_preimage_mem_nhds_within I x ht)
end

lemma unique_mdiff_within_at.inter (hs : unique_mdiff_within_at I s x) (ht : t ∈ 𝓝 x) :
  unique_mdiff_within_at I (s ∩ t) x :=
begin
  rw [unique_mdiff_within_at, ext_chart_at_preimage_inter_eq],
  exact unique_diff_within_at.inter hs (ext_chart_at_preimage_mem_nhds I x ht)
end

lemma is_open.unique_mdiff_within_at (xs : x ∈ s) (hs : is_open s) : unique_mdiff_within_at I s x :=
begin
  have := unique_mdiff_within_at.inter (unique_mdiff_within_at_univ I) (is_open.mem_nhds hs xs),
  rwa univ_inter at this
end

lemma unique_mdiff_on.inter (hs : unique_mdiff_on I s) (ht : is_open t) :
  unique_mdiff_on I (s ∩ t) :=
λx hx, unique_mdiff_within_at.inter (hs _ hx.1) (is_open.mem_nhds ht hx.2)

lemma is_open.unique_mdiff_on (hs : is_open s) : unique_mdiff_on I s :=
λx hx, is_open.unique_mdiff_within_at hx hs

lemma unique_mdiff_on_univ : unique_mdiff_on I (univ : set M) :=
is_open_univ.unique_mdiff_on

/- We name the typeclass variables related to `smooth_manifold_with_corners` structure as they are
necessary in lemmas mentioning the derivative, but not in lemmas about differentiability, so we
want to include them or omit them when necessary. -/
variables [Is : smooth_manifold_with_corners I M] [I's : smooth_manifold_with_corners I' M']
[I''s : smooth_manifold_with_corners I'' M'']
{f' f₀' f₁' : tangent_space I x →L[𝕜] tangent_space I' (f x)}
{g' : tangent_space I' (f x) →L[𝕜] tangent_space I'' (g (f x))}

/-- `unique_mdiff_within_at` achieves its goal: it implies the uniqueness of the derivative. -/
theorem unique_mdiff_within_at.eq (U : unique_mdiff_within_at I s x)
  (h : has_mfderiv_within_at I I' f s x f') (h₁ : has_mfderiv_within_at I I' f s x f₁') :
  f' = f₁' :=
U.eq h.2 h₁.2

theorem unique_mdiff_on.eq (U : unique_mdiff_on I s) (hx : x ∈ s)
  (h : has_mfderiv_within_at I I' f s x f') (h₁ : has_mfderiv_within_at I I' f s x f₁') :
  f' = f₁' :=
unique_mdiff_within_at.eq (U _ hx) h h₁


/-!
### General lemmas on derivatives of functions between manifolds

We mimick the API for functions between vector spaces
-/

lemma mdifferentiable_within_at_iff {f : M → M'} {s : set M} {x : M} :
  mdifferentiable_within_at I I' f s x ↔
  continuous_within_at f s x ∧
  differentiable_within_at 𝕜 (written_in_ext_chart_at I I' x f)
    ((ext_chart_at I x).target ∩ (ext_chart_at I x).symm ⁻¹' s) ((ext_chart_at I x) x) :=
begin
  refine and_congr iff.rfl (exists_congr $ λ f', _),
  rw [inter_comm],
  simp only [has_fderiv_within_at, nhds_within_inter, nhds_within_ext_chart_at_target_eq]
end

include Is I's

/-- One can reformulate differentiability within a set at a point as continuity within this set at
this point, and differentiability in any chart containing that point. -/
lemma mdifferentiable_within_at_iff_of_mem_source
  {x' : M} {y : M'}
  (hx : x' ∈ (charted_space.chart_at H x).source)
  (hy : f x' ∈ (charted_space.chart_at H' y).source) :
  mdifferentiable_within_at I I' f s x'
  ↔ continuous_within_at f s x'
    ∧ differentiable_within_at 𝕜
        ((ext_chart_at I' y) ∘ f ∘ ((ext_chart_at I x).symm))
        (((ext_chart_at I x).symm) ⁻¹' s ∩ set.range I)
        ((ext_chart_at I x) x') :=
(differentiable_within_at_local_invariant_prop I I').lift_prop_within_at_indep_chart
  (structure_groupoid.chart_mem_maximal_atlas _ x) hx
  (structure_groupoid.chart_mem_maximal_atlas _ y) hy

lemma mfderiv_within_zero_of_not_mdifferentiable_within_at
  (h : ¬ mdifferentiable_within_at I I' f s x) : mfderiv_within I I' f s x = 0 :=
by simp only [mfderiv_within, h, if_neg, not_false_iff]

lemma mfderiv_zero_of_not_mdifferentiable_at
  (h : ¬ mdifferentiable_at I I' f x) : mfderiv I I' f x = 0 :=
by simp only [mfderiv, h, if_neg, not_false_iff]

theorem has_mfderiv_within_at.mono (h : has_mfderiv_within_at I I' f t x f') (hst : s ⊆ t) :
  has_mfderiv_within_at I I' f s x f' :=
⟨ continuous_within_at.mono h.1 hst,
  has_fderiv_within_at.mono h.2 (inter_subset_inter (preimage_mono hst) (subset.refl _)) ⟩

theorem has_mfderiv_at.has_mfderiv_within_at
  (h : has_mfderiv_at I I' f x f') : has_mfderiv_within_at I I' f s x f' :=
⟨ continuous_at.continuous_within_at h.1, has_fderiv_within_at.mono h.2 (inter_subset_right _ _) ⟩

lemma has_mfderiv_within_at.mdifferentiable_within_at (h : has_mfderiv_within_at I I' f s x f') :
  mdifferentiable_within_at I I' f s x :=
⟨h.1, ⟨f', h.2⟩⟩

lemma has_mfderiv_at.mdifferentiable_at (h : has_mfderiv_at I I' f x f') :
  mdifferentiable_at I I' f x :=
⟨h.1, ⟨f', h.2⟩⟩

@[simp, mfld_simps] lemma has_mfderiv_within_at_univ :
  has_mfderiv_within_at I I' f univ x f' ↔ has_mfderiv_at I I' f x f' :=
by simp only [has_mfderiv_within_at, has_mfderiv_at, continuous_within_at_univ] with mfld_simps

theorem has_mfderiv_at_unique
  (h₀ : has_mfderiv_at I I' f x f₀') (h₁ : has_mfderiv_at I I' f x f₁') : f₀' = f₁' :=
begin
  rw ← has_mfderiv_within_at_univ at h₀ h₁,
  exact (unique_mdiff_within_at_univ I).eq h₀ h₁
end

lemma has_mfderiv_within_at_inter' (h : t ∈ 𝓝[s] x) :
  has_mfderiv_within_at I I' f (s ∩ t) x f' ↔ has_mfderiv_within_at I I' f s x f' :=
begin
  rw [has_mfderiv_within_at, has_mfderiv_within_at, ext_chart_at_preimage_inter_eq,
      has_fderiv_within_at_inter', continuous_within_at_inter' h],
  exact ext_chart_at_preimage_mem_nhds_within I x h,
end

lemma has_mfderiv_within_at_inter (h : t ∈ 𝓝 x) :
  has_mfderiv_within_at I I' f (s ∩ t) x f' ↔ has_mfderiv_within_at I I' f s x f' :=
begin
  rw [has_mfderiv_within_at, has_mfderiv_within_at, ext_chart_at_preimage_inter_eq,
      has_fderiv_within_at_inter, continuous_within_at_inter h],
  exact ext_chart_at_preimage_mem_nhds I x h,
end

lemma has_mfderiv_within_at.union
  (hs : has_mfderiv_within_at I I' f s x f') (ht : has_mfderiv_within_at I I' f t x f') :
  has_mfderiv_within_at I I' f (s ∪ t) x f' :=
begin
  split,
  { exact continuous_within_at.union hs.1 ht.1 },
  { convert has_fderiv_within_at.union hs.2 ht.2,
    simp only [union_inter_distrib_right, preimage_union] }
end

lemma has_mfderiv_within_at.nhds_within (h : has_mfderiv_within_at I I' f s x f')
  (ht : s ∈ 𝓝[t] x) : has_mfderiv_within_at I I' f t x f' :=
(has_mfderiv_within_at_inter' ht).1 (h.mono (inter_subset_right _ _))

lemma has_mfderiv_within_at.has_mfderiv_at (h : has_mfderiv_within_at I I' f s x f')
  (hs : s ∈ 𝓝 x) :
  has_mfderiv_at I I' f x f' :=
by rwa [← univ_inter s, has_mfderiv_within_at_inter hs, has_mfderiv_within_at_univ] at h

lemma mdifferentiable_within_at.has_mfderiv_within_at (h : mdifferentiable_within_at I I' f s x) :
  has_mfderiv_within_at I I' f s x (mfderiv_within I I' f s x) :=
begin
  refine ⟨h.1, _⟩,
  simp only [mfderiv_within, h, if_pos] with mfld_simps,
  exact differentiable_within_at.has_fderiv_within_at h.2
end

lemma mdifferentiable_within_at.mfderiv_within (h : mdifferentiable_within_at I I' f s x) :
  (mfderiv_within I I' f s x) =
  fderiv_within 𝕜 (written_in_ext_chart_at I I' x f : _) ((ext_chart_at I x).symm ⁻¹' s ∩ range I)
  ((ext_chart_at I x) x) :=
by simp only [mfderiv_within, h, if_pos]

lemma mdifferentiable_at.has_mfderiv_at (h : mdifferentiable_at I I' f x) :
  has_mfderiv_at I I' f x (mfderiv I I' f x) :=
begin
  refine ⟨h.1, _⟩,
  simp only [mfderiv, h, if_pos] with mfld_simps,
  exact differentiable_within_at.has_fderiv_within_at h.2
end

lemma mdifferentiable_at.mfderiv (h : mdifferentiable_at I I' f x) :
  (mfderiv I I' f x) =
  fderiv_within 𝕜 (written_in_ext_chart_at I I' x f : _) (range I) ((ext_chart_at I x) x) :=
by simp only [mfderiv, h, if_pos]

lemma has_mfderiv_at.mfderiv (h : has_mfderiv_at I I' f x f') :
  mfderiv I I' f x = f' :=
(has_mfderiv_at_unique h h.mdifferentiable_at.has_mfderiv_at).symm

lemma has_mfderiv_within_at.mfderiv_within
  (h : has_mfderiv_within_at I I' f s x f') (hxs : unique_mdiff_within_at I s x) :
  mfderiv_within I I' f s x = f' :=
by { ext, rw hxs.eq h h.mdifferentiable_within_at.has_mfderiv_within_at }

lemma mdifferentiable.mfderiv_within
  (h : mdifferentiable_at I I' f x) (hxs : unique_mdiff_within_at I s x) :
  mfderiv_within I I' f s x = mfderiv I I' f x :=
begin
  apply has_mfderiv_within_at.mfderiv_within _ hxs,
  exact h.has_mfderiv_at.has_mfderiv_within_at
end

lemma mfderiv_within_subset (st : s ⊆ t) (hs : unique_mdiff_within_at I s x)
  (h : mdifferentiable_within_at I I' f t x) :
  mfderiv_within I I' f s x = mfderiv_within I I' f t x :=
((mdifferentiable_within_at.has_mfderiv_within_at h).mono st).mfderiv_within hs

omit Is I's

lemma mdifferentiable_within_at.mono (hst : s ⊆ t)
  (h : mdifferentiable_within_at I I' f t x) : mdifferentiable_within_at I I' f s x :=
⟨ continuous_within_at.mono h.1 hst,
  differentiable_within_at.mono h.2 (inter_subset_inter (preimage_mono hst) (subset.refl _)) ⟩

lemma mdifferentiable_within_at_univ :
  mdifferentiable_within_at I I' f univ x ↔ mdifferentiable_at I I' f x :=
by simp only [mdifferentiable_within_at, mdifferentiable_at, continuous_within_at_univ]
  with mfld_simps

lemma mdifferentiable_within_at_inter (ht : t ∈ 𝓝 x) :
  mdifferentiable_within_at I I' f (s ∩ t) x ↔ mdifferentiable_within_at I I' f s x :=
begin
  rw [mdifferentiable_within_at, mdifferentiable_within_at, ext_chart_at_preimage_inter_eq,
      differentiable_within_at_inter, continuous_within_at_inter ht],
  exact ext_chart_at_preimage_mem_nhds I x ht
end

lemma mdifferentiable_within_at_inter' (ht : t ∈ 𝓝[s] x) :
  mdifferentiable_within_at I I' f (s ∩ t) x ↔ mdifferentiable_within_at I I' f s x :=
begin
  rw [mdifferentiable_within_at, mdifferentiable_within_at, ext_chart_at_preimage_inter_eq,
      differentiable_within_at_inter', continuous_within_at_inter' ht],
  exact ext_chart_at_preimage_mem_nhds_within I x ht
end

lemma mdifferentiable_at.mdifferentiable_within_at
  (h : mdifferentiable_at I I' f x) : mdifferentiable_within_at I I' f s x :=
mdifferentiable_within_at.mono (subset_univ _) (mdifferentiable_within_at_univ.2 h)

lemma mdifferentiable_within_at.mdifferentiable_at
  (h : mdifferentiable_within_at I I' f s x) (hs : s ∈ 𝓝 x) : mdifferentiable_at I I' f x :=
begin
  have : s = univ ∩ s, by rw univ_inter,
  rwa [this, mdifferentiable_within_at_inter hs, mdifferentiable_within_at_univ] at h,
end

lemma mdifferentiable_on.mono
  (h : mdifferentiable_on I I' f t) (st : s ⊆ t) : mdifferentiable_on I I' f s :=
λx hx, (h x (st hx)).mono st

lemma mdifferentiable_on_univ :
  mdifferentiable_on I I' f univ ↔ mdifferentiable I I' f :=
by { simp only [mdifferentiable_on, mdifferentiable_within_at_univ] with mfld_simps, refl }

lemma mdifferentiable.mdifferentiable_on
  (h : mdifferentiable I I' f) : mdifferentiable_on I I' f s :=
(mdifferentiable_on_univ.2 h).mono (subset_univ _)

lemma mdifferentiable_on_of_locally_mdifferentiable_on
  (h : ∀x∈s, ∃u, is_open u ∧ x ∈ u ∧ mdifferentiable_on I I' f (s ∩ u)) :
  mdifferentiable_on I I' f s :=
begin
  assume x xs,
  rcases h x xs with ⟨t, t_open, xt, ht⟩,
  exact (mdifferentiable_within_at_inter (is_open.mem_nhds t_open xt)).1 (ht x ⟨xs, xt⟩)
end

include Is I's
@[simp, mfld_simps] lemma mfderiv_within_univ : mfderiv_within I I' f univ = mfderiv I I' f :=
begin
  ext x : 1,
  simp only [mfderiv_within, mfderiv] with mfld_simps,
  rw mdifferentiable_within_at_univ
end

lemma mfderiv_within_inter (ht : t ∈ 𝓝 x) :
  mfderiv_within I I' f (s ∩ t) x = mfderiv_within I I' f s x :=
by rw [mfderiv_within, mfderiv_within, ext_chart_at_preimage_inter_eq,
  mdifferentiable_within_at_inter ht,
  fderiv_within_inter (ext_chart_at_preimage_mem_nhds I x ht)]

lemma mdifferentiable_at_iff_of_mem_source {x' : M} {y : M'}
  (hx : x' ∈ (charted_space.chart_at H x).source)
  (hy : f x' ∈ (charted_space.chart_at H' y).source) :
  mdifferentiable_at I I' f x'
  ↔ continuous_at f x'
    ∧ differentiable_within_at 𝕜
        ((ext_chart_at I' y) ∘ f ∘ ((ext_chart_at I x).symm))
        (set.range I)
        ((ext_chart_at I x) x') :=
mdifferentiable_within_at_univ.symm.trans $
  (mdifferentiable_within_at_iff_of_mem_source hx hy).trans $
  by rw [continuous_within_at_univ, set.preimage_univ, set.univ_inter]

omit Is I's

/-! ### Deriving continuity from differentiability on manifolds -/

theorem has_mfderiv_within_at.continuous_within_at
  (h : has_mfderiv_within_at I I' f s x f') : continuous_within_at f s x :=
h.1

theorem has_mfderiv_at.continuous_at (h : has_mfderiv_at I I' f x f') :
  continuous_at f x :=
h.1

lemma mdifferentiable_within_at.continuous_within_at (h : mdifferentiable_within_at I I' f s x) :
  continuous_within_at f s x :=
h.1

lemma mdifferentiable_at.continuous_at (h : mdifferentiable_at I I' f x) : continuous_at f x :=
h.1

lemma mdifferentiable_on.continuous_on (h : mdifferentiable_on I I' f s) : continuous_on f s :=
λx hx, (h x hx).continuous_within_at

lemma mdifferentiable.continuous (h : mdifferentiable I I' f) : continuous f :=
continuous_iff_continuous_at.2 $ λx, (h x).continuous_at

include Is I's
lemma tangent_map_within_subset {p : tangent_bundle I M}
  (st : s ⊆ t) (hs : unique_mdiff_within_at I s p.1) (h : mdifferentiable_within_at I I' f t p.1) :
  tangent_map_within I I' f s p = tangent_map_within I I' f t p :=
begin
  simp only [tangent_map_within] with mfld_simps,
  rw mfderiv_within_subset st hs h,
end

lemma tangent_map_within_univ :
  tangent_map_within I I' f univ = tangent_map I I' f :=
by { ext p : 1, simp only [tangent_map_within, tangent_map] with mfld_simps }

lemma tangent_map_within_eq_tangent_map {p : tangent_bundle I M}
  (hs : unique_mdiff_within_at I s p.1) (h : mdifferentiable_at I I' f p.1) :
  tangent_map_within I I' f s p = tangent_map I I' f p :=
begin
  rw ← mdifferentiable_within_at_univ at h,
  rw ← tangent_map_within_univ,
  exact tangent_map_within_subset (subset_univ _) hs h,
end

@[simp, mfld_simps] lemma tangent_map_within_proj {p : tangent_bundle I M} :
  (tangent_map_within I I' f s p).proj = f p.proj := rfl

@[simp, mfld_simps] lemma tangent_map_within_fst {p : tangent_bundle I M} :
  (tangent_map_within I I' f s p).1 = f p.1 := rfl

@[simp, mfld_simps] lemma tangent_map_proj {p : tangent_bundle I M} :
  (tangent_map I I' f p).proj = f p.proj := rfl

@[simp, mfld_simps] lemma tangent_map_fst {p : tangent_bundle I M} :
  (tangent_map I I' f p).1 = f p.1 := rfl

omit Is I's

/-! ### Congruence lemmas for derivatives on manifolds -/

lemma has_mfderiv_within_at.congr_of_eventually_eq (h : has_mfderiv_within_at I I' f s x f')
  (h₁ : f₁ =ᶠ[𝓝[s] x] f) (hx : f₁ x = f x) : has_mfderiv_within_at I I' f₁ s x f' :=
begin
  refine ⟨continuous_within_at.congr_of_eventually_eq h.1 h₁ hx, _⟩,
  apply has_fderiv_within_at.congr_of_eventually_eq h.2,
  { have : (ext_chart_at I x).symm ⁻¹' {y | f₁ y = f y} ∈
      𝓝[(ext_chart_at I x).symm ⁻¹' s ∩ range I] ((ext_chart_at I x) x)  :=
      ext_chart_at_preimage_mem_nhds_within I x h₁,
    apply filter.mem_of_superset this (λy, _),
    simp only [hx] with mfld_simps {contextual := tt} },
  { simp only [hx] with mfld_simps },
end

lemma has_mfderiv_within_at.congr_mono (h : has_mfderiv_within_at I I' f s x f')
  (ht : ∀x ∈ t, f₁ x = f x) (hx : f₁ x = f x) (h₁ : t ⊆ s) :
  has_mfderiv_within_at I I' f₁ t x f' :=
(h.mono h₁).congr_of_eventually_eq (filter.mem_inf_of_right ht) hx

lemma has_mfderiv_at.congr_of_eventually_eq (h : has_mfderiv_at I I' f x f')
  (h₁ : f₁ =ᶠ[𝓝 x] f) : has_mfderiv_at I I' f₁ x f' :=
begin
  rw ← has_mfderiv_within_at_univ at ⊢ h,
  apply h.congr_of_eventually_eq _ (mem_of_mem_nhds h₁ : _),
  rwa nhds_within_univ
end

include Is I's

lemma mdifferentiable_within_at.congr_of_eventually_eq
  (h : mdifferentiable_within_at I I' f s x) (h₁ : f₁ =ᶠ[𝓝[s] x] f)
  (hx : f₁ x = f x) : mdifferentiable_within_at I I' f₁ s x :=
(h.has_mfderiv_within_at.congr_of_eventually_eq h₁ hx).mdifferentiable_within_at

variables (I I')
lemma filter.eventually_eq.mdifferentiable_within_at_iff
  (h₁ : f₁ =ᶠ[𝓝[s] x] f) (hx : f₁ x = f x) :
  mdifferentiable_within_at I I' f s x ↔ mdifferentiable_within_at I I' f₁ s x :=
begin
  split,
  { assume h,
    apply h.congr_of_eventually_eq h₁ hx },
  { assume h,
    apply h.congr_of_eventually_eq _ hx.symm,
    apply h₁.mono,
    intro y,
    apply eq.symm }
end
variables {I I'}

lemma mdifferentiable_within_at.congr_mono (h : mdifferentiable_within_at I I' f s x)
  (ht : ∀x ∈ t, f₁ x = f x) (hx : f₁ x = f x) (h₁ : t ⊆ s) :
  mdifferentiable_within_at I I' f₁ t x :=
(has_mfderiv_within_at.congr_mono h.has_mfderiv_within_at ht hx h₁).mdifferentiable_within_at

lemma mdifferentiable_within_at.congr (h : mdifferentiable_within_at I I' f s x)
  (ht : ∀x ∈ s, f₁ x = f x) (hx : f₁ x = f x) : mdifferentiable_within_at I I' f₁ s x :=
(has_mfderiv_within_at.congr_mono h.has_mfderiv_within_at ht hx
  (subset.refl _)).mdifferentiable_within_at

lemma mdifferentiable_on.congr_mono (h : mdifferentiable_on I I' f s) (h' : ∀x ∈ t, f₁ x = f x)
  (h₁ : t ⊆ s) : mdifferentiable_on I I' f₁ t :=
λ x hx, (h x (h₁ hx)).congr_mono h' (h' x hx) h₁

lemma mdifferentiable_at.congr_of_eventually_eq (h : mdifferentiable_at I I' f x)
  (hL : f₁ =ᶠ[𝓝 x] f) : mdifferentiable_at I I' f₁ x :=
((h.has_mfderiv_at).congr_of_eventually_eq hL).mdifferentiable_at

lemma mdifferentiable_within_at.mfderiv_within_congr_mono (h : mdifferentiable_within_at I I' f s x)
  (hs : ∀x ∈ t, f₁ x = f x) (hx : f₁ x = f x) (hxt : unique_mdiff_within_at I t x) (h₁ : t ⊆ s) :
  mfderiv_within I I' f₁ t x = (mfderiv_within I I' f s x : _) :=
(has_mfderiv_within_at.congr_mono h.has_mfderiv_within_at hs hx h₁).mfderiv_within hxt

lemma filter.eventually_eq.mfderiv_within_eq (hs : unique_mdiff_within_at I s x)
  (hL : f₁ =ᶠ[𝓝[s] x] f) (hx : f₁ x = f x) :
  mfderiv_within I I' f₁ s x = (mfderiv_within I I' f s x : _) :=
begin
  by_cases h : mdifferentiable_within_at I I' f s x,
  { exact ((h.has_mfderiv_within_at).congr_of_eventually_eq hL hx).mfderiv_within hs },
  { unfold mfderiv_within,
    rw [if_neg h, if_neg],
    rwa ← hL.mdifferentiable_within_at_iff I I' hx }
end

lemma mfderiv_within_congr (hs : unique_mdiff_within_at I s x)
  (hL : ∀ x ∈ s, f₁ x = f x) (hx : f₁ x = f x) :
  mfderiv_within I I' f₁ s x = (mfderiv_within I I' f s x : _) :=
filter.eventually_eq.mfderiv_within_eq hs (filter.eventually_eq_of_mem (self_mem_nhds_within) hL) hx

lemma tangent_map_within_congr (h : ∀ x ∈ s, f x = f₁ x)
  (p : tangent_bundle I M) (hp : p.1 ∈ s) (hs : unique_mdiff_within_at I s p.1) :
  tangent_map_within I I' f s p = tangent_map_within I I' f₁ s p :=
begin
  simp only [tangent_map_within, h p.fst hp, true_and, eq_self_iff_true, heq_iff_eq,
    sigma.mk.inj_iff],
  congr' 1,
  exact mfderiv_within_congr hs h (h _ hp)
end

lemma filter.eventually_eq.mfderiv_eq (hL : f₁ =ᶠ[𝓝 x] f) :
  mfderiv I I' f₁ x = (mfderiv I I' f x : _) :=
begin
  have A : f₁ x = f x := (mem_of_mem_nhds hL : _),
  rw [← mfderiv_within_univ, ← mfderiv_within_univ],
  rw ← nhds_within_univ at hL,
  exact hL.mfderiv_within_eq (unique_mdiff_within_at_univ I) A
end

/-! ### Composition lemmas -/

omit Is I's

lemma written_in_ext_chart_comp (h : continuous_within_at f s x) :
  {y | written_in_ext_chart_at I I'' x (g ∘ f) y
       = ((written_in_ext_chart_at I' I'' (f x) g) ∘ (written_in_ext_chart_at I I' x f)) y}
  ∈ 𝓝[(ext_chart_at I x).symm ⁻¹' s ∩ range I] ((ext_chart_at I x) x)  :=
begin
  apply @filter.mem_of_superset _ _
    ((f ∘ (ext_chart_at I x).symm)⁻¹' (ext_chart_at I' (f x)).source) _
    (ext_chart_at_preimage_mem_nhds_within I x
      (h.preimage_mem_nhds_within (ext_chart_at_source_mem_nhds _ _))),
  mfld_set_tac,
end

variable (x)
include Is I's I''s

theorem has_mfderiv_within_at.comp
  (hg : has_mfderiv_within_at I' I'' g u (f x) g') (hf : has_mfderiv_within_at I I' f s x f')
  (hst : s ⊆ f ⁻¹' u) :
  has_mfderiv_within_at I I'' (g ∘ f) s x (g'.comp f') :=
begin
  refine ⟨continuous_within_at.comp hg.1 hf.1 hst, _⟩,
  have A : has_fderiv_within_at ((written_in_ext_chart_at I' I'' (f x) g) ∘
       (written_in_ext_chart_at I I' x f))
    (continuous_linear_map.comp g' f' : E →L[𝕜] E'')
    ((ext_chart_at I x).symm ⁻¹' s ∩ range (I))
    ((ext_chart_at I x) x),
  { have : (ext_chart_at I x).symm ⁻¹' (f ⁻¹' (ext_chart_at I' (f x)).source)
    ∈ 𝓝[(ext_chart_at I x).symm ⁻¹' s ∩ range I] ((ext_chart_at I x) x)  :=
      (ext_chart_at_preimage_mem_nhds_within I x
        (hf.1.preimage_mem_nhds_within (ext_chart_at_source_mem_nhds _ _))),
    unfold has_mfderiv_within_at at *,
    rw [← has_fderiv_within_at_inter' this, ← ext_chart_at_preimage_inter_eq] at hf ⊢,
    have : written_in_ext_chart_at I I' x f ((ext_chart_at I x) x)
        = (ext_chart_at I' (f x)) (f x),
      by simp only with mfld_simps,
    rw ← this at hg,
    apply has_fderiv_within_at.comp ((ext_chart_at I x) x) hg.2 hf.2 _,
    assume y hy,
    simp only with mfld_simps at hy,
    have : f (((chart_at H x).symm : H → M) (I.symm y)) ∈ u := hst hy.1.1,
    simp only [hy, this] with mfld_simps },
  apply A.congr_of_eventually_eq (written_in_ext_chart_comp hf.1),
  simp only with mfld_simps
end

/-- The chain rule. -/
theorem has_mfderiv_at.comp
  (hg : has_mfderiv_at I' I'' g (f x) g') (hf : has_mfderiv_at I I' f x f') :
  has_mfderiv_at I I'' (g ∘ f) x (g'.comp f') :=
begin
  rw ← has_mfderiv_within_at_univ at *,
  exact has_mfderiv_within_at.comp x (hg.mono (subset_univ _)) hf subset_preimage_univ
end

theorem has_mfderiv_at.comp_has_mfderiv_within_at
  (hg : has_mfderiv_at I' I'' g (f x) g') (hf : has_mfderiv_within_at I I' f s x f') :
  has_mfderiv_within_at I I'' (g ∘ f) s x (g'.comp f') :=
begin
  rw ← has_mfderiv_within_at_univ at *,
  exact has_mfderiv_within_at.comp x (hg.mono (subset_univ _)) hf subset_preimage_univ
end

lemma mdifferentiable_within_at.comp
  (hg : mdifferentiable_within_at I' I'' g u (f x)) (hf : mdifferentiable_within_at I I' f s x)
  (h : s ⊆ f ⁻¹' u) : mdifferentiable_within_at I I'' (g ∘ f) s x :=
begin
  rcases hf.2 with ⟨f', hf'⟩,
  have F : has_mfderiv_within_at I I' f s x f' := ⟨hf.1, hf'⟩,
  rcases hg.2 with ⟨g', hg'⟩,
  have G : has_mfderiv_within_at I' I'' g u (f x) g' := ⟨hg.1, hg'⟩,
  exact (has_mfderiv_within_at.comp x G F h).mdifferentiable_within_at
end

lemma mdifferentiable_at.comp
  (hg : mdifferentiable_at I' I'' g (f x)) (hf : mdifferentiable_at I I' f x) :
  mdifferentiable_at I I'' (g ∘ f) x :=
(hg.has_mfderiv_at.comp x hf.has_mfderiv_at).mdifferentiable_at

lemma mfderiv_within_comp
  (hg : mdifferentiable_within_at I' I'' g u (f x)) (hf : mdifferentiable_within_at I I' f s x)
  (h : s ⊆ f ⁻¹' u) (hxs : unique_mdiff_within_at I s x) :
  mfderiv_within I I'' (g ∘ f) s x =
    (mfderiv_within I' I'' g u (f x)).comp (mfderiv_within I I' f s x) :=
begin
  apply has_mfderiv_within_at.mfderiv_within _ hxs,
  exact has_mfderiv_within_at.comp x hg.has_mfderiv_within_at hf.has_mfderiv_within_at h
end

lemma mfderiv_comp
  (hg : mdifferentiable_at I' I'' g (f x)) (hf : mdifferentiable_at I I' f x) :
  mfderiv I I'' (g ∘ f) x = (mfderiv I' I'' g (f x)).comp (mfderiv I I' f x) :=
begin
  apply has_mfderiv_at.mfderiv,
  exact has_mfderiv_at.comp x hg.has_mfderiv_at hf.has_mfderiv_at
end

lemma mdifferentiable_on.comp
  (hg : mdifferentiable_on I' I'' g u) (hf : mdifferentiable_on I I' f s) (st : s ⊆ f ⁻¹' u) :
  mdifferentiable_on I I'' (g ∘ f) s :=
λx hx, mdifferentiable_within_at.comp x (hg (f x) (st hx)) (hf x hx) st

lemma mdifferentiable.comp
  (hg : mdifferentiable I' I'' g) (hf : mdifferentiable I I' f) : mdifferentiable I I'' (g ∘ f) :=
λx, mdifferentiable_at.comp x (hg (f x)) (hf x)

lemma tangent_map_within_comp_at (p : tangent_bundle I M)
  (hg : mdifferentiable_within_at I' I'' g u (f p.1)) (hf : mdifferentiable_within_at I I' f s p.1)
  (h : s ⊆ f ⁻¹' u)  (hps : unique_mdiff_within_at I s p.1) :
  tangent_map_within I I'' (g ∘ f) s p =
  tangent_map_within I' I'' g u (tangent_map_within I I' f s p) :=
begin
  simp only [tangent_map_within] with mfld_simps,
  rw mfderiv_within_comp p.1 hg hf h hps,
  refl
end

lemma tangent_map_comp_at (p : tangent_bundle I M)
  (hg : mdifferentiable_at I' I'' g (f p.1)) (hf : mdifferentiable_at I I' f p.1) :
  tangent_map I I'' (g ∘ f) p = tangent_map I' I'' g (tangent_map I I' f p) :=
begin
  simp only [tangent_map] with mfld_simps,
  rw mfderiv_comp p.1 hg hf,
  refl
end

lemma tangent_map_comp (hg : mdifferentiable I' I'' g) (hf : mdifferentiable I I' f) :
  tangent_map I I'' (g ∘ f) = (tangent_map I' I'' g) ∘ (tangent_map I I' f) :=
by { ext p : 1, exact tangent_map_comp_at _ (hg _) (hf _) }

end derivatives_properties

section mfderiv_fderiv

/-!
### Relations between vector space derivative and manifold derivative

The manifold derivative `mfderiv`, when considered on the model vector space with its trivial
manifold structure, coincides with the usual Frechet derivative `fderiv`. In this section, we prove
this and related statements.
-/

variables {𝕜 : Type*} [nontrivially_normed_field 𝕜]
{E : Type*} [normed_add_comm_group E] [normed_space 𝕜 E]
{E' : Type*} [normed_add_comm_group E'] [normed_space 𝕜 E']
{f : E → E'} {s : set E} {x : E}

lemma unique_mdiff_within_at_iff_unique_diff_within_at :
  unique_mdiff_within_at (𝓘(𝕜, E)) s x ↔ unique_diff_within_at 𝕜 s x :=
by simp only [unique_mdiff_within_at] with mfld_simps

alias unique_mdiff_within_at_iff_unique_diff_within_at ↔
  unique_mdiff_within_at.unique_diff_within_at unique_diff_within_at.unique_mdiff_within_at

lemma unique_mdiff_on_iff_unique_diff_on :
  unique_mdiff_on (𝓘(𝕜, E)) s ↔ unique_diff_on 𝕜 s :=
by simp [unique_mdiff_on, unique_diff_on, unique_mdiff_within_at_iff_unique_diff_within_at]

alias unique_mdiff_on_iff_unique_diff_on ↔
  unique_mdiff_on.unique_diff_on unique_diff_on.unique_mdiff_on

@[simp, mfld_simps] lemma written_in_ext_chart_model_space :
  written_in_ext_chart_at (𝓘(𝕜, E)) (𝓘(𝕜, E')) x f = f :=
rfl

lemma has_mfderiv_within_at_iff_has_fderiv_within_at {f'} :
  has_mfderiv_within_at 𝓘(𝕜, E) 𝓘(𝕜, E') f s x f' ↔
    has_fderiv_within_at f f' s x :=
by simpa only [has_mfderiv_within_at, and_iff_right_iff_imp] with mfld_simps
  using has_fderiv_within_at.continuous_within_at

alias has_mfderiv_within_at_iff_has_fderiv_within_at ↔
  has_mfderiv_within_at.has_fderiv_within_at has_fderiv_within_at.has_mfderiv_within_at

lemma has_mfderiv_at_iff_has_fderiv_at {f'} :
  has_mfderiv_at 𝓘(𝕜, E) 𝓘(𝕜, E') f x f' ↔ has_fderiv_at f f' x :=
by rw [← has_mfderiv_within_at_univ, has_mfderiv_within_at_iff_has_fderiv_within_at,
  has_fderiv_within_at_univ]

alias has_mfderiv_at_iff_has_fderiv_at ↔ has_mfderiv_at.has_fderiv_at has_fderiv_at.has_mfderiv_at

/-- For maps between vector spaces, `mdifferentiable_within_at` and `fdifferentiable_within_at`
coincide -/
theorem mdifferentiable_within_at_iff_differentiable_within_at :
  mdifferentiable_within_at (𝓘(𝕜, E)) (𝓘(𝕜, E')) f s x
  ↔ differentiable_within_at 𝕜 f s x :=
begin
  simp only [mdifferentiable_within_at] with mfld_simps,
  exact ⟨λH, H.2, λH, ⟨H.continuous_within_at, H⟩⟩
end

alias mdifferentiable_within_at_iff_differentiable_within_at ↔
  mdifferentiable_within_at.differentiable_within_at
  differentiable_within_at.mdifferentiable_within_at

/-- For maps between vector spaces, `mdifferentiable_at` and `differentiable_at` coincide -/
theorem mdifferentiable_at_iff_differentiable_at :
  mdifferentiable_at (𝓘(𝕜, E)) (𝓘(𝕜, E')) f x ↔ differentiable_at 𝕜 f x :=
begin
  simp only [mdifferentiable_at, differentiable_within_at_univ] with mfld_simps,
  exact ⟨λH, H.2, λH, ⟨H.continuous_at, H⟩⟩
end

alias mdifferentiable_at_iff_differentiable_at ↔
  mdifferentiable_at.differentiable_at differentiable_at.mdifferentiable_at

/-- For maps between vector spaces, `mdifferentiable_on` and `differentiable_on` coincide -/
theorem mdifferentiable_on_iff_differentiable_on :
  mdifferentiable_on (𝓘(𝕜, E)) (𝓘(𝕜, E')) f s ↔ differentiable_on 𝕜 f s :=
by simp only [mdifferentiable_on, differentiable_on,
              mdifferentiable_within_at_iff_differentiable_within_at]

alias mdifferentiable_on_iff_differentiable_on ↔
  mdifferentiable_on.differentiable_on differentiable_on.mdifferentiable_on

/-- For maps between vector spaces, `mdifferentiable` and `differentiable` coincide -/
theorem mdifferentiable_iff_differentiable :
  mdifferentiable (𝓘(𝕜, E)) (𝓘(𝕜, E')) f ↔ differentiable 𝕜 f :=
by simp only [mdifferentiable, differentiable, mdifferentiable_at_iff_differentiable_at]

alias mdifferentiable_iff_differentiable ↔
  mdifferentiable.differentiable differentiable.mdifferentiable

/-- For maps between vector spaces, `mfderiv_within` and `fderiv_within` coincide -/
@[simp] theorem mfderiv_within_eq_fderiv_within :
  mfderiv_within (𝓘(𝕜, E)) (𝓘(𝕜, E')) f s x = fderiv_within 𝕜 f s x :=
begin
  by_cases h : mdifferentiable_within_at (𝓘(𝕜, E)) (𝓘(𝕜, E')) f s x,
  { simp only [mfderiv_within, h, if_pos] with mfld_simps },
  { simp only [mfderiv_within, h, if_neg, not_false_iff],
    rw [mdifferentiable_within_at_iff_differentiable_within_at] at h,
    exact (fderiv_within_zero_of_not_differentiable_within_at h).symm }
end

/-- For maps between vector spaces, `mfderiv` and `fderiv` coincide -/
@[simp] theorem mfderiv_eq_fderiv :
  mfderiv (𝓘(𝕜, E)) (𝓘(𝕜, E')) f x = fderiv 𝕜 f x :=
begin
  rw [← mfderiv_within_univ, ← fderiv_within_univ],
  exact mfderiv_within_eq_fderiv_within
end

end mfderiv_fderiv

section specific_functions

/-! ### Differentiability of specific functions -/

variables {𝕜 : Type*} [nontrivially_normed_field 𝕜]
{E : Type*} [normed_add_comm_group E] [normed_space 𝕜 E]
{H : Type*} [topological_space H] (I : model_with_corners 𝕜 E H)
{M : Type*} [topological_space M] [charted_space H M] [smooth_manifold_with_corners I M]
{E' : Type*} [normed_add_comm_group E'] [normed_space 𝕜 E']
{H' : Type*} [topological_space H'] (I' : model_with_corners 𝕜 E' H')
{M' : Type*} [topological_space M'] [charted_space H' M'] [smooth_manifold_with_corners I' M']

namespace continuous_linear_map

variables (f : E →L[𝕜] E') {s : set E} {x : E}

protected lemma has_mfderiv_within_at : has_mfderiv_within_at 𝓘(𝕜, E) 𝓘(𝕜, E') f s x f :=
f.has_fderiv_within_at.has_mfderiv_within_at

protected lemma has_mfderiv_at : has_mfderiv_at 𝓘(𝕜, E) 𝓘(𝕜, E') f x f :=
f.has_fderiv_at.has_mfderiv_at

protected lemma mdifferentiable_within_at : mdifferentiable_within_at 𝓘(𝕜, E) 𝓘(𝕜, E') f s x :=
f.differentiable_within_at.mdifferentiable_within_at

protected lemma mdifferentiable_on : mdifferentiable_on 𝓘(𝕜, E) 𝓘(𝕜, E') f s :=
f.differentiable_on.mdifferentiable_on

protected lemma mdifferentiable_at : mdifferentiable_at 𝓘(𝕜, E) 𝓘(𝕜, E') f x :=
f.differentiable_at.mdifferentiable_at

protected lemma mdifferentiable : mdifferentiable 𝓘(𝕜, E) 𝓘(𝕜, E') f :=
f.differentiable.mdifferentiable

lemma mfderiv_eq : mfderiv 𝓘(𝕜, E) 𝓘(𝕜, E') f x = f :=
f.has_mfderiv_at.mfderiv

lemma mfderiv_within_eq (hs : unique_mdiff_within_at 𝓘(𝕜, E) s x)  :
  mfderiv_within 𝓘(𝕜, E) 𝓘(𝕜, E') f s x = f :=
f.has_mfderiv_within_at.mfderiv_within hs

end continuous_linear_map

namespace continuous_linear_equiv

variables (f : E ≃L[𝕜] E') {s : set E} {x : E}

protected lemma has_mfderiv_within_at :
  has_mfderiv_within_at 𝓘(𝕜, E) 𝓘(𝕜, E') f s x (f : E →L[𝕜] E') :=
f.has_fderiv_within_at.has_mfderiv_within_at

protected lemma has_mfderiv_at : has_mfderiv_at 𝓘(𝕜, E) 𝓘(𝕜, E') f x (f : E →L[𝕜] E') :=
f.has_fderiv_at.has_mfderiv_at

protected lemma mdifferentiable_within_at : mdifferentiable_within_at 𝓘(𝕜, E) 𝓘(𝕜, E') f s x :=
f.differentiable_within_at.mdifferentiable_within_at

protected lemma mdifferentiable_on : mdifferentiable_on 𝓘(𝕜, E) 𝓘(𝕜, E') f s :=
f.differentiable_on.mdifferentiable_on

protected lemma mdifferentiable_at : mdifferentiable_at 𝓘(𝕜, E) 𝓘(𝕜, E') f x :=
f.differentiable_at.mdifferentiable_at

protected lemma mdifferentiable : mdifferentiable 𝓘(𝕜, E) 𝓘(𝕜, E') f :=
f.differentiable.mdifferentiable

lemma mfderiv_eq : mfderiv 𝓘(𝕜, E) 𝓘(𝕜, E') f x = (f : E →L[𝕜] E') :=
f.has_mfderiv_at.mfderiv

lemma mfderiv_within_eq (hs : unique_mdiff_within_at 𝓘(𝕜, E) s x)  :
  mfderiv_within 𝓘(𝕜, E) 𝓘(𝕜, E') f s x = (f : E →L[𝕜] E') :=
f.has_mfderiv_within_at.mfderiv_within hs

end continuous_linear_equiv

variables {s : set M} {x : M}

section id
/-! #### Identity -/

lemma has_mfderiv_at_id (x : M) :
  has_mfderiv_at I I (@_root_.id M) x (continuous_linear_map.id 𝕜 (tangent_space I x)) :=
begin
  refine ⟨continuous_id.continuous_at, _⟩,
  have : ∀ᶠ y in 𝓝[range I] ((ext_chart_at I x) x),
    ((ext_chart_at I x) ∘ (ext_chart_at I x).symm) y = id y,
  { apply filter.mem_of_superset (ext_chart_at_target_mem_nhds_within I x),
    mfld_set_tac },
  apply has_fderiv_within_at.congr_of_eventually_eq (has_fderiv_within_at_id _ _) this,
  simp only with mfld_simps
end

theorem has_mfderiv_within_at_id (s : set M) (x : M) :
  has_mfderiv_within_at I I (@_root_.id M) s x (continuous_linear_map.id 𝕜 (tangent_space I x)) :=
(has_mfderiv_at_id I x).has_mfderiv_within_at

lemma mdifferentiable_at_id : mdifferentiable_at I I (@_root_.id M) x :=
(has_mfderiv_at_id I x).mdifferentiable_at

lemma mdifferentiable_within_at_id : mdifferentiable_within_at I I (@_root_.id M) s x :=
(mdifferentiable_at_id I).mdifferentiable_within_at

lemma mdifferentiable_id : mdifferentiable I I (@_root_.id M) :=
λx, mdifferentiable_at_id I

lemma mdifferentiable_on_id : mdifferentiable_on I I (@_root_.id M) s :=
(mdifferentiable_id I).mdifferentiable_on

@[simp, mfld_simps] lemma mfderiv_id :
  mfderiv I I (@_root_.id M) x = (continuous_linear_map.id 𝕜 (tangent_space I x)) :=
has_mfderiv_at.mfderiv (has_mfderiv_at_id I x)

lemma mfderiv_within_id (hxs : unique_mdiff_within_at I s x) :
  mfderiv_within I I (@_root_.id M) s x = (continuous_linear_map.id 𝕜 (tangent_space I x)) :=
begin
  rw mdifferentiable.mfderiv_within (mdifferentiable_at_id I) hxs,
  exact mfderiv_id I
end

@[simp, mfld_simps] lemma tangent_map_id : tangent_map I I (id : M → M) = id :=
by { ext1 ⟨x, v⟩, simp [tangent_map] }

lemma tangent_map_within_id {p : tangent_bundle I M}
  (hs : unique_mdiff_within_at I s p.proj) :
  tangent_map_within I I (id : M → M) s p = p :=
begin
  simp only [tangent_map_within, id.def],
  rw mfderiv_within_id,
  { rcases p, refl },
  { exact hs }
end

end id

section const
/-! #### Constants -/

variables {c : M'}

lemma has_mfderiv_at_const (c : M') (x : M) :
  has_mfderiv_at I I' (λy : M, c) x
  (0 : tangent_space I x →L[𝕜] tangent_space I' c) :=
begin
  refine ⟨continuous_const.continuous_at, _⟩,
  simp only [written_in_ext_chart_at, (∘), has_fderiv_within_at_const]
end

theorem has_mfderiv_within_at_const (c : M') (s : set M) (x : M) :
  has_mfderiv_within_at I I' (λy : M, c) s x
  (0 : tangent_space I x →L[𝕜] tangent_space I' c) :=
(has_mfderiv_at_const I I' c x).has_mfderiv_within_at

lemma mdifferentiable_at_const : mdifferentiable_at I I' (λy : M, c) x :=
(has_mfderiv_at_const I I' c x).mdifferentiable_at

lemma mdifferentiable_within_at_const : mdifferentiable_within_at I I' (λy : M, c) s x :=
(mdifferentiable_at_const I I').mdifferentiable_within_at

lemma mdifferentiable_const : mdifferentiable I I' (λy : M, c) :=
λx, mdifferentiable_at_const I I'

lemma mdifferentiable_on_const : mdifferentiable_on I I' (λy : M, c) s :=
(mdifferentiable_const I I').mdifferentiable_on

@[simp, mfld_simps] lemma mfderiv_const : mfderiv I I' (λy : M, c) x =
  (0 : tangent_space I x →L[𝕜] tangent_space I' c) :=
has_mfderiv_at.mfderiv (has_mfderiv_at_const I I' c x)

lemma mfderiv_within_const (hxs : unique_mdiff_within_at I s x) :
  mfderiv_within I I' (λy : M, c) s x =
  (0 : tangent_space I x →L[𝕜] tangent_space I' c) :=
(has_mfderiv_within_at_const _ _ _ _ _).mfderiv_within hxs

end const

section arithmetic
/-! #### Arithmetic

Note that in the in `has_mfderiv_at` lemmas there is an abuse of the defeq between `E'` and
`tangent_space 𝓘(𝕜, E') (f z)` (similarly for `g',F',p',q'`). In general this defeq is not
canonical, but in this case (the tangent space of a vector space) it is canonical.
 -/

<<<<<<< HEAD
variables { z : M} {F' : Type*} [normed_comm_ring F'] [normed_algebra 𝕜 F']
{f g : M → E'} {p q : M → F'} {I}
{f' g' : tangent_space I z →L[𝕜] E'}
{p' q' : tangent_space I z →L[𝕜] F'}
=======
section group
variables {I} {z : M} {f g : M → E'} {f' g' : tangent_space I z →L[𝕜] E'}
>>>>>>> dbde88c8

lemma has_mfderiv_at.add (hf : has_mfderiv_at I 𝓘(𝕜, E') f z f')
  (hg : has_mfderiv_at I 𝓘(𝕜, E') g z g') : has_mfderiv_at I 𝓘(𝕜, E') (f + g) z (f' + g') :=
⟨hf.1.add hg.1, hf.2.add hg.2⟩

lemma mdifferentiable_at.add (hf : mdifferentiable_at I 𝓘(𝕜, E') f z)
  (hg : mdifferentiable_at I 𝓘(𝕜, E') g z) : mdifferentiable_at I 𝓘(𝕜, E') (f + g) z :=
(hf.has_mfderiv_at.add hg.has_mfderiv_at).mdifferentiable_at

lemma mdifferentiable.add (hf : mdifferentiable I 𝓘(𝕜, E') f) (hg : mdifferentiable I 𝓘(𝕜, E') g) :
  mdifferentiable I 𝓘(𝕜, E') (f + g) :=
λ x, (hf x).add (hg x)
<<<<<<< HEAD

lemma has_mfderiv_at.mul (hp : has_mfderiv_at I 𝓘(𝕜, F') p z p')
  (hq : has_mfderiv_at I 𝓘(𝕜, F') q z q') :
  has_mfderiv_at I 𝓘(𝕜, F') (p * q) z (p z • q' + q z • p' : E →L[𝕜] F') :=
⟨hp.1.mul hq.1, by simpa only with mfld_simps using hp.2.mul hq.2⟩

lemma mdifferentiable_at.mul (hp : mdifferentiable_at I 𝓘(𝕜, F') p z)
  (hq : mdifferentiable_at I 𝓘(𝕜, F') q z) : mdifferentiable_at I 𝓘(𝕜, F') (p * q) z :=
(hp.has_mfderiv_at.mul hq.has_mfderiv_at).mdifferentiable_at

lemma mdifferentiable.mul {f g : M → F'} (hf : mdifferentiable I 𝓘(𝕜, F') f)
  (hg : mdifferentiable I 𝓘(𝕜, F') g) : mdifferentiable I 𝓘(𝕜, F') (f * g) :=
λ x, (hf x).mul (hg x)
=======

lemma mfderiv_add (hf : mdifferentiable_at I 𝓘(𝕜, E') f z)
  (hg : mdifferentiable_at I 𝓘(𝕜, E') g z) :
  (mfderiv I 𝓘(𝕜, E') (f + g) z : tangent_space I z →L[𝕜] E') =
  (mfderiv I 𝓘(𝕜, E') f z + mfderiv I 𝓘(𝕜, E') g z : tangent_space I z →L[𝕜] E') :=
(hf.has_mfderiv_at.add hg.has_mfderiv_at).mfderiv
>>>>>>> dbde88c8

lemma has_mfderiv_at.const_smul (hf : has_mfderiv_at I 𝓘(𝕜, E') f z f') (s : 𝕜) :
   has_mfderiv_at I 𝓘(𝕜, E') (s • f) z (s • f') :=
⟨hf.1.const_smul s, hf.2.const_smul s⟩

lemma mdifferentiable_at.const_smul (hf : mdifferentiable_at I 𝓘(𝕜, E') f z) (s : 𝕜) :
  mdifferentiable_at I 𝓘(𝕜, E') (s • f) z :=
(hf.has_mfderiv_at.const_smul s).mdifferentiable_at

lemma mdifferentiable.const_smul (s : 𝕜) (hf : mdifferentiable I 𝓘(𝕜, E') f) :
  mdifferentiable I 𝓘(𝕜, E') (s • f) :=
λ x, (hf x).const_smul s
<<<<<<< HEAD
=======

lemma const_smul_mfderiv (hf : mdifferentiable_at I 𝓘(𝕜, E') f z) (s : 𝕜) :
  (mfderiv I 𝓘(𝕜, E') (s • f) z : tangent_space I z →L[𝕜] E') =
  (s • mfderiv I 𝓘(𝕜, E') f z : tangent_space I z →L[𝕜] E') :=
(hf.has_mfderiv_at.const_smul s).mfderiv
>>>>>>> dbde88c8

lemma has_mfderiv_at.neg (hf : has_mfderiv_at I 𝓘(𝕜, E') f z f') :
   has_mfderiv_at I 𝓘(𝕜, E') (-f) z (-f') :=
⟨hf.1.neg, hf.2.neg⟩

lemma has_mfderiv_at_neg :
  has_mfderiv_at I 𝓘(𝕜, E') (-f) z (-f') ↔ has_mfderiv_at I 𝓘(𝕜, E') f z f' :=
⟨λ hf, by { convert hf.neg; rw [neg_neg] }, λ hf, hf.neg⟩

lemma mdifferentiable_at.neg (hf : mdifferentiable_at I 𝓘(𝕜, E') f z) :
  mdifferentiable_at I 𝓘(𝕜, E') (-f) z :=
<<<<<<< HEAD
(hf.has_mfderiv_at.neg ).mdifferentiable_at
=======
hf.has_mfderiv_at.neg.mdifferentiable_at
>>>>>>> dbde88c8

lemma mdifferentiable_at_neg :
  mdifferentiable_at I 𝓘(𝕜, E') (-f) z ↔ mdifferentiable_at I 𝓘(𝕜, E') f z :=
⟨λ hf, by { convert hf.neg; rw [neg_neg] }, λ hf, hf.neg⟩

lemma mdifferentiable.neg (hf : mdifferentiable I 𝓘(𝕜, E') f) :
  mdifferentiable I 𝓘(𝕜, E') (-f) :=
λ x, (hf x).neg
<<<<<<< HEAD
=======

lemma mfderiv_neg (f : M → E') (x : M) :
  (mfderiv I 𝓘(𝕜, E') (-f) x : tangent_space I x →L[𝕜] E') =
  (- mfderiv I 𝓘(𝕜, E') f x : tangent_space I x →L[𝕜] E') :=
begin
  simp_rw [mfderiv],
  by_cases hf : mdifferentiable_at I 𝓘(𝕜, E') f x,
  { exact hf.has_mfderiv_at.neg.mfderiv },
  { rw [if_neg hf], rw [← mdifferentiable_at_neg] at hf, rw [if_neg hf, neg_zero] },
end
>>>>>>> dbde88c8

lemma has_mfderiv_at.sub (hf : has_mfderiv_at I 𝓘(𝕜, E') f z f')
  (hg : has_mfderiv_at I 𝓘(𝕜, E') g z g') : has_mfderiv_at I 𝓘(𝕜, E') (f - g) z (f'- g') :=
⟨hf.1.sub hg.1, hf.2.sub hg.2⟩

lemma mdifferentiable_at.sub (hf : mdifferentiable_at I 𝓘(𝕜, E') f z)
  (hg : mdifferentiable_at I 𝓘(𝕜, E') g z) : mdifferentiable_at I 𝓘(𝕜, E') (f - g) z :=
(hf.has_mfderiv_at.sub hg.has_mfderiv_at).mdifferentiable_at

lemma mdifferentiable.sub (hf : mdifferentiable I 𝓘(𝕜, E') f)
  (hg : mdifferentiable I 𝓘(𝕜, E') g)  : mdifferentiable I 𝓘(𝕜, E') (f - g) :=
λ x, (hf x).sub (hg x)
<<<<<<< HEAD
=======

lemma mfderiv_sub (hf : mdifferentiable_at I 𝓘(𝕜, E') f z)
  (hg : mdifferentiable_at I 𝓘(𝕜, E') g z) :
  (mfderiv I 𝓘(𝕜, E') (f - g) z : tangent_space I z →L[𝕜] E') =
  (mfderiv I 𝓘(𝕜, E') f z - mfderiv I 𝓘(𝕜, E') g z : tangent_space I z →L[𝕜] E') :=
(hf.has_mfderiv_at.sub hg.has_mfderiv_at).mfderiv

end group

section algebra_over_ring
variables {I} {z : M} {F' : Type*} [normed_ring F'] [normed_algebra 𝕜 F']
  {p q : M → F'} {p' q' : tangent_space I z →L[𝕜] F'}

lemma has_mfderiv_within_at.mul' (hp : has_mfderiv_within_at I 𝓘(𝕜, F') p s z p')
  (hq : has_mfderiv_within_at I 𝓘(𝕜, F') q s z q') :
  has_mfderiv_within_at I 𝓘(𝕜, F') (p * q) s z (p z • q' + p'.smul_right (q z) : E →L[𝕜] F') :=
⟨hp.1.mul hq.1, by simpa only with mfld_simps using hp.2.mul' hq.2⟩

lemma has_mfderiv_at.mul' (hp : has_mfderiv_at I 𝓘(𝕜, F') p z p')
  (hq : has_mfderiv_at I 𝓘(𝕜, F') q z q') :
  has_mfderiv_at I 𝓘(𝕜, F') (p * q) z (p z • q' + p'.smul_right (q z) : E →L[𝕜] F') :=
has_mfderiv_within_at_univ.mp $ hp.has_mfderiv_within_at.mul' hq.has_mfderiv_within_at

lemma mdifferentiable_within_at.mul (hp : mdifferentiable_within_at I 𝓘(𝕜, F') p s z)
  (hq : mdifferentiable_within_at I 𝓘(𝕜, F') q s z) :
  mdifferentiable_within_at I 𝓘(𝕜, F') (p * q) s z :=
(hp.has_mfderiv_within_at.mul' hq.has_mfderiv_within_at).mdifferentiable_within_at

lemma mdifferentiable_at.mul (hp : mdifferentiable_at I 𝓘(𝕜, F') p z)
  (hq : mdifferentiable_at I 𝓘(𝕜, F') q z) : mdifferentiable_at I 𝓘(𝕜, F') (p * q) z :=
(hp.has_mfderiv_at.mul' hq.has_mfderiv_at).mdifferentiable_at

lemma mdifferentiable_on.mul (hp : mdifferentiable_on I 𝓘(𝕜, F') p s)
  (hq : mdifferentiable_on I 𝓘(𝕜, F') q s) : mdifferentiable_on I 𝓘(𝕜, F') (p * q) s :=
λ x hx, (hp x hx).mul $ hq x hx

lemma mdifferentiable.mul (hp : mdifferentiable I 𝓘(𝕜, F') p)
  (hq : mdifferentiable I 𝓘(𝕜, F') q) : mdifferentiable I 𝓘(𝕜, F') (p * q) :=
λ x, (hp x).mul (hq x)

end algebra_over_ring

section algebra_over_comm_ring
variables {I} {z : M} {F' : Type*} [normed_comm_ring F'] [normed_algebra 𝕜 F']
  {p q : M → F'} {p' q' : tangent_space I z →L[𝕜] F'}

lemma has_mfderiv_within_at.mul (hp : has_mfderiv_within_at I 𝓘(𝕜, F') p s z p')
  (hq : has_mfderiv_within_at I 𝓘(𝕜, F') q s z q') :
  has_mfderiv_within_at I 𝓘(𝕜, F') (p * q) s z (p z • q' + q z • p' : E →L[𝕜] F') :=
by { convert hp.mul' hq, ext z, apply mul_comm }

lemma has_mfderiv_at.mul (hp : has_mfderiv_at I 𝓘(𝕜, F') p z p')
  (hq : has_mfderiv_at I 𝓘(𝕜, F') q z q') :
  has_mfderiv_at I 𝓘(𝕜, F') (p * q) z (p z • q' + q z • p' : E →L[𝕜] F') :=
has_mfderiv_within_at_univ.mp $ hp.has_mfderiv_within_at.mul hq.has_mfderiv_within_at

end algebra_over_comm_ring
>>>>>>> dbde88c8

end arithmetic

namespace model_with_corners
/-! #### Model with corners -/

protected lemma has_mfderiv_at {x} :
  has_mfderiv_at I 𝓘(𝕜, E) I x (continuous_linear_map.id _ _) :=
⟨I.continuous_at, (has_fderiv_within_at_id _ _).congr' I.right_inv_on (mem_range_self _)⟩

protected lemma has_mfderiv_within_at {s x} :
  has_mfderiv_within_at I 𝓘(𝕜, E) I s x (continuous_linear_map.id _ _) :=
I.has_mfderiv_at.has_mfderiv_within_at

protected lemma mdifferentiable_within_at {s x} :
  mdifferentiable_within_at I 𝓘(𝕜, E) I s x :=
I.has_mfderiv_within_at.mdifferentiable_within_at

protected lemma mdifferentiable_at {x} :
  mdifferentiable_at I 𝓘(𝕜, E) I x :=
I.has_mfderiv_at.mdifferentiable_at

protected lemma mdifferentiable_on {s} :
  mdifferentiable_on I 𝓘(𝕜, E) I s :=
λ x hx, I.mdifferentiable_within_at

protected lemma mdifferentiable :
  mdifferentiable I (𝓘(𝕜, E)) I :=
λ x, I.mdifferentiable_at

lemma has_mfderiv_within_at_symm {x} (hx : x ∈ range I) :
  has_mfderiv_within_at 𝓘(𝕜, E) I I.symm (range I) x (continuous_linear_map.id _ _) :=
⟨I.continuous_within_at_symm, (has_fderiv_within_at_id _ _).congr'
  (λ y hy, I.right_inv_on hy.1) ⟨hx, mem_range_self _⟩⟩

lemma mdifferentiable_on_symm :
  mdifferentiable_on (𝓘(𝕜, E)) I I.symm (range I) :=
λ x hx, (I.has_mfderiv_within_at_symm hx).mdifferentiable_within_at

end model_with_corners

section charts

variable {e : local_homeomorph M H}

lemma mdifferentiable_at_atlas (h : e ∈ atlas H M) {x : M} (hx : x ∈ e.source) :
  mdifferentiable_at I I e x :=
begin
  refine ⟨(e.continuous_on x hx).continuous_at (is_open.mem_nhds e.open_source hx), _⟩,
  have mem : I ((chart_at H x : M → H) x) ∈
    I.symm ⁻¹' ((chart_at H x).symm ≫ₕ e).source ∩ range I,
    by simp only [hx] with mfld_simps,
  have : (chart_at H x).symm.trans e ∈ cont_diff_groupoid ∞ I :=
    has_groupoid.compatible _ (chart_mem_atlas H x) h,
  have A : cont_diff_on 𝕜 ∞
    (I ∘ ((chart_at H x).symm.trans e) ∘ I.symm)
    (I.symm ⁻¹' ((chart_at H x).symm.trans e).source ∩ range I) :=
    this.1,
  have B := A.differentiable_on le_top (I ((chart_at H x : M → H) x)) mem,
  simp only with mfld_simps at B,
  rw [inter_comm, differentiable_within_at_inter] at B,
  { simpa only with mfld_simps },
  { apply is_open.mem_nhds ((local_homeomorph.open_source _).preimage I.continuous_symm) mem.1 }
end

lemma mdifferentiable_on_atlas (h : e ∈ atlas H M) :
  mdifferentiable_on I I e e.source :=
λx hx, (mdifferentiable_at_atlas I h hx).mdifferentiable_within_at

lemma mdifferentiable_at_atlas_symm (h : e ∈ atlas H M) {x : H} (hx : x ∈ e.target) :
  mdifferentiable_at I I e.symm x :=
begin
  refine ⟨(e.continuous_on_symm x hx).continuous_at (is_open.mem_nhds e.open_target hx), _⟩,
  have mem : I x ∈ I.symm ⁻¹' (e.symm ≫ₕ chart_at H (e.symm x)).source ∩ range (I),
    by simp only [hx] with mfld_simps,
  have : e.symm.trans (chart_at H (e.symm x)) ∈ cont_diff_groupoid ∞ I :=
    has_groupoid.compatible _ h (chart_mem_atlas H _),
  have A : cont_diff_on 𝕜 ∞
    (I ∘ (e.symm.trans (chart_at H (e.symm x))) ∘ I.symm)
    (I.symm ⁻¹' (e.symm.trans (chart_at H (e.symm x))).source ∩ range I) :=
    this.1,
  have B := A.differentiable_on le_top (I x) mem,
  simp only with mfld_simps at B,
  rw [inter_comm, differentiable_within_at_inter] at B,
  { simpa only with mfld_simps },
  { apply (is_open.mem_nhds ((local_homeomorph.open_source _).preimage I.continuous_symm) mem.1) }
end

lemma mdifferentiable_on_atlas_symm (h : e ∈ atlas H M) :
  mdifferentiable_on I I e.symm e.target :=
λx hx, (mdifferentiable_at_atlas_symm I h hx).mdifferentiable_within_at

lemma mdifferentiable_of_mem_atlas (h : e ∈ atlas H M) : e.mdifferentiable I I :=
⟨mdifferentiable_on_atlas I h, mdifferentiable_on_atlas_symm I h⟩

lemma mdifferentiable_chart (x : M) : (chart_at H x).mdifferentiable I I :=
mdifferentiable_of_mem_atlas _ (chart_mem_atlas _ _)

/-- The derivative of the chart at a base point is the chart of the tangent bundle, composed with
the identification between the tangent bundle of the model space and the product space. -/
lemma tangent_map_chart {p q : tangent_bundle I M} (h : q.1 ∈ (chart_at H p.1).source) :
  tangent_map I I (chart_at H p.1) q =
  (equiv.sigma_equiv_prod _ _).symm
    ((chart_at (model_prod H E) p : tangent_bundle I M → model_prod H E) q) :=
begin
  dsimp [tangent_map],
  rw mdifferentiable_at.mfderiv,
  { refl },
  { exact mdifferentiable_at_atlas _ (chart_mem_atlas _ _) h }
end

/-- The derivative of the inverse of the chart at a base point is the inverse of the chart of the
tangent bundle, composed with the identification between the tangent bundle of the model space and
the product space. -/
lemma tangent_map_chart_symm {p : tangent_bundle I M} {q : tangent_bundle I H}
  (h : q.1 ∈ (chart_at H p.1).target) :
  tangent_map I I (chart_at H p.1).symm q =
  ((chart_at (model_prod H E) p).symm : model_prod H E → tangent_bundle I M)
    ((equiv.sigma_equiv_prod H E) q) :=
begin
  dsimp only [tangent_map],
  rw mdifferentiable_at.mfderiv (mdifferentiable_at_atlas_symm _ (chart_mem_atlas _ _) h),
  -- a trivial instance is needed after the rewrite, handle it right now.
  rotate, { apply_instance },
  simp only [continuous_linear_map.coe_coe, tangent_bundle.chart_at, h,
    tangent_bundle_core, chart_at, sigma.mk.inj_iff] with mfld_simps,
end

end charts

end specific_functions

/-! ### Differentiable local homeomorphisms -/
namespace local_homeomorph.mdifferentiable

variables {𝕜 : Type*} [nontrivially_normed_field 𝕜]
{E : Type*} [normed_add_comm_group E] [normed_space 𝕜 E]
{H : Type*} [topological_space H] {I : model_with_corners 𝕜 E H}
{M : Type*} [topological_space M] [charted_space H M]
{E' : Type*} [normed_add_comm_group E'] [normed_space 𝕜 E']
{H' : Type*} [topological_space H'] {I' : model_with_corners 𝕜 E' H'}
{M' : Type*} [topological_space M'] [charted_space H' M']
{E'' : Type*} [normed_add_comm_group E''] [normed_space 𝕜 E'']
{H'' : Type*} [topological_space H''] {I'' : model_with_corners 𝕜 E'' H''}
{M'' : Type*} [topological_space M''] [charted_space H'' M'']
{e : local_homeomorph M M'} (he : e.mdifferentiable I I')
{e' : local_homeomorph M' M''}
include he

lemma symm : e.symm.mdifferentiable I' I :=
⟨he.2, he.1⟩

protected lemma mdifferentiable_at {x : M} (hx : x ∈ e.source) :
  mdifferentiable_at I I' e x :=
(he.1 x hx).mdifferentiable_at (is_open.mem_nhds e.open_source hx)

lemma mdifferentiable_at_symm {x : M'} (hx : x ∈ e.target) :
  mdifferentiable_at I' I e.symm x :=
(he.2 x hx).mdifferentiable_at (is_open.mem_nhds e.open_target hx)

variables [smooth_manifold_with_corners I M] [smooth_manifold_with_corners I' M']
[smooth_manifold_with_corners I'' M'']

lemma symm_comp_deriv {x : M} (hx : x ∈ e.source) :
  (mfderiv I' I e.symm (e x)).comp (mfderiv I I' e x) =
    continuous_linear_map.id 𝕜 (tangent_space I x) :=
begin
  have : (mfderiv I I (e.symm ∘ e) x) =
         (mfderiv I' I e.symm (e x)).comp (mfderiv I I' e x) :=
    mfderiv_comp x (he.mdifferentiable_at_symm (e.map_source hx)) (he.mdifferentiable_at hx),
  rw ← this,
  have : mfderiv I I (_root_.id : M → M) x = continuous_linear_map.id _ _ := mfderiv_id I,
  rw ← this,
  apply filter.eventually_eq.mfderiv_eq,
  have : e.source ∈ 𝓝 x := is_open.mem_nhds e.open_source hx,
  exact filter.mem_of_superset this (by mfld_set_tac)
end

lemma comp_symm_deriv {x : M'} (hx : x ∈ e.target) :
  (mfderiv I I' e (e.symm x)).comp (mfderiv I' I e.symm x) =
    continuous_linear_map.id 𝕜 (tangent_space I' x) :=
he.symm.symm_comp_deriv hx

/-- The derivative of a differentiable local homeomorphism, as a continuous linear equivalence
between the tangent spaces at `x` and `e x`. -/
protected def mfderiv {x : M} (hx : x ∈ e.source) :
  tangent_space I x ≃L[𝕜] tangent_space I' (e x) :=
{ inv_fun := (mfderiv I' I e.symm (e x)),
  continuous_to_fun := (mfderiv I I' e x).cont,
  continuous_inv_fun := (mfderiv I' I e.symm (e x)).cont,
  left_inv := λy, begin
    have : (continuous_linear_map.id _ _ : tangent_space I x →L[𝕜] tangent_space I x) y = y := rfl,
    conv_rhs { rw [← this, ← he.symm_comp_deriv hx] },
    refl
  end,
  right_inv := λy, begin
    have : (continuous_linear_map.id 𝕜 _ :
      tangent_space I' (e x) →L[𝕜] tangent_space I' (e x)) y = y := rfl,
    conv_rhs { rw [← this, ← he.comp_symm_deriv (e.map_source hx)] },
    rw e.left_inv hx,
    refl
  end,
  .. mfderiv I I' e x }

lemma mfderiv_bijective {x : M} (hx : x ∈ e.source) :
  function.bijective (mfderiv I I' e x) :=
(he.mfderiv hx).bijective

lemma mfderiv_injective {x : M} (hx : x ∈ e.source) :
  function.injective (mfderiv I I' e x) :=
(he.mfderiv hx).injective

lemma mfderiv_surjective {x : M} (hx : x ∈ e.source) :
  function.surjective (mfderiv I I' e x) :=
(he.mfderiv hx).surjective

lemma ker_mfderiv_eq_bot {x : M} (hx : x ∈ e.source) :
  linear_map.ker (mfderiv I I' e x) = ⊥ :=
(he.mfderiv hx).to_linear_equiv.ker

lemma range_mfderiv_eq_top {x : M} (hx : x ∈ e.source) :
  linear_map.range (mfderiv I I' e x) = ⊤ :=
(he.mfderiv hx).to_linear_equiv.range

lemma range_mfderiv_eq_univ {x : M} (hx : x ∈ e.source) :
  range (mfderiv I I' e x) = univ :=
(he.mfderiv_surjective hx).range_eq

lemma trans (he': e'.mdifferentiable I' I'') : (e.trans e').mdifferentiable I I'' :=
begin
  split,
  { assume x hx,
    simp only with mfld_simps at hx,
    exact ((he'.mdifferentiable_at hx.2).comp _
           (he.mdifferentiable_at hx.1)).mdifferentiable_within_at },
  { assume x hx,
    simp only with mfld_simps at hx,
    exact ((he.symm.mdifferentiable_at hx.2).comp _
           (he'.symm.mdifferentiable_at hx.1)).mdifferentiable_within_at }
end

end local_homeomorph.mdifferentiable

/-! ### Differentiability of `ext_chart_at` -/

section ext_chart_at

variables {𝕜 : Type*} [nontrivially_normed_field 𝕜]
{E : Type*} [normed_add_comm_group E] [normed_space 𝕜 E]
{H : Type*} [topological_space H] (I : model_with_corners 𝕜 E H)
{M : Type*} [topological_space M] [charted_space H M] [smooth_manifold_with_corners I M]
{s : set M} {x y : M}

lemma has_mfderiv_at_ext_chart_at (h : y ∈ (chart_at H x).source) :
  has_mfderiv_at I 𝓘(𝕜, E) (ext_chart_at I x) y (mfderiv I I (chart_at H x) y : _) :=
I.has_mfderiv_at.comp y ((mdifferentiable_chart I x).mdifferentiable_at h).has_mfderiv_at

lemma has_mfderiv_within_at_ext_chart_at (h : y ∈ (chart_at H x).source) :
  has_mfderiv_within_at I 𝓘(𝕜, E) (ext_chart_at I x) s y (mfderiv I I (chart_at H x) y : _) :=
(has_mfderiv_at_ext_chart_at I h).has_mfderiv_within_at

lemma mdifferentiable_at_ext_chart_at (h : y ∈ (chart_at H x).source) :
  mdifferentiable_at I 𝓘(𝕜, E) (ext_chart_at I x) y :=
(has_mfderiv_at_ext_chart_at I h).mdifferentiable_at

lemma mdifferentiable_on_ext_chart_at :
  mdifferentiable_on I 𝓘(𝕜, E) (ext_chart_at I x) (chart_at H x).source :=
λ y hy, (has_mfderiv_within_at_ext_chart_at I hy).mdifferentiable_within_at

end ext_chart_at

/-! ### Unique derivative sets in manifolds -/
section unique_mdiff

variables {𝕜 : Type*} [nontrivially_normed_field 𝕜]
{E : Type*} [normed_add_comm_group E] [normed_space 𝕜 E]
{H : Type*} [topological_space H] {I : model_with_corners 𝕜 E H}
{M : Type*} [topological_space M] [charted_space H M] [smooth_manifold_with_corners I M]
{E' : Type*} [normed_add_comm_group E'] [normed_space 𝕜 E']
{H' : Type*} [topological_space H'] {I' : model_with_corners 𝕜 E' H'}
{M' : Type*} [topological_space M'] [charted_space H' M']
{s : set M}

/-- If a set has the unique differential property, then its image under a local
diffeomorphism also has the unique differential property. -/
lemma unique_mdiff_on.unique_mdiff_on_preimage [smooth_manifold_with_corners I' M']
  (hs : unique_mdiff_on I s) {e : local_homeomorph M M'} (he : e.mdifferentiable I I') :
  unique_mdiff_on I' (e.target ∩ e.symm ⁻¹' s) :=
begin
  /- Start from a point `x` in the image, and let `z` be its preimage. Then the unique
  derivative property at `x` is expressed through `ext_chart_at I' x`, and the unique
  derivative property at `z` is expressed through `ext_chart_at I z`. We will argue that
  the composition of these two charts with `e` is a local diffeomorphism in vector spaces,
  and therefore preserves the unique differential property thanks to lemma
  `has_fderiv_within_at.unique_diff_within_at`, saying that a differentiable function with onto
  derivative preserves the unique derivative property.-/
  assume x hx,
  let z := e.symm x,
  have z_source : z ∈ e.source, by simp only [hx.1] with mfld_simps,
  have zx : e z = x, by simp only [z, hx.1] with mfld_simps,
  let F := ext_chart_at I z,
  -- the unique derivative property at `z` is expressed through its preferred chart,
  -- that we call `F`.
  have B : unique_diff_within_at 𝕜
    (F.symm ⁻¹' (s ∩ (e.source ∩ e ⁻¹' ((ext_chart_at I' x).source))) ∩ F.target) (F z),
  { have : unique_mdiff_within_at I s z := hs _ hx.2,
    have S : e.source ∩ e ⁻¹' ((ext_chart_at I' x).source) ∈ 𝓝 z,
    { apply is_open.mem_nhds,
      apply e.continuous_on.preimage_open_of_open e.open_source (is_open_ext_chart_at_source I' x),
      simp only [z_source, zx] with mfld_simps },
    have := this.inter S,
    rw [unique_mdiff_within_at_iff] at this,
    exact this },
  -- denote by `G` the change of coordinate, i.e., the composition of the two extended charts and
  -- of `e`
  let G := F.symm ≫ e.to_local_equiv ≫ (ext_chart_at I' x),
  -- `G` is differentiable
  have Diff : ((chart_at H z).symm ≫ₕ e ≫ₕ (chart_at H' x)).mdifferentiable I I',
  { have A := mdifferentiable_of_mem_atlas I (chart_mem_atlas H z),
    have B := mdifferentiable_of_mem_atlas I' (chart_mem_atlas H' x),
    exact A.symm.trans (he.trans B) },
  have Mmem : (chart_at H z : M → H) z ∈ ((chart_at H z).symm ≫ₕ e ≫ₕ (chart_at H' x)).source,
    by simp only [z_source, zx] with mfld_simps,
  have A : differentiable_within_at 𝕜 G (range I) (F z),
  { refine (Diff.mdifferentiable_at Mmem).2.congr (λp hp, _) _;
    simp only [G, F] with mfld_simps },
  -- let `G'` be its derivative
  let G' := fderiv_within 𝕜 G (range I) (F z),
  have D₁ : has_fderiv_within_at G G' (range I) (F z) :=
    A.has_fderiv_within_at,
  have D₂ : has_fderiv_within_at G G'
      (F.symm ⁻¹' (s ∩ (e.source ∩ e ⁻¹' ((ext_chart_at I' x).source))) ∩ F.target) (F z) :=
    D₁.mono (by mfld_set_tac),
  -- The derivative `G'` is onto, as it is the derivative of a local diffeomorphism, the composition
  -- of the two charts and of `e`.
  have C : dense_range (G' : E → E'),
  { have : G' = mfderiv I I' ((chart_at H z).symm ≫ₕ e ≫ₕ (chart_at H' x))
      ((chart_at H z : M → H) z),
      by { rw (Diff.mdifferentiable_at Mmem).mfderiv, refl },
    rw this,
    exact (Diff.mfderiv_surjective Mmem).dense_range },
  -- key step: thanks to what we have proved about it, `G` preserves the unique derivative property
  have key : unique_diff_within_at 𝕜
    (G '' (F.symm ⁻¹' (s ∩ (e.source ∩ e ⁻¹' ((ext_chart_at I' x).source))) ∩ F.target))
    (G (F z)) := D₂.unique_diff_within_at B C,
  have : G (F z) = (ext_chart_at I' x) x, by { dsimp [G, F], simp only [hx.1] with mfld_simps },
  rw this at key,
  apply key.mono,
  show G '' (F.symm ⁻¹' (s ∩ (e.source ∩ e ⁻¹' ((ext_chart_at I' x).source))) ∩ F.target) ⊆
    (ext_chart_at I' x).symm ⁻¹' e.target ∩ (ext_chart_at I' x).symm ⁻¹' (e.symm ⁻¹' s) ∩
      range (I'),
  rw image_subset_iff,
  mfld_set_tac
end

/-- If a set in a manifold has the unique derivative property, then its pullback by any extended
chart, in the vector space, also has the unique derivative property. -/
lemma unique_mdiff_on.unique_diff_on_target_inter (hs : unique_mdiff_on I s) (x : M) :
  unique_diff_on 𝕜 ((ext_chart_at I x).target ∩ ((ext_chart_at I x).symm ⁻¹' s)) :=
begin
  -- this is just a reformulation of `unique_mdiff_on.unique_mdiff_on_preimage`, using as `e`
  -- the local chart at `x`.
  assume z hz,
  simp only with mfld_simps at hz,
  have : (chart_at H x).mdifferentiable I I := mdifferentiable_chart _ _,
  have T := (hs.unique_mdiff_on_preimage this) (I.symm z),
  simp only [hz.left.left, hz.left.right, hz.right, unique_mdiff_within_at] with mfld_simps at ⊢ T,
  convert T using 1,
  rw @preimage_comp _ _ _ _ (chart_at H x).symm,
  mfld_set_tac
end

/-- When considering functions between manifolds, this statement shows up often. It entails
the unique differential of the pullback in extended charts of the set where the function can
be read in the charts. -/
lemma unique_mdiff_on.unique_diff_on_inter_preimage (hs : unique_mdiff_on I s) (x : M) (y : M')
  {f : M → M'} (hf : continuous_on f s) :
  unique_diff_on 𝕜 ((ext_chart_at I x).target
    ∩ ((ext_chart_at I x).symm ⁻¹' (s ∩ f⁻¹' (ext_chart_at I' y).source))) :=
begin
  have : unique_mdiff_on I (s ∩ f ⁻¹' (ext_chart_at I' y).source),
  { assume z hz,
    apply (hs z hz.1).inter',
    apply (hf z hz.1).preimage_mem_nhds_within,
    exact (is_open_ext_chart_at_source I' y).mem_nhds hz.2 },
  exact this.unique_diff_on_target_inter _
end

open bundle
variables {F : Type*} [normed_add_comm_group F] [normed_space 𝕜 F]
  (Z : M → Type*) [topological_space (total_space Z)] [∀ b, topological_space (Z b)]
  [∀ b, add_comm_monoid (Z b)] [∀ b, module 𝕜 (Z b)]
  [fiber_bundle F Z] [vector_bundle 𝕜 F Z] [smooth_vector_bundle F Z I]

/-- In a smooth fiber bundle, the preimage under the projection of a set with
unique differential in the basis also has unique differential. -/
lemma unique_mdiff_on.smooth_bundle_preimage (hs : unique_mdiff_on I s) :
  unique_mdiff_on (I.prod (𝓘(𝕜, F))) (π Z ⁻¹' s) :=
begin
  /- Using a chart (and the fact that unique differentiability is invariant under charts), we
  reduce the situation to the model space, where we can use the fact that products respect
  unique differentiability. -/
  assume p hp,
  replace hp : p.fst ∈ s, by simpa only with mfld_simps using hp,
  let e₀ := chart_at H p.1,
  let e := chart_at (model_prod H F) p,
  have h2s : ∀ x, x ∈ e.target ∩ e.symm ⁻¹' (π Z ⁻¹' s) ↔
    (x.1 ∈ e₀.target ∧ (e₀.symm) x.1 ∈ (trivialization_at F Z p.1).base_set) ∧ (e₀.symm) x.1 ∈ s,
  { intro x,
    have A : x ∈ e.target ↔ x.1 ∈ e₀.target ∧
      (e₀.symm) x.1 ∈ (trivialization_at F Z p.1).base_set,
    { simp only [e, fiber_bundle.charted_space_chart_at, trivialization.mem_target,
        bundle.total_space.proj] with mfld_simps },
    rw [← A, mem_inter_iff, and.congr_right_iff],
    intro hx,
    simp only [fiber_bundle.charted_space_chart_at_symm_fst p x hx] with mfld_simps },
  -- It suffices to prove unique differentiability in a chart
  suffices h : unique_mdiff_on (I.prod (𝓘(𝕜, F)))
    (e.target ∩ e.symm ⁻¹' (π Z ⁻¹' s)),
  { have A : unique_mdiff_on (I.prod (𝓘(𝕜, F))) (e.symm.target ∩
      e.symm.symm ⁻¹' (e.target ∩ e.symm⁻¹' (π Z ⁻¹' s))),
    { apply h.unique_mdiff_on_preimage,
      exact (mdifferentiable_of_mem_atlas _ (chart_mem_atlas _ _)).symm,
      apply_instance },
    have : p ∈ e.symm.target ∩ e.symm.symm ⁻¹' (e.target ∩ e.symm⁻¹' (π Z ⁻¹' s)),
    { simp only [e, hp] with mfld_simps },
    apply (A _ this).mono,
    assume q hq,
    simp only [e, local_homeomorph.left_inv _ hq.1] with mfld_simps at hq,
    simp only [hq] with mfld_simps },
  assume q hq,
  simp only [unique_mdiff_within_at, model_with_corners.prod, -preimage_inter] with mfld_simps,
  have : 𝓝[(I.symm ⁻¹' (e₀.target ∩ e₀.symm⁻¹' s) ∩ range I) ×ˢ univ] (I q.1, q.2) ≤
    𝓝[(λ (p : E × F), (I.symm p.1, p.snd)) ⁻¹' (e.target ∩ e.symm ⁻¹' (π Z ⁻¹' s)) ∩
      (range I ×ˢ univ)] (I q.1, q.2),
  { rw [nhds_within_le_iff, mem_nhds_within],
    refine ⟨(λ (p : E × F), (I.symm p.1, p.snd)) ⁻¹' e.target, _, _, _⟩,
    { exact e.open_target.preimage (I.continuous_symm.prod_map continuous_id) },
    { simp only [prod.mk.eta] with mfld_simps at hq,
      simp only [prod.mk.eta, hq] with mfld_simps },
    rintro x hx,
    simp only with mfld_simps at hx,
    have h2x := hx,
    simp only [e, fiber_bundle.charted_space_chart_at, trivialization.mem_target]
      with mfld_simps at h2x,
    simp only [h2s, hx, h2x, -preimage_inter] with mfld_simps },
  refine unique_diff_within_at.mono_nhds _ this,
  rw [h2s] at hq,
  -- apply unique differentiability of products to conclude
  apply unique_diff_on.prod _ unique_diff_on_univ,
  { simp only [hq] with mfld_simps },
  { assume x hx,
    have A : unique_mdiff_on I (e₀.target ∩ e₀.symm⁻¹' s),
    { apply hs.unique_mdiff_on_preimage,
      exact (mdifferentiable_of_mem_atlas _ (chart_mem_atlas _ _)),
      apply_instance },
    simp only [unique_mdiff_on, unique_mdiff_within_at, preimage_inter] with mfld_simps at A,
    have B := A (I.symm x) hx.1.1 hx.1.2,
    rwa [← preimage_inter, model_with_corners.right_inv _ hx.2] at B }
end

lemma unique_mdiff_on.tangent_bundle_proj_preimage (hs : unique_mdiff_on I s):
  unique_mdiff_on I.tangent (π (tangent_space I) ⁻¹' s) :=
hs.smooth_bundle_preimage _

end unique_mdiff<|MERGE_RESOLUTION|>--- conflicted
+++ resolved
@@ -1235,15 +1235,8 @@
 canonical, but in this case (the tangent space of a vector space) it is canonical.
  -/
 
-<<<<<<< HEAD
-variables { z : M} {F' : Type*} [normed_comm_ring F'] [normed_algebra 𝕜 F']
-{f g : M → E'} {p q : M → F'} {I}
-{f' g' : tangent_space I z →L[𝕜] E'}
-{p' q' : tangent_space I z →L[𝕜] F'}
-=======
 section group
 variables {I} {z : M} {f g : M → E'} {f' g' : tangent_space I z →L[𝕜] E'}
->>>>>>> dbde88c8
 
 lemma has_mfderiv_at.add (hf : has_mfderiv_at I 𝓘(𝕜, E') f z f')
   (hg : has_mfderiv_at I 𝓘(𝕜, E') g z g') : has_mfderiv_at I 𝓘(𝕜, E') (f + g) z (f' + g') :=
@@ -1256,28 +1249,12 @@
 lemma mdifferentiable.add (hf : mdifferentiable I 𝓘(𝕜, E') f) (hg : mdifferentiable I 𝓘(𝕜, E') g) :
   mdifferentiable I 𝓘(𝕜, E') (f + g) :=
 λ x, (hf x).add (hg x)
-<<<<<<< HEAD
-
-lemma has_mfderiv_at.mul (hp : has_mfderiv_at I 𝓘(𝕜, F') p z p')
-  (hq : has_mfderiv_at I 𝓘(𝕜, F') q z q') :
-  has_mfderiv_at I 𝓘(𝕜, F') (p * q) z (p z • q' + q z • p' : E →L[𝕜] F') :=
-⟨hp.1.mul hq.1, by simpa only with mfld_simps using hp.2.mul hq.2⟩
-
-lemma mdifferentiable_at.mul (hp : mdifferentiable_at I 𝓘(𝕜, F') p z)
-  (hq : mdifferentiable_at I 𝓘(𝕜, F') q z) : mdifferentiable_at I 𝓘(𝕜, F') (p * q) z :=
-(hp.has_mfderiv_at.mul hq.has_mfderiv_at).mdifferentiable_at
-
-lemma mdifferentiable.mul {f g : M → F'} (hf : mdifferentiable I 𝓘(𝕜, F') f)
-  (hg : mdifferentiable I 𝓘(𝕜, F') g) : mdifferentiable I 𝓘(𝕜, F') (f * g) :=
-λ x, (hf x).mul (hg x)
-=======
 
 lemma mfderiv_add (hf : mdifferentiable_at I 𝓘(𝕜, E') f z)
   (hg : mdifferentiable_at I 𝓘(𝕜, E') g z) :
   (mfderiv I 𝓘(𝕜, E') (f + g) z : tangent_space I z →L[𝕜] E') =
   (mfderiv I 𝓘(𝕜, E') f z + mfderiv I 𝓘(𝕜, E') g z : tangent_space I z →L[𝕜] E') :=
 (hf.has_mfderiv_at.add hg.has_mfderiv_at).mfderiv
->>>>>>> dbde88c8
 
 lemma has_mfderiv_at.const_smul (hf : has_mfderiv_at I 𝓘(𝕜, E') f z f') (s : 𝕜) :
    has_mfderiv_at I 𝓘(𝕜, E') (s • f) z (s • f') :=
@@ -1290,14 +1267,11 @@
 lemma mdifferentiable.const_smul (s : 𝕜) (hf : mdifferentiable I 𝓘(𝕜, E') f) :
   mdifferentiable I 𝓘(𝕜, E') (s • f) :=
 λ x, (hf x).const_smul s
-<<<<<<< HEAD
-=======
 
 lemma const_smul_mfderiv (hf : mdifferentiable_at I 𝓘(𝕜, E') f z) (s : 𝕜) :
   (mfderiv I 𝓘(𝕜, E') (s • f) z : tangent_space I z →L[𝕜] E') =
   (s • mfderiv I 𝓘(𝕜, E') f z : tangent_space I z →L[𝕜] E') :=
 (hf.has_mfderiv_at.const_smul s).mfderiv
->>>>>>> dbde88c8
 
 lemma has_mfderiv_at.neg (hf : has_mfderiv_at I 𝓘(𝕜, E') f z f') :
    has_mfderiv_at I 𝓘(𝕜, E') (-f) z (-f') :=
@@ -1309,11 +1283,7 @@
 
 lemma mdifferentiable_at.neg (hf : mdifferentiable_at I 𝓘(𝕜, E') f z) :
   mdifferentiable_at I 𝓘(𝕜, E') (-f) z :=
-<<<<<<< HEAD
-(hf.has_mfderiv_at.neg ).mdifferentiable_at
-=======
 hf.has_mfderiv_at.neg.mdifferentiable_at
->>>>>>> dbde88c8
 
 lemma mdifferentiable_at_neg :
   mdifferentiable_at I 𝓘(𝕜, E') (-f) z ↔ mdifferentiable_at I 𝓘(𝕜, E') f z :=
@@ -1322,8 +1292,6 @@
 lemma mdifferentiable.neg (hf : mdifferentiable I 𝓘(𝕜, E') f) :
   mdifferentiable I 𝓘(𝕜, E') (-f) :=
 λ x, (hf x).neg
-<<<<<<< HEAD
-=======
 
 lemma mfderiv_neg (f : M → E') (x : M) :
   (mfderiv I 𝓘(𝕜, E') (-f) x : tangent_space I x →L[𝕜] E') =
@@ -1334,7 +1302,6 @@
   { exact hf.has_mfderiv_at.neg.mfderiv },
   { rw [if_neg hf], rw [← mdifferentiable_at_neg] at hf, rw [if_neg hf, neg_zero] },
 end
->>>>>>> dbde88c8
 
 lemma has_mfderiv_at.sub (hf : has_mfderiv_at I 𝓘(𝕜, E') f z f')
   (hg : has_mfderiv_at I 𝓘(𝕜, E') g z g') : has_mfderiv_at I 𝓘(𝕜, E') (f - g) z (f'- g') :=
@@ -1347,8 +1314,6 @@
 lemma mdifferentiable.sub (hf : mdifferentiable I 𝓘(𝕜, E') f)
   (hg : mdifferentiable I 𝓘(𝕜, E') g)  : mdifferentiable I 𝓘(𝕜, E') (f - g) :=
 λ x, (hf x).sub (hg x)
-<<<<<<< HEAD
-=======
 
 lemma mfderiv_sub (hf : mdifferentiable_at I 𝓘(𝕜, E') f z)
   (hg : mdifferentiable_at I 𝓘(𝕜, E') g z) :
@@ -1406,7 +1371,6 @@
 has_mfderiv_within_at_univ.mp $ hp.has_mfderiv_within_at.mul hq.has_mfderiv_within_at
 
 end algebra_over_comm_ring
->>>>>>> dbde88c8
 
 end arithmetic
 
