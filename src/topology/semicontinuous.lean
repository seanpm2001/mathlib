--- conflicted
+++ resolved
@@ -237,28 +237,17 @@
 section
 variables {γ : Type*} [linear_order γ]
 
-<<<<<<< HEAD
-theorem lower_semicontinuous_iff_is_closed {f : α → γ} :
-  lower_semicontinuous f ↔ ∀ y, is_closed (f ⁻¹' (Iic y)) :=
-begin
-  rw lower_semicontinuous_iff_is_open,
-=======
 theorem lower_semicontinuous_iff_is_closed_preimage {f : α → γ} :
   lower_semicontinuous f ↔ ∀ y, is_closed (f ⁻¹' (Iic y)) :=
 begin
   rw lower_semicontinuous_iff_is_open_preimage,
->>>>>>> 73d05c46
   congrm (∀ y, (_ : Prop)),
   rw [← is_open_compl_iff, ← preimage_compl, compl_Iic]
 end
 
 lemma lower_semicontinuous.is_closed_preimage {f : α → γ} (hf : lower_semicontinuous f) (y : γ) :
   is_closed (f ⁻¹' (Iic y)) :=
-<<<<<<< HEAD
-lower_semicontinuous_iff_is_closed.1 hf y
-=======
 lower_semicontinuous_iff_is_closed_preimage.1 hf y
->>>>>>> 73d05c46
 
 variables [topological_space γ] [order_topology γ]
 
@@ -701,28 +690,17 @@
 section
 variables {γ : Type*} [linear_order γ]
 
-<<<<<<< HEAD
-theorem upper_semicontinuous_iff_is_closed {f : α → γ} :
-  upper_semicontinuous f ↔ ∀ y, is_closed (f ⁻¹' (Ici y)) :=
-begin
-  rw upper_semicontinuous_iff_is_open,
-=======
 theorem upper_semicontinuous_iff_is_closed_preimage {f : α → γ} :
   upper_semicontinuous f ↔ ∀ y, is_closed (f ⁻¹' (Ici y)) :=
 begin
   rw upper_semicontinuous_iff_is_open_preimage,
->>>>>>> 73d05c46
   congrm (∀ y, (_ : Prop)),
   rw [← is_open_compl_iff, ← preimage_compl, compl_Ici]
 end
 
 lemma upper_semicontinuous.is_closed_preimage {f : α → γ} (hf : upper_semicontinuous f) (y : γ) :
   is_closed (f ⁻¹' (Ici y)) :=
-<<<<<<< HEAD
-upper_semicontinuous_iff_is_closed.1 hf y
-=======
 upper_semicontinuous_iff_is_closed_preimage.1 hf y
->>>>>>> 73d05c46
 
 variables [topological_space γ] [order_topology γ]
 
