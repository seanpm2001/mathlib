/-
Copyright (c) 2018 Sébastien Gouëzel. All rights reserved.
Released under Apache 2.0 license as described in the file LICENSE.
Authors: Sébastien Gouëzel, Mario Carneiro, Yury Kudryashov, Heather Macbeth
-/
import analysis.normed_space.lattice_ordered_group
import analysis.normed_space.operator_norm
import analysis.normed_space.star.basic
import data.real.sqrt
import topology.continuous_function.algebra

/-!
# Bounded continuous functions

The type of bounded continuous functions taking values in a metric space, with
the uniform distance.

-/

open_locale topological_space classical nnreal

open set filter metric function

universes u v w
variables {F : Type*} {α : Type u} {β : Type v} {γ : Type w}

/-- `α →ᵇ β` is the type of bounded continuous functions `α → β` from a topological space to a
metric space.

When possible, instead of parametrizing results over `(f : α →ᵇ β)`,
you should parametrize over `(F : Type*) [bounded_continuous_map_class F α β] (f : F)`.

When you extend this structure, make sure to extend `bounded_continuous_map_class`. -/
structure bounded_continuous_function
  (α : Type u) (β : Type v) [topological_space α] [metric_space β] extends continuous_map α β :
  Type (max u v) :=
(map_bounded' : ∃ C, ∀ x y, dist (to_fun x) (to_fun y) ≤ C)

localized "infixr ` →ᵇ `:25 := bounded_continuous_function" in bounded_continuous_function

/-- `bounded_continuous_map_class F α β` states that `F` is a type of bounded continuous maps.

You should also extend this typeclass when you extend `bounded_continuous_function`. -/
class bounded_continuous_map_class (F α β : Type*) [topological_space α] [metric_space β]
  extends continuous_map_class F α β :=
(map_bounded (f : F) : ∃ C, ∀ x y, dist (f x) (f y) ≤ C)

export bounded_continuous_map_class (map_bounded)

namespace bounded_continuous_function
section basics
variables [topological_space α] [metric_space β] [metric_space γ]
variables {f g : α →ᵇ β} {x : α} {C : ℝ}

instance : bounded_continuous_map_class (α →ᵇ β) α β :=
{ coe := λ f, f.to_fun,
  coe_injective' := λ f g h, by { obtain ⟨⟨_, _⟩, _⟩ := f, obtain ⟨⟨_, _⟩, _⟩ := g, congr' },
  map_continuous := λ f, f.continuous_to_fun,
  map_bounded := λ f, f.map_bounded' }

/-- Helper instance for when there's too many metavariables to apply `fun_like.has_coe_to_fun`
directly. -/
instance : has_coe_to_fun (α →ᵇ β) (λ _, α → β) := fun_like.has_coe_to_fun

instance [bounded_continuous_map_class F α β] : has_coe_t F (α →ᵇ β) :=
⟨λ f, { to_fun := f, continuous_to_fun := map_continuous f, map_bounded' := map_bounded f }⟩

@[simp] lemma coe_to_continuous_fun (f : α →ᵇ β) : (f.to_continuous_map : α → β) = f := rfl

/-- See Note [custom simps projection]. We need to specify this projection explicitly in this case,
  because it is a composition of multiple projections. -/
def simps.apply (h : α →ᵇ β) : α → β := h

initialize_simps_projections bounded_continuous_function (to_continuous_map_to_fun → apply)

protected lemma bounded (f : α →ᵇ β) : ∃C, ∀ x y : α, dist (f x) (f y) ≤ C := f.map_bounded'
protected lemma continuous (f : α →ᵇ β) : continuous f := f.to_continuous_map.continuous

@[ext] lemma ext (h : ∀ x, f x = g x) : f = g := fun_like.ext _ _ h

lemma bounded_range (f : α →ᵇ β) : bounded (range f) :=
bounded_range_iff.2 f.bounded

lemma bounded_image (f : α →ᵇ β) (s : set α) : bounded (f '' s) :=
f.bounded_range.mono $ image_subset_range _ _

lemma eq_of_empty [is_empty α] (f g : α →ᵇ β) : f = g :=
ext $ is_empty.elim ‹_›

/-- A continuous function with an explicit bound is a bounded continuous function. -/
def mk_of_bound (f : C(α, β)) (C : ℝ) (h : ∀ x y : α, dist (f x) (f y) ≤ C) : α →ᵇ β :=
⟨f, ⟨C, h⟩⟩

@[simp] lemma mk_of_bound_coe {f} {C} {h} : (mk_of_bound f C h : α → β) = (f : α → β) :=
rfl

/-- A continuous function on a compact space is automatically a bounded continuous function. -/
def mk_of_compact [compact_space α] (f : C(α, β)) : α →ᵇ β :=
⟨f, bounded_range_iff.1 (is_compact_range f.continuous).bounded⟩

@[simp] lemma mk_of_compact_apply [compact_space α] (f : C(α, β)) (a : α) :
  mk_of_compact f a = f a :=
rfl

/-- If a function is bounded on a discrete space, it is automatically continuous,
and therefore gives rise to an element of the type of bounded continuous functions -/
@[simps] def mk_of_discrete [discrete_topology α] (f : α → β)
  (C : ℝ) (h : ∀ x y : α, dist (f x) (f y) ≤ C) : α →ᵇ β :=
⟨⟨f, continuous_of_discrete_topology⟩, ⟨C, h⟩⟩

/-- The uniform distance between two bounded continuous functions -/
noncomputable instance : has_dist (α →ᵇ β) :=
⟨λf g, Inf {C | 0 ≤ C ∧ ∀ x : α, dist (f x) (g x) ≤ C}⟩

lemma dist_eq : dist f g = Inf {C | 0 ≤ C ∧ ∀ x : α, dist (f x) (g x) ≤ C} := rfl

lemma dist_set_exists : ∃ C, 0 ≤ C ∧ ∀ x : α, dist (f x) (g x) ≤ C :=
begin
  rcases f.bounded_range.union g.bounded_range with ⟨C, hC⟩,
  refine ⟨max 0 C, le_max_left _ _, λ x, (hC _ _ _ _).trans (le_max_right _ _)⟩;
    [left, right]; apply mem_range_self
end

/-- The pointwise distance is controlled by the distance between functions, by definition. -/
lemma dist_coe_le_dist (x : α) : dist (f x) (g x) ≤ dist f g :=
le_cInf dist_set_exists $ λb hb, hb.2 x

/- This lemma will be needed in the proof of the metric space instance, but it will become
useless afterwards as it will be superseded by the general result that the distance is nonnegative
in metric spaces. -/
private lemma dist_nonneg' : 0 ≤ dist f g :=
le_cInf dist_set_exists (λ C, and.left)

/-- The distance between two functions is controlled by the supremum of the pointwise distances -/
lemma dist_le (C0 : (0 : ℝ) ≤ C) : dist f g ≤ C ↔ ∀x:α, dist (f x) (g x) ≤ C :=
⟨λ h x, le_trans (dist_coe_le_dist x) h, λ H, cInf_le ⟨0, λ C, and.left⟩ ⟨C0, H⟩⟩

lemma dist_le_iff_of_nonempty [nonempty α] :
  dist f g ≤ C ↔ ∀ x, dist (f x) (g x) ≤ C :=
⟨λ h x, le_trans (dist_coe_le_dist x) h,
 λ w, (dist_le (le_trans dist_nonneg (w (nonempty.some ‹_›)))).mpr w⟩

lemma dist_lt_of_nonempty_compact [nonempty α] [compact_space α]
  (w : ∀x:α, dist (f x) (g x) < C) : dist f g < C :=
begin
  have c : continuous (λ x, dist (f x) (g x)), { continuity, },
  obtain ⟨x, -, le⟩ :=
    is_compact.exists_forall_ge compact_univ set.univ_nonempty (continuous.continuous_on c),
  exact lt_of_le_of_lt (dist_le_iff_of_nonempty.mpr (λ y, le y trivial)) (w x),
end

lemma dist_lt_iff_of_compact [compact_space α] (C0 : (0 : ℝ) < C) :
  dist f g < C ↔ ∀x:α, dist (f x) (g x) < C :=
begin
  fsplit,
  { intros w x,
    exact lt_of_le_of_lt (dist_coe_le_dist x) w, },
  { by_cases h : nonempty α,
    { resetI,
      exact dist_lt_of_nonempty_compact, },
    { rintro -,
      convert C0,
      apply le_antisymm _ dist_nonneg',
      rw [dist_eq],
      exact cInf_le ⟨0, λ C, and.left⟩ ⟨le_rfl, λ x, false.elim (h (nonempty.intro x))⟩, }, },
end

lemma dist_lt_iff_of_nonempty_compact [nonempty α] [compact_space α] :
  dist f g < C ↔ ∀x:α, dist (f x) (g x) < C :=
⟨λ w x, lt_of_le_of_lt (dist_coe_le_dist x) w, dist_lt_of_nonempty_compact⟩

/-- The type of bounded continuous functions, with the uniform distance, is a metric space. -/
noncomputable instance : metric_space (α →ᵇ β) :=
{ dist_self := λ f, le_antisymm ((dist_le le_rfl).2 $ λ x, by simp) dist_nonneg',
  eq_of_dist_eq_zero := λ f g hfg, by ext x; exact
    eq_of_dist_eq_zero (le_antisymm (hfg ▸ dist_coe_le_dist _) dist_nonneg),
  dist_comm := λ f g, by simp [dist_eq, dist_comm],
  dist_triangle := λ f g h,
    (dist_le (add_nonneg dist_nonneg' dist_nonneg')).2 $ λ x,
      le_trans (dist_triangle _ _ _) (add_le_add (dist_coe_le_dist _) (dist_coe_le_dist _)) }

/-- On an empty space, bounded continuous functions are at distance 0 -/
lemma dist_zero_of_empty [is_empty α] : dist f g = 0 :=
dist_eq_zero.2 (eq_of_empty f g)

lemma dist_eq_supr : dist f g = ⨆ x : α, dist (f x) (g x) :=
begin
  casesI is_empty_or_nonempty α, { rw [supr_of_empty', real.Sup_empty, dist_zero_of_empty] },
  refine (dist_le_iff_of_nonempty.mpr $ le_csupr _).antisymm (csupr_le dist_coe_le_dist),
  exact dist_set_exists.imp (λ C hC, forall_range_iff.2 hC.2)
end

variables (α) {β}

/-- Constant as a continuous bounded function. -/
@[simps {fully_applied := ff}] def const (b : β) : α →ᵇ β :=
⟨continuous_map.const α b, 0, by simp [le_rfl]⟩

variable {α}

lemma const_apply' (a : α) (b : β) : (const α b : α → β) a = b := rfl

/-- If the target space is inhabited, so is the space of bounded continuous functions -/
instance [inhabited β] : inhabited (α →ᵇ β) := ⟨const α default⟩

lemma lipschitz_evalx (x : α) : lipschitz_with 1 (λ f : α →ᵇ β, f x) :=
lipschitz_with.mk_one $ λ f g, dist_coe_le_dist x

theorem uniform_continuous_coe : @uniform_continuous (α →ᵇ β) (α → β) _ _ coe_fn :=
uniform_continuous_pi.2 $ λ x, (lipschitz_evalx x).uniform_continuous

lemma continuous_coe : continuous (λ (f : α →ᵇ β) x, f x) :=
uniform_continuous.continuous uniform_continuous_coe

/-- When `x` is fixed, `(f : α →ᵇ β) ↦ f x` is continuous -/
@[continuity] theorem continuous_evalx {x : α} : continuous (λ f : α →ᵇ β, f x) :=
(continuous_apply x).comp continuous_coe

/-- The evaluation map is continuous, as a joint function of `u` and `x` -/
@[continuity] theorem continuous_eval : continuous (λ p : (α →ᵇ β) × α, p.1 p.2) :=
continuous_prod_of_continuous_lipschitz _ 1 (λ f, f.continuous) $ lipschitz_evalx

/-- Bounded continuous functions taking values in a complete space form a complete space. -/
instance [complete_space β] : complete_space (α →ᵇ β) :=
complete_of_cauchy_seq_tendsto $ λ (f : ℕ → α →ᵇ β) (hf : cauchy_seq f),
begin
  /- We have to show that `f n` converges to a bounded continuous function.
  For this, we prove pointwise convergence to define the limit, then check
  it is a continuous bounded function, and then check the norm convergence. -/
  rcases cauchy_seq_iff_le_tendsto_0.1 hf with ⟨b, b0, b_bound, b_lim⟩,
  have f_bdd := λx n m N hn hm, le_trans (dist_coe_le_dist x) (b_bound n m N hn hm),
  have fx_cau : ∀x, cauchy_seq (λn, f n x) :=
    λx, cauchy_seq_iff_le_tendsto_0.2 ⟨b, b0, f_bdd x, b_lim⟩,
  choose F hF using λx, cauchy_seq_tendsto_of_complete (fx_cau x),
  /- F : α → β,  hF : ∀ (x : α), tendsto (λ (n : ℕ), f n x) at_top (𝓝 (F x))
  `F` is the desired limit function. Check that it is uniformly approximated by `f N` -/
  have fF_bdd : ∀x N, dist (f N x) (F x) ≤ b N :=
    λ x N, le_of_tendsto (tendsto_const_nhds.dist (hF x))
      (filter.eventually_at_top.2 ⟨N, λn hn, f_bdd x N n N (le_refl N) hn⟩),
  refine ⟨⟨⟨F, _⟩, _⟩, _⟩,
  { /- Check that `F` is continuous, as a uniform limit of continuous functions -/
    have : tendsto_uniformly (λn x, f n x) F at_top,
    { refine metric.tendsto_uniformly_iff.2 (λ ε ε0, _),
      refine ((tendsto_order.1 b_lim).2 ε ε0).mono (λ n hn x, _),
      rw dist_comm,
      exact lt_of_le_of_lt (fF_bdd x n) hn },
    exact this.continuous (eventually_of_forall $ λ N, (f N).continuous) },
  { /- Check that `F` is bounded -/
    rcases (f 0).bounded with ⟨C, hC⟩,
    refine ⟨C + (b 0 + b 0), λ x y, _⟩,
    calc dist (F x) (F y) ≤ dist (f 0 x) (f 0 y) + (dist (f 0 x) (F x) + dist (f 0 y) (F y)) :
      dist_triangle4_left _ _ _ _
                      ... ≤ C + (b 0 + b 0) : by mono* },
  { /- Check that `F` is close to `f N` in distance terms -/
    refine tendsto_iff_dist_tendsto_zero.2 (squeeze_zero (λ _, dist_nonneg) _ b_lim),
    exact λ N, (dist_le (b0 _)).2 (λx, fF_bdd x N) }
end

/-- Composition of a bounded continuous function and a continuous function. -/
@[simps { fully_applied := ff }]
def comp_continuous {δ : Type*} [topological_space δ] (f : α →ᵇ β) (g : C(δ, α)) : δ →ᵇ β :=
{ to_continuous_map := f.1.comp g,
  map_bounded' := f.map_bounded'.imp (λ C hC x y, hC _ _) }

lemma lipschitz_comp_continuous {δ : Type*} [topological_space δ] (g : C(δ, α)) :
  lipschitz_with 1 (λ f : α →ᵇ β, f.comp_continuous g) :=
lipschitz_with.mk_one $ λ f₁ f₂, (dist_le dist_nonneg).2 $ λ x, dist_coe_le_dist (g x)

lemma continuous_comp_continuous {δ : Type*} [topological_space δ] (g : C(δ, α)) :
  continuous (λ f : α →ᵇ β, f.comp_continuous g) :=
(lipschitz_comp_continuous g).continuous

/-- Restrict a bounded continuous function to a set. -/
@[simps apply { fully_applied := ff }]
def restrict (f : α →ᵇ β) (s : set α) : s →ᵇ β :=
f.comp_continuous $ (continuous_map.id _).restrict s

/-- Composition (in the target) of a bounded continuous function with a Lipschitz map again
gives a bounded continuous function.

Note that we hide `C` in an existential so that it can be provided classically without making
the result unnecessarily noncomputable. -/
def comp (G : β → γ) (H : ∃ C, lipschitz_with C G)
  (f : α →ᵇ β) : α →ᵇ γ :=
⟨⟨λx, G (f x), let ⟨C, hC⟩ := H in hC.continuous.comp f.continuous⟩,
  let ⟨D, hD⟩ := f.bounded, ⟨C, hC⟩ := H in
  ⟨max C 0 * D, λ x y, calc
    dist (G (f x)) (G (f y)) ≤ C * dist (f x) (f y) : hC.dist_le_mul _ _
    ... ≤ max C 0 * dist (f x) (f y) : mul_le_mul_of_nonneg_right (le_max_left C 0) dist_nonneg
    ... ≤ max C 0 * D : mul_le_mul_of_nonneg_left (hD _ _) (le_max_right C 0)⟩⟩

/-- The composition operator (in the target) with a Lipschitz map is Lipschitz -/
lemma lipschitz_comp {G : β → γ} {C : ℝ≥0} (H : lipschitz_with C G) :
  lipschitz_with C (comp G ⟨C, H⟩ : (α →ᵇ β) → α →ᵇ γ) :=
lipschitz_with.of_dist_le_mul $ λ f g,
(dist_le (mul_nonneg C.2 dist_nonneg)).2 $ λ x,
calc dist (G (f x)) (G (g x)) ≤ C * dist (f x) (g x) : H.dist_le_mul _ _
  ... ≤ C * dist f g : mul_le_mul_of_nonneg_left (dist_coe_le_dist _) C.2

/-- The composition operator (in the target) with a Lipschitz map is uniformly continuous -/
lemma uniform_continuous_comp {G : β → γ} (H : ∃ C, lipschitz_with C G) :
  uniform_continuous (comp G H : (α →ᵇ β) → α →ᵇ γ) :=
let ⟨C, hC⟩ := H in (lipschitz_comp hC).uniform_continuous

/-- The composition operator (in the target) with a Lipschitz map is continuous -/
lemma continuous_comp {G : β → γ} (H : ∃ C, lipschitz_with C G) :
  continuous (comp G H : (α →ᵇ β) → α →ᵇ γ) :=
let ⟨C, hC⟩ := H in (lipschitz_comp hC).continuous

/-- Restriction (in the target) of a bounded continuous function taking values in a subset -/
def cod_restrict (s : set β) (f : α →ᵇ β) (H : ∀x, f x ∈ s) : α →ᵇ s :=
⟨⟨s.cod_restrict f H, continuous_subtype_mk _ f.continuous⟩, f.bounded⟩

section extend

variables {δ : Type*} [topological_space δ] [discrete_topology δ]

/-- A version of `function.extend` for bounded continuous maps. We assume that the domain has
discrete topology, so we only need to verify boundedness. -/
noncomputable def extend (f : α ↪ δ) (g : α →ᵇ β) (h : δ →ᵇ β) : δ →ᵇ β :=
{ to_fun := extend f g h,
  continuous_to_fun := continuous_of_discrete_topology,
  map_bounded' :=
    begin
      rw [← bounded_range_iff, range_extend f.injective, metric.bounded_union],
      exact ⟨g.bounded_range, h.bounded_image _⟩
    end }

@[simp] lemma extend_apply (f : α ↪ δ) (g : α →ᵇ β) (h : δ →ᵇ β) (x : α) :
  extend f g h (f x) = g x :=
extend_apply f.injective _ _ _

@[simp] lemma extend_comp (f : α ↪ δ) (g : α →ᵇ β) (h : δ →ᵇ β) : extend f g h ∘ f = g :=
extend_comp f.injective _ _

lemma extend_apply' {f : α ↪ δ} {x : δ} (hx : x ∉ range f) (g : α →ᵇ β) (h : δ →ᵇ β) :
  extend f g h x = h x :=
extend_apply' _ _ _ hx

lemma extend_of_empty [is_empty α] (f : α ↪ δ) (g : α →ᵇ β) (h : δ →ᵇ β) :
  extend f g h = h :=
fun_like.coe_injective $ function.extend_of_empty f g h

@[simp] lemma dist_extend_extend (f : α ↪ δ) (g₁ g₂ : α →ᵇ β) (h₁ h₂ : δ →ᵇ β) :
  dist (g₁.extend f h₁) (g₂.extend f h₂) =
    max (dist g₁ g₂) (dist (h₁.restrict (range f)ᶜ) (h₂.restrict (range f)ᶜ)) :=
begin
  refine le_antisymm ((dist_le $ le_max_iff.2 $ or.inl dist_nonneg).2 $ λ x, _) (max_le _ _),
  { rcases em (∃ y, f y = x) with (⟨x, rfl⟩|hx),
    { simp only [extend_apply],
      exact (dist_coe_le_dist x).trans (le_max_left _ _) },
    { simp only [extend_apply' hx],
      lift x to ((range f)ᶜ : set δ) using hx,
      calc dist (h₁ x) (h₂ x) = dist (h₁.restrict (range f)ᶜ x) (h₂.restrict (range f)ᶜ x) : rfl
      ... ≤ dist (h₁.restrict (range f)ᶜ) (h₂.restrict (range f)ᶜ) : dist_coe_le_dist x
      ... ≤ _ : le_max_right _ _ } },
  { refine (dist_le dist_nonneg).2 (λ x, _),
    rw [← extend_apply f g₁ h₁, ← extend_apply f g₂ h₂],
    exact dist_coe_le_dist _ },
  { refine (dist_le dist_nonneg).2 (λ x, _),
    calc dist (h₁ x) (h₂ x) = dist (extend f g₁ h₁ x) (extend f g₂ h₂ x) :
      by rw [extend_apply' x.coe_prop, extend_apply' x.coe_prop]
    ... ≤ _ : dist_coe_le_dist _ }
end

lemma isometry_extend (f : α ↪ δ) (h : δ →ᵇ β) :
  isometry (λ g : α →ᵇ β, extend f g h) :=
isometry_emetric_iff_metric.2 $ λ g₁ g₂, by simp [dist_nonneg]

end extend

end basics

section arzela_ascoli
variables [topological_space α] [compact_space α] [metric_space β]
variables {f g : α →ᵇ β} {x : α} {C : ℝ}

/- Arzela-Ascoli theorem asserts that, on a compact space, a set of functions sharing
a common modulus of continuity and taking values in a compact set forms a compact
subset for the topology of uniform convergence. In this section, we prove this theorem
and several useful variations around it. -/

/-- First version, with pointwise equicontinuity and range in a compact space -/
theorem arzela_ascoli₁ [compact_space β]
  (A : set (α →ᵇ β))
  (closed : is_closed A)
  (H : ∀ (x:α) (ε > 0), ∃U ∈ 𝓝 x, ∀ (y z ∈ U) (f : α →ᵇ β),
    f ∈ A → dist (f y) (f z) < ε) :
  is_compact A :=
begin
  refine compact_of_totally_bounded_is_closed _ closed,
  refine totally_bounded_of_finite_discretization (λ ε ε0, _),
  rcases exists_between ε0 with ⟨ε₁, ε₁0, εε₁⟩,
  let ε₂ := ε₁/2/2,
  /- We have to find a finite discretization of `u`, i.e., finite information
  that is sufficient to reconstruct `u` up to ε. This information will be
  provided by the values of `u` on a sufficiently dense set tα,
  slightly translated to fit in a finite ε₂-dense set tβ in the image. Such
  sets exist by compactness of the source and range. Then, to check that these
  data determine the function up to ε, one uses the control on the modulus of
  continuity to extend the closeness on tα to closeness everywhere. -/
  have ε₂0 : ε₂ > 0 := half_pos (half_pos ε₁0),
  have : ∀x:α, ∃U, x ∈ U ∧ is_open U ∧ ∀ (y z ∈ U) {f : α →ᵇ β},
    f ∈ A → dist (f y) (f z) < ε₂ := λ x,
      let ⟨U, nhdsU, hU⟩ := H x _ ε₂0,
          ⟨V, VU, openV, xV⟩ := _root_.mem_nhds_iff.1 nhdsU in
      ⟨V, xV, openV, λy hy z hz f hf, hU y (VU hy) z (VU hz) f hf⟩,
  choose U hU using this,
  /- For all x, the set hU x is an open set containing x on which the elements of A
  fluctuate by at most ε₂.
  We extract finitely many of these sets that cover the whole space, by compactness -/
  rcases compact_univ.elim_finite_subcover_image
    (λx _, (hU x).2.1) (λx hx, mem_bUnion (mem_univ _) (hU x).1)
    with ⟨tα, _, ⟨_⟩, htα⟩,
  /- tα : set α, htα : univ ⊆ ⋃x ∈ tα, U x -/
  rcases @finite_cover_balls_of_compact β _ _ compact_univ _ ε₂0
    with ⟨tβ, _, ⟨_⟩, htβ⟩, resetI,
  /- tβ : set β, htβ : univ ⊆ ⋃y ∈ tβ, ball y ε₂ -/
  /- Associate to every point `y` in the space a nearby point `F y` in tβ -/
  choose F hF using λy, show ∃z∈tβ, dist y z < ε₂, by simpa using htβ (mem_univ y),
  /- F : β → β, hF : ∀ (y : β), F y ∈ tβ ∧ dist y (F y) < ε₂ -/

  /- Associate to every function a discrete approximation, mapping each point in `tα`
  to a point in `tβ` close to its true image by the function. -/
  refine ⟨tα → tβ, by apply_instance, λ f a, ⟨F (f a), (hF (f a)).1⟩, _⟩,
  rintro ⟨f, hf⟩ ⟨g, hg⟩ f_eq_g,
  /- If two functions have the same approximation, then they are within distance ε -/
  refine lt_of_le_of_lt ((dist_le $ le_of_lt ε₁0).2 (λ x, _)) εε₁,
  obtain ⟨x', x'tα, hx'⟩ : ∃x' ∈ tα, x ∈ U x' := mem_Union₂.1 (htα (mem_univ x)),
  calc dist (f x) (g x)
      ≤ dist (f x) (f x') + dist (g x) (g x') + dist (f x') (g x') : dist_triangle4_right _ _ _ _
  ... ≤ ε₂ + ε₂ + ε₁/2 : le_of_lt (add_lt_add (add_lt_add _ _) _)
  ... = ε₁ : by rw [add_halves, add_halves],
  { exact (hU x').2.2 _ hx' _ ((hU x').1) hf },
  { exact (hU x').2.2 _ hx' _ ((hU x').1) hg },
  { have F_f_g : F (f x') = F (g x') :=
      (congr_arg (λ f:tα → tβ, (f ⟨x', x'tα⟩ : β)) f_eq_g : _),
    calc dist (f x') (g x')
          ≤ dist (f x') (F (f x')) + dist (g x') (F (f x')) : dist_triangle_right _ _ _
      ... = dist (f x') (F (f x')) + dist (g x') (F (g x')) : by rw F_f_g
      ... < ε₂ + ε₂ : add_lt_add (hF (f x')).2 (hF (g x')).2
      ... = ε₁/2 : add_halves _ }
end

/-- Second version, with pointwise equicontinuity and range in a compact subset -/
theorem arzela_ascoli₂
  (s : set β) (hs : is_compact s)
  (A : set (α →ᵇ β))
  (closed : is_closed A)
  (in_s : ∀(f : α →ᵇ β) (x : α), f ∈ A → f x ∈ s)
  (H : ∀(x:α) (ε > 0), ∃U ∈ 𝓝 x, ∀ (y z ∈ U) (f : α →ᵇ β),
    f ∈ A → dist (f y) (f z) < ε) :
  is_compact A :=
/- This version is deduced from the previous one by restricting to the compact type in the target,
using compactness there and then lifting everything to the original space. -/
begin
  have M : lipschitz_with 1 coe := lipschitz_with.subtype_coe s,
  let F : (α →ᵇ s) → α →ᵇ β := comp coe ⟨_, M⟩,
  refine compact_of_is_closed_subset
    ((_ : is_compact (F ⁻¹' A)).image (continuous_comp ⟨_, M⟩)) closed (λ f hf, _),
  { haveI : compact_space s := is_compact_iff_compact_space.1 hs,
    refine arzela_ascoli₁ _ (continuous_iff_is_closed.1 (continuous_comp ⟨_, M⟩) _ closed)
      (λ x ε ε0, bex.imp_right (λ U U_nhds hU y hy z hz f hf, _) (H x ε ε0)),
    calc dist (f y) (f z) = dist (F f y) (F f z) : rfl
                        ... < ε : hU y hy z hz (F f) hf },
  { let g := cod_restrict s f (λx, in_s f x hf),
    rw [show f = F g, by ext; refl] at hf ⊢,
    exact ⟨g, hf, rfl⟩ }
end

/-- Third (main) version, with pointwise equicontinuity and range in a compact subset, but
without closedness. The closure is then compact -/
theorem arzela_ascoli
  (s : set β) (hs : is_compact s)
  (A : set (α →ᵇ β))
  (in_s : ∀(f : α →ᵇ β) (x : α), f ∈ A → f x ∈ s)
  (H : ∀(x:α) (ε > 0), ∃U ∈ 𝓝 x, ∀ (y z ∈ U) (f : α →ᵇ β),
    f ∈ A → dist (f y) (f z) < ε) :
  is_compact (closure A) :=
/- This version is deduced from the previous one by checking that the closure of A, in
addition to being closed, still satisfies the properties of compact range and equicontinuity -/
arzela_ascoli₂ s hs (closure A) is_closed_closure
  (λ f x hf, (mem_of_closed' hs.is_closed).2 $ λ ε ε0,
    let ⟨g, gA, dist_fg⟩ := metric.mem_closure_iff.1 hf ε ε0 in
    ⟨g x, in_s g x gA, lt_of_le_of_lt (dist_coe_le_dist _) dist_fg⟩)
  (λ x ε ε0, show ∃ U ∈ 𝓝 x,
      ∀ y z ∈ U, ∀ (f : α →ᵇ β), f ∈ closure A → dist (f y) (f z) < ε,
    begin
      refine bex.imp_right (λ U U_set hU y hy z hz f hf, _) (H x (ε/2) (half_pos ε0)),
      rcases metric.mem_closure_iff.1 hf (ε/2/2) (half_pos (half_pos ε0)) with ⟨g, gA, dist_fg⟩,
      replace dist_fg := λ x, lt_of_le_of_lt (dist_coe_le_dist x) dist_fg,
      calc dist (f y) (f z) ≤ dist (f y) (g y) + dist (f z) (g z) + dist (g y) (g z) :
        dist_triangle4_right _ _ _ _
          ... < ε/2/2 + ε/2/2 + ε/2 :
            add_lt_add (add_lt_add (dist_fg y) (dist_fg z)) (hU y hy z hz g gA)
          ... = ε : by rw [add_halves, add_halves]
    end)

/- To apply the previous theorems, one needs to check the equicontinuity. An important
instance is when the source space is a metric space, and there is a fixed modulus of continuity
for all the functions in the set A -/

lemma equicontinuous_of_continuity_modulus {α : Type u} [metric_space α]
  (b : ℝ → ℝ) (b_lim : tendsto b (𝓝 0) (𝓝 0))
  (A : set (α →ᵇ β))
  (H : ∀(x y:α) (f : α →ᵇ β), f ∈ A → dist (f x) (f y) ≤ b (dist x y))
  (x:α) (ε : ℝ) (ε0 : 0 < ε) : ∃U ∈ 𝓝 x, ∀ (y z ∈ U) (f : α →ᵇ β),
    f ∈ A → dist (f y) (f z) < ε :=
begin
  rcases tendsto_nhds_nhds.1 b_lim ε ε0 with ⟨δ, δ0, hδ⟩,
  refine ⟨ball x (δ/2), ball_mem_nhds x (half_pos δ0), λ y hy z hz f hf, _⟩,
  have : dist y z < δ := calc
    dist y z ≤ dist y x + dist z x : dist_triangle_right _ _ _
    ... < δ/2 + δ/2 : add_lt_add hy hz
    ... = δ : add_halves _,
  calc
    dist (f y) (f z) ≤ b (dist y z) : H y z f hf
    ... ≤ |b (dist y z)| : le_abs_self _
    ... = dist (b (dist y z)) 0 : by simp [real.dist_eq]
    ... < ε : hδ (by simpa [real.dist_eq] using this),
end

end arzela_ascoli

section has_one

variables [topological_space α] [metric_space β] [has_one β]

@[to_additive] instance : has_one (α →ᵇ β) := ⟨const α 1⟩

@[simp, to_additive] lemma coe_one : ((1 : α →ᵇ β) : α → β) = 1 := rfl

@[simp, to_additive]
lemma mk_of_compact_one [compact_space α] : mk_of_compact (1 : C(α, β)) = 1 := rfl

@[to_additive] lemma forall_coe_one_iff_one (f : α →ᵇ β) : (∀ x, f x = 1) ↔ f = 1 :=
(@fun_like.ext_iff _ _ _ _ f 1).symm

@[simp, to_additive] lemma one_comp_continuous [topological_space γ] (f : C(γ, α)) :
  (1 : α →ᵇ β).comp_continuous f = 1 := rfl

end has_one

section has_lipschitz_add
/- In this section, if `β` is an `add_monoid` whose addition operation is Lipschitz, then we show
that the space of bounded continuous functions from `α` to `β` inherits a topological `add_monoid`
structure, by using pointwise operations and checking that they are compatible with the uniform
distance.

Implementation note: The material in this section could have been written for `has_lipschitz_mul`
and transported by `@[to_additive]`.  We choose not to do this because this causes a few lemma
names (for example, `coe_mul`) to conflict with later lemma names for normed rings; this is only a
trivial inconvenience, but in any case there are no obvious applications of the multiplicative
version. -/

variables [topological_space α] [metric_space β] [add_monoid β]
variables [has_lipschitz_add β]
variables (f g : α →ᵇ β) {x : α} {C : ℝ}

/-- The pointwise sum of two bounded continuous functions is again bounded continuous. -/
instance : has_add (α →ᵇ β) :=
{ add := λ f g,
  { to_continuous_map := f.to_continuous_map + g.to_continuous_map,
    bounded' := let ⟨fb, hfb⟩ := f.bounded, ⟨gb, hgb⟩ := g.bounded in
      ⟨↑(has_lipschitz_add.C β) * max fb gb, λ x y, begin
        refine le_trans (lipschitz_with_lipschitz_const_add ⟨f x, g x⟩ ⟨f y, g y⟩) _,
        rw prod.dist_eq,
        refine mul_le_mul_of_nonneg_left _ (has_lipschitz_add.C β).coe_nonneg,
        exact max_le_max (hfb x y) (hgb x y),
      end⟩ } }

@[simp] lemma coe_add : ⇑(f + g) = f + g := rfl
lemma add_apply : (f + g) x = f x + g x := rfl

@[simp] lemma mk_of_compact_add [compact_space α] (f g : C(α, β)) :
  mk_of_compact (f + g) = mk_of_compact f + mk_of_compact g := rfl

lemma add_comp_continuous [topological_space γ] (h : C(γ, α)) :
  (g + f).comp_continuous h = g.comp_continuous h + f.comp_continuous h := rfl

instance : add_monoid (α →ᵇ β) := fun_like.coe_injective.add_monoid _ coe_zero coe_add

instance : has_lipschitz_add (α →ᵇ β) :=
{ lipschitz_add := ⟨has_lipschitz_add.C β, begin
    have C_nonneg := (has_lipschitz_add.C β).coe_nonneg,
    rw lipschitz_with_iff_dist_le_mul,
    rintros ⟨f₁, g₁⟩ ⟨f₂, g₂⟩,
    rw dist_le (mul_nonneg C_nonneg dist_nonneg),
    intros x,
    refine le_trans (lipschitz_with_lipschitz_const_add ⟨f₁ x, g₁ x⟩ ⟨f₂ x, g₂ x⟩) _,
    refine mul_le_mul_of_nonneg_left _ C_nonneg,
    apply max_le_max; exact dist_coe_le_dist x,
  end⟩ }

/-- Coercion of a `normed_group_hom` is an `add_monoid_hom`. Similar to `add_monoid_hom.coe_fn` -/
@[simps] def coe_fn_add_hom : (α →ᵇ β) →+ (α → β) :=
{ to_fun := coe_fn, map_zero' := coe_zero, map_add' := coe_add }

variables (α β)

/-- The additive map forgetting that a bounded continuous function is bounded.
-/
@[simps] def to_continuous_map_add_hom : (α →ᵇ β) →+ C(α, β) :=
{ to_fun := to_continuous_map,
  map_zero' := by { ext, simp, },
  map_add' := by { intros, ext, simp, }, }

end has_lipschitz_add

section comm_has_lipschitz_add

variables [topological_space α] [metric_space β] [add_comm_monoid β] [has_lipschitz_add β]

@[to_additive] instance : add_comm_monoid (α →ᵇ β) :=
{ add_comm      := assume f g, by ext; simp [add_comm],
  .. bounded_continuous_function.add_monoid }

open_locale big_operators

@[simp] lemma coe_sum {ι : Type*} (s : finset ι) (f : ι → (α →ᵇ β)) :
  ⇑(∑ i in s, f i) = (∑ i in s, (f i : α → β)) :=
(@coe_fn_add_hom α β _ _ _ _).map_sum f s

lemma sum_apply {ι : Type*} (s : finset ι) (f : ι → (α →ᵇ β)) (a : α) :
  (∑ i in s, f i) a = (∑ i in s, f i a) :=
by simp

end comm_has_lipschitz_add

section normed_group
/- In this section, if β is a normed group, then we show that the space of bounded
continuous functions from α to β inherits a normed group structure, by using
pointwise operations and checking that they are compatible with the uniform distance. -/

variables [topological_space α] [normed_group β]
variables (f g : α →ᵇ β) {x : α} {C : ℝ}

noncomputable instance : has_norm (α →ᵇ β) := ⟨λu, dist u 0⟩

lemma norm_def : ∥f∥ = dist f 0 := rfl

/-- The norm of a bounded continuous function is the supremum of `∥f x∥`.
We use `Inf` to ensure that the definition works if `α` has no elements. -/
lemma norm_eq (f : α →ᵇ β) :
  ∥f∥ = Inf {C : ℝ | 0 ≤ C ∧ ∀ (x : α), ∥f x∥ ≤ C} :=
by simp [norm_def, bounded_continuous_function.dist_eq]

/-- When the domain is non-empty, we do not need the `0 ≤ C` condition in the formula for ∥f∥ as an
`Inf`. -/
lemma norm_eq_of_nonempty [h : nonempty α] : ∥f∥ = Inf {C : ℝ | ∀ (x : α), ∥f x∥ ≤ C} :=
begin
  unfreezingI { obtain ⟨a⟩ := h, },
  rw norm_eq,
  congr,
  ext,
  simp only [and_iff_right_iff_imp],
  exact λ h', le_trans (norm_nonneg (f a)) (h' a),
end

@[simp] lemma norm_eq_zero_of_empty [h : is_empty α] : ∥f∥ = 0 :=
dist_zero_of_empty

lemma norm_coe_le_norm (x : α) : ∥f x∥ ≤ ∥f∥ := calc
  ∥f x∥ = dist (f x) ((0 : α →ᵇ β) x) : by simp [dist_zero_right]
  ... ≤ ∥f∥ : dist_coe_le_dist _

lemma dist_le_two_norm' {f : γ → β} {C : ℝ} (hC : ∀ x, ∥f x∥ ≤ C) (x y : γ) :
  dist (f x) (f y) ≤ 2 * C :=
calc dist (f x) (f y) ≤ ∥f x∥ + ∥f y∥ : dist_le_norm_add_norm _ _
                  ... ≤ C + C         : add_le_add (hC x) (hC y)
                  ... = 2 * C         : (two_mul _).symm

/-- Distance between the images of any two points is at most twice the norm of the function. -/
lemma dist_le_two_norm (x y : α) : dist (f x) (f y) ≤ 2 * ∥f∥ :=
dist_le_two_norm' f.norm_coe_le_norm x y

variable {f}

/-- The norm of a function is controlled by the supremum of the pointwise norms -/
lemma norm_le (C0 : (0 : ℝ) ≤ C) : ∥f∥ ≤ C ↔ ∀x:α, ∥f x∥ ≤ C :=
by simpa using @dist_le _ _ _ _ f 0 _ C0

lemma norm_le_of_nonempty [nonempty α]
  {f : α →ᵇ β} {M : ℝ} : ∥f∥ ≤ M ↔ ∀ x, ∥f x∥ ≤ M :=
begin
  simp_rw [norm_def, ←dist_zero_right],
  exact dist_le_iff_of_nonempty,
end

lemma norm_lt_iff_of_compact [compact_space α]
  {f : α →ᵇ β} {M : ℝ} (M0 : 0 < M) : ∥f∥ < M ↔ ∀ x, ∥f x∥ < M :=
begin
  simp_rw [norm_def, ←dist_zero_right],
  exact dist_lt_iff_of_compact M0,
end

lemma norm_lt_iff_of_nonempty_compact [nonempty α] [compact_space α]
  {f : α →ᵇ β} {M : ℝ} : ∥f∥ < M ↔ ∀ x, ∥f x∥ < M :=
begin
  simp_rw [norm_def, ←dist_zero_right],
  exact dist_lt_iff_of_nonempty_compact,
end

variable (f)

/-- Norm of `const α b` is less than or equal to `∥b∥`. If `α` is nonempty,
then it is equal to `∥b∥`. -/
lemma norm_const_le (b : β) : ∥const α b∥ ≤ ∥b∥ :=
(norm_le (norm_nonneg b)).2 $ λ x, le_rfl

@[simp] lemma norm_const_eq [h : nonempty α] (b : β) : ∥const α b∥ = ∥b∥ :=
le_antisymm (norm_const_le b) $ h.elim $ λ x, (const α b).norm_coe_le_norm x

/-- Constructing a bounded continuous function from a uniformly bounded continuous
function taking values in a normed group.

Note that we hide `C` in an existential so that it can be provided classically without making
the result unnecessarily noncomputable. -/
def of_normed_group {α : Type u} {β : Type v} [topological_space α] [normed_group β]
  (f : C(α, β)) (h : ∃ C : ℝ, ∀x, ∥f x∥ ≤ C) : α →ᵇ β :=
⟨f, let ⟨C, H⟩ := h in ⟨_, dist_le_two_norm' H⟩⟩

@[simp] lemma coe_of_normed_group
  {α : Type u} {β : Type v} [topological_space α] [normed_group β]
  (f : C(α, β)) (h : ∃ C : ℝ, ∀x, ∥f x∥ ≤ C) :
  (of_normed_group f h : α → β) = f := rfl

lemma norm_of_normed_group_le (f : C(α, β)) {C : ℝ} (hC : 0 ≤ C)
  (hfC : ∀ x, ∥f x∥ ≤ C) : ∥of_normed_group f ⟨C, hfC⟩∥ ≤ C :=
(norm_le hC).2 hfC

/-- Constructing a bounded continuous function from a uniformly bounded
function on a discrete space, taking values in a normed group -/
def of_normed_group_discrete {α : Type u} {β : Type v}
  [topological_space α] [discrete_topology α] [normed_group β]
  (f : α  → β) (h : ∃ C : ℝ, ∀x, ∥f x∥ ≤ C) : α →ᵇ β :=
of_normed_group ⟨f, continuous_of_discrete_topology⟩ h

@[simp] lemma coe_of_normed_group_discrete
  {α : Type u} {β : Type v} [topological_space α] [discrete_topology α] [normed_group β]
  (f : α → β) (h : ∃ C : ℝ, ∀x, ∥f x∥ ≤ C) :
  (of_normed_group_discrete f h : α → β) = f := rfl

/-- Taking the pointwise norm of a bounded continuous function with values in a `normed_group`,
yields a bounded continuous function with values in ℝ. -/
noncomputable def norm_comp : α →ᵇ ℝ :=
f.comp norm ⟨_, lipschitz_with_one_norm⟩

@[simp] lemma coe_norm_comp : (f.norm_comp : α → ℝ) = norm ∘ f := rfl

@[simp] lemma norm_norm_comp : ∥f.norm_comp∥ = ∥f∥ :=
by simp only [norm_eq, coe_norm_comp, norm_norm]

lemma bdd_above_range_norm_comp : bdd_above $ set.range $ norm ∘ f :=
(real.bounded_iff_bdd_below_bdd_above.mp $ @bounded_range _ _ _ _ f.norm_comp).2

lemma norm_eq_supr_norm : ∥f∥ = ⨆ x : α, ∥f x∥ :=
begin
  casesI is_empty_or_nonempty α with hα _,
  { suffices : range (norm ∘ f) = ∅, { rw [f.norm_eq_zero_of_empty, supr, this, real.Sup_empty], },
    simp only [hα, range_eq_empty, not_nonempty_iff], },
  { rw [norm_eq_of_nonempty, supr,
      ← cInf_upper_bounds_eq_cSup f.bdd_above_range_norm_comp (range_nonempty _)],
    congr,
    ext,
    simp only [forall_apply_eq_imp_iff', mem_range, exists_imp_distrib], },
end

/-- The pointwise opposite of a bounded continuous function is again bounded continuous. -/
instance : has_neg (α →ᵇ β) :=
{ neg := λ f,
  { to_continuous_map := -f.to_continuous_map,
    bounded' := f.bounded.imp $ λ b hb _ _, (dist_neg_neg _ _).trans_le (hb _ _) } }

/-- The pointwise difference of two bounded continuous functions is again bounded continuous. -/
instance : has_sub (α →ᵇ β) :=
{ sub := λ f g,
  { to_continuous_map := f.to_continuous_map - g.to_continuous_map,
    bounded' := by { rw sub_eq_add_neg, exact bounded' (f + -g), }} }

@[simp] lemma coe_neg : ⇑(-f) = -f := rfl
lemma neg_apply : (-f) x = -f x := rfl

@[simp] lemma coe_sub : ⇑(f - g) = f - g := rfl
lemma sub_apply : (f - g) x = f x - g x := rfl

@[simp] lemma mk_of_compact_neg [compact_space α] (f : C(α, β)) :
  mk_of_compact (-f) = -mk_of_compact f := rfl

@[simp] lemma mk_of_compact_sub [compact_space α] (f g : C(α, β)) :
  mk_of_compact (f - g) = mk_of_compact f - mk_of_compact g := rfl

instance : add_comm_group (α →ᵇ β) :=
fun_like.coe_injective.add_comm_group _ coe_zero coe_add coe_neg coe_sub

noncomputable instance : normed_group (α →ᵇ β) :=
{ dist_eq := λ f g, by simp only [norm_eq, dist_eq, dist_eq_norm, sub_apply] }

lemma abs_diff_coe_le_dist : ∥f x - g x∥ ≤ dist f g :=
by { rw dist_eq_norm, exact (f - g).norm_coe_le_norm x }

lemma coe_le_coe_add_dist {f g : α →ᵇ ℝ} : f x ≤ g x + dist f g :=
sub_le_iff_le_add'.1 $ (abs_le.1 $ @dist_coe_le_dist _ _ _ _ f g x).2

lemma norm_comp_continuous_le [topological_space γ] (f : α →ᵇ β) (g : C(γ, α)) :
  ∥f.comp_continuous g∥ ≤ ∥f∥ :=
((lipschitz_comp_continuous g).dist_le_mul f 0).trans $
  by rw [nnreal.coe_one, one_mul, dist_zero_right]

end normed_group

section has_bounded_smul
/-!
### `has_bounded_smul` (in particular, topological module) structure

In this section, if `β` is a metric space and a `𝕜`-module whose addition and scalar multiplication
are compatible with the metric structure, then we show that the space of bounded continuous
functions from `α` to `β` inherits a so-called `has_bounded_smul` structure (in particular, a
`has_continuous_mul` structure, which is the mathlib formulation of being a topological module), by
using pointwise operations and checking that they are compatible with the uniform distance. -/

variables {𝕜 : Type*} [pseudo_metric_space 𝕜] [topological_space α] [metric_space β]

section has_scalar
variables [has_zero 𝕜] [has_zero β] [has_scalar 𝕜 β] [has_bounded_smul 𝕜 β]

instance : has_scalar 𝕜 (α →ᵇ β) :=
{ smul := λ c f,
  { to_continuous_map := c • f.to_continuous_map,
    map_bounded' := let ⟨b, hb⟩ := f.bounded in ⟨dist c 0 * b, λ x y, begin
      refine (dist_smul_pair c (f x) (f y)).trans _,
      refine mul_le_mul_of_nonneg_left _ dist_nonneg,
      exact hb x y
    end⟩ } }

@[simp] lemma coe_smul (c : 𝕜) (f : α →ᵇ β) : ⇑(c • f) = c • f := rfl
lemma smul_apply (c : 𝕜) (f : α →ᵇ β) (x : α) : (c • f) x = c • f x := rfl

instance : has_bounded_smul 𝕜 (α →ᵇ β) :=
{ dist_smul_pair' := λ c f₁ f₂, begin
    rw dist_le (mul_nonneg dist_nonneg dist_nonneg),
    intros x,
    refine (dist_smul_pair c (f₁ x) (f₂ x)).trans _,
    exact mul_le_mul_of_nonneg_left (dist_coe_le_dist x) dist_nonneg
  end,
  dist_pair_smul' := λ c₁ c₂ f, begin
    rw dist_le (mul_nonneg dist_nonneg dist_nonneg),
    intros x,
    refine (dist_pair_smul c₁ c₂ (f x)).trans _,
    convert mul_le_mul_of_nonneg_left (dist_coe_le_dist x) dist_nonneg,
    simp
  end }

end has_scalar

section mul_action
variables [monoid_with_zero 𝕜] [has_zero β] [mul_action 𝕜 β] [has_bounded_smul 𝕜 β]

instance : mul_action 𝕜 (α →ᵇ β) := fun_like.coe_injective.mul_action _ coe_smul

end mul_action

section distrib_mul_action
variables [monoid_with_zero 𝕜] [add_monoid β] [distrib_mul_action 𝕜 β] [has_bounded_smul 𝕜 β]
variables [has_lipschitz_add β]

instance : distrib_mul_action 𝕜 (α →ᵇ β) :=
function.injective.distrib_mul_action ⟨_, coe_zero, coe_add⟩ fun_like.coe_injective coe_smul

end distrib_mul_action

section module
variables [semiring 𝕜] [add_comm_monoid β] [module 𝕜 β] [has_bounded_smul 𝕜 β]
variables {f g : α →ᵇ β} {x : α} {C : ℝ}

variables [has_lipschitz_add β]

instance : module 𝕜 (α →ᵇ β) :=
<<<<<<< HEAD
function.injective.module _ coe_fn_add_hom coe_injective coe_smul
=======
function.injective.module _ ⟨_, coe_zero, coe_add⟩ fun_like.coe_injective coe_smul
>>>>>>> 80591d65

variables (𝕜)
/-- The evaluation at a point, as a continuous linear map from `α →ᵇ β` to `β`. -/
noncomputable def eval_clm (x : α) : (α →ᵇ β) →L[𝕜] β :=
{ to_fun := λ f, f x,
  map_add' := λ f g, add_apply _ _,
  map_smul' := λ c f, smul_apply _ _ _ }

@[simp] lemma eval_clm_apply (x : α) (f : α →ᵇ β) :
  eval_clm 𝕜 x f = f x := rfl

variables (α β)

/-- The linear map forgetting that a bounded continuous function is bounded. -/
@[simps]
def to_continuous_map_linear_map : (α →ᵇ β) →ₗ[𝕜] C(α, β) :=
{ to_fun := to_continuous_map,
  map_smul' := λ f g, rfl,
  map_add' := λ c f, rfl }

end module

end has_bounded_smul

section normed_space
/-!
### Normed space structure

In this section, if `β` is a normed space, then we show that the space of bounded
continuous functions from `α` to `β` inherits a normed space structure, by using
pointwise operations and checking that they are compatible with the uniform distance. -/

variables {𝕜 : Type*}
variables [topological_space α] [normed_group β]
variables {f g : α →ᵇ β} {x : α} {C : ℝ}

noncomputable instance [normed_field 𝕜] [normed_space 𝕜 β] : normed_space 𝕜 (α →ᵇ β) :=
⟨λ c f, begin
  refine norm_of_normed_group_le _ (mul_nonneg (norm_nonneg _) (norm_nonneg _)) _,
  exact (λ x, trans_rel_right _ (norm_smul _ _)
    (mul_le_mul_of_nonneg_left (f.norm_coe_le_norm _) (norm_nonneg _))) end⟩

variables [nondiscrete_normed_field 𝕜] [normed_space 𝕜 β]
variables [normed_group γ] [normed_space 𝕜 γ]

variables (α)
-- TODO does this work in the `has_bounded_smul` setting, too?
/--
Postcomposition of bounded continuous functions into a normed module by a continuous linear map is
a continuous linear map.
Upgraded version of `continuous_linear_map.comp_left_continuous`, similar to
`linear_map.comp_left`. -/
protected noncomputable def _root_.continuous_linear_map.comp_left_continuous_bounded
  (g : β →L[𝕜] γ) : (α →ᵇ β) →L[𝕜] (α →ᵇ γ) :=
linear_map.mk_continuous
  { to_fun := λ f, of_normed_group
      (continuous_map.comp ⟨g, g.continuous⟩ f.to_continuous_map)
      ⟨∥g∥ * ∥f∥, λ x, g.le_op_norm_of_le (f.norm_coe_le_norm x)⟩,
    map_add' := λ f g, by ext; simp,
    map_smul' := λ c f, by ext; simp }
  ∥g∥
  (λ f, norm_of_normed_group_le _ (mul_nonneg (norm_nonneg g) (norm_nonneg f)) _)

@[simp] lemma _root_.continuous_linear_map.comp_left_continuous_bounded_apply (g : β →L[𝕜] γ)
  (f : α →ᵇ β) (x : α) :
  (g.comp_left_continuous_bounded α f) x = g (f x) :=
rfl

end normed_space

section normed_ring
/-!
### Normed ring structure

In this section, if `R` is a normed ring, then we show that the space of bounded
continuous functions from `α` to `R` inherits a normed ring structure, by using
pointwise operations and checking that they are compatible with the uniform distance. -/

variables [topological_space α] {R : Type*} [normed_ring R]

instance : has_mul (α →ᵇ R) :=
{ mul := λ f g,
  of_normed_group (f.to_continuous_map * g.to_continuous_map) ⟨∥f∥ * ∥g∥, λ x,
    (normed_ring.norm_mul (f x) (g x)).trans $
      mul_le_mul (f.norm_coe_le_norm x) (g.norm_coe_le_norm x) (norm_nonneg _) (norm_nonneg _)⟩ }

@[simp] lemma coe_mul (f g : α →ᵇ R) : ⇑(f * g) = f * g := rfl
lemma mul_apply (f g : α →ᵇ R) (x : α) : (f * g) x = f x * g x := rfl

instance : ring (α →ᵇ R) :=
fun_like.coe_injective.ring _ coe_zero coe_one coe_add coe_mul coe_neg coe_sub

noncomputable instance : normed_ring (α →ᵇ R) :=
{ norm_mul := λ f g, begin
    change ∥of_normed_group _ _∥ ≤ _,
    dunfold has_mul._proof_2,
    exact norm_of_normed_group_le _ (mul_nonneg (norm_nonneg _) (norm_nonneg _)) _
  end,
  .. bounded_continuous_function.normed_group }

end normed_ring

section normed_comm_ring
/-!
### Normed commutative ring structure

In this section, if `R` is a normed commutative ring, then we show that the space of bounded
continuous functions from `α` to `R` inherits a normed commutative ring structure, by using
pointwise operations and checking that they are compatible with the uniform distance. -/

variables [topological_space α] {R : Type*} [normed_comm_ring R]

instance : comm_ring (α →ᵇ R) :=
{ mul_comm := λ f₁ f₂, ext $ λ x, mul_comm _ _,
  .. bounded_continuous_function.ring }

noncomputable instance : normed_comm_ring (α →ᵇ R) :=
{ .. bounded_continuous_function.comm_ring, .. bounded_continuous_function.normed_group }

end normed_comm_ring

section normed_algebra
/-!
### Normed algebra structure

In this section, if `γ` is a normed algebra, then we show that the space of bounded
continuous functions from `α` to `γ` inherits a normed algebra structure, by using
pointwise operations and checking that they are compatible with the uniform distance. -/

variables {𝕜 : Type*} [normed_field 𝕜]
variables [topological_space α] [normed_group β] [normed_space 𝕜 β]
variables [normed_ring γ] [normed_algebra 𝕜 γ]
variables {f g : α →ᵇ γ} {x : α} {c : 𝕜}

/-- `bounded_continuous_function.const` as a `ring_hom`. -/
def C : 𝕜 →+* (α →ᵇ γ) :=
{ to_fun    := λ (c : 𝕜), const α ((algebra_map 𝕜 γ) c),
  map_one'  := ext $ λ x, (algebra_map 𝕜 γ).map_one,
  map_mul'  := λ c₁ c₂, ext $ λ x, (algebra_map 𝕜 γ).map_mul _ _,
  map_zero' := ext $ λ x, (algebra_map 𝕜 γ).map_zero,
  map_add'  := λ c₁ c₂, ext $ λ x, (algebra_map 𝕜 γ).map_add _ _ }

instance : algebra 𝕜 (α →ᵇ γ) :=
{ to_ring_hom := C,
  commutes' := λ c f, ext $ λ x, algebra.commutes' _ _,
  smul_def' := λ c f, ext $ λ x, algebra.smul_def' _ _,
  ..bounded_continuous_function.module,
  ..bounded_continuous_function.ring }

@[simp] lemma algebra_map_apply (k : 𝕜) (a : α) :
  algebra_map 𝕜 (α →ᵇ γ) k a = k • 1 :=
by { rw algebra.algebra_map_eq_smul_one, refl, }

noncomputable instance [nonempty α] : normed_algebra 𝕜 (α →ᵇ γ) :=
{ norm_algebra_map_eq := λ c, begin
    calc ∥ (algebra_map 𝕜 (α →ᵇ γ)).to_fun c∥ = ∥(algebra_map 𝕜 γ) c∥ : _
    ... = ∥c∥ : norm_algebra_map_eq _ _,
    apply norm_const_eq ((algebra_map 𝕜 γ) c), assumption,
  end,
  ..bounded_continuous_function.algebra }

/-!
### Structure as normed module over scalar functions

If `β` is a normed `𝕜`-space, then we show that the space of bounded continuous
functions from `α` to `β` is naturally a module over the algebra of bounded continuous
functions from `α` to `𝕜`. -/

instance has_scalar' : has_scalar (α →ᵇ 𝕜) (α →ᵇ β) :=
{ smul := λ f g, of_normed_group
    (f.to_continuous_map • g.to_continuous_map)
    ⟨∥f∥ * ∥g∥, λ x, calc
      ∥f x • g x∥ ≤ ∥f x∥ * ∥g x∥ : normed_space.norm_smul_le _ _
      ... ≤ ∥f∥ * ∥g∥ : mul_le_mul (f.norm_coe_le_norm _) (g.norm_coe_le_norm _) (norm_nonneg _)
        (norm_nonneg _)⟩ }

instance module' : module (α →ᵇ 𝕜) (α →ᵇ β) :=
module.of_core $
{ smul     := (•),
  smul_add := λ c f₁ f₂, ext $ λ x, smul_add _ _ _,
  add_smul := λ c₁ c₂ f, ext $ λ x, add_smul _ _ _,
  mul_smul := λ c₁ c₂ f, ext $ λ x, mul_smul _ _ _,
  one_smul := λ f, ext $ λ x, one_smul 𝕜 (f x) }

lemma norm_smul_le (f : α →ᵇ 𝕜) (g : α →ᵇ β) : ∥f • g∥ ≤ ∥f∥ * ∥g∥ :=
begin
  change ∥of_normed_group _ _∥ ≤ _,
  dunfold has_scalar'._proof_2,
  exact norm_of_normed_group_le _ (mul_nonneg (norm_nonneg _) (norm_nonneg _)) _
end

/- TODO: When `normed_module` has been added to `normed_space.basic`, the above facts
show that the space of bounded continuous functions from `α` to `β` is naturally a normed
module over the algebra of bounded continuous functions from `α` to `𝕜`. -/

end normed_algebra

lemma nnreal.upper_bound {α : Type*} [topological_space α]
  (f : α →ᵇ ℝ≥0) (x : α) : f x ≤ nndist f 0 :=
begin
  have key : nndist (f x) ((0 : α →ᵇ ℝ≥0) x) ≤ nndist f 0,
  { exact @dist_coe_le_dist α ℝ≥0 _ _ f 0 x, },
  simp only [coe_zero, pi.zero_apply] at key,
  rwa nnreal.nndist_zero_eq_val' (f x) at key,
end

/-!
### Star structures

In this section, if `β` is a normed ⋆-group, then so is the space of bounded
continuous functions from `α` to `β`, by using the star operation pointwise.

If `𝕜` is normed field and a ⋆-ring over which `β` is a normed algebra and a
star module, then the space of bounded continuous functions from `α` to `β`
is a star module.

If `β` is a ⋆-ring in addition to being a normed ⋆-group, then `α →ᵇ β`
inherits a ⋆-ring structure.

In summary, if `β` is a C⋆-algebra over `𝕜`, then so is  `α →ᵇ β`; note that
completeness is guaranteed when `β` is complete (see
`bounded_continuous_function.complete`). -/

section normed_group

variables {𝕜 : Type*} [normed_field 𝕜] [star_ring 𝕜]
variables [topological_space α] [normed_group β] [star_add_monoid β] [normed_star_monoid β]
variables [normed_space 𝕜 β] [star_module 𝕜 β]

instance : star_add_monoid (α →ᵇ β) :=
{ star            := λ f, f.comp star ⟨_, star_normed_group_hom.lipschitz⟩,
  star_involutive := λ f, ext $ λ x, star_star (f x),
  star_add        := λ f g, ext $ λ x, star_add (f x) (g x) }

/-- The right-hand side of this equality can be parsed `star ∘ ⇑f` because of the
instance `pi.has_star`. Upon inspecting the goal, one sees `⊢ ⇑(star f) = star ⇑f`.-/
@[simp] lemma coe_star (f : α →ᵇ β) : ⇑(star f) = star f := rfl

@[simp] lemma star_apply (f : α →ᵇ β) (x : α) : star f x = star (f x) := rfl

noncomputable instance : normed_star_monoid (α →ᵇ β) :=
{ norm_star := λ f, by
  { simp only [norm_eq], congr, ext, conv_lhs { find (∥_∥) { erw (@norm_star β _ _ _ (f x)) } } } }

instance : star_module 𝕜 (α →ᵇ β) :=
{ star_smul := λ k f, ext $ λ x, star_smul k (f x) }

end normed_group

section cstar_ring

variables [topological_space α]
variables [normed_ring β] [star_ring β]

instance [normed_star_monoid β] : star_ring (α →ᵇ β) :=
{ star_mul := λ f g, ext $ λ x, star_mul (f x) (g x),
  ..bounded_continuous_function.star_add_monoid }

variable [cstar_ring β]

noncomputable instance : cstar_ring (α →ᵇ β) :=
{ norm_star_mul_self :=
  begin
    intro f,
    refine le_antisymm _ _,
    { rw [←sq, norm_le (sq_nonneg _)],
      dsimp [star_apply],
      intro x,
      rw [cstar_ring.norm_star_mul_self, ←sq],
      refine sq_le_sq' _ _,
      { linarith [norm_nonneg (f x), norm_nonneg f] },
      { exact norm_coe_le_norm f x }, },
    { rw [←sq, ←real.le_sqrt (norm_nonneg _) (norm_nonneg _), norm_le (real.sqrt_nonneg _)],
      intro x,
      rw [real.le_sqrt (norm_nonneg _) (norm_nonneg _), sq, ←cstar_ring.norm_star_mul_self],
      exact norm_coe_le_norm (star f * f) x }
  end }

end cstar_ring

section normed_lattice_ordered_group

variables [topological_space α] [normed_lattice_add_comm_group β]

instance : partial_order (α →ᵇ β) := partial_order.lift (λ f, f.to_fun) (by tidy)

/--
Continuous normed lattice group valued functions form a meet-semilattice
-/
instance : semilattice_inf (α →ᵇ β) :=
{ inf := λ f g,
  { to_fun := λ t, f t ⊓ g t,
    continuous_to_fun := f.continuous.inf g.continuous,
    map_bounded' := begin
      obtain ⟨C₁, hf⟩ := f.bounded,
      obtain ⟨C₂, hg⟩ := g.bounded,
      refine ⟨C₁ + C₂, λ x y, _⟩,
      simp_rw normed_group.dist_eq at hf hg ⊢,
      exact (norm_inf_sub_inf_le_add_norm _ _ _ _).trans (add_le_add (hf _ _) (hg _ _)),
    end },
  inf_le_left := λ f g, continuous_map.le_def.mpr (λ _, inf_le_left),
  inf_le_right := λ f g, continuous_map.le_def.mpr (λ _, inf_le_right),
  le_inf := λ f g₁ g₂ w₁ w₂, continuous_map.le_def.mpr (λ _, le_inf (continuous_map.le_def.mp w₁ _)
    (continuous_map.le_def.mp w₂ _)),
  ..bounded_continuous_function.partial_order }

instance : semilattice_sup (α →ᵇ β) :=
{ sup := λ f g,
  { to_fun := λ t, f t ⊔ g t,
    continuous_to_fun := f.continuous.sup g.continuous,
    map_bounded' := begin
      obtain ⟨C₁, hf⟩ := f.bounded,
      obtain ⟨C₂, hg⟩ := g.bounded,
      refine ⟨C₁ + C₂, λ x y, _⟩,
      simp_rw normed_group.dist_eq at hf hg ⊢,
      exact (norm_sup_sub_sup_le_add_norm _ _ _ _).trans (add_le_add (hf _ _) (hg _ _)),
    end },
  le_sup_left := λ f g, continuous_map.le_def.mpr (λ _, le_sup_left),
  le_sup_right := λ f g, continuous_map.le_def.mpr (λ _, le_sup_right),
  sup_le := λ f g₁ g₂ w₁ w₂, continuous_map.le_def.mpr (λ _, sup_le (continuous_map.le_def.mp w₁ _)
    (continuous_map.le_def.mp w₂ _)),
  ..bounded_continuous_function.partial_order }

instance  : lattice (α →ᵇ β) :=
{ .. bounded_continuous_function.semilattice_sup, .. bounded_continuous_function.semilattice_inf }

@[simp] lemma coe_fn_sup (f g : α →ᵇ β) : ⇑(f ⊔ g) = f ⊔ g := rfl

@[simp] lemma coe_fn_abs (f : α →ᵇ β) : ⇑|f| = |f| := rfl

noncomputable instance : normed_lattice_add_comm_group (α →ᵇ β) :=
{ add_le_add_left := begin
    intros f g h₁ h t,
    simp only [coe_to_continuous_fun, pi.add_apply, add_le_add_iff_left, coe_add,
      continuous_map.to_fun_eq_coe],
    exact h₁ _,
  end,
  solid :=
  begin
    intros f g h,
    have i1: ∀ t, ∥f t∥ ≤ ∥g t∥ := λ t, solid (h t),
    rw norm_le (norm_nonneg _),
    exact λ t, (i1 t).trans (norm_coe_le_norm g t),
  end,
  ..bounded_continuous_function.lattice, }

end normed_lattice_ordered_group

end bounded_continuous_function<|MERGE_RESOLUTION|>--- conflicted
+++ resolved
@@ -876,11 +876,7 @@
 variables [has_lipschitz_add β]
 
 instance : module 𝕜 (α →ᵇ β) :=
-<<<<<<< HEAD
 function.injective.module _ coe_fn_add_hom coe_injective coe_smul
-=======
-function.injective.module _ ⟨_, coe_zero, coe_add⟩ fun_like.coe_injective coe_smul
->>>>>>> 80591d65
 
 variables (𝕜)
 /-- The evaluation at a point, as a continuous linear map from `α →ᵇ β` to `β`. -/
