--- conflicted
+++ resolved
@@ -273,19 +273,6 @@
 
 variables (p)
 
-<<<<<<< HEAD
-lemma gcd_mul_add_order_of_div_eq {n : ℕ} (m : ℕ) (hn : n ≠ 0) :
-  gcd m n * add_order_of (↑(↑m / ↑n * p) : add_circle p) = n :=
-begin
-  let n' := n / gcd m n,
-  let m' := m / gcd m n,
-  have h₀ : 0 < gcd m n, from nat.gcd_pos_of_pos_right _ hn.bot_lt,
-  have hk' : 0 < n' := nat.div_pos (nat.gcd_le_right m hn) h₀.ne',
-  have hgcd : gcd m' n' = 1 := nat.coprime_div_gcd_div_gcd h₀,
-  simp only [mul_left_inj' hp.out.ne.symm,
-    ← nat.cast_div_div_div_cancel_right (gcd_dvd_right m n) (gcd_dvd_left m n),
-    add_order_of_div_of_gcd_eq_one hk' hgcd, mul_comm _ n', nat.div_mul_cancel (gcd_dvd_right m n)],
-=======
 /-- The natural bijection between points of order `n` and natural numbers less than and coprime to
 `n`. The inverse of the map sends `m ↦ (m/n * p : add_circle p)` where `m` is coprime to `n` and
 satisfies `0 ≤ m < n`. -/
@@ -308,37 +295,11 @@
     exacts [m₁.2.1, m₂.2.1] },
   obtain ⟨m, hmn, hg, he⟩ := (add_order_of_eq_pos_iff hn).mp u.2,
   exact ⟨⟨m, hmn, hg⟩, subtype.ext he⟩,
->>>>>>> a437a249
 end
 
 @[simp] lemma card_add_order_of_eq_totient {n : ℕ} :
   nat.card {u : add_circle p // add_order_of u = n} = n.totient :=
 begin
-<<<<<<< HEAD
-  rcases eq_or_ne u 0 with rfl | hu, { exact ⟨0, by simp⟩, },
-  set n := add_order_of u,
-  have hn : 0 < n := add_order_of_pos' h,
-  have hn' : n ≠ 0 := hn.ne',
-  have hn₀ : (n : 𝕜) ≠ 0, by assumption_mod_cast,
-  let x := (equiv_Ico p 0 u : 𝕜),
-  have hxu : (x : add_circle p) = u := (equiv_Ico p 0).symm_apply_apply u,
-  have hx₀ : 0 < (add_order_of (x : add_circle p)), { rw ← hxu at h, exact add_order_of_pos' h, },
-  have hx₁ : 0 < x,
-  { refine lt_of_le_of_ne (equiv_Ico p 0 u).2.1 _,
-    contrapose! hu,
-    rw [← hxu, ← hu, quotient_add_group.coe_zero], },
-  obtain ⟨m, hm : m • p = add_order_of ↑x • x⟩ := (coe_eq_zero_of_pos_iff p hp.out
-    (by positivity)).mp (add_order_of_nsmul_eq_zero (x : add_circle p)),
-  replace hm : ↑m * p = ↑n * x, { simpa only [hxu, nsmul_eq_mul] using hm, },
-  have hux : ↑(↑m / ↑n * p) = u,
-  { rw [← hxu, ← mul_div_right_comm, hm, mul_comm _ x, mul_div_cancel x hn₀], },
-  refine ⟨m, (_ : gcd m n = 1), (_ : m < n), hux⟩,
-  { have := gcd_mul_add_order_of_div_eq p m hn',
-    rwa [hux, nat.mul_left_eq_self_iff hn'] at this, },
-  { have : n • x < n • p := smul_lt_smul_of_pos _ hn,
-    rwa [nsmul_eq_mul, nsmul_eq_mul, ← hm, mul_lt_mul_right hp.out, nat.cast_lt] at this,
-    simpa [zero_add] using (equiv_Ico p 0 u).2.2, },
-=======
   rcases n.eq_zero_or_pos with rfl | hn,
   { simp only [nat.totient_zero, add_order_of_eq_zero_iff],
     rcases em (∃ (u : add_circle p), ¬ is_of_fin_add_order u) with ⟨u, hu⟩ | h,
@@ -351,7 +312,6 @@
   { rw [← coe_set_of, nat.card_congr (set_add_order_of_equiv p hn),
       n.totient_eq_card_lt_and_coprime],
     simp only [nat.gcd_comm], },
->>>>>>> a437a249
 end
 
 lemma finite_set_of_add_order_eq {n : ℕ} (hn : 0 < n) :
