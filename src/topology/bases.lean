/-
Copyright (c) 2017 Johannes Hölzl. All rights reserved.
Released under Apache 2.0 license as described in the file LICENSE.
Authors: Johannes Hölzl, Mario Carneiro
-/
import topology.constructions
import topology.continuous_on

/-!
# Bases of topologies. Countability axioms.

A topological basis on a topological space `t` is a collection of sets,
such that all open sets can be generated as unions of these sets, without the need to take
finite intersections of them. This file introduces a framework for dealing with these collections,
and also what more we can say under certain countability conditions on bases,
which are referred to as first- and second-countable.
We also briefly cover the theory of separable spaces, which are those with a countable, dense
subset. If a space is second-countable, and also has a countably generated uniformity filter
(for example, if `t` is a metric space), it will automatically be separable (and indeed, these
conditions are equivalent in this case).

## Main definitions

* `is_topological_basis s`: The topological space `t` has basis `s`.
* `separable_space α`: The topological space `t` has a countable, dense subset.
* `is_separable s`: The set `s` is contained in the closure of a countable set.
* `first_countable_topology α`: A topology in which `𝓝 x` is countably generated for every `x`.
* `second_countable_topology α`: A topology which has a topological basis which is countable.

## Main results

* `first_countable_topology.tendsto_subseq`: In a first-countable space,
  cluster points are limits of subsequences.
* `second_countable_topology.is_open_Union_countable`: In a second-countable space, the union of
  arbitrarily-many open sets is equal to a sub-union of only countably many of these sets.
* `second_countable_topology.countable_cover_nhds`: Consider `f : α → set α` with the property that
  `f x ∈ 𝓝 x` for all `x`. Then there is some countable set `s` whose image covers the space.

## Implementation Notes
For our applications we are interested that there exists a countable basis, but we do not need the
concrete basis itself. This allows us to declare these type classes as `Prop` to use them as mixins.

### TODO:
More fine grained instances for `first_countable_topology`, `separable_space`, `t2_space`, and more
(see the comment below `subtype.second_countable_topology`.)
-/

open set filter function
open_locale topological_space filter
noncomputable theory

namespace topological_space

universe u
variables {α : Type u} [t : topological_space α]
include t

/-- A topological basis is one that satisfies the necessary conditions so that
  it suffices to take unions of the basis sets to get a topology (without taking
  finite intersections as well). -/
structure is_topological_basis (s : set (set α)) : Prop :=
(exists_subset_inter : ∀t₁∈s, ∀t₂∈s, ∀ x ∈ t₁ ∩ t₂, ∃ t₃∈s, x ∈ t₃ ∧ t₃ ⊆ t₁ ∩ t₂)
(sUnion_eq : (⋃₀ s) = univ)
(eq_generate_from : t = generate_from s)

/-- If a family of sets `s` generates the topology, then nonempty intersections of finite
subcollections of `s` form a topological basis. -/
lemma is_topological_basis_of_subbasis {s : set (set α)} (hs : t = generate_from s) :
  is_topological_basis ((λ f, ⋂₀ f) '' {f : set (set α) | f.finite ∧ f ⊆ s ∧ (⋂₀ f).nonempty}) :=
begin
  refine ⟨_, _, _⟩,
  { rintro _ ⟨t₁, ⟨hft₁, ht₁b, ht₁⟩, rfl⟩ _ ⟨t₂, ⟨hft₂, ht₂b, ht₂⟩, rfl⟩ x h,
    have : ⋂₀ (t₁ ∪ t₂) = ⋂₀ t₁ ∩ ⋂₀ t₂ := sInter_union t₁ t₂,
    exact ⟨_, ⟨t₁ ∪ t₂, ⟨hft₁.union hft₂, union_subset ht₁b ht₂b, this.symm ▸ ⟨x, h⟩⟩, this⟩, h,
      subset.rfl⟩ },
  { rw [sUnion_image, Union₂_eq_univ_iff],
    intro x, have : x ∈ ⋂₀ ∅, { rw sInter_empty, exact mem_univ x },
    exact ⟨∅, ⟨finite_empty, empty_subset _, x, this⟩, this⟩ },
  { rw hs,
    apply le_antisymm; apply le_generate_from,
    { rintro _ ⟨t, ⟨hft, htb, ht⟩, rfl⟩,
      exact @is_open_sInter _ (generate_from s) _ hft (λ s hs, generate_open.basic _ $ htb hs) },
    { intros t ht,
      rcases t.eq_empty_or_nonempty with rfl|hne, { apply @is_open_empty _ _ },
      rw ← sInter_singleton t at hne ⊢,
      exact generate_open.basic _ ⟨{t}, ⟨finite_singleton t, singleton_subset_iff.2 ht, hne⟩,
        rfl⟩ } }
end

/-- If a family of open sets `s` is such that every open neighbourhood contains some
member of `s`, then `s` is a topological basis. -/
lemma is_topological_basis_of_open_of_nhds {s : set (set α)}
  (h_open : ∀ u ∈ s, is_open u)
  (h_nhds : ∀(a:α) (u : set α), a ∈ u → is_open u → ∃v ∈ s, a ∈ v ∧ v ⊆ u) :
  is_topological_basis s :=
begin
  refine ⟨λ t₁ ht₁ t₂ ht₂ x hx, h_nhds _ _ hx (is_open.inter (h_open _ ht₁) (h_open _ ht₂)), _, _⟩,
  { refine sUnion_eq_univ_iff.2 (λ a, _),
    rcases h_nhds a univ trivial is_open_univ with ⟨u, h₁, h₂, -⟩,
    exact ⟨u, h₁, h₂⟩ },
  { refine (le_generate_from h_open).antisymm (λ u hu, _),
    refine (@is_open_iff_nhds α (generate_from s) u).mpr (λ a ha, _),
    rcases h_nhds a u ha hu with ⟨v, hvs, hav, hvu⟩,
    rw nhds_generate_from,
    exact infi₂_le_of_le v ⟨hav, hvs⟩ (le_principal_iff.2 hvu) }
end

/-- A set `s` is in the neighbourhood of `a` iff there is some basis set `t`, which
contains `a` and is itself contained in `s`. -/
lemma is_topological_basis.mem_nhds_iff {a : α} {s : set α} {b : set (set α)}
  (hb : is_topological_basis b) : s ∈ 𝓝 a ↔ ∃ t ∈ b, a ∈ t ∧ t ⊆ s :=
begin
  change s ∈ (𝓝 a).sets ↔ ∃ t ∈ b, a ∈ t ∧ t ⊆ s,
  rw [hb.eq_generate_from, nhds_generate_from, binfi_sets_eq],
  { simp [and_assoc, and.left_comm] },
  { exact assume s ⟨hs₁, hs₂⟩ t ⟨ht₁, ht₂⟩,
      have a ∈ s ∩ t, from ⟨hs₁, ht₁⟩,
      let ⟨u, hu₁, hu₂, hu₃⟩ := hb.1 _ hs₂ _ ht₂ _ this in
      ⟨u, ⟨hu₂, hu₁⟩, le_principal_iff.2 (subset.trans hu₃ (inter_subset_left _ _)),
        le_principal_iff.2 (subset.trans hu₃ (inter_subset_right _ _))⟩ },
  { rcases eq_univ_iff_forall.1 hb.sUnion_eq a with ⟨i, h1, h2⟩,
    exact ⟨i, h2, h1⟩ }
end

lemma is_topological_basis.is_open_iff {s : set α} {b : set (set α)} (hb : is_topological_basis b) :
  is_open s ↔ ∀ a ∈ s, ∃ t ∈ b, a ∈ t ∧ t ⊆ s :=
by simp [is_open_iff_mem_nhds, hb.mem_nhds_iff]

lemma is_topological_basis.nhds_has_basis {b : set (set α)} (hb : is_topological_basis b) {a : α} :
  (𝓝 a).has_basis (λ t : set α, t ∈ b ∧ a ∈ t) (λ t, t) :=
⟨λ s, hb.mem_nhds_iff.trans $ by simp only [exists_prop, and_assoc]⟩

protected lemma is_topological_basis.is_open {s : set α} {b : set (set α)}
  (hb : is_topological_basis b) (hs : s ∈ b) : is_open s :=
by { rw hb.eq_generate_from, exact generate_open.basic s hs }

protected lemma is_topological_basis.mem_nhds {a : α} {s : set α} {b : set (set α)}
  (hb : is_topological_basis b) (hs : s ∈ b) (ha : a ∈ s) : s ∈ 𝓝 a :=
(hb.is_open hs).mem_nhds ha

lemma is_topological_basis.exists_subset_of_mem_open {b : set (set α)}
  (hb : is_topological_basis b) {a:α} {u : set α} (au : a ∈ u)
  (ou : is_open u) : ∃v ∈ b, a ∈ v ∧ v ⊆ u :=
hb.mem_nhds_iff.1 $ is_open.mem_nhds ou au

 /-- Any open set is the union of the basis sets contained in it. -/
lemma is_topological_basis.open_eq_sUnion' {B : set (set α)}
  (hB : is_topological_basis B) {u : set α} (ou : is_open u) :
  u = ⋃₀ {s ∈ B | s ⊆ u} :=
ext $ λ a,
⟨λ ha, let ⟨b, hb, ab, bu⟩ := hB.exists_subset_of_mem_open ha ou in ⟨b, ⟨hb, bu⟩, ab⟩,
  λ ⟨b, ⟨hb, bu⟩, ab⟩, bu ab⟩

lemma is_topological_basis.open_eq_sUnion {B : set (set α)}
  (hB : is_topological_basis B) {u : set α} (ou : is_open u) :
  ∃ S ⊆ B, u = ⋃₀ S :=
⟨{s ∈ B | s ⊆ u}, λ s h, h.1, hB.open_eq_sUnion' ou⟩

lemma is_topological_basis.open_eq_Union {B : set (set α)}
  (hB : is_topological_basis B) {u : set α} (ou : is_open u) :
  ∃ (β : Type u) (f : β → set α), u = (⋃ i, f i) ∧ ∀ i, f i ∈ B :=
⟨↥{s ∈ B | s ⊆ u}, coe, by { rw ← sUnion_eq_Union, apply hB.open_eq_sUnion' ou }, λ s, and.left s.2⟩

 /-- A point `a` is in the closure of `s` iff all basis sets containing `a` intersect `s`. -/
lemma is_topological_basis.mem_closure_iff {b : set (set α)} (hb : is_topological_basis b)
  {s : set α} {a : α} :
  a ∈ closure s ↔ ∀ o ∈ b, a ∈ o → (o ∩ s).nonempty :=
(mem_closure_iff_nhds_basis' hb.nhds_has_basis).trans $ by simp only [and_imp]

 /-- A set is dense iff it has non-trivial intersection with all basis sets. -/
lemma is_topological_basis.dense_iff {b : set (set α)} (hb : is_topological_basis b) {s : set α} :
  dense s ↔ ∀ o ∈ b, set.nonempty o → (o ∩ s).nonempty :=
begin
  simp only [dense, hb.mem_closure_iff],
  exact ⟨λ h o hb ⟨a, ha⟩, h a o hb ha, λ h a o hb ha, h o hb ⟨a, ha⟩⟩
end

lemma is_topological_basis.is_open_map_iff {β} [topological_space β] {B : set (set α)}
  (hB : is_topological_basis B) {f : α → β} :
  is_open_map f ↔ ∀ s ∈ B, is_open (f '' s) :=
begin
  refine ⟨λ H o ho, H _ (hB.is_open ho), λ hf o ho, _⟩,
  rw [hB.open_eq_sUnion' ho, sUnion_eq_Union, image_Union],
  exact is_open_Union (λ s, hf s s.2.1)
end

lemma is_topological_basis.exists_nonempty_subset {B : set (set α)}
  (hb : is_topological_basis B) {u : set α} (hu : u.nonempty) (ou : is_open u) :
  ∃ v ∈ B, set.nonempty v ∧ v ⊆ u :=
begin
  cases hu with x hx,
  rw [hb.open_eq_sUnion' ou, mem_sUnion] at hx,
  rcases hx with ⟨v, hv, hxv⟩,
  exact ⟨v, hv.1, ⟨x, hxv⟩, hv.2⟩
end

lemma is_topological_basis_opens : is_topological_basis { U : set α | is_open U } :=
is_topological_basis_of_open_of_nhds (by tauto) (by tauto)

protected lemma is_topological_basis.prod {β} [topological_space β] {B₁ : set (set α)}
  {B₂ : set (set β)} (h₁ : is_topological_basis B₁) (h₂ : is_topological_basis B₂) :
  is_topological_basis (image2 (×ˢ) B₁ B₂) :=
begin
  refine is_topological_basis_of_open_of_nhds _ _,
  { rintro _ ⟨u₁, u₂, hu₁, hu₂, rfl⟩,
    exact (h₁.is_open hu₁).prod (h₂.is_open hu₂) },
  { rintro ⟨a, b⟩ u hu uo,
    rcases (h₁.nhds_has_basis.prod_nhds h₂.nhds_has_basis).mem_iff.1 (is_open.mem_nhds uo hu)
      with ⟨⟨s, t⟩, ⟨⟨hs, ha⟩, ht, hb⟩, hu⟩,
    exact ⟨s ×ˢ t, mem_image2_of_mem hs ht, ⟨ha, hb⟩, hu⟩ }
end

protected lemma is_topological_basis.inducing {β} [topological_space β]
  {f : α → β} {T : set (set β)} (hf : inducing f) (h : is_topological_basis T) :
  is_topological_basis (image (preimage f) T) :=
begin
  refine is_topological_basis_of_open_of_nhds _ _,
  { rintros _ ⟨V, hV, rfl⟩,
    rwa hf.is_open_iff,
    refine ⟨V, h.is_open hV, rfl⟩ },
  { intros a U ha hU,
    rw hf.is_open_iff at hU,
    obtain ⟨V, hV, rfl⟩ := hU,
    obtain ⟨S, hS, rfl⟩ := h.open_eq_sUnion hV,
    obtain ⟨W, hW, ha⟩ := ha,
    refine ⟨f ⁻¹' W, ⟨_, hS hW, rfl⟩, ha, set.preimage_mono $ set.subset_sUnion_of_mem hW⟩ }
end

lemma is_topological_basis_of_cover {ι} {U  : ι → set α} (Uo : ∀ i, is_open (U i))
  (Uc : (⋃ i, U i) = univ) {b : Π i, set (set (U i))} (hb : ∀ i, is_topological_basis (b i)) :
  is_topological_basis (⋃ i : ι, image (coe : U i → α) '' (b i)) :=
begin
  refine is_topological_basis_of_open_of_nhds (λ u hu, _) _,
  { simp only [mem_Union, mem_image] at hu,
    rcases hu with ⟨i, s, sb, rfl⟩,
    exact (Uo i).is_open_map_subtype_coe _ ((hb i).is_open sb) },
  { intros a u ha uo,
    rcases Union_eq_univ_iff.1 Uc a with ⟨i, hi⟩,
    lift a to ↥(U i) using hi,
    rcases (hb i).exists_subset_of_mem_open (by exact ha) (uo.preimage continuous_subtype_coe)
      with ⟨v, hvb, hav, hvu⟩,
    exact ⟨coe '' v, mem_Union.2 ⟨i, mem_image_of_mem _ hvb⟩, mem_image_of_mem _ hav,
      image_subset_iff.2 hvu⟩ }
end

protected lemma is_topological_basis.continuous {β : Type*} [topological_space β]
  {B : set (set β)} (hB : is_topological_basis B) (f : α → β) (hf : ∀ s ∈ B, is_open (f ⁻¹' s)) :
  continuous f :=
begin rw hB.eq_generate_from, exact continuous_generated_from hf end

variables (α)

/-- A separable space is one with a countable dense subset, available through
`topological_space.exists_countable_dense`. If `α` is also known to be nonempty, then
`topological_space.dense_seq` provides a sequence `ℕ → α` with dense range, see
`topological_space.dense_range_dense_seq`.

If `α` is a uniform space with countably generated uniformity filter (e.g., an `emetric_space`),
then this condition is equivalent to `topological_space.second_countable_topology α`. In this case
the latter should be used as a typeclass argument in theorems because Lean can automatically deduce
`separable_space` from `second_countable_topology` but it can't deduce `second_countable_topology`
and `emetric_space`. -/
class separable_space : Prop :=
(exists_countable_dense : ∃s:set α, s.countable ∧ dense s)

lemma exists_countable_dense [separable_space α] :
  ∃ s : set α, s.countable ∧ dense s :=
separable_space.exists_countable_dense

/-- A nonempty separable space admits a sequence with dense range. Instead of running `cases` on the
conclusion of this lemma, you might want to use `topological_space.dense_seq` and
`topological_space.dense_range_dense_seq`.

If `α` might be empty, then `exists_countable_dense` is the main way to use separability of `α`. -/
lemma exists_dense_seq [separable_space α] [nonempty α] : ∃ u : ℕ → α, dense_range u :=
begin
  obtain ⟨s : set α, hs, s_dense⟩ := exists_countable_dense α,
  cases set.countable_iff_exists_subset_range.mp hs with u hu,
  exact ⟨u, s_dense.mono hu⟩,
end

/-- A dense sequence in a non-empty separable topological space.

If `α` might be empty, then `exists_countable_dense` is the main way to use separability of `α`. -/
def dense_seq [separable_space α] [nonempty α] : ℕ → α := classical.some (exists_dense_seq α)

/-- The sequence `dense_seq α` has dense range. -/
@[simp] lemma dense_range_dense_seq [separable_space α] [nonempty α] :
  dense_range (dense_seq α) := classical.some_spec (exists_dense_seq α)

variable {α}

@[priority 100]
instance countable.to_separable_space [countable α] : separable_space α :=
{ exists_countable_dense := ⟨set.univ, set.countable_univ, dense_univ⟩ }

lemma separable_space_of_dense_range {ι : Type*} [countable ι] (u : ι → α) (hu : dense_range u) :
  separable_space α :=
⟨⟨range u, countable_range u, hu⟩⟩

/-- In a separable space, a family of nonempty disjoint open sets is countable. -/
lemma _root_.set.pairwise_disjoint.countable_of_is_open [separable_space α] {ι : Type*}
  {s : ι → set α} {a : set ι} (h : a.pairwise_disjoint s) (ha : ∀ i ∈ a, is_open (s i))
  (h'a : ∀ i ∈ a, (s i).nonempty) :
  a.countable :=
begin
  rcases exists_countable_dense α with ⟨u, ⟨u_encodable⟩, u_dense⟩,
  have : ∀ i : a, ∃ y, y ∈ s i ∩ u :=
    λ i, dense_iff_inter_open.1 u_dense (s i) (ha i i.2) (h'a i i.2),
  choose f hfs hfu using this,
  lift f to a → u using hfu,
  have f_inj : injective f,
  { refine injective_iff_pairwise_ne.mpr ((h.subtype _ _).mono $ λ i j hij hfij, hij ⟨hfs i, _⟩),
    simp only [congr_arg coe hfij, hfs j] },
  exact ⟨@encodable.of_inj _ _ u_encodable f f_inj⟩
end

/-- In a separable space, a family of disjoint sets with nonempty interiors is countable. -/
lemma _root_.set.pairwise_disjoint.countable_of_nonempty_interior [separable_space α] {ι : Type*}
  {s : ι → set α} {a : set ι} (h : a.pairwise_disjoint s)
  (ha : ∀ i ∈ a, (interior (s i)).nonempty) :
  a.countable :=
(h.mono $ λ i, interior_subset).countable_of_is_open (λ i hi, is_open_interior) ha

/-- A set `s` in a topological space is separable if it is contained in the closure of a
countable set `c`. Beware that this definition does not require that `c` is contained in `s` (to
express the latter, use `separable_space s` or `is_separable (univ : set s))`. In metric spaces,
the two definitions are equivalent, see `topological_space.is_separable.separable_space`. -/
def is_separable (s : set α) :=
∃ c : set α, c.countable ∧ s ⊆ closure c

lemma is_separable.mono {s u : set α} (hs : is_separable s) (hu : u ⊆ s) :
  is_separable u :=
begin
  rcases hs with ⟨c, c_count, hs⟩,
  exact ⟨c, c_count, hu.trans hs⟩
end

lemma is_separable.union {s u : set α} (hs : is_separable s) (hu : is_separable u) :
  is_separable (s ∪ u) :=
begin
  rcases hs with ⟨cs, cs_count, hcs⟩,
  rcases hu with ⟨cu, cu_count, hcu⟩,
  refine ⟨cs ∪ cu, cs_count.union cu_count, _⟩,
  exact union_subset (hcs.trans (closure_mono (subset_union_left _ _)))
    (hcu.trans (closure_mono (subset_union_right _ _)))
end

lemma is_separable.closure {s : set α} (hs : is_separable s) : is_separable (closure s) :=
begin
  rcases hs with ⟨c, c_count, hs⟩,
  exact ⟨c, c_count, by simpa using closure_mono hs⟩,
end

lemma is_separable_Union {ι : Type*} [countable ι] {s : ι → set α} (hs : ∀ i, is_separable (s i)) :
  is_separable (⋃ i, s i) :=
begin
  choose c hc h'c using hs,
  refine ⟨⋃ i, c i, countable_Union hc, Union_subset_iff.2 (λ i, _)⟩,
  exact (h'c i).trans (closure_mono (subset_Union _ i))
end

lemma _root_.set.countable.is_separable {s : set α} (hs : s.countable) : is_separable s :=
⟨s, hs, subset_closure⟩

lemma _root_.set.finite.is_separable {s : set α} (hs : s.finite) : is_separable s :=
hs.countable.is_separable

lemma is_separable_univ_iff :
  is_separable (univ : set α) ↔ separable_space α :=
begin
  split,
  { rintros ⟨c, c_count, hc⟩,
    refine ⟨⟨c, c_count, by rwa [dense_iff_closure_eq, ← univ_subset_iff]⟩⟩ },
  { introsI h,
    rcases exists_countable_dense α with ⟨c, c_count, hc⟩,
    exact ⟨c, c_count, by rwa [univ_subset_iff, ← dense_iff_closure_eq]⟩ }
end

lemma is_separable_of_separable_space [h : separable_space α] (s : set α) : is_separable s :=
is_separable.mono (is_separable_univ_iff.2 h) (subset_univ _)

lemma is_separable.image {β : Type*} [topological_space β]
  {s : set α} (hs : is_separable s) {f : α → β} (hf : continuous f) :
  is_separable (f '' s) :=
begin
  rcases hs with ⟨c, c_count, hc⟩,
  refine ⟨f '' c, c_count.image _, _⟩,
  rw image_subset_iff,
  exact hc.trans (closure_subset_preimage_closure_image hf)
end

lemma is_separable_of_separable_space_subtype (s : set α) [separable_space s] : is_separable s :=
begin
  have : is_separable ((coe : s → α) '' (univ : set s)) :=
    (is_separable_of_separable_space _).image continuous_subtype_coe,
  simpa only [image_univ, subtype.range_coe_subtype],
end

end topological_space

open topological_space

lemma is_topological_basis_pi {ι : Type*} {X : ι → Type*}
  [∀ i, topological_space (X i)] {T : Π i, set (set (X i))}
  (cond : ∀ i, is_topological_basis (T i)) :
  is_topological_basis {S : set (Π i, X i) | ∃ (U : Π i, set (X i)) (F : finset ι),
    (∀ i, i ∈ F → (U i) ∈ T i) ∧ S = (F : set ι).pi U } :=
begin
  refine is_topological_basis_of_open_of_nhds _ _,
  { rintro _ ⟨U, F, h1, rfl⟩,
    apply is_open_set_pi F.finite_to_set,
    intros i hi,
    exact (cond i).is_open (h1 i hi) },
  { intros a U ha hU,
    obtain ⟨I, t, hta, htU⟩ :
      ∃ (I : finset ι) (t : Π (i : ι), set (X i)), (∀ i, t i ∈ 𝓝 (a i)) ∧ set.pi ↑I t ⊆ U,
    { rw [← filter.mem_pi', ← nhds_pi], exact hU.mem_nhds ha },
    have : ∀ i, ∃ V ∈ T i, a i ∈ V ∧ V ⊆ t i := λ i, (cond i).mem_nhds_iff.1 (hta i),
    choose V hVT haV hVt,
    exact ⟨_, ⟨V, I, λ i hi, hVT i, rfl⟩, λ i hi, haV i, (pi_mono $ λ i hi, hVt i).trans htU⟩ },
end

lemma is_topological_basis_infi {β : Type*} {ι : Type*} {X : ι → Type*}
  [t : ∀ i, topological_space (X i)] {T : Π i, set (set (X i))}
  (cond : ∀ i, is_topological_basis (T i)) (f : Π i, β → X i) :
  @is_topological_basis β (⨅ i, induced (f i) (t i))
  { S | ∃ (U : Π i, set (X i)) (F : finset ι),
    (∀ i, i ∈ F → U i ∈ T i) ∧ S = ⋂ i (hi : i ∈ F), (f i) ⁻¹' (U i) } :=
begin
  convert (is_topological_basis_pi cond).inducing (inducing_infi_to_pi _),
  ext V,
  split,
  { rintros ⟨U, F, h1, h2⟩,
    have : (F : set ι).pi U = (⋂ (i : ι) (hi : i ∈ F),
        (λ (z : Π j, X j), z i) ⁻¹' (U i)), by { ext, simp },
    refine ⟨(F : set ι).pi U, ⟨U, F, h1, rfl⟩, _⟩,
    rw [this, h2, set.preimage_Inter],
    congr' 1,
    ext1,
    rw set.preimage_Inter,
    refl },
  { rintros ⟨U, ⟨U, F, h1, rfl⟩, h⟩,
    refine ⟨U, F, h1, _⟩,
    have : (F : set ι).pi U = (⋂ (i : ι) (hi : i ∈ F),
        (λ (z : Π j, X j), z i) ⁻¹' (U i)), by { ext, simp },
    rw [← h, this, set.preimage_Inter],
    congr' 1,
    ext1,
    rw set.preimage_Inter,
    refl }
end

lemma is_topological_basis_singletons (α : Type*) [topological_space α] [discrete_topology α] :
  is_topological_basis {s | ∃ (x : α), (s : set α) = {x}} :=
is_topological_basis_of_open_of_nhds (λ u hu, is_open_discrete _) $
  λ x u hx u_open, ⟨{x}, ⟨x, rfl⟩, mem_singleton x, singleton_subset_iff.2 hx⟩

/-- If `α` is a separable space and `f : α → β` is a continuous map with dense range, then `β` is
a separable space as well. E.g., the completion of a separable uniform space is separable. -/
protected lemma dense_range.separable_space {α β : Type*} [topological_space α] [separable_space α]
  [topological_space β] {f : α → β} (h : dense_range f) (h' : continuous f) :
  separable_space β :=
let ⟨s, s_cnt, s_dense⟩ := exists_countable_dense α in
⟨⟨f '' s, countable.image s_cnt f, h.dense_image h' s_dense⟩⟩

lemma dense.exists_countable_dense_subset {α : Type*} [topological_space α]
  {s : set α} [separable_space s] (hs : dense s) :
  ∃ t ⊆ s, t.countable ∧ dense t :=
let ⟨t, htc, htd⟩ := exists_countable_dense s
in ⟨coe '' t, image_subset_iff.2 $ λ x _, mem_preimage.2 $ subtype.coe_prop _, htc.image coe,
  hs.dense_range_coe.dense_image continuous_subtype_val htd⟩

/-- Let `s` be a dense set in a topological space `α` with partial order structure. If `s` is a
separable space (e.g., if `α` has a second countable topology), then there exists a countable
dense subset `t ⊆ s` such that `t` contains bottom/top element of `α` when they exist and belong
to `s`. For a dense subset containing neither bot nor top elements, see
`dense.exists_countable_dense_subset_no_bot_top`. -/
lemma dense.exists_countable_dense_subset_bot_top {α : Type*} [topological_space α]
  [partial_order α] {s : set α} [separable_space s] (hs : dense s) :
  ∃ t ⊆ s, t.countable ∧ dense t ∧ (∀ x, is_bot x → x ∈ s → x ∈ t) ∧
    (∀ x, is_top x → x ∈ s → x ∈ t) :=
begin
  rcases hs.exists_countable_dense_subset with ⟨t, hts, htc, htd⟩,
  refine ⟨(t ∪ ({x | is_bot x} ∪ {x | is_top x})) ∩ s, _, _, _, _, _⟩,
  exacts [inter_subset_right _ _,
    (htc.union ((countable_is_bot α).union (countable_is_top α))).mono (inter_subset_left _ _),
    htd.mono (subset_inter (subset_union_left _ _) hts),
    λ x hx hxs, ⟨or.inr $ or.inl hx, hxs⟩, λ x hx hxs, ⟨or.inr $ or.inr hx, hxs⟩]
end

instance separable_space_univ {α : Type*} [topological_space α] [separable_space α] :
  separable_space (univ : set α) :=
(equiv.set.univ α).symm.surjective.dense_range.separable_space (continuous_id.subtype_mk _)

/-- If `α` is a separable topological space with a partial order, then there exists a countable
dense set `s : set α` that contains those of both bottom and top elements of `α` that actually
exist. For a dense set containing neither bot nor top elements, see
`exists_countable_dense_no_bot_top`. -/
lemma exists_countable_dense_bot_top (α : Type*) [topological_space α] [separable_space α]
  [partial_order α] :
  ∃ s : set α, s.countable ∧ dense s ∧ (∀ x, is_bot x → x ∈ s) ∧ (∀ x, is_top x → x ∈ s) :=
by simpa using dense_univ.exists_countable_dense_subset_bot_top

namespace topological_space
universe u
variables (α : Type u) [t : topological_space α]
include t


/-- A first-countable space is one in which every point has a
  countable neighborhood basis. -/
class first_countable_topology : Prop :=
(nhds_generated_countable : ∀a:α, (𝓝 a).is_countably_generated)

attribute [instance] first_countable_topology.nhds_generated_countable

namespace first_countable_topology
variable {α}

/-- In a first-countable space, a cluster point `x` of a sequence
is the limit of some subsequence. -/
lemma tendsto_subseq [first_countable_topology α] {u : ℕ → α} {x : α}
  (hx : map_cluster_pt x at_top u) :
  ∃ (ψ : ℕ → ℕ), (strict_mono ψ) ∧ (tendsto (u ∘ ψ) at_top (𝓝 x)) :=
subseq_tendsto_of_ne_bot hx

end first_countable_topology

variables {α}

instance {β} [topological_space β] [first_countable_topology α] [first_countable_topology β] :
  first_countable_topology (α × β) :=
⟨λ ⟨x, y⟩, by { rw nhds_prod_eq, apply_instance }⟩

section pi

omit t

instance {ι : Type*} {π : ι → Type*} [countable ι] [Π i, topological_space (π i)]
  [∀ i, first_countable_topology (π i)] : first_countable_topology (Π i, π i) :=
⟨λ f, by { rw nhds_pi, apply_instance }⟩

end pi

instance is_countably_generated_nhds_within (x : α) [is_countably_generated (𝓝 x)] (s : set α) :
  is_countably_generated (𝓝[s] x) :=
inf.is_countably_generated _ _

variable (α)

/-- A second-countable space is one with a countable basis. -/
class second_countable_topology : Prop :=
(is_open_generated_countable [] :
  ∃ b : set (set α), b.countable ∧ t = topological_space.generate_from b)

variable {α}

protected lemma is_topological_basis.second_countable_topology
  {b : set (set α)} (hb : is_topological_basis b) (hc : b.countable) :
  second_countable_topology α :=
⟨⟨b, hc, hb.eq_generate_from⟩⟩

variable (α)

lemma exists_countable_basis [second_countable_topology α] :
  ∃b:set (set α), b.countable ∧ ∅ ∉ b ∧ is_topological_basis b :=
let ⟨b, hb₁, hb₂⟩ := second_countable_topology.is_open_generated_countable α in
let b' := (λs, ⋂₀ s) '' {s:set (set α) | s.finite ∧ s ⊆ b ∧ (⋂₀ s).nonempty} in
⟨b',
  ((countable_set_of_finite_subset hb₁).mono
    (by { simp only [← and_assoc], apply inter_subset_left })).image _,
  assume ⟨s, ⟨_, _, hn⟩, hp⟩, absurd hn (not_nonempty_iff_eq_empty.2 hp),
  is_topological_basis_of_subbasis hb₂⟩

/-- A countable topological basis of `α`. -/
def countable_basis [second_countable_topology α] : set (set α) :=
(exists_countable_basis α).some

lemma countable_countable_basis [second_countable_topology α] : (countable_basis α).countable :=
(exists_countable_basis α).some_spec.1

instance encodable_countable_basis [second_countable_topology α] :
  encodable (countable_basis α) :=
(countable_countable_basis α).to_encodable

lemma empty_nmem_countable_basis [second_countable_topology α] : ∅ ∉ countable_basis α :=
(exists_countable_basis α).some_spec.2.1

lemma is_basis_countable_basis [second_countable_topology α] :
  is_topological_basis (countable_basis α) :=
(exists_countable_basis α).some_spec.2.2

lemma eq_generate_from_countable_basis [second_countable_topology α] :
  ‹topological_space α› = generate_from (countable_basis α) :=
(is_basis_countable_basis α).eq_generate_from

variable {α}

lemma is_open_of_mem_countable_basis [second_countable_topology α] {s : set α}
  (hs : s ∈ countable_basis α) : is_open s :=
(is_basis_countable_basis α).is_open hs

lemma nonempty_of_mem_countable_basis [second_countable_topology α] {s : set α}
  (hs : s ∈ countable_basis α) : s.nonempty :=
ne_empty_iff_nonempty.1 $ ne_of_mem_of_not_mem hs $ empty_nmem_countable_basis α

variable (α)

@[priority 100] -- see Note [lower instance priority]
instance second_countable_topology.to_first_countable_topology
  [second_countable_topology α] : first_countable_topology α :=
⟨λ x, has_countable_basis.is_countably_generated $
  ⟨(is_basis_countable_basis α).nhds_has_basis, (countable_countable_basis α).mono $
    inter_subset_left _ _⟩⟩

/-- If `β` is a second-countable space, then its induced topology
via `f` on `α` is also second-countable. -/
lemma second_countable_topology_induced (β)
  [t : topological_space β] [second_countable_topology β] (f : α → β) :
  @second_countable_topology α (t.induced f) :=
begin
  rcases second_countable_topology.is_open_generated_countable β with ⟨b, hb, eq⟩,
  refine { is_open_generated_countable := ⟨preimage f '' b, hb.image _, _⟩ },
  rw [eq, induced_generate_from_eq]
end

instance subtype.second_countable_topology (s : set α) [second_countable_topology α] :
  second_countable_topology s :=
second_countable_topology_induced s α coe

/- TODO: more fine grained instances for first_countable_topology, separable_space, t2_space, ... -/
instance {β : Type*} [topological_space β]
  [second_countable_topology α] [second_countable_topology β] : second_countable_topology (α × β) :=
((is_basis_countable_basis α).prod (is_basis_countable_basis β)).second_countable_topology $
  (countable_countable_basis α).image2 (countable_countable_basis β) _

instance {ι : Type*} {π : ι → Type*}
  [countable ι] [t : ∀a, topological_space (π a)] [∀a, second_countable_topology (π a)] :
  second_countable_topology (∀a, π a) :=
begin
  have : t = (λa, generate_from (countable_basis (π a))),
    from funext (assume a, (is_basis_countable_basis (π a)).eq_generate_from),
  rw [this, pi_generate_from_eq],
  constructor, refine ⟨_, _, rfl⟩,
  have : set.countable {T : set (Π i, π i) | ∃ (I : finset ι) (s : Π i : I, set (π i)),
    (∀ i, s i ∈ countable_basis (π i)) ∧ T = {f | ∀ i : I, f i ∈ s i}},
  { simp only [set_of_exists, ← exists_prop],
    refine countable_Union (λ I, countable.bUnion _ (λ _ _, countable_singleton _)),
    change set.countable {s : Π i : I, set (π i) | ∀ i, s i ∈ countable_basis (π i)},
    exact countable_pi (λ i, countable_countable_basis _) },
  convert this using 1, ext1 T, split,
  { rintro ⟨s, I, hs, rfl⟩,
    refine ⟨I, λ i, s i, λ i, hs i i.2, _⟩,
    simp only [set.pi, set_coe.forall'], refl },
  { rintro ⟨I, s, hs, rfl⟩,
    rcases @subtype.surjective_restrict ι (λ i, set (π i)) _ (λ i, i ∈ I) s with ⟨s, rfl⟩,
    exact ⟨s, I, λ i hi, hs ⟨i, hi⟩, set.ext $ λ f, subtype.forall⟩ }
end

@[priority 100] -- see Note [lower instance priority]
instance second_countable_topology.to_separable_space
  [second_countable_topology α] : separable_space α :=
begin
  choose p hp using λ s : countable_basis α, nonempty_of_mem_countable_basis s.2,
  exact ⟨⟨range p, countable_range _,
    (is_basis_countable_basis α).dense_iff.2 $ λ o ho _, ⟨p ⟨o, ho⟩, hp _, mem_range_self _⟩⟩⟩
end

variables {α}

/-- A countable open cover induces a second-countable topology if all open covers
are themselves second countable. -/
lemma second_countable_topology_of_countable_cover {ι} [encodable ι] {U : ι → set α}
  [∀ i, second_countable_topology (U i)] (Uo : ∀ i, is_open (U i))  (hc : (⋃ i, U i) = univ) :
  second_countable_topology α :=
begin
  have : is_topological_basis (⋃ i, image (coe : U i → α) '' (countable_basis (U i))),
    from is_topological_basis_of_cover Uo hc (λ i, is_basis_countable_basis (U i)),
  exact this.second_countable_topology
    (countable_Union $ λ i, (countable_countable_basis _).image _)
end

/-- In a second-countable space, an open set, given as a union of open sets,
is equal to the union of countably many of those sets. -/
lemma is_open_Union_countable [second_countable_topology α]
  {ι} (s : ι → set α) (H : ∀ i, is_open (s i)) :
  ∃ T : set ι, T.countable ∧ (⋃ i ∈ T, s i) = ⋃ i, s i :=
begin
  let B := {b ∈ countable_basis α | ∃ i, b ⊆ s i},
  choose f hf using λ b : B, b.2.2,
  haveI : encodable B := ((countable_countable_basis α).mono (sep_subset _ _)).to_encodable,
  refine ⟨_, countable_range f, (Union₂_subset_Union _ _).antisymm (sUnion_subset _)⟩,
  rintro _ ⟨i, rfl⟩ x xs,
  rcases (is_basis_countable_basis α).exists_subset_of_mem_open xs (H _) with ⟨b, hb, xb, bs⟩,
  exact ⟨_, ⟨_, rfl⟩, _, ⟨⟨⟨_, hb, _, bs⟩, rfl⟩, rfl⟩, hf _ (by exact xb)⟩
end

lemma is_open_sUnion_countable [second_countable_topology α]
  (S : set (set α)) (H : ∀ s ∈ S, is_open s) :
  ∃ T : set (set α), T.countable ∧ T ⊆ S ∧ ⋃₀ T = ⋃₀ S :=
let ⟨T, cT, hT⟩ := is_open_Union_countable (λ s:S, s.1) (λ s, H s.1 s.2) in
⟨subtype.val '' T, cT.image _,
  image_subset_iff.2 $ λ ⟨x, xs⟩ xt, xs,
  by rwa [sUnion_image, sUnion_eq_Union]⟩

/-- In a topological space with second countable topology, if `f` is a function that sends each
point `x` to a neighborhood of `x`, then for some countable set `s`, the neighborhoods `f x`,
`x ∈ s`, cover the whole space. -/
lemma countable_cover_nhds [second_countable_topology α] {f : α → set α}
  (hf : ∀ x, f x ∈ 𝓝 x) : ∃ s : set α, s.countable ∧ (⋃ x ∈ s, f x) = univ :=
begin
  rcases is_open_Union_countable (λ x, interior (f x)) (λ x, is_open_interior) with ⟨s, hsc, hsU⟩,
  suffices : (⋃ x ∈ s, interior (f x)) = univ,
    from ⟨s, hsc, flip eq_univ_of_subset this $ Union₂_mono $ λ _ _, interior_subset⟩,
  simp only [hsU, eq_univ_iff_forall, mem_Union],
  exact λ x, ⟨x, mem_interior_iff_mem_nhds.2 (hf x)⟩
end

lemma countable_cover_nhds_within [second_countable_topology α] {f : α → set α} {s : set α}
  (hf : ∀ x ∈ s, f x ∈ 𝓝[s] x) : ∃ t ⊆ s, t.countable ∧ s ⊆ (⋃ x ∈ t, f x) :=
begin
  have : ∀ x : s, coe ⁻¹' (f x) ∈ 𝓝 x, from λ x, preimage_coe_mem_nhds_subtype.2 (hf x x.2),
  rcases countable_cover_nhds this with ⟨t, htc, htU⟩,
  refine ⟨coe '' t, subtype.coe_image_subset _ _, htc.image _, λ x hx, _⟩,
  simp only [bUnion_image, eq_univ_iff_forall, ← preimage_Union, mem_preimage] at htU ⊢,
  exact htU ⟨x, hx⟩
end

section sigma

variables {ι : Type*} {E : ι → Type*} [∀ i, topological_space (E i)]
omit t

/-- In a disjoint union space `Σ i, E i`, one can form a topological basis by taking the union of
topological bases on each of the parts of the space. -/
lemma is_topological_basis.sigma
  {s : Π (i : ι), set (set (E i))} (hs : ∀ i, is_topological_basis (s i)) :
  is_topological_basis (⋃ (i : ι), (λ u, ((sigma.mk i) '' u : set (Σ i, E i))) '' (s i)) :=
begin
  apply is_topological_basis_of_open_of_nhds,
  { assume u hu,
    obtain ⟨i, t, ts, rfl⟩ : ∃ (i : ι) (t : set (E i)), t ∈ s i ∧ sigma.mk i '' t = u,
      by simpa only [mem_Union, mem_image] using hu,
    exact is_open_map_sigma_mk _ ((hs i).is_open ts) },
  { rintros ⟨i, x⟩ u hxu u_open,
    have hx : x ∈ sigma.mk i ⁻¹' u := hxu,
    obtain ⟨v, vs, xv, hv⟩ : ∃ (v : set (E i)) (H : v ∈ s i), x ∈ v ∧ v ⊆ sigma.mk i ⁻¹' u :=
      (hs i).exists_subset_of_mem_open hx (is_open_sigma_iff.1 u_open i),
    exact ⟨(sigma.mk i) '' v, mem_Union.2 ⟨i, mem_image_of_mem _ vs⟩, mem_image_of_mem _ xv,
      image_subset_iff.2 hv⟩ }
end

/-- A countable disjoint union of second countable spaces is second countable. -/
instance [countable ι] [∀ i, second_countable_topology (E i)] :
  second_countable_topology (Σ i, E i) :=
begin
  let b := (⋃ (i : ι), (λ u, ((sigma.mk i) '' u : set (Σ i, E i))) '' (countable_basis (E i))),
  have A : is_topological_basis b := is_topological_basis.sigma (λ i, is_basis_countable_basis  _),
  have B : b.countable := countable_Union (λ i, countable.image (countable_countable_basis _) _),
  exact A.second_countable_topology B,
end

end sigma


section sum
omit t

variables {β : Type*} [topological_space α] [topological_space β]

/-- In a sum space `α ⊕ β`, one can form a topological basis by taking the union of
topological bases on each of the two components. -/
lemma is_topological_basis.sum
  {s : set (set α)} (hs : is_topological_basis s) {t : set (set β)} (ht : is_topological_basis t) :
  is_topological_basis (((λ u, sum.inl '' u) '' s) ∪ ((λ u, sum.inr '' u) '' t)) :=
begin
  apply is_topological_basis_of_open_of_nhds,
  { assume u hu,
    cases hu,
    { rcases hu with ⟨w, hw, rfl⟩,
      exact open_embedding_inl.is_open_map w (hs.is_open hw) },
    { rcases hu with ⟨w, hw, rfl⟩,
      exact open_embedding_inr.is_open_map w (ht.is_open hw) } },
  { rintros x u hxu u_open,
    cases x,
    { have h'x : x ∈ sum.inl ⁻¹' u := hxu,
      obtain ⟨v, vs, xv, vu⟩ : ∃ (v : set α) (H : v ∈ s), x ∈ v ∧ v ⊆ sum.inl ⁻¹' u :=
        hs.exists_subset_of_mem_open h'x (is_open_sum_iff.1 u_open).1,
      exact ⟨sum.inl '' v, mem_union_left _ (mem_image_of_mem _ vs), mem_image_of_mem _ xv,
        image_subset_iff.2 vu⟩ },
    { have h'x : x ∈ sum.inr ⁻¹' u := hxu,
      obtain ⟨v, vs, xv, vu⟩ : ∃ (v : set β) (H : v ∈ t), x ∈ v ∧ v ⊆ sum.inr ⁻¹' u :=
        ht.exists_subset_of_mem_open h'x (is_open_sum_iff.1 u_open).2,
      exact ⟨sum.inr '' v, mem_union_right _ (mem_image_of_mem _ vs), mem_image_of_mem _ xv,
        image_subset_iff.2 vu⟩ } }
end

/-- A sum type of two second countable spaces is second countable. -/
instance [second_countable_topology α] [second_countable_topology β] :
  second_countable_topology (α ⊕ β) :=
begin
  let b := (λ u, sum.inl '' u) '' (countable_basis α) ∪ (λ u, sum.inr '' u) '' (countable_basis β),
  have A : is_topological_basis b := (is_basis_countable_basis α).sum (is_basis_countable_basis β),
  have B : b.countable := (countable.image (countable_countable_basis _) _).union
    (countable.image (countable_countable_basis _) _),
  exact A.second_countable_topology B,
end

end sum

section quotient

<<<<<<< HEAD
variables {X : Type*} [topological_space X] {S : setoid X}
(h : is_open_map (quotient.mk : X → quotient S))

/-- The image of a topological basis under an open quotient map is a topological basis. -/
lemma topological_space.is_topological_basis.quotient {V : set (set X)}
  (hV : is_topological_basis V) :
  is_topological_basis (set.image (quotient.mk : X → quotient S) '' V) :=
begin
  let π : X → (quotient S) := quotient.mk,
  apply topological_space.is_topological_basis_of_open_of_nhds,
  { rintros - ⟨U, U_in_V, rfl⟩,
    apply h U (hV.is_open U_in_V), },
  { rintros ⟨x⟩ U (x_in_U : π x ∈ U) U_open,
    let W := π ⁻¹' U,
    have x_in_W : x ∈ W := x_in_U,
    have W_open : is_open W := U_open.preimage continuous_quotient_mk,
=======
variables {X : Type*} [topological_space X] {Y : Type*} [topological_space Y] {π : X → Y}
omit t

/-- The image of a topological basis under an open quotient map is a topological basis. -/
lemma is_topological_basis.quotient_map {V : set (set X)} (hV : is_topological_basis V)
  (h' : quotient_map π) (h : is_open_map π) :
  is_topological_basis (set.image π '' V) :=
begin
  apply is_topological_basis_of_open_of_nhds,
  { rintros - ⟨U, U_in_V, rfl⟩,
    apply h U (hV.is_open U_in_V), },
  { intros y U y_in_U U_open,
    obtain ⟨x, rfl⟩ := h'.surjective y,
    let W := π ⁻¹' U,
    have x_in_W : x ∈ W := y_in_U,
    have W_open : is_open W := U_open.preimage h'.continuous,
>>>>>>> 7eee37d3
    obtain ⟨Z, Z_in_V, x_in_Z, Z_in_W⟩ := hV.exists_subset_of_mem_open x_in_W W_open,
    have πZ_in_U : π '' Z ⊆ U := (set.image_subset _ Z_in_W).trans (image_preimage_subset π U),
    exact ⟨π '' Z, ⟨Z, Z_in_V, rfl⟩, ⟨x, x_in_Z, rfl⟩, πZ_in_U⟩, },
end

<<<<<<< HEAD
/-- An open quotient of a second countable space is second countable. -/
lemma topological_space.quotient.second_countable_topology [second_countable_topology X] :
  second_countable_topology (quotient S) :=
{ is_open_generated_countable :=
  begin
    let π : X → (quotient S) := quotient.mk,
    obtain ⟨V, V_countable, V_no_empty, V_generates⟩ := topological_space.exists_countable_basis X,
    exact ⟨set.image π '' V, V_countable.image _, (V_generates.quotient h).eq_generate_from⟩,
  end }

=======
/-- A second countable space is mapped by an open quotient map to a second countable space. -/
lemma quotient_map.second_countable_topology [second_countable_topology X] (h' : quotient_map π)
  (h : is_open_map π) :
  second_countable_topology Y :=
{ is_open_generated_countable :=
  begin
    obtain ⟨V, V_countable, V_no_empty, V_generates⟩ := exists_countable_basis X,
    exact ⟨set.image π '' V, V_countable.image (set.image π),
      (V_generates.quotient_map h' h).eq_generate_from⟩,
  end }

variables {S : setoid X}

/-- The image of a topological basis "downstairs" in an open quotient is a topological basis. -/
lemma is_topological_basis.quotient {V : set (set X)}
  (hV : is_topological_basis V) (h : is_open_map (quotient.mk : X → quotient S)) :
  is_topological_basis (set.image (quotient.mk : X → quotient S) '' V) :=
hV.quotient_map quotient_map_quotient_mk h

/-- An open quotient of a second countable space is second countable. -/
lemma quotient.second_countable_topology [second_countable_topology X]
  (h : is_open_map (quotient.mk : X → quotient S)) :
  second_countable_topology (quotient S) :=
quotient_map_quotient_mk.second_countable_topology h

>>>>>>> 7eee37d3
end quotient

end topological_space

open topological_space

variables {α β : Type*} [topological_space α] [topological_space β] {f : α → β}

protected lemma inducing.second_countable_topology [second_countable_topology β]
  (hf : inducing f) : second_countable_topology α :=
by { rw hf.1, exact second_countable_topology_induced α β f }

protected lemma embedding.second_countable_topology [second_countable_topology β]
  (hf : embedding f) : second_countable_topology α :=
hf.1.second_countable_topology<|MERGE_RESOLUTION|>--- conflicted
+++ resolved
@@ -811,24 +811,6 @@
 
 section quotient
 
-<<<<<<< HEAD
-variables {X : Type*} [topological_space X] {S : setoid X}
-(h : is_open_map (quotient.mk : X → quotient S))
-
-/-- The image of a topological basis under an open quotient map is a topological basis. -/
-lemma topological_space.is_topological_basis.quotient {V : set (set X)}
-  (hV : is_topological_basis V) :
-  is_topological_basis (set.image (quotient.mk : X → quotient S) '' V) :=
-begin
-  let π : X → (quotient S) := quotient.mk,
-  apply topological_space.is_topological_basis_of_open_of_nhds,
-  { rintros - ⟨U, U_in_V, rfl⟩,
-    apply h U (hV.is_open U_in_V), },
-  { rintros ⟨x⟩ U (x_in_U : π x ∈ U) U_open,
-    let W := π ⁻¹' U,
-    have x_in_W : x ∈ W := x_in_U,
-    have W_open : is_open W := U_open.preimage continuous_quotient_mk,
-=======
 variables {X : Type*} [topological_space X] {Y : Type*} [topological_space Y] {π : X → Y}
 omit t
 
@@ -845,24 +827,11 @@
     let W := π ⁻¹' U,
     have x_in_W : x ∈ W := y_in_U,
     have W_open : is_open W := U_open.preimage h'.continuous,
->>>>>>> 7eee37d3
     obtain ⟨Z, Z_in_V, x_in_Z, Z_in_W⟩ := hV.exists_subset_of_mem_open x_in_W W_open,
     have πZ_in_U : π '' Z ⊆ U := (set.image_subset _ Z_in_W).trans (image_preimage_subset π U),
     exact ⟨π '' Z, ⟨Z, Z_in_V, rfl⟩, ⟨x, x_in_Z, rfl⟩, πZ_in_U⟩, },
 end
 
-<<<<<<< HEAD
-/-- An open quotient of a second countable space is second countable. -/
-lemma topological_space.quotient.second_countable_topology [second_countable_topology X] :
-  second_countable_topology (quotient S) :=
-{ is_open_generated_countable :=
-  begin
-    let π : X → (quotient S) := quotient.mk,
-    obtain ⟨V, V_countable, V_no_empty, V_generates⟩ := topological_space.exists_countable_basis X,
-    exact ⟨set.image π '' V, V_countable.image _, (V_generates.quotient h).eq_generate_from⟩,
-  end }
-
-=======
 /-- A second countable space is mapped by an open quotient map to a second countable space. -/
 lemma quotient_map.second_countable_topology [second_countable_topology X] (h' : quotient_map π)
   (h : is_open_map π) :
@@ -888,7 +857,6 @@
   second_countable_topology (quotient S) :=
 quotient_map_quotient_mk.second_countable_topology h
 
->>>>>>> 7eee37d3
 end quotient
 
 end topological_space
