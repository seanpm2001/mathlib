/-
Copyright (c) 2021 Roberto Alvarez. All rights reserved.
Released under Apache 2.0 license as described in the file LICENSE.
Authors: Roberto Alvarez
-/

import algebraic_topology.fundamental_groupoid.fundamental_group
import group_theory.eckmann_hilton

/-!
# `n`th homotopy group

We define the `n`th homotopy group at `x`, `π_n x`, as the equivalence classes
of functions from the nth dimensional cube to the topological space `X`
that send the boundary to the base point `x`, up to homotopic equivalence.
Note that such functions are generalized loops `gen_loop n x`, in particular
`gen_loop 1 x ≃ path x x`

We show that `π_0 x` is equivalent to the path-conected components, and
that `π_1 x` is equivalent to the fundamental group at `x`.

## definitions

* `gen_loop n x` is the type of continous fuctions `I^n → X` that send the boundary to `x`
* `homotopy_group n x` denoted `π_n x` is the quotient of `gen_loop n x` by homotopy relative
  to the boundary

TODO: show that `π_n x` is a group when `n > 0` and abelian when `n > 1`. Show that
`pi1_equiv_fundamental_group` is an isomorphism of groups.

-/

open_locale unit_interval topological_space

noncomputable theory

universes u
variables {X : Type u} [topological_space X]
variables {n : ℕ} {x : X}

/--
The `n`-dimensional cube.
-/
@[derive [has_zero, has_one, topological_space, metric_space]]
def cube (n : ℕ) : Type := fin n → I
notation `I^` := cube

namespace cube

-- example : compact_space (I) := by apply_instance
-- example : locally_compact_space (I) := locally_compact_of_proper
instance c : compact_space (I^n) := by sorry
instance locally_compact_space : locally_compact_space (I^n) := locally_compact_of_proper

@[continuity] lemma proj_continuous (i : fin n) : continuous (λ f : I^n, f i) :=
continuous_apply i

/--
The points of the `n`-dimensional cube with at least one projection equal to 0 or 1.
-/
def boundary (n : ℕ) : set (I^n) := {y | ∃ i, y i = 0 ∨ y i = 1}

/--
The first projection of a positive-dimensional cube.
-/
@[simp] def head : I^(n+1) → I := λ c, c 0

@[continuity] lemma head.continuous : continuous (@head n) := proj_continuous 0

/--
The projection to the last `n` coordinates from an `n+1` dimensional cube.
-/
@[simp] def tail : I^(n+1) → I^n := λ c, fin.tail c

@[continuity] lemma tail.continuous : continuous (@tail n) := sorry

instance unique_cube0 : unique (I^0) := pi.unique_of_is_empty _

lemma one_char (f : I^1) : f = λ _, f 0 := by convert eq_const_of_unique f

def fold : C(I×I^n, I^(n+1)) := ⟨λ t, fin.cons t.fst t.snd, by sorry⟩

def unfold : C(I^(n+1), I×I^n) :=
continuous_map.prod_mk ⟨head,head.continuous⟩ ⟨tail,tail.continuous⟩

@[simp] lemma unfold_fold (t : I×I^n) : unfold (fold t) = t :=
by { rcases t with ⟨t,tn⟩, unfold fold, unfold unfold, simp only [head, tail, continuous_map.coe_mk,
  continuous_map.prod_eval, fin.cons_zero, fin.tail_cons]}

@[simp] lemma fold_unfold (t : I^(n+1)) : fold (unfold t) = t :=
by {unfold fold, unfold unfold, simp only [head, tail, continuous_map.prod_eval,
  continuous_map.coe_mk, fin.cons_self_tail]}

def fold.homeomorph : I×I^n ≃ₜ I^(n+1) :=
{ to_fun := fold,
  inv_fun := unfold,
  left_inv := unfold_fold,
  right_inv := fold_unfold,
  continuous_to_fun := fold.2,
  continuous_inv_fun := unfold.2 }

end cube

def loop_space (X) [topological_space X] (x:X) := path x x
local notation `Ω` := loop_space

/--
The `n`-dimensional generalized loops; functions `I^n → X` that send the boundary to the base point.
-/
-- structure gen_loop (n : ℕ) (x : X) extends C(I^n, X) :=
-- (boundary : ∀ y ∈ cube.boundary n, to_fun y = x)
def gen_loop (n : ℕ) (x : X) : set C(I^n, X) := { p | ∀ y ∈ cube.boundary n, p y = x}

namespace gen_loop

lemma boundary (f : gen_loop n x) : ∀ y ∈ cube.boundary n, f y = x := f.2

instance fun_like : fun_like (gen_loop n x) (I^n) (λ _, X) :=
{ coe := λ f, f.1,
  coe_injective' := λ ⟨⟨f, _⟩, _⟩ ⟨⟨g, _⟩, _⟩ h, by { congr, exact h } }

-- @[continuity] lemma fun_like_cont (f : gen_loop n x): continuous (f.to_fun) := f.1.2

@[ext] lemma ext (f g : gen_loop n x) (H : ∀ y, f y = g y) : f = g := fun_like.ext f g H

@[simp] lemma mk_apply (f : C(I^n, X)) (H y) : (⟨f, H⟩ : gen_loop n x) y = f y := rfl
-- lemma cont_reparam (f : I→ C(I^n,X)) (H y) : continuous ((λ t, ⟨f t, H⟩) : I → gen_loop n x)

/--
The constant `gen_loop` at `x`.
-/
def const : gen_loop n x := ⟨continuous_map.const _ x, λ _ _, rfl⟩

@[simp] lemma const_eq {t} : (@const X _ n x) t = x := rfl

instance inhabited : inhabited (gen_loop n x) := { default := const }

/--
The "homotopy relative to boundary" relation between `gen_loop`s.
-/
def homotopic (f g : gen_loop n x) : Prop := f.1.homotopic_rel g.1 (cube.boundary n)

namespace homotopic
section
variables {f g h : gen_loop n x}

@[refl] lemma refl (f : gen_loop n x) : homotopic f f := continuous_map.homotopic_rel.refl _

@[symm] lemma symm (H : homotopic f g) : homotopic g f := H.symm

@[trans] lemma trans (H0 : homotopic f g) (H1 : homotopic g h) : homotopic f h := H0.trans H1

lemma equiv : equivalence (@homotopic X _ n x) :=
⟨homotopic.refl, λ _ _, homotopic.symm, λ _ _ _, homotopic.trans⟩

instance setoid (n : ℕ) (x : X) : setoid (gen_loop n x) := ⟨homotopic, equiv⟩

end
end homotopic

def to_path : gen_loop (n+1) x → Ω (gen_loop n x) const :=
begin
  rintros ⟨g,gH⟩, refine path.mk ⟨_,_⟩ _ _,
  { intro t, refine ⟨(g.comp cube.fold).curry t,_⟩,
    rintros y ⟨i,iH⟩, simp, apply gH, use i.succ, unfold cube.fold, simpa},
  { simp only [auto_param_eq], continuity },
  { simp, ext, simp, apply gH, use 0, left, refl },
  simp, ext, simp, apply gH, use 0, right, refl,
end

def from_path : Ω (gen_loop n x) const → gen_loop (n+1) x := --sorry
begin
  rintros ⟨p,H₀,H₁⟩, refine ⟨_,_⟩,
  refine continuous_map.comp _ cube.unfold,
  refine continuous_map.uncurry ⟨λ t, (p t).1, by continuity⟩,
  rintros y ⟨i,iH⟩, unfold cube.unfold, unfold continuous_map.uncurry,
  simp only [cube.head, cube.tail, continuous_map.coe_mk, continuous_map.to_fun_eq_coe,
    continuous_map.comp_apply, continuous_map.prod_eval, function.uncurry_apply_pair],
  revert i iH, refine (fin.cases _ _); intros,
  { simp only [continuous_map.to_fun_eq_coe] at H₀ H₁,
    cases iH; rw iH, rw H₀, exact (@const_eq _ _ n x y.tail),
    rw H₁, exact (@const_eq _ _ n x y.tail) },
  apply gen_loop.boundary, exact ⟨i,iH⟩
end

lemma from_to (p : gen_loop (n+1) x) : from_path (to_path p) = p := --sorry
begin
  rcases p with ⟨⟨p,Hc⟩,Hb⟩,
  ext,
  unfold to_path, unfold from_path, unfold continuous_map.comp, unfold function.comp,
  unfold continuous_map.curry, unfold continuous_map.uncurry, unfold function.uncurry,
  simp only [continuous_map.coe_mk, mk_apply],
  unfold continuous_map.curry', unfold function.curry,
  simp only [continuous_map.coe_mk, prod.mk.eta, cube.fold_unfold],
end

lemma to_from (p : Ω (gen_loop n x) const) : to_path (from_path p) = p := --sorry
begin
  rcases p with ⟨⟨p,Hc⟩,Hs,Ht⟩,
  ext,
  unfold from_path, unfold to_path, unfold continuous_map.comp, unfold function.comp,
  unfold continuous_map.curry, unfold continuous_map.uncurry, unfold function.uncurry,
  simp only [continuous_map.coe_mk, cube.unfold_fold, path.coe_mk, mk_apply],
  unfold continuous_map.curry', unfold function.curry,
  simpa only [continuous_map.coe_mk]
end

def path_equiv : gen_loop (n+1) x ≃ Ω (gen_loop n x) const  :=
{ to_fun := to_path,
  inv_fun := from_path,
  left_inv := from_to,
  right_inv := to_from }

lemma curry_to_path {p : gen_loop (n+1) x} {t:I} {tn:I^n}
: p (fin.cons t tn) = (to_path p).to_fun t tn :=
by {rcases p with ⟨p,pH⟩, unfold to_path, simpa}

def comp' {A B C} [topological_space A] [topological_space B] [topological_space C]
  (g: C(A,B)) : C(C(B,C), C(A,C)) := ⟨λ f, f.comp g, by sorry⟩

lemma homotopic_iff {p q : gen_loop (n+1) x} : homotopic p q ↔ (to_path p).homotopic (to_path q) :=
begin
  split,
  { apply nonempty.map, rintros H,
    refine ⟨⟨_,_,_⟩,_⟩,
    { let c:C(C(I × I^n, X),C(I, C(I^n, X))):=
        ⟨continuous_map.curry,continuous_map.continuous_curry⟩,
      refine ⟨λ t, ⟨(c.comp ((comp' cube.fold).comp H.to_continuous_map.curry)).uncurry t,_⟩,_⟩,
      { rintros y ⟨i,iH⟩,
        unfold continuous_map.uncurry, unfold function.uncurry,
        unfold comp', unfold cube.fold,
        simp only [continuous_map.comp_apply, continuous_map.coe_mk, continuous_map.curry_apply,
          continuous_map.homotopy_with.coe_to_continuous_map],
        rw H.eq_fst, rw p.property, all_goals {use i.succ, rwa fin.cons_succ}},
      simp only [auto_param_eq], continuity },
    { intro t, ext1, simp only [path.coe_to_continuous_map],
      unfold continuous_map.uncurry, unfold function.uncurry,
      unfold comp', unfold cube.fold,
      simp only [continuous_map.comp_apply, continuous_map.coe_mk, continuous_map.curry_apply,
        continuous_map.homotopy_with.coe_to_continuous_map],
      unfold continuous_map.curry,
      simp only [continuous_map.coe_mk],
      unfold continuous_map.curry', unfold function.curry,
      unfold continuous_map.comp, unfold function.comp,
      simp only [continuous_map.coe_mk, continuous_map.homotopy_with.coe_to_continuous_map,
        continuous_map.homotopy_with.apply_zero, subtype.val_eq_coe, mk_apply],
      exact curry_to_path},
    { intro t, ext1, simp only [path.coe_to_continuous_map],
      unfold continuous_map.uncurry, unfold function.uncurry,
      unfold comp', unfold cube.fold,
      simp only [continuous_map.comp_apply, continuous_map.coe_mk, continuous_map.curry_apply,
        continuous_map.homotopy_with.coe_to_continuous_map],
      unfold continuous_map.curry,
      simp only [continuous_map.coe_mk],
      unfold continuous_map.curry', unfold function.curry,
      unfold continuous_map.comp, unfold function.comp,
      simp only [continuous_map.coe_mk, continuous_map.homotopy_with.coe_to_continuous_map,
        continuous_map.homotopy_with.apply_one, subtype.val_eq_coe, mk_apply],
      exact curry_to_path},
    intros t y yH,
    simp only [continuous_map.coe_mk, path.coe_to_continuous_map],
    unfold continuous_map.uncurry, unfold function.uncurry,
    unfold comp', unfold cube.fold,
    simp only [continuous_map.comp_apply, continuous_map.coe_mk, continuous_map.curry_apply,
      continuous_map.homotopy_with.coe_to_continuous_map],
    unfold continuous_map.curry,
    simp only [continuous_map.coe_mk],
    unfold continuous_map.curry', unfold function.curry,
    unfold continuous_map.comp, unfold function.comp,
    simp only [continuous_map.coe_mk, continuous_map.homotopy_with.coe_to_continuous_map,
      continuous_map.homotopy_with.apply_one, subtype.val_eq_coe, mk_apply],
    split; ext1; simp only [continuous_map.coe_mk, mk_apply],
    rw H.eq_fst, exact curry_to_path, use 0, rw fin.cons_zero, exact yH,
    rw H.eq_snd, exact curry_to_path, use 0, rw fin.cons_zero, exact yH  },
  { apply nonempty.map, rintros H,
    refine ⟨⟨_,_,_⟩,_⟩,
    all_goals {sorry}}
end

def concat : gen_loop (n+1) x → gen_loop (n+1) x → gen_loop (n+1) x :=
λ p q, from_path ((to_path p).trans (to_path q))

lemma concat2trans (p q : gen_loop (n+1) x) : to_path (concat p q) = (to_path p).trans (to_path q) :=
by { unfold concat, rw to_from}

lemma const_to_refl : to_path (@const _ _ (n+1) x) = path.refl (@const _ _ n x) :=
begin
  ext, unfold const, unfold to_path,
  simp only [continuous_map.const_comp, path.coe_mk, mk_apply, continuous_map.curry_apply,
    continuous_map.const_apply, path.refl_apply, const_eq],
end
end gen_loop

/--
The `n`th homotopy group at `x` defined as the quotient of `gen_loop n x` by the
`homotopic` relation.
-/
@[derive inhabited]
def homotopy_group (n : ℕ) (X : Type*) [topological_space X] (x : X) : Type _ :=
quotient (gen_loop.homotopic.setoid n x)
local notation `π_` := homotopy_group

namespace homotopy_group

/-- The 0-dimensional generalized loops based at `x` are in 1-1 correspondence with `X`. -/
def gen_loop_zero_equiv : gen_loop 0 x ≃ X :=
{ to_fun := λ f, f 0,
  inv_fun := λ x, ⟨continuous_map.const _ x, λ _ ⟨f0,_⟩, f0.elim0⟩,
  left_inv := λ f, by { ext1, exact congr_arg f (subsingleton.elim _ _) },
  right_inv := λ _, rfl }

/--
The 0th homotopy "group" is equivalent to the path components of `X`, aka the `zeroth_homotopy`.
-/
def pi0_equiv_path_components : π_ 0 X x ≃ zeroth_homotopy X :=
quotient.congr gen_loop_zero_equiv
begin
  -- joined iff homotopic
  intros, split; rintro ⟨H⟩,
  exacts
  [⟨{ to_fun := λ t, H ⟨t, fin.elim0⟩,
      source' := (H.apply_zero _).trans (congr_arg a₁ matrix.zero_empty.symm),
      target' := (H.apply_one _).trans (congr_arg a₂ matrix.zero_empty.symm) }⟩,
   ⟨{ to_fun := λ t0, H t0.fst,
      map_zero_left' := λ _, by convert H.source,
      map_one_left' := λ _, by convert H.target,
      prop' := λ _ _ ⟨i,_⟩, i.elim0 }⟩]
end

/-- The 1-dimensional generalized loops based at `x` are in 1-1 correspondence with
  paths from `x` to itself. -/
@[simps] def gen_loop_one_equiv_path_self : gen_loop 1 x ≃ path x x :=
{ to_fun := λ p, path.mk ⟨λ t, p (λ _, t), by continuity⟩
    (gen_loop.boundary p (λ _, 0) ⟨0, or.inl rfl⟩)
    (gen_loop.boundary p (λ _, 1) ⟨1, or.inr rfl⟩),
  inv_fun := sorry,
  --  λ p, { to_fun := λ c, p c.head,
  --   boundary := begin
  --     rintro y ⟨i, iH|iH⟩; cases unique.eq_default i;
  --     apply (congr_arg p iH).trans, exacts [p.source, p.target],
  --   end },
  left_inv := λ p, by sorry,--{ ext1, exact congr_arg p y.one_char.symm },
  right_inv := λ p, by sorry,--{ ext, refl }
  }

/--
The first homotopy group at `x` is equivalent to the fundamental group,
i.e. the loops based at `x` up to homotopy.
-/
def pi1_equiv_fundamental_group : π_ 1 X x ≃ fundamental_group X x :=
begin
  refine equiv.trans _ (category_theory.groupoid.iso_equiv_hom _ _).symm,
  refine quotient.congr gen_loop_one_equiv_path_self _,
  -- homotopic iff homotopic
  intros, split; rintros ⟨H⟩,
  exacts
  [⟨{ to_fun := λ tx, H (tx.fst, λ _, tx.snd),
      map_zero_left' := λ _, by convert H.apply_zero _,
      map_one_left' := λ _, by convert H.apply_one _,
      prop' := λ t y iH, H.prop' _ _ ⟨0,iH⟩ }⟩,
   ⟨{ to_fun := λ tx, H (tx.fst, tx.snd.head),
      map_zero_left' := λ y, by { convert H.apply_zero _, exact y.one_char },
      map_one_left' := λ y, by { convert H.apply_one _, exact y.one_char },
      prop' := λ t y ⟨i, iH⟩, begin
        cases unique.eq_default i, split,
        { convert H.eq_fst _ _, exacts [y.one_char, iH] },
        { convert H.eq_snd _ _, exacts [y.one_char, iH] },
      end }⟩],
end

def concat : π_(n+1) X x → π_(n+1) X x → π_(n+1) X x :=
begin
  refine (quotient.map₂' gen_loop.concat _),
  rintros p₀ p₁ Hp q₀ q₁ Hq,
  apply gen_loop.homotopic_iff.2,
  repeat {rw gen_loop.concat2trans},
  apply path.homotopic.hcomp; apply gen_loop.homotopic_iff.1,
  exacts [Hp, Hq],
end
<<<<<<< HEAD

instance has_mul : has_mul (π (n+1) x) := ⟨concat⟩
=======
instance has_mul : has_mul (π_(n+1) X x) := ⟨concat⟩
>>>>>>> 608290c8
local infix `⋆`:60 := concat

def concat_assoc (p q r : π_(n+1) X x) : ((p ⋆ q) ⋆ r) = (p ⋆ (q ⋆ r)) :=
begin
  refine (quotient.induction_on₃ p q r _),
  intros a b c, refine (quotient.sound _),
  apply gen_loop.homotopic_iff.2,
  repeat {rw gen_loop.concat2trans},
  constructor,
  apply path.homotopy.trans_assoc
end

def const : π_ n X x := quotient.mk' gen_loop.const

instance has_one : has_one (π_ n X x) := ⟨const⟩

local notation `𝟙` := const

lemma concat_const (p: π_(n+1) X x) : p ⋆ 𝟙 = p :=
begin
  induction p using quotient.induction_on,
  refine (quotient.sound _),
  apply gen_loop.homotopic_iff.2,
  repeat {rw gen_loop.concat2trans},
  rw gen_loop.const_to_refl,
  constructor,
  apply path.homotopy.trans_refl,
end

lemma const_concat (p: π_(n+1) X x) : 𝟙 ⋆ p = p :=
begin
  induction p using quotient.induction_on,
  refine (quotient.sound _),
  apply gen_loop.homotopic_iff.2,
  repeat {rw gen_loop.concat2trans},
  rw gen_loop.const_to_refl,
  constructor,
  apply path.homotopy.refl_trans,
end

def reverse {n':nat} : π_(n'+1) X x → π_(n'+1) X x :=
begin
  refine (quotient.map' (λ p, gen_loop.from_path (gen_loop.to_path p).symm) _),
  intros p q H,
  apply gen_loop.homotopic_iff.2,
  repeat {rw gen_loop.to_from},
  apply nonempty.map path.homotopy.symm₂,
  exact gen_loop.homotopic_iff.1 H
end
instance has_inv : has_inv (π_(n+1) X x) := ⟨reverse⟩
local postfix `⁻¹`:65 := has_inv.inv

lemma reverse_concat (p: π_(n+1) X x) : p⁻¹ ⋆ p = 𝟙 :=
begin
  induction p using quotient.induction_on,
  refine (quotient.sound _),
  apply gen_loop.homotopic_iff.2,
  repeat {rw gen_loop.concat2trans},
  rw gen_loop.const_to_refl,
  repeat {rw gen_loop.to_from},
  symmetry, constructor,
  apply  path.homotopy.refl_symm_trans
end
lemma concat_reverse (p: π_(n+1) X x) : p ⋆ p⁻¹  = 𝟙 :=
begin
  induction p using quotient.induction_on,
  refine (quotient.sound _),
  apply gen_loop.homotopic_iff.2,
  repeat {rw gen_loop.concat2trans},
  rw gen_loop.const_to_refl,
  repeat {rw gen_loop.to_from},
  symmetry, constructor,
  apply  path.homotopy.refl_trans_symm
end

def is_group : group (π_(n+1) X x) := {
  mul := concat,
  mul_assoc := concat_assoc,
  one := const,
  one_mul := const_concat,
  mul_one := concat_const,
  npow := npow_rec,
  npow_zero' := λ _, rfl,
  npow_succ' := λ _ _, rfl,
  inv := reverse,
  div := λ a b, a⋆(b⁻¹),
  div_eq_mul_inv := λ _ _, rfl,
  zpow := zpow_rec,
  zpow_zero' := λ _, rfl,
  zpow_succ' := λ _ _, rfl,
  zpow_neg' := λ _ _, rfl,
  mul_left_inv := reverse_concat
}

def m₂ : π_(n+2) X x → π_(n+2) X x → π_(n+2) X x :=
begin
  refine (quotient.map₂' _ _),
  {rintros H0 H1, refine ⟨_,_⟩; sorry},
  rintros p₀ p₁ Hp q₀ q₁ Hq,
  sorry
end

def unital : @eckmann_hilton.is_unital (π_(n+2) X x) m₂ const :=
sorry

instance comm_group : comm_group (π_(n+2) X x) :=
begin
  apply @ eckmann_hilton.comm_group _ _ _ unital is_group,
  intros a b c d,
  sorry
end

end homotopy_group<|MERGE_RESOLUTION|>--- conflicted
+++ resolved
@@ -22,10 +22,10 @@
 ## definitions
 
 * `gen_loop n x` is the type of continous fuctions `I^n → X` that send the boundary to `x`
-* `homotopy_group n x` denoted `π_n x` is the quotient of `gen_loop n x` by homotopy relative
+* `homotopy_group n x` denoted `π_ n x` is the quotient of `gen_loop n x` by homotopy relative
   to the boundary
 
-TODO: show that `π_n x` is a group when `n > 0` and abelian when `n > 1`. Show that
+TODO: show that `π_ n x` is a group when `n > 0` and abelian when `n > 1`. Show that
 `pi1_equiv_fundamental_group` is an isomorphism of groups.
 
 -/
@@ -47,8 +47,6 @@
 
 namespace cube
 
--- example : compact_space (I) := by apply_instance
--- example : locally_compact_space (I) := locally_compact_of_proper
 instance c : compact_space (I^n) := by sorry
 instance locally_compact_space : locally_compact_space (I^n) := locally_compact_of_proper
 
@@ -377,12 +375,7 @@
   apply path.homotopic.hcomp; apply gen_loop.homotopic_iff.1,
   exacts [Hp, Hq],
 end
-<<<<<<< HEAD
-
-instance has_mul : has_mul (π (n+1) x) := ⟨concat⟩
-=======
 instance has_mul : has_mul (π_(n+1) X x) := ⟨concat⟩
->>>>>>> 608290c8
 local infix `⋆`:60 := concat
 
 def concat_assoc (p q r : π_(n+1) X x) : ((p ⋆ q) ⋆ r) = (p ⋆ (q ⋆ r)) :=
@@ -425,7 +418,7 @@
 
 def reverse {n':nat} : π_(n'+1) X x → π_(n'+1) X x :=
 begin
-  refine (quotient.map' (λ p, gen_loop.from_path (gen_loop.to_path p).symm) _),
+  refine (quotient.map' (λ p, gen_loop.from_path ((gen_loop.to_path p).symm)) _),
   intros p q H,
   apply gen_loop.homotopic_iff.2,
   repeat {rw gen_loop.to_from},
