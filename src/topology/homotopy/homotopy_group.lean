--- conflicted
+++ resolved
@@ -38,12 +38,7 @@
 
 -/
 
-<<<<<<< HEAD
-open_locale unit_interval topological_space
-open homeomorph
-=======
 open_locale unit_interval topology
->>>>>>> c6275ef4
 
 noncomputable theory
 
