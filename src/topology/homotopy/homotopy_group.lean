--- conflicted
+++ resolved
@@ -12,16 +12,11 @@
 /-!
 # `n`th homotopy group
 
-<<<<<<< HEAD
+> THIS FILE IS SYNCHRONIZED WITH MATHLIB4.
+> Any changes to this file require a corresponding PR to mathlib4.
+
 We define the `n`th homotopy group at `x : X`, `π_n X x`, as the equivalence classes
 of functions from the `n`-dimensional cube to the topological space `X`
-=======
-> THIS FILE IS SYNCHRONIZED WITH MATHLIB4.
-> Any changes to this file require a corresponding PR to mathlib4.
-
-We define the `n`th homotopy group at `x`, `π n x`, as the equivalence classes
-of functions from the nth dimensional cube to the topological space `X`
->>>>>>> 7fdeecc0
 that send the boundary to the base point `x`, up to homotopic equivalence.
 Note that such functions are generalized loops `gen_loop (fin n) x`; in particular
 `gen_loop (fin 1) x ≃ path x x`.
