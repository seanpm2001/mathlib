/-
Copyright (c) 2017 Scott Morrison. All rights reserved.
Released under Apache 2.0 license as described in the file LICENSE.
Authors: Patrick Massot, Scott Morrison, Mario Carneiro
-/
<<<<<<< HEAD
import topology.category.Top.epi_mono
import category_theory.limits.preserves.limits
import category_theory.category.ulift
import category_theory.limits.shapes.types
import category_theory.limits.concrete_category
=======
import topology.category.Top.basic
import category_theory.limits.types
import category_theory.limits.preserves.basic
import category_theory.category.ulift
>>>>>>> ab4a96c7

/-!
# The category of topological spaces has all limits and colimits

Further, these limits and colimits are preserved by the forgetful functor --- that is, the
underlying types are just the limits in the category of types.
-/

open topological_space
open category_theory
open category_theory.limits
open opposite

universes u v w

noncomputable theory

namespace Top

variables {J : Type u} [small_category J]

local notation `forget` := forget Top

/--
A choice of limit cone for a functor `F : J ⥤ Top`.
Generally you should just use `limit.cone F`, unless you need the actual definition
(which is in terms of `types.limit_cone`).
-/
def limit_cone (F : J ⥤ Top.{u}) : cone F :=
{ X := Top.of {u : Π j : J, F.obj j | ∀ {i j : J} (f : i ⟶ j), F.map f (u i) = u j},
  π :=
  { app := λ j,
    { to_fun := λ u, u.val j,
      continuous_to_fun := show continuous ((λ u : Π j : J, F.obj j, u j) ∘ subtype.val),
        by continuity } } }

/--
A choice of limit cone for a functor `F : J ⥤ Top` whose topology is defined as an
infimum of topologies infimum.
Generally you should just use `limit.cone F`, unless you need the actual definition
(which is in terms of `types.limit_cone`).
-/
def limit_cone_infi (F : J ⥤ Top.{u}) : cone F :=
{ X := ⟨(types.limit_cone (F ⋙ forget)).X, ⨅j,
        (F.obj j).str.induced ((types.limit_cone (F ⋙ forget)).π.app j)⟩,
  π :=
  { app := λ j, ⟨(types.limit_cone (F ⋙ forget)).π.app j,
                 continuous_iff_le_induced.mpr (infi_le _ _)⟩,
    naturality' := λ j j' f,
                   continuous_map.coe_inj ((types.limit_cone (F ⋙ forget)).π.naturality f) } }

/--
The chosen cone `Top.limit_cone F` for a functor `F : J ⥤ Top` is a limit cone.
Generally you should just use `limit.is_limit F`, unless you need the actual definition
(which is in terms of `types.limit_cone_is_limit`).
-/
def limit_cone_is_limit (F : J ⥤ Top.{u}) : is_limit (limit_cone F) :=
{ lift := λ S, { to_fun := λ x, ⟨λ j, S.π.app _ x, λ i j f, by { dsimp, erw ← S.w f, refl }⟩ },
  uniq' := λ S m h, by { ext : 3, simpa [← h] } }

/--
The chosen cone `Top.limit_cone_infi F` for a functor `F : J ⥤ Top` is a limit cone.
Generally you should just use `limit.is_limit F`, unless you need the actual definition
(which is in terms of `types.limit_cone_is_limit`).
-/
def limit_cone_infi_is_limit (F : J ⥤ Top.{u}) : is_limit (limit_cone_infi F) :=
by { refine is_limit.of_faithful forget (types.limit_cone_is_limit _) (λ s, ⟨_, _⟩) (λ s, rfl),
     exact continuous_iff_coinduced_le.mpr (le_infi $ λ j,
       coinduced_le_iff_le_induced.mp $ (continuous_iff_coinduced_le.mp (s.π.app j).continuous :
         _) ) }

instance Top_has_limits : has_limits.{u} Top.{u} :=
{ has_limits_of_shape := λ J 𝒥, by exactI
  { has_limit := λ F, has_limit.mk { cone := limit_cone F, is_limit := limit_cone_is_limit F } } }

instance forget_preserves_limits : preserves_limits (forget : Top.{u} ⥤ Type u) :=
{ preserves_limits_of_shape := λ J 𝒥,
  { preserves_limit := λ F,
    by exactI preserves_limit_of_preserves_limit_cone
      (limit_cone_is_limit F) (types.limit_cone_is_limit (F ⋙ forget)) } }

/--
A choice of colimit cocone for a functor `F : J ⥤ Top`.
Generally you should just use `colimit.coone F`, unless you need the actual definition
(which is in terms of `types.colimit_cocone`).
-/
def colimit_cocone (F : J ⥤ Top.{u}) : cocone F :=
{ X := ⟨(types.colimit_cocone (F ⋙ forget)).X, ⨆ j,
        (F.obj j).str.coinduced ((types.colimit_cocone (F ⋙ forget)).ι.app j)⟩,
  ι :=
  { app := λ j, ⟨(types.colimit_cocone (F ⋙ forget)).ι.app j,
                 continuous_iff_coinduced_le.mpr (le_supr _ j)⟩,
    naturality' := λ j j' f,
                   continuous_map.coe_inj ((types.colimit_cocone (F ⋙ forget)).ι.naturality f) } }

/--
The chosen cocone `Top.colimit_cocone F` for a functor `F : J ⥤ Top` is a colimit cocone.
Generally you should just use `colimit.is_colimit F`, unless you need the actual definition
(which is in terms of `types.colimit_cocone_is_colimit`).
-/
def colimit_cocone_is_colimit (F : J ⥤ Top.{u}) : is_colimit (colimit_cocone F) :=
by { refine is_colimit.of_faithful forget (types.colimit_cocone_is_colimit _) (λ s, ⟨_, _⟩)
       (λ s, rfl),
     exact continuous_iff_le_induced.mpr (supr_le $ λ j,
       coinduced_le_iff_le_induced.mp $ (continuous_iff_coinduced_le.mp (s.ι.app j).continuous :
         _) ) }

instance Top_has_colimits : has_colimits.{u} Top.{u} :=
{ has_colimits_of_shape := λ J 𝒥, by exactI
  { has_colimit := λ F, has_colimit.mk { cocone := colimit_cocone F, is_colimit :=
    colimit_cocone_is_colimit F } } }

instance forget_preserves_colimits : preserves_colimits (forget : Top.{u} ⥤ Type u) :=
{ preserves_colimits_of_shape := λ J 𝒥,
  { preserves_colimit := λ F,
    by exactI preserves_colimit_of_preserves_colimit_cocone
      (colimit_cocone_is_colimit F) (types.colimit_cocone_is_colimit (F ⋙ forget)) } }

<<<<<<< HEAD
lemma limit_induced (F : J ⥤ Top.{u}) :
  (limit F).str = ⨅ j, (F.obj j).str.induced (limit.π F j) :=
begin
  let homeo := homeo_of_iso (limit.iso_limit_cone ⟨_, limit_cone_is_limit F⟩),
  refine homeo.inducing.induced.trans _,
  dsimp only [is_open, limit_cone, of, Top.topological_space, subtype.topological_space,
    Pi.topological_space],
  simp only [induced_infi, induced_compose],
  congr
end

section prod

lemma prod_topology {X Y : Top} :
  (X ⨯ Y).topological_space =
    induced (limits.prod.fst : X ⨯ Y ⟶ _) X.topological_space ⊓
      induced (limits.prod.snd : X ⨯ Y ⟶ _) Y.topological_space :=
begin
  change (X ⨯ Y).str = _,
  conv_lhs { rw Top.limit_induced },
  apply le_antisymm,
  rw le_inf_iff,
  exact ⟨infi_le _ walking_pair.left, infi_le _ walking_pair.right⟩,
  rw le_infi_iff,
  rintro (_|_),
  exacts [inf_le_left, inf_le_right]
end

/--
The isomorphsim between the underlying set of `X ⨯ Y` and the set-theoretic product of `X` and `Y`.
-/
def prod_iso_prod (X Y : Top.{u}) : ↥(X ⨯ Y) ≅ X × Y :=
begin
  refine preserves_limit_iso forget (pair X Y) ≪≫
    limits.lim.map_iso (nat_iso.of_components _ _) ≪≫
    limit.iso_limit_cone (limits.types.binary_product_limit_cone _ _),
  intro j, apply eq_to_iso, cases j; simp,
  tidy,
end

@[simp, reassoc] lemma prod_iso_prod_hom_fst (X Y : Top) :
  (prod_iso_prod X Y).hom ≫ prod.fst = (limits.prod.fst : X ⨯ Y ⟶ _) :=
begin
  simp only [category.assoc, prod_iso_prod, lim_map_eq_lim_map, iso.trans_hom,
    functor.map_iso_hom],
  erw limit.iso_limit_cone_hom_π (types.binary_product_limit_cone ↥X ↥Y) walking_pair.left,
  simp
end

@[simp, reassoc] lemma prod_iso_prod_hom_snd (X Y : Top) :
  (prod_iso_prod X Y).hom ≫ prod.snd = (limits.prod.snd : X ⨯ Y ⟶ _) :=
begin
  simp only [category.assoc, prod_iso_prod, lim_map_eq_lim_map, iso.trans_hom,
    functor.map_iso_hom],
  erw limit.iso_limit_cone_hom_π (types.binary_product_limit_cone ↥X ↥Y) walking_pair.right,
  simp
end

@[simp] lemma prod_iso_prod_hom_apply {X Y : Top} (x : X ⨯ Y) :
  (prod_iso_prod X Y).hom x =
    ((limits.prod.fst : X ⨯ Y ⟶ _) x, (limits.prod.snd : X ⨯ Y ⟶ _) x) :=
begin
  ext,
  { refine congr_fun _ x,
    change ((prod_iso_prod X Y).hom ≫ prod.fst) = _,
    simp },
  { refine congr_fun _ x,
    change ((prod_iso_prod X Y).hom ≫ prod.snd) = _,
    simp }
end

@[simp, reassoc, elementwise] lemma prod_iso_prod_inv_fst (X Y : Top) :
  (prod_iso_prod X Y).inv ≫ (limits.prod.fst : X ⨯ Y ⟶ _) = prod.fst :=
by simp [iso.inv_comp_eq]

@[simp, reassoc, elementwise] lemma prod_iso_prod_inv_snd (X Y : Top) :
  (prod_iso_prod X Y).inv ≫ (limits.prod.snd : X ⨯ Y ⟶ _) = prod.snd :=
by simp [iso.inv_comp_eq]

lemma range_prod_map {W X Y Z : Top.{u}} (f : W ⟶ Y) (g : X ⟶ Z) :
  set.range (limits.prod.map f g) =
    (limits.prod.fst : Y ⨯ Z ⟶ _) ⁻¹' (set.range f) ∩
      (limits.prod.snd : Y ⨯ Z ⟶ _) ⁻¹' (set.range g) :=
begin
  ext,
  split,
  rintros ⟨y, rfl⟩,
  simp only [set.mem_preimage, set.mem_range, set.mem_inter_eq, ←comp_apply],
  simp only [limits.prod.map_fst, limits.prod.map_snd,
    exists_apply_eq_apply, comp_apply, and_self],
  rintros ⟨⟨x₁, hx₁⟩, ⟨x₂, hx₂⟩⟩,
  use (prod_iso_prod W X).inv (x₁, x₂),
  apply concrete.limit_ext,
  rintro ⟨⟩,
  all_goals { simp only [←comp_apply], erw lim_map_π, simpa }
end

lemma inducing_prod_map {W X Y Z : Top} {f : W ⟶ X} {g : Y ⟶ Z}
  (hf : inducing f) (hg : inducing g) : inducing (limits.prod.map f g) :=
begin
  split,
  simp only [prod_topology, induced_compose, ←coe_comp, limits.prod.map_fst, limits.prod.map_snd,
    induced_inf],
  simp only [coe_comp],
  rw [←@induced_compose _ _ _ _ _ f, ←@induced_compose _ _ _ _ _ g, ←hf.induced, ←hg.induced]
end

lemma embedding_prod_map {W X Y Z : Top} {f : W ⟶ X} {g : Y ⟶ Z}
  (hf : embedding f) (hg : embedding g) : embedding (limits.prod.map f g) :=
⟨inducing_prod_map hf.to_inducing hg.to_inducing,
begin
  haveI := (Top.mono_iff_injective _).mpr hf.inj,
  haveI := (Top.mono_iff_injective _).mpr hg.inj,
  exact (Top.mono_iff_injective _).mp infer_instance
end⟩

end prod

section pullback

lemma pullback_topology {X Y Z : Top} (f : X ⟶ Z) (g : Y ⟶ Z) :
  (pullback f g).topological_space =
    induced (pullback.fst : pullback f g ⟶ _) X.topological_space ⊓
      induced (pullback.snd : pullback f g ⟶ _) Y.topological_space :=
begin
  change (pullback f g).str = _,
  conv_lhs { rw Top.limit_induced },
  apply le_antisymm,
  rw le_inf_iff,
  exact ⟨infi_le _ walking_cospan.left, infi_le _ walking_cospan.right⟩,
  rw le_infi_iff,
  rintro (_|_|_),
  rw ← limit.w _ walking_cospan.hom.inl,
  conv_rhs { rw [coe_comp, ←induced_compose] },
  exact inf_le_left.trans (induced_mono (continuous.le_induced (by continuity))),
  exacts [inf_le_left, inf_le_right]
end

/--
Given two continuous maps `f : X ⟶ Z`, `g : Y ⟶ Z`, and two elements `x : X`, `y : Y` such
that `f x = g y`, we may obtain an element in `X ×[Z] Y` whose projection onto `X` and `Y` are
`x` and `y`, respectively.
-/
def pullback_preimage {X Y Z : Top.{v}} (f : X ⟶ Z) (g : Y ⟶ Z) (x : X) (y : Y)
  (h : f x = g y) : (pullback f g : Top) :=
(limit.is_limit (cospan _ _)).lift
  (@pullback_cone.mk Top _ _ _ _ f g ⟨punit⟩
    ⟨λ _, x, by continuity⟩ ⟨λ _, y, by continuity⟩
    (by { ext a, cases a, simp[h] })) punit.star

@[simp] lemma pullback_preimage_fst {X Y Z : Top.{v}} (f : X ⟶ Z) (g : Y ⟶ Z) (x : X) (y : Y)
  (h : f x = g y) :
  (pullback.fst : pullback f g ⟶ _) (pullback_preimage f g x y h) = x :=
by { unfold pullback_preimage, simp }

@[simp] lemma pullback_preimage_snd {X Y Z : Top.{v}} (f : X ⟶ Z) (g : Y ⟶ Z) (x : X) (y : Y)
  (h : f x = g y) :
  (pullback.snd : pullback f g ⟶ _) (pullback_preimage f g x y h) = y :=
by { unfold pullback_preimage, simp }

lemma range_pullback_to_prod {X Y Z : Top} (f : X ⟶ Z) (g : Y ⟶ Z) :
  set.range (prod.lift pullback.fst pullback.snd : pullback f g ⟶ X ⨯ Y) =
  { x | (limits.prod.fst ≫ f) x = (limits.prod.snd ≫ g) x } :=
begin
  ext x,
  split,
  rintros ⟨y, rfl⟩,
  simp only [←comp_apply, set.mem_set_of_eq],
  congr' 1,
  simp [pullback.condition],
  intro h,
  use pullback_preimage f g _ _ h,
  apply concrete.limit_ext,
  rintro ⟨⟩; simp,
end

lemma inducing_pullback_to_prod {X Y Z : Top} (f : X ⟶ Z) (g : Y ⟶ Z) :
  @inducing (pullback f g : Top) (X ⨯ Y : Top) _ _
    (prod.lift pullback.fst pullback.snd : pullback f g ⟶ X ⨯ Y) :=
⟨by simp [prod_topology, pullback_topology, induced_compose, ←coe_comp]⟩

lemma embedding_pullback_to_prod {X Y Z : Top} (f : X ⟶ Z) (g : Y ⟶ Z) :
  @embedding (pullback f g : Top) (X ⨯ Y : Top) _ _
    (prod.lift pullback.fst pullback.snd : pullback f g ⟶ X ⨯ Y) :=
⟨inducing_pullback_to_prod f g, (Top.mono_iff_injective _).mp infer_instance⟩

/-- If the map `S ⟶ T` is mono, then there is a description of the image of `W ×ₛ X ⟶ Y ×ₜ Z`. -/
lemma range_pullback_map {W X Y Z S T : Top} (f₁ : W ⟶ S) (f₂ : X ⟶ S)
  (g₁ : Y ⟶ T) (g₂ : Z ⟶ T) (i₁ : W ⟶ Y) (i₂ : X ⟶ Z) (i₃ : S ⟶ T) [H₃ : mono i₃]
  (eq₁ : f₁ ≫ i₃ = i₁ ≫ g₁) (eq₂ : f₂ ≫ i₃ = i₂ ≫ g₂) :
  set.range (pullback_map f₁ f₂ g₁ g₂ i₁ i₂ i₃ eq₁ eq₂) =
    (pullback.fst : pullback g₁ g₂ ⟶ _) ⁻¹' (set.range i₁) ∩
      (pullback.snd : pullback g₁ g₂ ⟶ _) ⁻¹' (set.range i₂) :=
begin
  ext,
  split,
  { rintro ⟨y, rfl⟩, simp, },
  rintros ⟨⟨x₁, hx₁⟩, ⟨x₂, hx₂⟩⟩,
  have : f₁ x₁ = f₂ x₂,
  { apply (Top.mono_iff_injective _).mp H₃,
    simp only [←comp_apply, eq₁, eq₂],
    simp only [comp_apply, hx₁, hx₂],
    simp only [←comp_apply, pullback.condition] },
  use pullback_preimage f₁ f₂ x₁ x₂ this,
  apply concrete.limit_ext,
  rintros (_|_|_),
  { simp only [Top.comp_app, limit.lift_π_apply, pullback_preimage_fst, category.assoc,
    pullback_cone.mk_π_app_one, hx₁, pullback_map],
    simp only[← comp_apply],
    congr,
    apply limit.w _ walking_cospan.hom.inl },
  { simp[hx₁] },
  { simp[hx₂] },
end

/--
If there is a diagram where the morphisms `W ⟶ Y` and `X ⟶ Z` are embeddings,
then the induced morphism `W ×ₛ X ⟶ Y ×ₜ Z` is also an embedding.

  W  ⟶  Y
    ↘      ↘
      S  ⟶  T
    ↗       ↗
  X  ⟶  Z
-/
lemma pullback_map_embedding_of_embedding_of_emedding {W X Y Z S T : Top}
  (f₁ : W ⟶ S) (f₂ : X ⟶ S) (g₁ : Y ⟶ T) (g₂ : Z ⟶ T) {i₁ : W ⟶ Y} {i₂ : X ⟶ Z}
  (i₃ : S ⟶ T) (H₁ : embedding i₁) (H₂ : embedding i₂)
  (eq₁ : f₁ ≫ i₃ = i₁ ≫ g₁) (eq₂ : f₂ ≫ i₃ = i₂ ≫ g₂) :
  embedding (pullback_map f₁ f₂ g₁ g₂ i₁ i₂ i₃ eq₁ eq₂) :=
begin
  refine embedding_of_embedding_compose (continuous_map.continuous_to_fun _)
    (show continuous (prod.lift pullback.fst pullback.snd : pullback g₁ g₂ ⟶ Y ⨯ Z), from
      continuous_map.continuous_to_fun _) _,
  suffices : embedding
    (prod.lift pullback.fst pullback.snd ≫ limits.prod.map i₁ i₂ : pullback f₁ f₂ ⟶ _),
  { simpa[←coe_comp] using this },
  rw coe_comp,
  refine embedding.comp (embedding_prod_map H₁ H₂)
    (embedding_pullback_to_prod _ _)
end

/--
If there is a diagram where the morphisms `W ⟶ Y` and `X ⟶ Z` are open embeddings, and `S ⟶ T`
is mono, then the induced morphism `W ×ₛ X ⟶ Y ×ₜ Z` is also an open embedding.
  W  ⟶  Y
    ↘      ↘
      S  ⟶  T
    ↗       ↗
  X  ⟶  Z
-/
lemma open_embedding_of_pullback_open_embedding_open_emedding {W X Y Z S T : Top}
  (f₁ : W ⟶ S) (f₂ : X ⟶ S) (g₁ : Y ⟶ T) (g₂ : Z ⟶ T) {i₁ : W ⟶ Y} {i₂ : X ⟶ Z}
  (i₃ : S ⟶ T) (H₁ : open_embedding i₁) (H₂ : open_embedding i₂) [H₃ : mono i₃]
  (eq₁ : f₁ ≫ i₃ = i₁ ≫ g₁) (eq₂ : f₂ ≫ i₃ = i₂ ≫ g₂) :
  open_embedding (pullback_map f₁ f₂ g₁ g₂ i₁ i₂ i₃ eq₁ eq₂) :=
begin
  split,
  apply pullback_map_embedding_of_embedding_of_emedding
    f₁ f₂ g₁ g₂ i₃ H₁.to_embedding H₂.to_embedding eq₁ eq₂,
  rw range_pullback_map,
  apply is_open.inter; apply continuous.is_open_preimage,
  continuity,
  exacts [H₁.open_range, H₂.open_range]
end

end pullback

lemma colimit_coinduced (F : J ⥤ Top.{u}) :
  (colimit F).topological_space = ⨆ j, (F.obj j).topological_space.coinduced (colimit.ι F j) :=
begin
  let homeo := homeo_of_iso (colimit.iso_colimit_cocone ⟨_, colimit_cocone_is_colimit F⟩),
  ext,
  refine homeo.symm.is_open_preimage.symm.trans (iff.trans _ is_open_supr_iff.symm),
  exact is_open_supr_iff
end

lemma colimit_is_open_iff (F : J ⥤ Top.{u}) (U : set ((colimit F : _) : Type u)) :
  is_open U ↔ ∀ j, is_open (colimit.ι F j ⁻¹' U) :=
begin
  conv_lhs { rw colimit_coinduced F },
  exact is_open_supr_iff
end

lemma coequalizer_is_open_iff (F : walking_parallel_pair ⥤ Top.{u})
  (U : set ((colimit F : _) : Type u)) :
  is_open U ↔ is_open (colimit.ι F walking_parallel_pair.one ⁻¹' U) :=
begin
  rw colimit_is_open_iff,
  split,
  { intro H, exact H _ },
  { intros H j,
    cases j,
    rw ←colimit.w F walking_parallel_pair_hom.left,
    exact (F.map walking_parallel_pair_hom.left).continuous_to_fun.is_open_preimage _ H,
    exact H }
end

/-- The isomorphism `∐ α ≅ Σ i, α i` as types. -/
def sigma_iso_sigma {ι : Type u} (α : ι → Top) : ((∐ α : Top) : Type*) ≅ Σ i, α i :=
begin
  refine preserves_colimit_iso forget _ ≪≫
    colim.map_iso (nat_iso.of_components _ _) ≪≫
    colimit.iso_colimit_cocone (limits.types.coproduct_colimit_cocone (λ i, α i)),
  exact λ i, iso.refl (α i),
  intros _ _ _, tidy,
end

@[simp]
lemma sigma_iso_sigma_hom_app {ι : Type u} (α : ι → Top) (i : ι) (x : α i) :
  (sigma_iso_sigma α).hom ((sigma.ι α i : _) x) = ⟨i, x⟩ :=
begin
  change (@category_struct.comp (Type u) _ _ _ _ (sigma.ι α i : _ ⟶ ↥∐ α)
    (sigma_iso_sigma α).hom) x = _,
  delta sigma_iso_sigma sigma.ι,
  simp only [iso.trans_hom, functor.map_iso_hom, ←category.assoc],
  erw ι_preserves_colimits_iso_hom forget (discrete.functor α) i,
  simpa only [colimit.ι_map, nat_iso.of_components.hom_app, category.assoc,
    colimit.iso_colimit_cocone_ι_hom]
end

@[simp]
lemma sigma_iso_sigma_inv_app {ι : Type u} (α : ι → Top) (i : ι) (x : α i) :
  (sigma_iso_sigma α).inv ⟨i, x⟩ = (sigma.ι α i : _) x :=
by rw [←sigma_iso_sigma_hom_app, hom_inv_id_apply]

=======
>>>>>>> ab4a96c7
end Top

namespace Top

section cofiltered_limit

variables {J : Type u} [small_category J] [is_cofiltered J] (F : J ⥤ Top.{u})
  (C : cone F) (hC : is_limit C)

include hC

/--
Given a *compatible* collection of topological bases for the factors in a cofiltered limit
which contain `set.univ` and are closed under intersections, the induced *naive* collection
of sets in the limit is, in fact, a topological basis.
-/
theorem is_topological_basis_cofiltered_limit
  (T : Π j, set (set (F.obj j))) (hT : ∀ j, is_topological_basis (T j))
  (univ : ∀ (i : J), set.univ ∈ T i)
  (inter : ∀ i (U1 U2 : set (F.obj i)), U1 ∈ T i → U2 ∈ T i → U1 ∩ U2 ∈ T i)
  (compat : ∀ (i j : J) (f : i ⟶ j) (V : set (F.obj j)) (hV : V ∈ T j), (F.map f) ⁻¹' V ∈ T i) :
  is_topological_basis { U : set C.X | ∃ j (V : set (F.obj j)), V ∈ T j ∧ U = C.π.app j ⁻¹' V } :=
begin
  classical,
  -- The limit cone for `F` whose topology is defined as an infimum.
  let D := limit_cone_infi F,
  -- The isomorphism between the cone point of `C` and the cone point of `D`.
  let E : C.X ≅ D.X := hC.cone_point_unique_up_to_iso (limit_cone_infi_is_limit _),
  have hE : inducing E.hom := (Top.homeo_of_iso E).inducing,
  -- Reduce to the assertion of the theorem with `D` instead of `C`.
  suffices : is_topological_basis
    { U : set D.X | ∃ j (V : set (F.obj j)), V ∈ T j ∧ U = D.π.app j ⁻¹' V },
  { convert this.inducing hE,
    ext U0,
    split,
    { rintro ⟨j, V, hV, rfl⟩,
      refine ⟨D.π.app j ⁻¹' V, ⟨j, V, hV, rfl⟩, rfl⟩ },
    { rintro ⟨W, ⟨j, V, hV, rfl⟩, rfl⟩,
      refine ⟨j, V, hV, rfl⟩ } },
  -- Using `D`, we can apply the characterization of the topological basis of a
  -- topology defined as an infimum...
  convert is_topological_basis_infi hT (λ j (x : D.X), D.π.app j x),
  ext U0,
  split,
  { rintros  ⟨j, V, hV, rfl⟩,
    let U : Π i, set (F.obj i) := λ i, if h : i = j then (by {rw h, exact V}) else set.univ,
    refine ⟨U,{j},_,_⟩,
    { rintro i h,
      rw finset.mem_singleton at h,
      dsimp [U],
      rw dif_pos h,
      subst h,
      exact hV },
    { dsimp [U],
      simp } },
  { rintros ⟨U, G, h1, h2⟩,
    obtain ⟨j, hj⟩ := is_cofiltered.inf_objs_exists G,
    let g : ∀ e (he : e ∈ G), j ⟶ e := λ _ he, (hj he).some,
    let Vs : J → set (F.obj j) := λ e, if h : e ∈ G then F.map (g e h) ⁻¹' (U e) else set.univ,
    let V : set (F.obj j) := ⋂ (e : J) (he : e ∈ G), Vs e,
    refine ⟨j, V, _, _⟩,
    { -- An intermediate claim used to apply induction along `G : finset J` later on.
      have : ∀ (S : set (set (F.obj j))) (E : finset J) (P : J → set (F.obj j))
        (univ : set.univ ∈ S)
        (inter : ∀ A B : set (F.obj j), A ∈ S → B ∈ S → A ∩ B ∈ S)
        (cond : ∀ (e : J) (he : e ∈ E), P e ∈ S), (⋂ e (he : e ∈ E), P e) ∈ S,
      { intros S E,
        apply E.induction_on,
        { intros P he hh,
          simpa },
        { intros a E ha hh1 hh2 hh3 hh4 hh5,
          rw finset.set_bInter_insert,
          refine hh4 _ _ (hh5 _ (finset.mem_insert_self _ _)) (hh1 _ hh3 hh4 _),
          intros e he,
          exact hh5 e (finset.mem_insert_of_mem he) } },
      -- use the intermediate claim to finish off the goal using `univ` and `inter`.
      refine this _ _ _ (univ _) (inter _) _,
      intros e he,
      dsimp [Vs],
      rw dif_pos he,
      exact compat j e (g e he) (U e) (h1 e he), },
    { -- conclude...
      rw h2,
      dsimp [V],
      rw set.preimage_Inter,
      congr' 1,
      ext1 e,
      rw set.preimage_Inter,
      congr' 1,
      ext1 he,
      dsimp [Vs],
      rw [dif_pos he, ← set.preimage_comp],
      congr' 1,
      change _ = ⇑(D.π.app j ≫ F.map (g e he)),
      rw D.w } }
end

end cofiltered_limit

section topological_konig

/-!
## Topological Kőnig's lemma

A topological version of Kőnig's lemma is that the inverse limit of nonempty compact Hausdorff
spaces is nonempty.  (Note: this can be generalized further to inverse limits of nonempty compact
T0 spaces, where all the maps are closed maps; see [Stone1979] --- however there is an erratum
for Theorem 4 that the element in the inverse limit can have cofinally many components that are
not closed points.)

We give this in a more general form, which is that cofiltered limits
of nonempty compact Hausdorff spaces are nonempty
(`nonempty_limit_cone_of_compact_t2_cofiltered_system`).

This also applies to inverse limits, where `{J : Type u} [directed_order J]` and `F : Jᵒᵖ ⥤ Top`.

The theorem is specialized to nonempty finite types (which are compact Hausdorff with the
discrete topology) in `nonempty_sections_of_fintype_cofiltered_system` and
`nonempty_sections_of_fintype_inverse_system`.

(See https://stacks.math.columbia.edu/tag/086J for the Set version.)
-/

variables {J : Type u} [small_category J]
variables (F : J ⥤ Top.{u})

private abbreviation finite_diagram_arrow {J : Type u} [small_category J] (G : finset J) :=
Σ' (X Y : J) (mX : X ∈ G) (mY : Y ∈ G), X ⟶ Y
private abbreviation finite_diagram (J : Type u) [small_category J] :=
Σ (G : finset J), finset (finite_diagram_arrow G)

/--
Partial sections of a cofiltered limit are sections when restricted to
a finite subset of objects and morphisms of `J`.
-/
def partial_sections {J : Type u} [small_category J] (F : J ⥤ Top.{u})
  {G : finset J} (H : finset (finite_diagram_arrow G)) : set (Π j, F.obj j) :=
{ u | ∀ {f : finite_diagram_arrow G} (hf : f ∈ H), F.map f.2.2.2.2 (u f.1) = u f.2.1 }

lemma partial_sections.nonempty [is_cofiltered J] [h : Π (j : J), nonempty (F.obj j)]
  {G : finset J} (H : finset (finite_diagram_arrow G)) :
  (partial_sections F H).nonempty :=
begin
  classical,
  use λ (j : J), if hj : j ∈ G
                 then F.map (is_cofiltered.inf_to G H hj) (h (is_cofiltered.inf G H)).some
                 else (h _).some,
  rintros ⟨X, Y, hX, hY, f⟩ hf,
  dsimp only,
  rwa [dif_pos hX, dif_pos hY, ←comp_app, ←F.map_comp,
       @is_cofiltered.inf_to_commutes _ _ _ G H],
end

lemma partial_sections.directed :
  directed superset (λ (G : finite_diagram J), partial_sections F G.2) :=
begin
  classical,
  intros A B,
  let ιA : finite_diagram_arrow A.1 → finite_diagram_arrow (A.1 ⊔ B.1) :=
    λ f, ⟨f.1, f.2.1, finset.mem_union_left _ f.2.2.1, finset.mem_union_left _ f.2.2.2.1,
          f.2.2.2.2⟩,
  let ιB : finite_diagram_arrow B.1 → finite_diagram_arrow (A.1 ⊔ B.1) :=
    λ f, ⟨f.1, f.2.1, finset.mem_union_right _ f.2.2.1, finset.mem_union_right _ f.2.2.2.1,
          f.2.2.2.2⟩,
  refine ⟨⟨A.1 ⊔ B.1, A.2.image ιA ⊔ B.2.image ιB⟩, _, _⟩,
  { rintro u hu f hf,
    have : ιA f ∈ A.2.image ιA ⊔ B.2.image ιB,
    { apply finset.mem_union_left,
      rw finset.mem_image,
      refine ⟨f, hf, rfl⟩ },
    exact hu this },
  { rintro u hu f hf,
    have : ιB f ∈ A.2.image ιA ⊔ B.2.image ιB,
    { apply finset.mem_union_right,
      rw finset.mem_image,
      refine ⟨f, hf, rfl⟩ },
    exact hu this }
end

lemma partial_sections.closed [Π (j : J), t2_space (F.obj j)]
  {G : finset J} (H : finset (finite_diagram_arrow G)) :
  is_closed (partial_sections F H) :=
begin
  have : partial_sections F H =
    ⋂ {f : finite_diagram_arrow G} (hf : f ∈ H), { u | F.map f.2.2.2.2 (u f.1) = u f.2.1 },
  { ext1,
    simp only [set.mem_Inter, set.mem_set_of_eq],
    refl, },
  rw this,
  apply is_closed_bInter,
  intros f hf,
  apply is_closed_eq,
  continuity,
end

/--
Cofiltered limits of nonempty compact Hausdorff spaces are nonempty topological spaces.
--/
lemma nonempty_limit_cone_of_compact_t2_cofiltered_system
  [is_cofiltered J]
  [Π (j : J), nonempty (F.obj j)]
  [Π (j : J), compact_space (F.obj j)]
  [Π (j : J), t2_space (F.obj j)] :
  nonempty (Top.limit_cone F).X :=
begin
  classical,
  obtain ⟨u, hu⟩ := is_compact.nonempty_Inter_of_directed_nonempty_compact_closed
    (λ G, partial_sections F _)
    (partial_sections.directed F)
    (λ G, partial_sections.nonempty F _)
    (λ G, is_closed.is_compact (partial_sections.closed F _))
    (λ G, partial_sections.closed F _),
  use u,
  intros X Y f,
  let G : finite_diagram J :=
    ⟨{X, Y},
     {⟨X, Y,
      by simp only [true_or, eq_self_iff_true, finset.mem_insert],
      by simp only [eq_self_iff_true, or_true, finset.mem_insert, finset.mem_singleton],
      f⟩}⟩,
  exact hu _ ⟨G, rfl⟩ (finset.mem_singleton_self _),
end

end topological_konig

end Top

section fintype_konig

/-- This bootstraps `nonempty_sections_of_fintype_inverse_system`. In this version,
the `F` functor is between categories of the same universe, and it is an easy
corollary to `Top.nonempty_limit_cone_of_compact_t2_inverse_system`. -/
lemma nonempty_sections_of_fintype_cofiltered_system.init
  {J : Type u} [small_category J] [is_cofiltered J] (F : J ⥤ Type u)
  [hf : Π (j : J), fintype (F.obj j)] [hne : Π (j : J), nonempty (F.obj j)] :
  F.sections.nonempty :=
begin
  let F' : J ⥤ Top := F ⋙ Top.discrete,
  haveI : Π (j : J), fintype (F'.obj j) := hf,
  haveI : Π (j : J), nonempty (F'.obj j) := hne,
  obtain ⟨⟨u, hu⟩⟩ := Top.nonempty_limit_cone_of_compact_t2_cofiltered_system F',
  exact ⟨u, λ _ _ f, hu f⟩,
end

/-- The cofiltered limit of nonempty finite types is nonempty.

See `nonempty_sections_of_fintype_inverse_system` for a specialization to inverse limits. -/
theorem nonempty_sections_of_fintype_cofiltered_system
  {J : Type u} [category.{w} J] [is_cofiltered J] (F : J ⥤ Type v)
  [Π (j : J), fintype (F.obj j)] [Π (j : J), nonempty (F.obj j)] :
  F.sections.nonempty :=
begin
  -- Step 1: lift everything to the `max u v w` universe.
  let J' : Type (max w v u) := as_small.{max w v} J,
  let down : J' ⥤ J := as_small.down,
  let F' : J' ⥤ Type (max u v w) := down ⋙ F ⋙ ulift_functor.{(max u w) v},
  haveI : ∀ i, nonempty (F'.obj i) := λ i, ⟨⟨classical.arbitrary (F.obj (down.obj i))⟩⟩,
  haveI : ∀ i, fintype (F'.obj i) := λ i, fintype.of_equiv (F.obj (down.obj i)) equiv.ulift.symm,
  -- Step 2: apply the bootstrap theorem
  obtain ⟨u, hu⟩ := nonempty_sections_of_fintype_cofiltered_system.init F',
  -- Step 3: interpret the results
  use λ j, (u ⟨j⟩).down,
  intros j j' f,
  have h := @hu (⟨j⟩ : J') (⟨j'⟩ : J') (ulift.up f),
  simp only [as_small.down, functor.comp_map, ulift_functor_map, functor.op_map] at h,
  simp_rw [←h],
  refl,
end

/-- The inverse limit of nonempty finite types is nonempty.

See `nonempty_sections_of_fintype_cofiltered_system` for a generalization to cofiltered limits.
That version applies in almost all cases, and the only difference is that this version
allows `J` to be empty.

This may be regarded as a generalization of Kőnig's lemma.
To specialize: given a locally finite connected graph, take `Jᵒᵖ` to be `ℕ` and
`F j` to be length-`j` paths that start from an arbitrary fixed vertex.
Elements of `F.sections` can be read off as infinite rays in the graph. -/
theorem nonempty_sections_of_fintype_inverse_system
  {J : Type u} [directed_order J] (F : Jᵒᵖ ⥤ Type v)
  [Π (j : Jᵒᵖ), fintype (F.obj j)] [Π (j : Jᵒᵖ), nonempty (F.obj j)] :
  F.sections.nonempty :=
begin
  tactic.unfreeze_local_instances,
  by_cases h : nonempty J,
  { apply nonempty_sections_of_fintype_cofiltered_system, },
  { rw not_nonempty_iff_imp_false at h,
    exact ⟨λ j, false.elim (h j.unop), λ j, false.elim (h j.unop)⟩, },
end

end fintype_konig<|MERGE_RESOLUTION|>--- conflicted
+++ resolved
@@ -3,18 +3,11 @@
 Released under Apache 2.0 license as described in the file LICENSE.
 Authors: Patrick Massot, Scott Morrison, Mario Carneiro
 -/
-<<<<<<< HEAD
 import topology.category.Top.epi_mono
 import category_theory.limits.preserves.limits
 import category_theory.category.ulift
 import category_theory.limits.shapes.types
 import category_theory.limits.concrete_category
-=======
-import topology.category.Top.basic
-import category_theory.limits.types
-import category_theory.limits.preserves.basic
-import category_theory.category.ulift
->>>>>>> ab4a96c7
 
 /-!
 # The category of topological spaces has all limits and colimits
@@ -133,7 +126,6 @@
     by exactI preserves_colimit_of_preserves_colimit_cocone
       (colimit_cocone_is_colimit F) (types.colimit_cocone_is_colimit (F ⋙ forget)) } }
 
-<<<<<<< HEAD
 lemma limit_induced (F : J ⥤ Top.{u}) :
   (limit F).str = ⨅ j, (F.obj j).str.induced (limit.π F j) :=
 begin
@@ -359,7 +351,7 @@
     ↗       ↗
   X  ⟶  Z
 -/
-lemma pullback_map_embedding_of_embedding_of_emedding {W X Y Z S T : Top}
+lemma pullback_map_embedding_of_embeddings {W X Y Z S T : Top}
   (f₁ : W ⟶ S) (f₂ : X ⟶ S) (g₁ : Y ⟶ T) (g₂ : Z ⟶ T) {i₁ : W ⟶ Y} {i₂ : X ⟶ Z}
   (i₃ : S ⟶ T) (H₁ : embedding i₁) (H₂ : embedding i₂)
   (eq₁ : f₁ ≫ i₃ = i₁ ≫ g₁) (eq₂ : f₂ ≫ i₃ = i₂ ≫ g₂) :
@@ -385,12 +377,28 @@
     ↗       ↗
   X  ⟶  Z
 -/
-lemma open_embedding_of_pullback_open_embedding_open_emedding {W X Y Z S T : Top}
+lemma pullback_map_open_embedding_of_open_embeddings {W X Y Z S T : Top}
   (f₁ : W ⟶ S) (f₂ : X ⟶ S) (g₁ : Y ⟶ T) (g₂ : Z ⟶ T) {i₁ : W ⟶ Y} {i₂ : X ⟶ Z}
   (i₃ : S ⟶ T) (H₁ : open_embedding i₁) (H₂ : open_embedding i₂) [H₃ : mono i₃]
   (eq₁ : f₁ ≫ i₃ = i₁ ≫ g₁) (eq₂ : f₂ ≫ i₃ = i₂ ≫ g₂) :
   open_embedding (pullback_map f₁ f₂ g₁ g₂ i₁ i₂ i₃ eq₁ eq₂) :=
 begin
+  split,
+  apply pullback_map_embedding_of_embeddings
+    f₁ f₂ g₁ g₂ i₃ H₁.to_embedding H₂.to_embedding eq₁ eq₂,
+  rw range_pullback_map,
+  apply is_open.inter; apply continuous.is_open_preimage,
+  continuity,
+  exacts [H₁.open_range, H₂.open_range]
+end
+
+lemma snd_embedding_of_left_embedding {X Y S : Top}
+  (f : X ⟶ S) (g : Y ⟶ S) (H : embedding f) :
+  embedding ⇑(pullback.snd : pullback f g ⟶ Y) :=
+begin
+  have := pullback_map_embedding_of_embeddings f g (𝟙 _) g (𝟙 _) H
+    (homeo_of_iso (iso.refl _)).embedding rfl (by simp),
+  -- have
   split,
   apply pullback_map_embedding_of_embedding_of_emedding
     f₁ f₂ g₁ g₂ i₃ H₁.to_embedding H₂.to_embedding eq₁ eq₂,
@@ -460,8 +468,6 @@
   (sigma_iso_sigma α).inv ⟨i, x⟩ = (sigma.ι α i : _) x :=
 by rw [←sigma_iso_sigma_hom_app, hom_inv_id_apply]
 
-=======
->>>>>>> ab4a96c7
 end Top
 
 namespace Top
