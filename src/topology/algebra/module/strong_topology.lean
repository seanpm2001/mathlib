--- conflicted
+++ resolved
@@ -276,20 +276,10 @@
     continuous_linear_map.has_basis_nhds_zero,
   rintros ⟨sF, sG⟩ ⟨h1 : bornology.is_vonN_bounded 𝕜₂ sF, h2 : sG ∈ nhds (0:G)⟩,
   dsimp,
-<<<<<<< HEAD
-  refine ⟨(e₁₂.symm '' sF, e₄₃ ⁻¹' sG), ⟨h1.image (e₁₂.symm : F →SL[σ₂₁] E), _⟩, _⟩,
-  { apply e₄₃.continuous.continuous_at,
-    simpa using h2 },
-  rintros f (h : ∀ x : E, x ∈ e₁₂.symm '' sF → e₄₃ (f x) ∈ sG) x hx,
-  apply h,
-  apply set.mem_image_of_mem,
-  exact hx,
-=======
   refine ⟨(e₁₂.symm '' sF, e₄₃ ⁻¹' sG), ⟨h1.image (e₁₂.symm : F →SL[σ₂₁] E), _⟩,
     λ _ h _ hx, h _ (set.mem_image_of_mem _ hx)⟩,
   apply e₄₃.continuous.continuous_at,
   simpa using h2,
->>>>>>> 88a563b1
 end
 
 variables [ring_hom_isometric σ₁₂]
