--- conflicted
+++ resolved
@@ -218,11 +218,7 @@
 rfl
 
 /-- Restrict the codomain of a continuous multilinear map to a submodule. -/
-<<<<<<< HEAD
-@[simps]
-=======
 @[simps to_multilinear_map apply_coe]
->>>>>>> a040550a
 def cod_restrict (f : continuous_multilinear_map R M₁ M₂) (p : submodule R M₂) (h : ∀ v, f v ∈ p) :
   continuous_multilinear_map R M₁ p :=
 ⟨f.1.cod_restrict p h, f.cont.subtype_mk _⟩
@@ -286,24 +282,17 @@
   left_inv := λ f, by { ext, refl },
   right_inv := λ f, by { ext, refl } }
 
-<<<<<<< HEAD
-@[simps]
-=======
 /-- An equivalence of the index set defines an equivalence between the spaces of continuous
 multilinear maps. This is the forward map of this equivalence. -/
 @[simps to_multilinear_map apply]
->>>>>>> a040550a
 def dom_dom_congr {ι' : Type*} (e : ι ≃ ι') (f : continuous_multilinear_map R (λ _ : ι, M₂) M₃) :
   continuous_multilinear_map R (λ _ : ι', M₂) M₃ :=
 { to_multilinear_map := f.dom_dom_congr e,
   cont := f.cont.comp $ continuous_pi $ λ _, continuous_apply _ }
 
-<<<<<<< HEAD
-=======
 /-- An equivalence of the index set defines an equivalence between the spaces of continuous
 multilinear maps. In case of normed spaces, this is a linear isometric equivalence, see
 `continuous.multilinear_map.dom_dom_congrₗᵢ`. -/
->>>>>>> a040550a
 @[simps]
 def dom_dom_congr_equiv {ι' : Type*} (e : ι ≃ ι') :
   continuous_multilinear_map R (λ _ : ι, M₂) M₃ ≃ continuous_multilinear_map R (λ _ : ι', M₂) M₃ :=
