--- conflicted
+++ resolved
@@ -6,19 +6,11 @@
 import tactic.norm_num
 
 /-! # `positivity` tactic
-<<<<<<< HEAD
-
-The `positivity` tactic in this file solves goals of the form `0 ≤ x` and `0 < x`.  The tactic works
-recursively according to the syntax of the expression `x`.  For example, a goal of the form
-`0 ≤ 3 * a ^ 2 + b * c` can be solved either
-* by a hypothesis such as `5 ≤ 3 * a ^ 2 + b * c` which directly implies the non-negativity of
-=======
 αᵒᵈ βᵒᵈ
 The `positivity` tactic in this file solves goals of the form `0 ≤ x`, `0 < x` and `x ≠ 0`.  The
 tactic works recursively according to the syntax of the expression `x`.  For example, a goal of the
 form `0 ≤ 3 * a ^ 2 + b * c` can be solved either
-* by a hypothesis such as `5 ≤ 3 * a ^ 2 + b * c` which directly implies the nonegativity of
->>>>>>> 01d54a3c
+* by a hypothesis such as `5 ≤ 3 * a ^ 2 + b * c` which directly implies the non-negativity of
   `3 * a ^ 2 + b * c`; or,
 * by the application of the lemma `add_nonneg` and the success of the `positivity` tactic on the two
   sub-expressions `3 * a ^ 2` and `b * c`.
