/-
Copyright (c) 2022 Damiano Testa. All rights reserved.
Released under Apache 2.0 license as described in the file LICENSE.
Authors: Damiano Testa
-/
import tactic.linarith

/-!
# `remove_subs` -- a tactic for splitting truncated subtractions

The tactic `remove_subs` looks for truncated subtractions in the goal or `at` one or more
hypotheses and recursively replaces any subexpression of the form `a - b` by two branches:
* one where `a ≤ b` and `a - b` is replaced by `0` and
* one where `∃ c : ℕ, a = b + c` and it tries to replace `a` by `b + c`.

If called with the optional `!`-flag, then `remove_subs!` tries `linarith` on all remaining goals.

See the tactic-doc for further details.

##  Todo
*  extend the scope of `remove_subs` to include also `max/min`?  possibly even `split_ifs`?
-/

namespace tactic
namespace remove_subs

lemma le_cases {R} [canonically_linear_ordered_add_monoid R] [has_sub R] [has_ordered_sub R]
  (a b : R) :
  a - b = 0 ∨ ∃ c, a = b + c :=
begin
  by_cases ab : a ≤ b,
  { exact or.inl (tsub_eq_zero_of_le ab) },
  { rcases exists_add_of_le (not_le.mp ab).le with ⟨c, rfl⟩,
    exact or.inr ⟨_, rfl⟩ },
end

/--  A convenience definition: `rw_at` rewrites either at a hypothesis or at the target. -/
meta def rw_at : option name → expr → tactic unit
| none      lem := rewrite_target lem
| (some na) lem := get_local na >>= rewrite_hyp lem >> skip

/--  `get_sub lo e` extracts a list of pairs `(a, b)` from the expression `e`, where `a - b` is a
subexpression of `e`.  It also takes argument `lo : option name`, informing it that the initial
input `e` is hypothesis `na`, if `lo = some na`, or the goal, if `lo = none`.  The tactic
rewrites this location to reduce the number of truncated subtractions, using the identity
`a - b - c = a - (b + c)`. -/
meta def get_sub (lo : option name) : expr → tactic (list (expr × expr))
| `(%%a - %%b - %%c) := do to_expr ``(tsub_tsub %%a %%b %%c) >>= rw_at lo,
                           bc ← to_expr ``(%%b + %%c),
                           [ga, gb, gc] ← [a, b, c].mmap get_sub,
                           return ((a, bc) :: (ga ++ gb ++ gc))
| `(%%a - %%b)       := do [ga, gb] ← [a, b].mmap get_sub,
                           return ((a, b) :: (ga ++ gb))
| `(nat.pred %%a)    := do rw_at lo `(nat.pred_eq_sub_one %%a),
                           ga ← get_sub a,
                           return ((a, `(1)) :: ga)
| (expr.app f a)     := (++) <$> (get_sub f <|> pure []) <*> get_sub a <|> pure []
| _                  := pure []

/--  `remove_one_sub lo a b` assumes that the expression `a - b` occurs in hypothesis `lo`.
It splits two cases:
*  if `a ≤ b`, then it replaces `a - b` with `0` and introduces the inequality `a ≤ b` into
   the local context;
*  otherwise, it writes `a = b + c`, for some `c` and tries to substitute this equality.
-/
meta def remove_one_sub (lo : option name) (a b : expr) : tactic unit := do
-- introduce names with the following meanings:
-- `eq0 : a - b = 0`, `exis : ∃ c, a = b + c`, `var = c`, `ide : a = b + c`
[eq0, exis, var, ide] ← ["h", "k", "x", "hx"].mmap (λ y, get_unused_name y),
-- either `a ≤ b` or `∃ c, a = b + c`
to_expr ``(le_cases %%a %%b) >>= λ x, cases x [eq0, exis],
-- on the branch where `a ≤ b`...
  prf0 ← get_local eq0,
  rw_at lo prf0,
  to_expr ``(@tsub_eq_zero_iff_le _ _ _ _ %%a %%b) >>= λ x, rewrite_hyp x prf0,
swap,
-- on the branch where `∃ c, a = b + c`...
  get_local exis >>= λ x, cases x [var, ide],
  -- either substitute `a = b + c` or rewrite `a`, after which simplify the subtraction `b + c - b`
  get_local ide >>= (λ x, subst x <|> rw_at lo x),
  vare ← get_local var,
  to_expr ``(add_tsub_cancel_left %%b %%vare) >>= rw_at lo,
swap

/--  Similar to `repeat` except that it guarantees a number of repetitions, or fails. -/
meta def repeat_at_least : ℕ → tactic unit → tactic unit
| 0 t := repeat t
| (n + 1) t := t >> repeat_at_least n t

/--  `remove_subs_aux la lo` acts like `remove_subs`, except that it acts at the single hypothesis
`lo`.  The input `la` is used to know if `linarith` should be called at the end.
See the doc-string of `remove_subs` for more details. -/
meta def remove_subs_aux (la : bool) (lo : option name) : tactic unit := focus1 $ do
repeat_at_least 1 (do
  ht ← match lo with
<<<<<<< HEAD
       | none    := target  >>= instantiate_mvars
=======
       | none    := target >>= instantiate_mvars
>>>>>>> 0821cf98
       | some na := get_local na >>= infer_type
  end,
  subs ← get_sub lo ht,  -- extract all subtractions
  -- move all subtractions `a - b` with `a` a local constant last, so that `remove_one_sub`
  -- uses `subst` instead of `rw` (when it can)
  some (a, b) ← pure $ let (csts, not_csts) := subs.partition
    (λ e : expr × expr, e.1.is_local_constant) in (not_csts ++ csts).last',
  remove_one_sub lo a b),
when la $ any_goals' $ try `[ linarith ]

section error_reporting

/--  Depending on `l`, `report l la` returns `Try this: remove_subs at <data extracted from l>`, or
`Try this: remove_subs`, or `'remove_subs' made no progress`, with an `!`-flag depending on `la`. -/
def report (l : list (option name)) (la : bool) : string :=
let rm := "remove_subs" ++ if la then "!" else "" in match l with
| []     :=          "'" ++ rm ++ "' made no progress"
| [none] := "Try this: " ++ rm
| l      := "Try this: " ++ rm ++ " at " ++ (" ".intercalate $
                                              l.map $ λ x, to_string $ x.get_or_else `⊢)
end

end error_reporting

end remove_subs

namespace interactive
open remove_subs
setup_tactic_parser

/--
Subtraction between natural numbers in Lean is defined to be `0` when it should yield a negative
number.  The tactic `remove_subs` tries to remedy this by doing a case-split on each
truncated subtraction, depending on whether the subtraction is truncated to `0` or coincides with
the usual notion of subtraction.

`remove_subs` fails if there are unused locations, unless it is `remove_subs at *` which only
fails if it uses at most one location (and suggests the unique location via `Try this`, when
appropriate).

If `remove_subs` is called with the optional `!`-flag, then, after the case splits, the tactic
also tries `linarith` on all remaining goals.

The tactic works not only on `ℕ`, but on any `canonically_linear_ordered_add_monoid` `R` with
`has_sub R` and `has_ordered_sub R`. -/
meta def remove_subs (la : parse (tk "!" )?) : parse location → tactic unit
| loc.wildcard := do
  nms ← loc.get_local_pp_names loc.wildcard,
  goods ← (none :: nms.map some).mfilter $ λ x, succeeds $ remove_subs_aux la.is_some x,
  when (goods.length ≤ 1) $ fail (report goods la.is_some)
| (loc.ns xs)  := do
  goods ← xs.mfilter $ λ x, succeeds $ remove_subs_aux la.is_some x,
  when (goods.length < xs.length) $ fail (report goods la.is_some)

end interactive

end tactic

add_tactic_doc
{ name       := "remove_subs",
  category   := doc_category.tactic,
  decl_names := [`tactic.interactive.remove_subs],
  tags       := ["arithmetic", "case bashing", "finishing"] }<|MERGE_RESOLUTION|>--- conflicted
+++ resolved
@@ -93,11 +93,7 @@
 meta def remove_subs_aux (la : bool) (lo : option name) : tactic unit := focus1 $ do
 repeat_at_least 1 (do
   ht ← match lo with
-<<<<<<< HEAD
-       | none    := target  >>= instantiate_mvars
-=======
        | none    := target >>= instantiate_mvars
->>>>>>> 0821cf98
        | some na := get_local na >>= infer_type
   end,
   subs ← get_sub lo ht,  -- extract all subtractions
