/-
Copyright (c) 2022 Damiano Testa. All rights reserved.
Released under Apache 2.0 license as described in the file LICENSE.
Authors: Damiano Testa
-/
import tactic.move_add
import data.polynomial.degree.lemmas

/-! # `compute_degree, compute_degree_le` tactics for computing degrees of polynomials

This file defines two main tactics `compute_degree` and `compute_degree_le`.
Applied when the goal is of the form `f.(nat_)degree = d` or `f.(nat_)degree ≤ d`, they try to
solve it.
They may leave side-goals, in case they are not entirely successful.

See the corresponding doc-strings for more details.

##  Future work

* Add better functionality to deal with exponents that are not necessarily closed natural numbers.
* It may not be hard to allow an optional argument to be passed to `compute_degree` that would
  let the tactic know which ones are the terms of highest degree.  This would bypass the step
  where the exponents get sorted and may make it accessible to continue with the rest of the
  argument with minimal change.
* Add functionality to close `monic` goals and compute `leading_coeff`s.
* Add support for proving goals of the from `f.(nat_)degree ≠ 0`.
* Make sure that `degree` and `nat_degree` are equally supported.

##  Implementation details

We start with a goal of the form `f.nat_degree = d` (the case `f.nat_degree ≤ d` follows a similar,
easier pattern).

First, we focus on an elementary term of the polynomial `f` and we extract the degree in easy cases:
if `f` is
* `monomial n r`, then we guess `n`,
* `C a`, then we guess `0`,
* `polynomial.X`, then we guess `1`,
* `X ^ n`, then we guess `n`,
* everything else, then we guess `f.nat_degree`.
This happens in `extract_deg_single_term`.

Second, with input a product, we sum the guesses made above on each factor and add them up.
This happens in `extract_deg_single_summand`.

Third, we scan the summands of `f`, searching for one with highest guessed degree.  Here, if a
guess is not a closed term of type `ℕ`, the tactic fails.  This could be improved, but is not
currently in scope.  We return the first term with highest degree and the guessed degree.
This happens in `extract_top_degree_terms_and_deg`.

Now, `compute_degree_le` chains together a few lemmas to conclude.  It guesses that the degree of a
sum of terms is at most the degree of each individual term.
We start with a goal of the form `f.nat_degree ≤ d`.  Recurse into `f` breaking apart sums and
products.  Take care of numerals, `C a, X (^ n), monomial a n` separately.

_Heuristic:_ the terms of "apparent" highest degree do not cancel.

Finally, `compute_degree` takes one extra step.  It isolates the term of highest guessed degree
and assumes that all remaining terms have smaller degree.  It checks that the degree of the highest
term is what it is claimed (and further assumes that the highest term is a pure `X`-power, `X ^ n`,
a pure `X` term or a product of one of these by `C a` and checks that the assumption `a ≠ 0` is in
context).
`compute_degree` then outsources the rest of the computation to `compute_degree_le`, once the goal
has been appropriately replaced.

###  Error reporting
The tactics report that
* naturals involving variables are not allowed in exponents for `compute_deg`;
* when a simple lemma application would have sufficed (via a `Try this: ...`);
* when the guessed degree is incompatible with the goal, suggesting a sharper value.
-/

namespace polynomial
variables {R : Type*} [semiring R] (a : polynomial R)

/-- Useful to expose easy hypotheses:
* `df` should be dealt with by `single_term_resolve`,
* `dg` should be dealt with by `compute_degree_le`.
-/
lemma nat_degree_add_left_succ (n : ℕ) (f g : polynomial R)
  (df : f.nat_degree = n.succ) (dg : g.nat_degree ≤ n) :
  (f + g).nat_degree = n.succ :=
by rwa nat_degree_add_eq_left_of_nat_degree_lt (dg.trans_lt (nat.lt_of_succ_le df.ge))

lemma nat_degree_add_right_succ (n : ℕ) (f g : polynomial R)
  (df : f.nat_degree ≤ n) (dg : g.nat_degree = n.succ) :
  (f + g).nat_degree = n.succ :=
by rwa nat_degree_add_eq_right_of_nat_degree_lt (df.trans_lt (nat.lt_of_succ_le dg.ge))

lemma nat_degree_eq_of_le_of_coeff_ne_zero {n : ℕ} {f : polynomial R}
  (fn : f.nat_degree ≤ n) (f0 : f.coeff n ≠ 0) :
  f.nat_degree = n :=
le_antisymm fn (le_nat_degree_of_ne_zero f0)

lemma monic_of_le_of_coeff_eq_one [nontrivial R] {n : ℕ} {f : polynomial R}
  (fn : f.nat_degree ≤ n) (f0 : f.coeff n = 1) :
  f.monic :=
begin
  rw [monic, ← f0, leading_coeff],
  congr,
  refine nat_degree_eq_of_le_of_coeff_ne_zero fn (λ h, (one_ne_zero (f0.symm.trans h))),
end

lemma coeff_C_eq_zero_of_succ (n : ℕ) (a : R) :
  (C a).coeff (n + 1) = 0 :=
by simp [coeff_C]

lemma nat_degree_eq_iff_le_and_coeff_ne_zero {n : ℕ} (n0 : n ≠ 0) (f : polynomial R) :
  f.nat_degree = n ↔ f.nat_degree ≤ n ∧ f.coeff n ≠ 0 :=
begin
  refine ⟨_, λ ⟨fn, f0⟩, nat_degree_eq_of_le_of_coeff_ne_zero fn f0⟩,
  rintro rfl,
  exact ⟨rfl.le, leading_coeff_ne_zero.mpr (ne_zero_of_nat_degree_gt (nat.pos_of_ne_zero n0))⟩,
end

end polynomial

namespace tactic
namespace compute_degree
open expr polynomial

/--  If an expression `e` is an iterated suquence of `bit0` and `bit1` starting from `0` or `1`,
then `num_to_nat e` returns `some n`, where `n` is the natural number obtained from the same
sequence of `bit0` and `bit1` applied to `0` or `1`.  Otherwise, `num_to_nat e = none`. -/
-- for the application, the line `| `(has_zero.zero) := some 0` step is unnecessary: the standard
-- assumption is that the coefficient of the term of highest-looking term is non-zero.
meta def num_to_nat : expr → option ℕ
| `(has_zero.zero) := some 0
| `(has_one.one)   := some 1
| `(bit0 %%a)      := bit0 <$> num_to_nat a
| `(bit1 %%a)      := match num_to_nat a with
  | some an        := some (bit1 an)
  | none           := none
  end
| `(%%a + %%b)      := (+) <$> a <*> b
| `(%%a * %%b)      := match num_to_nat a, num_to_nat b with
  | (some an), (some bn) := some (an * bn)
  | _, _ := none
  end
| `(%%a ^ %%b)      := match num_to_nat a, num_to_nat b with
  | (some an), (some bn) := some (an ^ bn)
  | _, _ := none
  end
| _ := none

/--  `convert_num_to_C_num a` takes an expression `a`, assuming that it is a term in a polynomial
ring `R[X]`.  If `a` is an iterated application of `bit0` and `bit1` to `0` or `1`, then
`convert_num_to_C_num` produces a proof of the equality
`a = C (a : R)` and rewrites the goal with this identity.  Otherwise, the tactic does nothing. -/
meta def convert_num_to_C_num (a : expr) : tactic unit :=
match num_to_nat a with
| (some an) := do
  `(@polynomial %%R %%inst) ← infer_type a,
<<<<<<< HEAD
  aexp ← to_expr ``(%%(reflect an)) tt ff,
  n_eq_Cn ← to_expr ``(%%a = C (%%aexp : %%R)),
=======
  aexp ← to_expr ``(%%`(an)) tt ff,
  n_eq_Cn ← to_expr ``(%%a = polynomial.C (%%aexp : %%R)),
>>>>>>> 16e43bca
  (_, nproof) ← solve_aux n_eq_Cn
    `[ simp only [nat.cast_bit1, nat.cast_bit0, nat.cast_one, C_bit1, C_bit0, map_one] ],
  rewrite_target nproof
| none := skip
end

/--  Let `e` be an expression.  Assume that `e` is
* `C a * X (^ n)`,
* `num * X (^ n)`, where `num` is a sequence of `bit0` and `bit1` applied to `1`,
* `monomial n a`,
* `X (^ n)`,
in a polynomial ring over `R`.
`single_term_resolve e` produces a proof of the goal `e.nat_degree = d`, where `d` is the
exponent of `X`.

Assumptions: the tactic tries to discharge the proof that constant in front of the power of `X` is
non-zero using `assumption <|> ...`.
When it is needed, `single_term_resolve` produces a `nontriviality` assumption using tactic
`nontriviality R` or fails. -/
meta def single_term_resolve : expr → tactic unit
| `(has_mul.mul %%a %%X) := do
  convert_num_to_C_num a,
  refine ``(nat_degree_C_mul_X _ _) <|>
    refine ``(nat_degree_C_mul_X_pow _ _ _) <|>
      fail "The leading term is not of the form\n`C a * X (^ n)`\n\n",
  assumption <|> interactive.exact ``(one_ne_zero) <|> skip
| (app `(⇑(@monomial %%R %%inst %%n)) x) := do
  refine ``(nat_degree_monomial_eq %%n _),
  assumption <|> interactive.exact ``(one_ne_zero) <|> skip
| (app `(⇑(@C %%R %%inst)) x) :=
  interactive.exact ``(nat_degree_C _)
| `(@has_pow.pow (@polynomial %%R %%nin) ℕ %%inst %%mX %%n) :=
  (nontriviality_by_assumption R <|>
    fail format!"could not produce a 'nontrivial {R}' assumption") >>
      refine ``(nat_degree_X_pow %%n)
| `(@X %%R %%inst) :=
  (nontriviality_by_assumption R <|>
    fail format!"could not produce a 'nontrivial {R}' assumption") >>
      interactive.exact ``(nat_degree_X)
| e := do ppe ← pp e,
  fail format!"'{ppe}' is not a supported term: can you change it to `C a * X (^ n)`?\n
See the docstring of `tactic.compute_degree.single_term_resolve` for more shapes. "


/--  `guess_degree e` assumes that `e` is an expression in a polynomial ring, and makes an attempt
at guessing the `nat_degree` of `e`.  Heuristics for `guess_degree`:
* `0, 1, C a`,      guess `0`,
* `polynomial.X`,   guess `1`,
*  `bit0/1 f, -f`,  guess `guess_degree f`,
* `f + g, f - g`,   guess `max (guess_degree f) (guess_degree g)`,
* `f * g`,          guess `guess_degree f + guess_degree g`,
* `f ^ n`,          guess `guess_degree f * n`,
* `monomial n r`,   guess `n`,
* `f` not as above, guess `f.nat_degree`.

The guessed degree should coincide with the behaviour of `resolve_sum_step`:
`resolve_sum_step` cannot solve a goal `f.nat_degree ≤ d` if `guess_degree f < d`.
 -/
meta def guess_degree : expr → tactic expr
| `(has_zero.zero)           := pure `(0)
| `(has_one.one)             := pure `(0)
| `(- %%f)                   := guess_degree f
| (app `(⇑C) x)              := pure `(0)
| `(X)                       := pure `(1)
| `(bit0 %%a)                := guess_degree a
| `(bit1 %%a)                := guess_degree a
| `(%%a + %%b)               := do [da, db] ← [a, b].mmap guess_degree,
                                pure $ expr.mk_app `(max : ℕ → ℕ → ℕ) [da, db]
| `(%%a - %%b)               := do [da, db] ← [a, b].mmap guess_degree,
                                pure $ expr.mk_app `(max : ℕ → ℕ → ℕ) [da, db]
| `(%%a * %%b)               := do [da, db] ← [a, b].mmap guess_degree,
                                pure $ expr.mk_app `((+) : ℕ → ℕ → ℕ) [da, db]
| `(%%a ^ %%b)               := do da ← guess_degree a,
                                pure $ expr.mk_app `((*) : ℕ → ℕ → ℕ) [da, b]
| (app `(⇑(monomial %%n)) x) := pure n
| e                          := do `(@polynomial %%R %%inst) ← infer_type e,
                                pe ← to_expr ``(@nat_degree %%R %%inst) tt ff,
                                pure $ expr.mk_app pe [e]

/--  `eval_guessing n e` takes a natural number `n` and an expression `e` and gives an
estimate for the evaluation of `eval_expr' ℕ e`.  It is tailor made for estimating degrees of
polynomials.

It decomposes `e` recursively as a sequence of additions, multiplications and `max`.
On the atoms of the process, `eval_guessing` tries to use `eval_expr' ℕ`, resorting to using
`n` if `eval_expr' ℕ` fails.

For use with degree of polynomials, we mostly use `n = 0`. -/
meta def eval_guessing (n : ℕ) : expr → tactic ℕ
| `(%%a + %%b)   := (+) <$> eval_guessing a <*> eval_guessing b
| `(%%a * %%b)   := (*) <$> eval_guessing a <*> eval_guessing b
| `(max %%a %%b) := max <$> eval_guessing a <*> eval_guessing b
| e              := eval_expr' ℕ e <|> pure n

meta def guess_degree_to_nat : expr → ℕ
| `(has_zero.zero)           := 0
| `(has_one.one)             := 0
| `(- %%f)                   := guess_degree_to_nat f
| (app `(⇑C) x)              := 0
| `(X)                       := 1
| `(bit0 %%a)                := guess_degree_to_nat a
| `(bit1 %%a)                := guess_degree_to_nat a
| `(%%a + %%b)               := max (guess_degree_to_nat a) (guess_degree_to_nat b)
| `(%%a - %%b)               := max (guess_degree_to_nat a) (guess_degree_to_nat b)
| `(%%a * %%b)               := (guess_degree_to_nat a) + (guess_degree_to_nat b)
| `(%%a ^ %%b)               := let bn := b.to_nat.get_or_else 0 in
                                (guess_degree_to_nat a) * bn
| (app `(⇑(monomial %%n)) x) := n.to_nat.get_or_else 0
| e                          := 0

/-- `resolve_sum_step e` takes the type of the current goal `e` as input.
It tries to make progress on the goal `e` by reducing it to subgoals.
It assumes that `e` is of the form `f.nat_degree ≤ d`, failing otherwise.

`resolve_sum_step` progresses into `f` if `f` is
* a sum, difference, opposite, product, or a power;
* a monomial;
* `C a`;
* `0, 1` or `bit0 a, bit1 a` (to deal with numerals).

The side-goals produced by `resolve_sum_step` are either again of the same shape `f'.nat_degree ≤ d`
or of the form `m ≤ n`, where `m n : ℕ`.

If `d` is less than `guess_degree f`, this tactic will create unsolvable goals.
-/
meta def resolve_sum_step : expr → tactic unit
| `(nat_degree %%tl ≤ %%tr) := match tl with
  | `(%%tl1 + %%tl2) := refine ``((nat_degree_add_le_iff_left _ _ _).mpr _)
  | `(%%tl1 - %%tl2) := refine ``((nat_degree_sub_le_iff_left _ _ _).mpr _)
  | `(%%tl1 * %%tl2) := do [d1, d2] ← [tl1, tl2].mmap guess_degree,
    refine ``(nat_degree_mul_le.trans $ (add_le_add _ _).trans (_ : %%d1 + %%d2 ≤ %%tr))
  | `(- %%f)         := refine ``((nat_degree_neg _).le.trans _)
  | `(X ^ %%n)       := refine ``((nat_degree_X_pow_le %%n).trans _)
  | (app `(⇑(@monomial %%R %%inst %%n)) x) := refine ``((nat_degree_monomial_le %%x).trans _)
  | (app `(⇑C) x)    := refine ``((nat_degree_C %%x).le.trans (nat.zero_le %%tr))
  | `(X)             := refine ``(nat_degree_X_le.trans _)
  | `(has_zero.zero) := refine ``(nat_degree_zero.le.trans (nat.zero_le _))
  | `(has_one.one)   := refine ``(nat_degree_one.le.trans (nat.zero_le _))
  | `(bit0 %%a)      := refine ``((nat_degree_bit0 %%a).trans _)
  | `(bit1 %%a)      := refine ``((nat_degree_bit1 %%a).trans _)
  | `(%%tl1 ^ %%n)   := do
      refine ``(nat_degree_pow_le.trans _),
      refine ``(dite (%%n = 0) (λ (n0 : %%n = 0), (by simp only [n0, zero_mul, zero_le])) _),
      n0 ← get_unused_name "n0" >>= intro,
      refine ``((mul_comm _ _).le.trans ((nat.le_div_iff_mul_le' (nat.pos_of_ne_zero %%n0)).mp _)),
      lem1 ← to_expr ``(nat.mul_div_cancel _ (nat.pos_of_ne_zero %%n0)) tt ff,
      lem2 ← to_expr ``(nat.div_self (nat.pos_of_ne_zero %%n0)) tt ff,
      focus1 (refine ``((%%n0 rfl).elim) <|> rewrite_target lem1 <|> rewrite_target lem2) <|> skip
  | e                := fail!"'{e}' is not supported"
  end
| e := fail!("'resolve_sum_step' was called on\n" ++
  "{e}\nbut it expects `f.nat_degree ≤ d`")

/--  `norm_assum` simply tries `norm_num` and `assumption`.
It is used to try to discharge as many as possible of the side-goals of `compute_degree_le`.
Several side-goals are of the form `m ≤ n`, for natural numbers `m, n` or of the form `c ≠ 0`,
with `c` a coefficient of the polynomial `f` in question. -/
meta def norm_assum : tactic unit :=
try `[ norm_num ] >> try assumption

meta def compute_step (deg : ℕ) : expr → tactic unit
| `(%%l + %%r) := do [dle, dre] ← [l, r].mmap guess_degree,
  [dl, dr] ← [dle, dre].mmap $ eval_guessing 0,
  if dr < deg then do
    --`[ rw nat_degree_add_left_succ ]
    refine ``(nat_degree_add_left_succ _ %%l %%r _ _)
  else
  if dl < deg then do
    --`[ rw nat_degree_add_right_succ ]
    refine ``(nat_degree_add_right_succ _ %%l %%r _ _)
  else
    fail "sorry, there are two or more terms of highest expected degree"
| _ := failed

/--  These are the cases in which an easy lemma computes the degree. -/
meta def single_term_suggestions : tactic unit := do
bo ← succeeds $ interactive.exact ``(polynomial.nat_degree_X_pow _),
if bo then fail "Try this: exact polynomial.nat_degree_X_pow _"
else do
bo ← succeeds $ interactive.exact ``(polynomial.nat_degree_C _),
if bo then fail "Try this: exact polynomial.nat_degree_C _"
else do
bo ← succeeds $ interactive.exact ``(polynomial.nat_degree_X),
if bo then fail "Try this: exact polynomial.nat_degree_X"
else do
bo ← succeeds $ interactive.exact ``(polynomial.nat_degree_C_mul_X_pow _ _ ‹_›),
if bo then fail "Try this: exact polynomial.nat_degree_C_mul_X_pow _ _ ‹_›"
else do
bo ← succeeds $ interactive.exact ``(polynomial.nat_degree_C_mul_X _ ‹_›),
if bo then fail "Try this: exact polynomial.nat_degree_C_mul_X _ ‹_›"
else
  skip
  --fail "'compute_degree' works better with polynomials involving more than one term\n"

/--  A simple check: `check_target_changes t` changes if `t` unifies with one of the current
goals.  I use it to make sure that the tactics are actually making progress, by feeding the target
`t`, stored before applying them. -/
meta def check_target_changes (t : expr) : tactic unit :=
do gs ← get_goals >>= list.mmap infer_type,
  (success_if_fail $ gs.mfirst $ unify t) <|> fail "Goal did not change"

/--  `compute_degree_le_core` differs from `compute_degree_le` simply since it takes a `bool`
input, instead of parsing a `!` token. -/
meta def compute_degree_le_core : tactic unit :=
do t ← target,
  try $ refine ``(degree_le_nat_degree.trans (with_bot.coe_le_coe.mpr _)),
  `(nat_degree %%tl ≤ %%tr) ← target |
    fail "Goal is not of the form\n`f.nat_degree ≤ d` or `f.degree ≤ d`",
  expected_deg ← guess_degree tl >>= eval_guessing 0,
  deg_bound ← eval_expr ℕ tr <|> pure expected_deg,
  if deg_bound < expected_deg
  then fail sformat!"the given polynomial has a term of expected degree\nat least '{expected_deg}'"
  else
    repeat $ target >>= resolve_sum_step,
  check_target_changes t,
  try $ any_goals' norm_assum

meta def remove_one_coeff (fc : expr) : tactic unit :=
do n ← get_unused_name "h",
  R ← infer_type fc,
  zer ← to_expr ``(0 : %%R) tt ff,
  --az ← to_expr ``(add_zero (_ : %%R)) tt ff,
  --za ← to_expr ``(zero_add (_ : %%R)) tt ff,
  c0 ← mk_app `eq [fc, zer],
  hc0 ← assert n c0,
  refine ``(coeff_eq_zero_of_nat_degree_lt (nat.lt_succ_of_le _)),
  focus1 compute_degree_le_core,
  interactive.rotate,
  try $ rewrite_target hc0,
  clear hc0
  --,
  --rewrite_target az <|> rewrite_target za

meta def progressively_remove : tactic unit :=
do `(%%a + %%b ≠ 0) ← target,
  match b with
  | `(coeff %%pol %%n) := do de ← guess_degree pol, d ← eval_guessing 0 de,
    nn ← eval_expr ℕ n,
    if d < nn then
      compute_degree.remove_one_coeff b
    else skip
  | _ := skip
  end

--  trace mapps,
--  apps ← summ.mfilter (λ e : expr,
--    do `(some %%arg) ← e.get_app_args.nth 3, darg ← guess_degree arg,
--    narg ← eval_guessing 0 darg, return $ narg < 9 ),
--  trace apps,
--  trace "summ",summ.mmap (λ e : expr, e.get_app_fn) >>= trace,
----  let small_deg := summ.mfilter
----    (λ e : expr, let co:= e.get_fn_app in de ← guess_degree d, nd ← eval_guessing 0 de,
----      return (nd < tar_deg : bool)),
--    trace "*****************************",
--    trace small_deg,
--  (ne::rest) ← summ.mfilter
--    (λ e, do de ← guess_degree e, nd ← eval_guessing 0 de, return (nd < tar_deg : bool)) |
--       trace "nonono",
--    trace ne,
--  remove_one_coeff ne
--  trace small_deg,
--  gd ← summ.mmap guess_degree,
--  nat_degs ← gd.mmap $ eval_guessing 0,trace nat_degs
--  summands ← list_binary_operands
--  lids ←


meta def compute_degree_core (expos : bool) : tactic unit :=
do t ← target,
  try $ refine ``(degree_le_nat_degree.trans (with_bot.coe_le_coe.mpr _)),
  `(nat_degree %%tl ≤ %%tr) ← target |
    fail "Goal is not of the form\n`f.nat_degree ≤ d` or `f.degree ≤ d`",
  exp_deg ← guess_degree tl >>= eval_guessing 0,
  cond ← succeeds $ eval_expr ℕ tr,
  deg_bou ← if cond then eval_expr ℕ tr else pure exp_deg,
  if deg_bou < exp_deg
  then fail sformat!"the given polynomial has a term of expected degree\nat least '{exp_deg}'"
  else
    repeat $ target >>= resolve_sum_step,
  check_target_changes t
    --,
    --try $ any_goals' norm_assum

/-- `extract_top_degree_terms_and_deg e` takes an expression `e` looks for summands in `e`
(assuming the Type of `e` is `R[X]`), and produces the pairs `(e',deg)`, where `e'` is
the list of summands of `e` of maximal guessed degree equal to `deg`.

The tactic fails if `e` contains no summand (this probably means something else went wrong
somewhere else). -/
meta def extract_top_degree_terms_and_deg (e : expr) : tactic (list expr × ℕ) :=
do te ← infer_type e,
  ad ← to_expr ``((+) : %%te → %%te → %%te) tt ff,
  summ ← list_binary_operands ad e,
  gd ← summ.mmap guess_degree,
  nat_degs ← gd.mmap $ eval_guessing 0,
  let summ_and_degs := summ.zip nat_degs,
  let max_deg := summ_and_degs.argmax (λ e : expr × ℕ, e.2),
  match max_deg with
  | none := fail
      "'`compute_degree`' could not find summands: something has gone very wrong!\n\n"
  | (some first) := return $
    (prod.fst <$> summ_and_degs.filter (λ f : expr × ℕ, f.2 = first.2), first.2)
  end

end compute_degree

namespace interactive
open compute_degree polynomial

/--  `compute_degree_le` tries to solve a goal of the form `f.nat_degree ≤ d` or `f.degree ≤ d`,
where `f : R[X]` and `d : ℕ` or `d : with_bot ℕ`.

If the given degree `d` is smaller than the one that the tactic computes,
then the tactic suggests the degree that it computed. -/
meta def compute_degree_le : tactic unit :=
do t ← target,
  try $ refine ``(degree_le_nat_degree.trans (with_bot.coe_le_coe.mpr _)),
  `(nat_degree %%tl ≤ %%tr) ← target |
    fail "Goal is not of the form\n`f.nat_degree ≤ d` or `f.degree ≤ d`",
  expected_deg ← guess_degree tl >>= eval_guessing 0,
  deg_bound ← eval_expr' ℕ tr <|> pure expected_deg,
  if deg_bound < expected_deg
  then fail sformat!"the given polynomial has a term of expected degree\nat least '{expected_deg}'"
  else
    repeat $ target >>= resolve_sum_step,
    (do gs ← get_goals >>= list.mmap infer_type,
      success_if_fail $ gs.mfirst $ unify t) <|> fail "Goal did not change",
    try $ any_goals' norm_assum

meta def compute_degree_1 : tactic unit :=
do try $ ( refine ``((degree_eq_iff_nat_degree_eq_of_pos _).mpr _) >>
    rotate ),
   `(@nat_degree %%R %%inst %%pol = %%deg) ← target,
  refine ``(le_antisymm _ (le_nat_degree_of_ne_zero _)),
  focus1 ( compute_degree_le_core >> done ),
  ad ← to_expr ``((+) : (%%R) → (%%R) → (%%R)) tt ff,
--  trace deg, infer_type deg >>= trace,
  tar_deg ← eval_expr ℕ deg,
--trace tar_deg,
--  summ ← list_binary_operands ad pol,trace summ,
  `[ repeat { rw coeff_add } ],
--  te ← infer_type pol,
  --trace target,
  --trace sum_coefs,
  --trace "summ0",
  --let napps := summ.map (λ e, (e.get_app_args.nth 2).get_or_else e),--trace napps,
--  repeat (do
--  target >>= trace,
  `(%%sum_coefs ≠ %%z) ← target | fail "oyoyoy",
  summ ← list_binary_operands ad sum_coefs,--trace summ,
  trace "mapps",
  mapps ← summ.mfilter (λ e, do
    let f := (e.get_app_args.nth 2).get_or_else e,
    gf ← (guess_degree f) ,
    ef ← eval_guessing 0 gf,
    return (ef < tar_deg : bool)),--trace mapps,
  mapps.mmap' (λ x, try $ remove_one_coeff x),
--  gs ← get_goals,
--  gt ← gs.mmap infer_type,
--  trace gt,
--  target >>= trace,
   --try $
--    `[ simp [ coeff_one ]],
     try $ any_goals' `[ simp only [coeff_C, coeff_mul_X_pow',
      coeff_monomial, coeff_bit0_mul, coeff_bit1_mul,
      coeff_neg, zero_add, add_zero, coeff_one, zero_eq_bit0, bit0_eq_zero,
      if_false, neg_zero', add_zero, one_ne_zero, not_false_iff] ],
  try $ any_goals' `[ norm_num ],
--  gs ← get_goals,
--  gt ← gs.mmap infer_type,
--  trace gt,
--  target >>= trace,trace gs.length,
  --iterate_at_most 4 $ any_goals' norm_assum,
    try $ any_goals' `[ simp only [coeff_C, coeff_one
    , zero_eq_bit0, bit0_eq_zero, if_false, neg_zero', add_zero, one_ne_zero, not_false_iff
    ]],
    try $ any_goals' assumption

/--  `compute_degree` tries to solve a goal of the form `f.nat_degree = d` or  `f.degree = d`,
where `d : ℕ` and `f` satisfies:
* `f` is a sum of expressions of the form
  `C a * X ^ n, C a * X, C a, X ^ n, X, monomial n a, monomial n a * monomial m b`;
* all exponents and the `n` in `monomial n a` are *closed* terms of type `ℕ`;
* the term with largest exponent is `C a * X ^ n, X ^ n, C a * X, X, C a` and is the unique term of
  its degree (repetitions are allowed in terms of smaller degree);
* if the leading term involves a product with `C a`, there must be in context the assumption
  `a ≠ 0`;
* if the goal is computing `degree`, instead of `nat_degree`, then the expected degree `d` should
  not be `⊥`.

If the given degree does not match what the tactic computes,
then the tactic suggests the degree that it computed.

You can also pass an optional argument to `compute_degree`, letting the tactic know which term is
the one of highest degree.  The syntax is `compute_degree [<expression for one term>]`.  The
expression can involve underscore, and Lean will try to unify them with one of the summands in the
goal.  This opens the possibility of working with polynomials whose exponents are not closed natural
numbers, though this is mostly unimplemented still.

The tactic also reports when it is used with non-closed natural numbers as exponents. -/
meta def compute_degree : tactic unit :=
do try $ refine ``((degree_eq_iff_nat_degree_eq_of_pos _).mpr _) >> rotate,
  single_term_suggestions,
  t ← target,
  `(@nat_degree %%R %%inst %%pol = %%degv) ← target |
  fail "Goal is not of the form\n`f.nat_degree = d` or `f.degree = d`",
  gde ← guess_degree pol,
  deg ← eval_guessing 0 gde,
  degvn ← eval_expr ℕ degv,
  guard (deg = degvn) <|>
  ( do ppe ← pp deg, ppg ← pp degvn,
    fail sformat!("'{ppe}' is the expected degree\n" ++ "'{ppg}' is the given degree\n") ),
  ad ← to_expr ``(@has_add.add (@polynomial %%R %%inst)
    (infer_instance : has_add (@polynomial %%R %%inst) )) tt ff,
--  ad ← to_expr ``(has_add.add :
--    (@polynomial %%R %%inst) → (@polynomial %%R %%inst) → (@polynomial %%R %%inst)) tt ff,
  summ ← list_binary_operands ad pol,
  --let top_degs := prod.mk tt <$> (summ.filter (λ t, guess_degree_to_nat t = deg)).map to_pexpr,
  --let iters := summ.length - top_degs.length,
  let low_degs := (prod.mk ff <$> (summ.filter (λ t, guess_degree_to_nat t < deg)).map to_pexpr),
  let iters := low_degs.length,
  trace iters,
  move_op.with_errors (to_pexpr ad) low_degs none,target >>= trace,
  iterate_at_most iters $
  ( do `(nat_degree %%po = _) ← target,
    compute_step deg po ),
  any_goals' $ try $
    (do `(nat_degree %%po = _) ← target, single_term_resolve po),
  check_target_changes t,
  any_goals' $ try $ compute_degree_le_core,
--  `(nat_degree %%pol = %%degv) ← target,
  skip
  --gs ← get_goals,
  --gt ← gs.mmap infer_type,
  --gt.mmap expr.instantiate_univ_params,
--  try $ any_goals' norm_assum

/--  `compute_degree.with_lead lead` assumes that `lead` is an expression for the highest degree
term of a polynomial and proceeds to try to close a goal of the form
`f.nat_degree = d` or `f.degree = d`. -/
meta def _root_.tactic.compute_degree.with_lead_ (lead : expr) : tactic unit := do
move_op.with_errors ``((+)) [(ff, pexpr.of_expr lead)] none,
refine ``(nat_degree_add_left_succ _ %%lead _ _ _) <|>
  single_term_suggestions,
single_term_resolve lead,
gs ← get_goals,
gts ← gs.mmap infer_type,
-- `is_ineq` is a list of tactics, one for each goal:
-- * if the goal has the form `f.nat_degree ≤ d`, the tactic is `compute_degree_le`
-- * otherwise, it is the tactic that tries `norm_num` and `assumption`
is_ineq ← gts.mmap (λ t : expr, do match t with
  | `(nat_degree %%_ ≤ %%_) := return $ compute_degree_le_core
  | _                                  := return norm_assum end),
focus' is_ineq

add_tactic_doc
{ name := "compute_degree_le",
  category := doc_category.tactic,
  decl_names := [`tactic.interactive.compute_degree_le],
  tags := ["arithmetic, finishing"] }

add_tactic_doc
{ name := "compute_degree",
  category := doc_category.tactic,
  decl_names := [`tactic.interactive.compute_degree],
  tags := ["arithmetic, finishing"] }

end interactive

end tactic

/-
#exit
/--  `compute_degree.with_lead lead` assumes that `lead` is an expression for the highest degree
term of a polynomial and proceeds to try to close a goal of the form
`f.nat_degree = d` or `f.degree = d`. -/
meta def _root_.tactic.compute_degree.with_lead (args : list expr) : tactic unit := do
let larg := args.map (λ e, (ff, pexpr.of_expr e)),
move_op.with_errors ``((+)) larg none,
match args with
| [] := fail "oops, no terms of top degree?"
| (a::as) := do
  `(@polynomial.nat_degree %%R %%inst %%pol = %%deg) ← target,
  mad ← to_expr ``(has_add.add : polynomial %%R → polynomial %%R → polynomial %%R) tt ff,
  meq ← to_expr ``((=) : ℕ → ℕ → Prop) tt ff,
  mdeg ← to_expr ``(polynomial.nat_degree : polynomial %%R → ℕ) tt ff,
  n ← get_unused_name "h",
  --pR ← infer_type sum, --trace pR,
  --pR ← instantiate_mvars pR, --trace pR,
  summands ← pol.list_summands | skip,
  (r::rs) ← summands.mfilter (λ e : expr, do farg ← args.mfilter (λ g : expr, succeeds $ unify e g),
    return (farg.length = 0)) | skip,
  (expr.const na ls) ← return pol.get_app_fn,
  let sum := as.foldl (λ e, mad.mk_app [e]) a,
  let sum := sum.instantiate_univ_params $ [na].zip ls,--trace "invs", trace sum,
  trace "it sum",
  its ← infer_type sum,
  ppr ← to_expr ``(@polynomial %%R %%inst) tt ff,
  trace $ succeeds $ unify its ppr,
  let sum_rs := rs.foldl (λ e, mad.mk_app [e]) r,
  let sum_rs := sum_rs.instantiate_univ_params $ [na].zip ls,--trace "invs", trace sum_rs,
  let re_sum := mad.mk_app [sum_rs, sum],trace re_sum,
  let re_sum := re_sum.instantiate_univ_params $ [na].zip ls,trace "re_sum", trace re_sum,
  let top_deg := expr.mk_app mdeg [sum],
--  unify pR `(@polynomial %%R %%inst),
  top_eq ← mk_app `eq [top_deg, deg],
  neq ← assert n top_eq,
  rotate,
  --(@expr.const tt na ls, es) ← return mdeg.get_app_fn_args,

  --trace "ls mdeg", trace ls,trace mdeg,
    --te ← infer_type e, instantiate_univ_params, unify te `(polynomial %%R),
--  (@expr.const tt na ls, es) ← return sum.get_app_fn_args,trace "ls sum", trace ls,trace sum,
  --ls.mmap infer_type >>= trace,

  toph ← get_local n,
  re_eq ← mk_app `eq [pol, re_sum],
  --trace re_eq,
  (_, prf) ← solve_aux re_eq (reflexivity <|> `[{ simp only [add_assoc], done }]), --trace prf,
  --gs ← get_goals, gs.mmap infer_type >>= trace,
  rewrite_target prf,
  refine ``(polynomial.nat_degree_add_left_succ _ _ _ _ _) <|>
    single_term_suggestions,
  tactic.exact toph--,
--  compute_degree_le_core ff
--  `[ rw nat_degree_add_eq_left_of_nat_degree_lt ],
--  rewrite_target toph
--  rewrite_target neq
  --trace prf
--  let rest := summands.filter (λ e : expr, e ∈ args.mfilter (λ g : expr, succeeds $ unify e g)),
--   trace rest

--  rest ← summands.mfilter (λ f, succeeds $ unify f a), trace rest
end
--  let rest := summands.filter (λ e, e ∉ args), trace rest
  --let sum_rest := (rest).foldl (λ e, mad.mk_app [e]) r, trace sum_rest,
#check list.band
--  repeat $ rewrite_target add_assoc (X + X + X)
#eval [4,5].filter (∈ [4])
#check list.remove_all
/-
refine ``(polynomial.nat_degree_add_left_succ _ %%lead _ _ _) <|>
  single_term_suggestions,
single_term_resolve lead,
gs ← get_goals,
gts ← gs.mmap infer_type,
-- `is_ineq` is a list of tactics, one for each goal:
-- * if the goal has the form `f.nat_degree ≤ d`, the tactic is `compute_degree_le`
-- * otherwise, it is the tactic that tries `norm_num` and `assumption`
is_ineq ← gts.mmap (λ t : expr, do match t with
  | `(polynomial.nat_degree %%_ ≤ %%_) := return $ compute_degree_le_core ff
  | _                                  := return norm_assum end),
focus' is_ineq
-/

/--  `compute_degree` tries to solve a goal of the form `f.nat_degree = d` or  `f.degree = d`,
where `d : ℕ` and `f` satisfies:
* `f` is a sum of expressions of the form
  `C a * X ^ n, C a * X, C a, X ^ n, X, monomial n a, monomial n a * monomial m b`;
* all exponents and the `n` in `monomial n a` are *closed* terms of type `ℕ`;
* the term with largest exponent is `C a * X ^ n, X ^ n, C a * X, X, C a` and is the unique term of
  its degree (repetitions are allowed in terms of smaller degree);
* if the leading term involves a product with `C a`, there must be in context the assumption
  `a ≠ 0`;
* if the goal is computing `degree`, instead of `nat_degree`, then the expected degree `d` should
  not be `⊥`.

If the given degree does not match what the tactic computes,
then the tactic suggests the degree that it computed.

You can also pass an optional argument to `compute_degree`, letting the tactic know which term is
the one of highest degree.  The syntax is `compute_degree [<expression for one term>]`.  The
expression can involve underscore, and Lean will try to unify them with one of the summands in the
goal.  This opens the possibility of working with polynomials whose exponents are not closed natural
numbers, though this is mostly unimplemented still.

The tactic also reports when it is used with non-closed natural numbers as exponents. -/
meta def compute_degree_old : parse opt_pexpr_list → tactic unit
| [] := do is_deg ← succeeds $ refine ``((polynomial.degree_eq_iff_nat_degree_eq_of_pos _).mpr _) >>
  interactive.rotate,
  `(polynomial.nat_degree %%tl = %%tr) ← target |
    fail "Goal is not of the form\n`f.nat_degree = d` or `f.degree = d`",
  (lead, m') ← extract_top_degree_terms_and_deg tl,
  td ← eval_expr ℕ tr,
  if m' ≠ td then do
    pptl ← pp tl, ppm' ← pp m',
    if is_deg then
      fail sformat!"should the degree be '{m'}'?"
    else
     fail sformat!"should the nat_degree be '{m'}'?"
  else do
    tactic.compute_degree.with_lead (lead)
| [lead] := do `(polynomial.nat_degree %%tl = %%tr) ← target |
    fail "Goal is not of the form\n`f.nat_degree = d` or `f.degree = d`",
  tls ← tl.list_summands,
  lead ← to_expr lead,
  (lead :: hs) ← tls.mfilter $ λ e', succeeds $ unify lead e',
  tactic.compute_degree.with_lead [lead]
| _  := fail "'compute_degree' only accepts one leading term"

-/<|MERGE_RESOLUTION|>--- conflicted
+++ resolved
@@ -151,13 +151,8 @@
 match num_to_nat a with
 | (some an) := do
   `(@polynomial %%R %%inst) ← infer_type a,
-<<<<<<< HEAD
-  aexp ← to_expr ``(%%(reflect an)) tt ff,
+  aexp ← to_expr ``(%%`(an)) tt ff,
   n_eq_Cn ← to_expr ``(%%a = C (%%aexp : %%R)),
-=======
-  aexp ← to_expr ``(%%`(an)) tt ff,
-  n_eq_Cn ← to_expr ``(%%a = polynomial.C (%%aexp : %%R)),
->>>>>>> 16e43bca
   (_, nproof) ← solve_aux n_eq_Cn
     `[ simp only [nat.cast_bit1, nat.cast_bit0, nat.cast_one, C_bit1, C_bit0, map_one] ],
   rewrite_target nproof
