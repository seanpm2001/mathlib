/-
Copyright (c) 2022 Rémy Degenne. All rights reserved.
Released under Apache 2.0 license as described in the file LICENSE.
Authors: Rémy Degenne
-/

import measure_theory.constructions.prod

/-!
# Markov Kernels

A kernel from a measurable space `α` to another measurable space `β` is a measurable map
`α → measure β`, where the measurable space instance on `measure β` is the one defined in
`measure_theory.measure.measurable_space`. That is, a kernel `κ` verifies that for all measurable
sets `s` of `β`, `a ↦ κ a s` is measurable.

## Main definitions

Classes of kernels:
* `probability_theory.kernel α β`: kernels from `α` to `β`, defined as the `add_submonoid` of the
  measurable functions in `α → measure β`.
* `probability_theory.is_markov_kernel κ`: a kernel from `α` to `β` is said to be a Markov kernel
  if for all `a : α`, `k a` is a probability measure.
* `probability_theory.is_finite_kernel κ`: a kernel from `α` to `β` is said to be finite if there
  exists `C : ℝ≥0∞` such that `C < ∞` and for all `a : α`, `κ a univ ≤ C`. This implies in
  particular that all measures in the image of `κ` are finite, but is stronger since it requires an
  uniform bound. This stronger condition is necessary to ensure that the composition of two finite
  kernels is finite.
* `probability_theory.is_s_finite_kernel κ`: a kernel is called s-finite if it is a countable
  sum of finite kernels.

Particular kernels:
* `probability_theory.kernel.deterministic (f : α → β) (hf : measurable f)`:
  kernel `a ↦ measure.dirac (f a)`.
* `probability_theory.kernel.const α (μβ : measure β)`: constant kernel `a ↦ μβ`.
* `probability_theory.kernel.restrict κ (hs : measurable_set s)`: kernel for which the image of
  `a : α` is `(κ a).restrict s`.
  Integral: `∫⁻ b, f b ∂(kernel.restrict κ hs a) = ∫⁻ b in s, f b ∂(κ a)`

## Main statements

* `probability_theory.kernel.ext_fun`: if `∫⁻ b, f b ∂(κ a) = ∫⁻ b, f b ∂(η a)` for all measurable
  functions `f` and all `a`, then the two kernels `κ` and `η` are equal.

-/

open measure_theory

open_locale measure_theory ennreal nnreal big_operators

namespace probability_theory

/-- A kernel from a measurable space `α` to another measurable space `β` is a measurable function
`κ : α → measure β`. The measurable space structure on `measure β` is given by
`measure_theory.measure.measurable_space`. A map `κ : α → measure β` is measurable iff
`∀ s : set β, measurable_set s → measurable (λ a, κ a s)`. -/
def kernel (α β : Type*) [measurable_space α] [measurable_space β] :
  add_submonoid (α → measure β) :=
{ carrier := measurable,
  zero_mem' := measurable_zero,
  add_mem' := λ f g hf hg, measurable.add hf hg, }

instance {α β : Type*} [measurable_space α] [measurable_space β] :
  has_coe_to_fun (kernel α β) (λ _, α → measure β) := ⟨λ κ, κ.val⟩

variables {α β ι : Type*} {mα : measurable_space α} {mβ : measurable_space β}

include mα mβ

namespace kernel

@[simp] lemma coe_fn_zero : ⇑(0 : kernel α β) = 0 := rfl
@[simp] lemma coe_fn_add (κ η : kernel α β) : ⇑(κ + η) = κ + η := rfl

omit mα mβ

/-- Coercion to a function as an additive monoid homomorphism. -/
def coe_add_hom (α β : Type*) [measurable_space α] [measurable_space β] :
  kernel α β →+ (α → measure β) :=
⟨coe_fn, coe_fn_zero, coe_fn_add⟩

include mα mβ

@[simp] lemma zero_apply (a : α) : (0 : kernel α β) a = 0 := rfl

@[simp] lemma coe_finset_sum (I : finset ι) (κ : ι → kernel α β) :
  ⇑(∑ i in I, κ i) = ∑ i in I, κ i :=
(coe_add_hom α β).map_sum _ _

lemma finset_sum_apply (I : finset ι) (κ : ι → kernel α β) (a : α) :
  (∑ i in I, κ i) a = ∑ i in I, κ i a :=
by rw [coe_finset_sum, finset.sum_apply]

lemma finset_sum_apply' (I : finset ι) (κ : ι → kernel α β) (a : α) (s : set β) :
  (∑ i in I, κ i) a s = ∑ i in I, κ i a s :=
by rw [finset_sum_apply, measure.finset_sum_apply]

end kernel

/-- A kernel is a Markov kernel if every measure in its image is a probability measure. -/
class is_markov_kernel (κ : kernel α β) : Prop :=
(is_probability_measure : ∀ a, is_probability_measure (κ a))

/-- A kernel is finite if every measure in its image is finite, with a uniform bound. -/
class is_finite_kernel (κ : kernel α β) : Prop :=
(exists_univ_le : ∃ C : ℝ≥0∞, C < ∞ ∧ ∀ a, κ a set.univ ≤ C)

/-- A constant `C : ℝ≥0∞` such that `C < ∞` (`is_finite_kernel.bound_lt_top κ`) and for all
`a : α` and `s : set β`, `κ a s ≤ C` (`measure_le_bound κ a s`). -/
noncomputable
def is_finite_kernel.bound (κ : kernel α β) [h : is_finite_kernel κ] : ℝ≥0∞ :=
h.exists_univ_le.some

lemma is_finite_kernel.bound_lt_top (κ : kernel α β) [h : is_finite_kernel κ] :
  is_finite_kernel.bound κ < ∞ :=
h.exists_univ_le.some_spec.1

lemma is_finite_kernel.bound_ne_top (κ : kernel α β) [h : is_finite_kernel κ] :
  is_finite_kernel.bound κ ≠ ∞ :=
(is_finite_kernel.bound_lt_top κ).ne

lemma kernel.measure_le_bound (κ : kernel α β) [h : is_finite_kernel κ] (a : α) (s : set β) :
  κ a s ≤ is_finite_kernel.bound κ :=
(measure_mono (set.subset_univ s)).trans (h.exists_univ_le.some_spec.2 a)

instance is_finite_kernel_zero (α β : Type*) {mα : measurable_space α} {mβ : measurable_space β} :
  is_finite_kernel (0 : kernel α β) :=
⟨⟨0, ennreal.coe_lt_top,
  λ a, by simp only [kernel.zero_apply, measure.coe_zero, pi.zero_apply, le_zero_iff]⟩⟩

instance is_finite_kernel.add (κ η : kernel α β) [is_finite_kernel κ] [is_finite_kernel η] :
  is_finite_kernel (κ + η) :=
begin
  refine ⟨⟨is_finite_kernel.bound κ + is_finite_kernel.bound η,
    ennreal.add_lt_top.mpr ⟨is_finite_kernel.bound_lt_top κ, is_finite_kernel.bound_lt_top η⟩,
    λ a, _⟩⟩,
  simp_rw [kernel.coe_fn_add, pi.add_apply, measure.coe_add, pi.add_apply],
  exact add_le_add (kernel.measure_le_bound _ _ _) (kernel.measure_le_bound _ _ _),
end

variables {κ : kernel α β}

instance is_markov_kernel.is_probability_measure' [h : is_markov_kernel κ] (a : α) :
  is_probability_measure (κ a) :=
is_markov_kernel.is_probability_measure a

instance is_finite_kernel.is_finite_measure [h : is_finite_kernel κ] (a : α) :
  is_finite_measure (κ a) :=
⟨(kernel.measure_le_bound κ a set.univ).trans_lt (is_finite_kernel.bound_lt_top κ)⟩

@[priority 100]
instance is_markov_kernel.is_finite_kernel [h : is_markov_kernel κ] : is_finite_kernel κ :=
⟨⟨1, ennreal.one_lt_top, λ a, prob_le_one⟩⟩

namespace kernel

@[ext] lemma ext {η : kernel α β} (h : ∀ a, κ a = η a) : κ = η :=
by { ext1, ext1 a, exact h a, }

lemma ext_iff {η : kernel α β} : κ = η ↔ ∀ a, κ a = η a :=
⟨λ h a, by rw h, ext⟩

lemma ext_iff' {η : kernel α β} : κ = η ↔ ∀ a (s : set β) (hs : measurable_set s), κ a s = η a s :=
by simp_rw [ext_iff, measure.ext_iff]

lemma ext_fun {η : kernel α β} (h : ∀ a f, measurable f → ∫⁻ b, f b ∂(κ a) = ∫⁻ b, f b ∂(η a)) :
  κ = η :=
begin
  ext a s hs,
  specialize h a (s.indicator (λ _, 1)) (measurable.indicator measurable_const hs),
  simp_rw [lintegral_indicator_const hs, one_mul] at h,
  rw h,
end

lemma ext_fun_iff {η : kernel α β} :
  κ = η ↔ ∀ a f, measurable f → ∫⁻ b, f b ∂(κ a) = ∫⁻ b, f b ∂(η a) :=
⟨λ h a f hf, by rw h, ext_fun⟩

protected lemma measurable (κ : kernel α β) : measurable κ := κ.prop

protected lemma measurable_coe (κ : kernel α β) {s : set β} (hs : measurable_set s) :
  measurable (λ a, κ a s) :=
(measure.measurable_coe hs).comp (kernel.measurable κ)

section sum

/-- Sum of an indexed family of kernels. -/
protected noncomputable
def sum [countable ι] (κ : ι → kernel α β) : kernel α β :=
{ val := λ a, measure.sum (λ n, κ n a),
  property :=
  begin
    refine measure.measurable_of_measurable_coe _ (λ s hs, _),
    simp_rw measure.sum_apply _ hs,
    exact measurable.ennreal_tsum (λ n, kernel.measurable_coe (κ n) hs),
  end, }

lemma sum_apply [countable ι] (κ : ι → kernel α β) (a : α) :
  kernel.sum κ a = measure.sum (λ n, κ n a) := rfl

lemma sum_apply' [countable ι] (κ : ι → kernel α β) (a : α) {s : set β} (hs : measurable_set s) :
  kernel.sum κ a s = ∑' n, κ n a s :=
by rw [sum_apply κ a, measure.sum_apply _ hs]

@[simp]
lemma sum_zero [countable ι] : kernel.sum (λ (i : ι), (0 : kernel α β)) = 0 :=
begin
  ext a s hs : 2,
  rw [sum_apply' _ a hs],
  simp only [zero_apply, measure.coe_zero, pi.zero_apply, tsum_zero],
end

lemma sum_comm [countable ι] (κ : ι → ι → kernel α β) :
  kernel.sum (λ n, kernel.sum (κ n)) = kernel.sum (λ m, kernel.sum (λ n, κ n m)) :=
by { ext a s hs, simp_rw [sum_apply], rw measure.sum_comm, }

@[simp] lemma sum_fintype [fintype ι] (κ : ι → kernel α β) : kernel.sum κ = ∑ i, κ i :=
by { ext a s hs, simp only [sum_apply' κ a hs, finset_sum_apply' _ κ a s, tsum_fintype], }

lemma sum_add [countable ι] (κ η : ι → kernel α β) :
  kernel.sum (λ n, κ n + η n) = kernel.sum κ + kernel.sum η :=
begin
  ext a s hs,
  simp only [coe_fn_add, pi.add_apply, sum_apply, measure.sum_apply _ hs, pi.add_apply,
    measure.coe_add, tsum_add ennreal.summable ennreal.summable],
end

end sum

section s_finite

/-- A kernel is s-finite if it can be written as the sum of countably many finite kernels. -/
class _root_.probability_theory.is_s_finite_kernel (κ : kernel α β) : Prop :=
(tsum_finite : ∃ κs : ℕ → kernel α β, (∀ n, is_finite_kernel (κs n)) ∧ κ = kernel.sum κs)

@[priority 100]
instance is_finite_kernel.is_s_finite_kernel [h : is_finite_kernel κ] : is_s_finite_kernel κ :=
⟨⟨λ n, if n = 0 then κ else 0,
  λ n, by { split_ifs, exact h, apply_instance, },
  begin
    ext a s hs,
    rw kernel.sum_apply' _ _ hs,
    have : (λ i, ((ite (i = 0) κ 0) a) s) = λ i, ite (i = 0) (κ a s) 0,
    { ext1 i, split_ifs; refl, },
    rw [this, tsum_ite_eq],
  end⟩⟩

/-- A sequence of finite kernels such that `κ = kernel.sum (seq κ)`. See `is_finite_kernel_seq`
and `kernel_sum_seq`. -/
noncomputable
def seq (κ : kernel α β) [h : is_s_finite_kernel κ] :
  ℕ → kernel α β :=
h.tsum_finite.some

lemma kernel_sum_seq (κ : kernel α β) [h : is_s_finite_kernel κ] :
  kernel.sum (seq κ) = κ :=
h.tsum_finite.some_spec.2.symm

lemma measure_sum_seq (κ : kernel α β) [h : is_s_finite_kernel κ] (a : α) :
  measure.sum (λ n, seq κ n a) = κ a :=
by rw [← kernel.sum_apply, kernel_sum_seq κ]

instance is_finite_kernel_seq (κ : kernel α β) [h : is_s_finite_kernel κ] (n : ℕ) :
  is_finite_kernel (kernel.seq κ n) :=
h.tsum_finite.some_spec.1 n

instance is_s_finite_kernel.add (κ η : kernel α β) [is_s_finite_kernel κ] [is_s_finite_kernel η] :
  is_s_finite_kernel (κ + η) :=
begin
  refine ⟨⟨λ n, seq κ n + seq η n, λ n, infer_instance, _⟩⟩,
  rw [sum_add, kernel_sum_seq κ, kernel_sum_seq η],
end

lemma is_s_finite_kernel.finset_sum {κs : ι → kernel α β} (I : finset ι)
  (h : ∀ i ∈ I, is_s_finite_kernel (κs i)) :
  is_s_finite_kernel (∑ i in I, κs i) :=
begin
  classical,
  unfreezingI
  { induction I using finset.induction with i I hi_nmem_I h_ind h,
    { rw [finset.sum_empty], apply_instance, },
    { rw finset.sum_insert hi_nmem_I,
      haveI : is_s_finite_kernel (κs i) := h i (finset.mem_insert_self _ _),
      haveI : is_s_finite_kernel (∑ (x : ι) in I, κs x),
        from h_ind (λ i hiI, h i (finset.mem_insert_of_mem hiI)),
      exact is_s_finite_kernel.add _ _, }, },
end

lemma is_s_finite_kernel_sum_of_denumerable [denumerable ι] {κs : ι → kernel α β}
  (hκs : ∀ n, is_s_finite_kernel (κs n)) :
  is_s_finite_kernel (kernel.sum κs) :=
begin
  let e : ℕ ≃ (ι × ℕ) := denumerable.equiv₂ ℕ (ι × ℕ),
  refine ⟨⟨λ n, seq (κs (e n).1) (e n).2, infer_instance, _⟩⟩,
  have hκ_eq : kernel.sum κs = kernel.sum (λ n, kernel.sum (seq (κs n))),
  { simp_rw kernel_sum_seq, },
  ext a s hs : 2,
  rw hκ_eq,
  simp_rw kernel.sum_apply' _ _ hs,
  change ∑' i m, seq (κs i) m a s = ∑' n, (λ im : ι × ℕ, seq (κs im.fst) im.snd a s) (e n),
  rw e.tsum_eq,
  { rw tsum_prod' ennreal.summable (λ _, ennreal.summable), },
  { apply_instance, },
end

lemma is_s_finite_kernel_sum [countable ι] {κs : ι → kernel α β}
  (hκs : ∀ n, is_s_finite_kernel (κs n)) :
  is_s_finite_kernel (kernel.sum κs) :=
begin
  casesI fintype_or_infinite ι,
  { rw sum_fintype,
    exact is_s_finite_kernel.finset_sum finset.univ (λ i _, hκs i), },
  haveI : encodable ι := encodable.of_countable ι,
  haveI : denumerable ι := denumerable.of_encodable_of_infinite ι,
  exact is_s_finite_kernel_sum_of_denumerable hκs,
end

end s_finite

section deterministic

/-- Kernel which to `a` associates the dirac measure at `f a`. This is a Markov kernel. -/
noncomputable
def deterministic (f : α → β) (hf : measurable f) :
  kernel α β :=
{ val := λ a, measure.dirac (f a),
  property :=
    begin
      refine measure.measurable_of_measurable_coe _ (λ s hs, _),
      simp_rw measure.dirac_apply' _ hs,
      exact measurable_one.indicator (hf hs),
    end, }

lemma deterministic_apply {f : α → β} (hf : measurable f) (a : α) :
  deterministic f hf a = measure.dirac (f a) := rfl

lemma deterministic_apply' {f : α → β} (hf : measurable f) (a : α) {s : set β}
  (hs : measurable_set s) :
  deterministic f hf a s = s.indicator (λ _, 1) (f a) :=
begin
  rw [deterministic],
  change measure.dirac (f a) s = s.indicator 1 (f a),
  simp_rw measure.dirac_apply' _ hs,
end

instance is_markov_kernel_deterministic {f : α → β} (hf : measurable f) :
  is_markov_kernel (deterministic f hf) :=
⟨λ a, by { rw deterministic_apply hf, apply_instance, }⟩

lemma lintegral_deterministic' {f : β → ℝ≥0∞} {g : α → β} {a : α}
  (hg : measurable g) (hf : measurable f) :
  ∫⁻ x, f x ∂(kernel.deterministic g hg a) = f (g a) :=
by rw [kernel.deterministic_apply, lintegral_dirac' _ hf]

@[simp]
lemma lintegral_deterministic {f : β → ℝ≥0∞} {g : α → β} {a : α}
  (hg : measurable g) [measurable_singleton_class β] :
  ∫⁻ x, f x ∂(kernel.deterministic g hg a) = f (g a) :=
by rw [kernel.deterministic_apply, lintegral_dirac (g a) f]

lemma set_lintegral_deterministic' {f : β → ℝ≥0∞} {g : α → β} {a : α}
  (hg : measurable g) (hf : measurable f) {s : set β} (hs : measurable_set s)
  [decidable (g a ∈ s)] :
  ∫⁻ x in s, f x ∂(kernel.deterministic g hg a) = if g a ∈ s then f (g a) else 0 :=
by rw [kernel.deterministic_apply, set_lintegral_dirac' hf hs]

@[simp]
lemma set_lintegral_deterministic {f : β → ℝ≥0∞} {g : α → β} {a : α}
  (hg : measurable g) [measurable_singleton_class β] (s : set β) [decidable (g a ∈ s)] :
  ∫⁻ x in s, f x ∂(kernel.deterministic g hg a) = if g a ∈ s then f (g a) else 0 :=
by rw [kernel.deterministic_apply, set_lintegral_dirac f s]

lemma integral_deterministic' {E : Type*} [normed_add_comm_group E] [normed_space ℝ E]
  [complete_space E] {f : β → E} {g : α → β} {a : α}
  (hg : measurable g) (hf : strongly_measurable f) :
  ∫ x, f x ∂(kernel.deterministic g hg a) = f (g a) :=
by rw [kernel.deterministic_apply, integral_dirac' _ _ hf]

@[simp]
lemma integral_deterministic {E : Type*} [normed_add_comm_group E] [normed_space ℝ E]
  [complete_space E] {f : β → E} {g : α → β} {a : α}
  (hg : measurable g) [measurable_singleton_class β] :
  ∫ x, f x ∂(kernel.deterministic g hg a) = f (g a) :=
by rw [kernel.deterministic_apply, integral_dirac _ (g a)]

lemma set_integral_deterministic' {E : Type*} [normed_add_comm_group E] [normed_space ℝ E]
  [complete_space E] {f : β → E} {g : α → β} {a : α}
  (hg : measurable g) (hf : strongly_measurable f) {s : set β} (hs : measurable_set s)
  [decidable (g a ∈ s)] :
  ∫ x in s, f x ∂(kernel.deterministic g hg a) = if g a ∈ s then f (g a) else 0 :=
by rw [kernel.deterministic_apply, set_integral_dirac' hf _ hs]

@[simp]
lemma set_integral_deterministic {E : Type*} [normed_add_comm_group E] [normed_space ℝ E]
  [complete_space E] {f : β → E} {g : α → β} {a : α}
  (hg : measurable g) [measurable_singleton_class β] (s : set β) [decidable (g a ∈ s)] :
  ∫ x in s, f x ∂(kernel.deterministic g hg a) = if g a ∈ s then f (g a) else 0 :=
by rw [kernel.deterministic_apply, set_integral_dirac f _ s]

end deterministic

section const

omit mα mβ

/-- Constant kernel, which always returns the same measure. -/
def const (α : Type*) {β : Type*} [measurable_space α] {mβ : measurable_space β} (μβ : measure β) :
  kernel α β :=
{ val := λ _, μβ,
  property := measure.measurable_of_measurable_coe _ (λ s hs, measurable_const), }

include mα mβ

lemma const_apply (μβ : measure β) (a : α) :
  const α μβ a = μβ :=
rfl

instance is_finite_kernel_const {μβ : measure β} [hμβ : is_finite_measure μβ] :
  is_finite_kernel (const α μβ) :=
⟨⟨μβ set.univ, measure_lt_top _ _, λ a, le_rfl⟩⟩

instance is_markov_kernel_const {μβ : measure β} [hμβ : is_probability_measure μβ] :
  is_markov_kernel (const α μβ) :=
⟨λ a, hμβ⟩

@[simp]
lemma lintegral_const {f : β → ℝ≥0∞} {μ : measure β} {a : α} :
  ∫⁻ x, f x ∂(kernel.const α μ a) = ∫⁻ x, f x ∂μ :=
by rw kernel.const_apply

@[simp]
lemma set_lintegral_const {f : β → ℝ≥0∞} {μ : measure β} {a : α} {s : set β} :
  ∫⁻ x in s, f x ∂(kernel.const α μ a) = ∫⁻ x in s, f x ∂μ :=
by rw kernel.const_apply

@[simp]
lemma integral_const {E : Type*} [normed_add_comm_group E] [normed_space ℝ E] [complete_space E]
  {f : β → E} {μ : measure β} {a : α} :
  ∫ x, f x ∂(kernel.const α μ a) = ∫ x, f x ∂μ :=
by rw kernel.const_apply

@[simp]
lemma set_integral_const {E : Type*} [normed_add_comm_group E] [normed_space ℝ E] [complete_space E]
  {f : β → E} {μ : measure β} {a : α} {s : set β} :
  ∫ x in s, f x ∂(kernel.const α μ a) = ∫ x in s, f x ∂μ :=
by rw kernel.const_apply

end const

omit mα

/-- In a countable space with measurable singletons, every function `α → measure β` defines a
kernel. -/
def of_fun_of_countable [measurable_space α] {mβ : measurable_space β}
  [countable α] [measurable_singleton_class α] (f : α → measure β) :
  kernel α β :=
{ val := f,
  property := measurable_of_countable f }

include mα

section restrict
variables {s t : set β}

/-- Kernel given by the restriction of the measures in the image of a kernel to a set. -/
protected noncomputable
def restrict (κ : kernel α β) (hs : measurable_set s) : kernel α β :=
{ val := λ a, (κ a).restrict s,
  property :=
  begin
    refine measure.measurable_of_measurable_coe _ (λ t ht, _),
    simp_rw measure.restrict_apply ht,
    exact kernel.measurable_coe κ (ht.inter hs),
  end, }

lemma restrict_apply (κ : kernel α β) (hs : measurable_set s) (a : α) :
  kernel.restrict κ hs a = (κ a).restrict s := rfl

lemma restrict_apply' (κ : kernel α β) (hs : measurable_set s) (a : α) (ht : measurable_set t) :
  kernel.restrict κ hs a t = (κ a) (t ∩ s) :=
by rw [restrict_apply κ hs a, measure.restrict_apply ht]

@[simp]
lemma restrict_univ : kernel.restrict κ measurable_set.univ = κ :=
by { ext1 a, rw [kernel.restrict_apply, measure.restrict_univ], }

@[simp]
lemma lintegral_restrict (κ : kernel α β) (hs : measurable_set s) (a : α) (f : β → ℝ≥0∞) :
  ∫⁻ b, f b ∂(kernel.restrict κ hs a) = ∫⁻ b in s, f b ∂(κ a) :=
by rw restrict_apply

@[simp]
lemma set_lintegral_restrict (κ : kernel α β) (hs : measurable_set s) (a : α) (f : β → ℝ≥0∞)
  (t : set β) :
  ∫⁻ b in t, f b ∂(kernel.restrict κ hs a) = ∫⁻ b in (t ∩ s), f b ∂(κ a) :=
by rw [restrict_apply, measure.restrict_restrict' hs]

@[simp]
lemma set_integral_restrict {E : Type*} [normed_add_comm_group E] [normed_space ℝ E]
  [complete_space E] {f : β → E} {a : α} (hs : measurable_set s) (t : set β) :
  ∫ x in t, f x ∂(kernel.restrict κ hs a) = ∫ x in (t ∩ s), f x ∂(κ a) :=
by rw [restrict_apply, measure.restrict_restrict' hs]

instance is_finite_kernel.restrict (κ : kernel α β) [is_finite_kernel κ] (hs : measurable_set s) :
  is_finite_kernel (kernel.restrict κ hs) :=
begin
  refine ⟨⟨is_finite_kernel.bound κ, is_finite_kernel.bound_lt_top κ, λ a, _⟩⟩,
  rw restrict_apply' κ hs a measurable_set.univ,
  exact measure_le_bound κ a _,
end

instance is_s_finite_kernel.restrict (κ : kernel α β) [is_s_finite_kernel κ]
  (hs : measurable_set s) :
  is_s_finite_kernel (kernel.restrict κ hs) :=
begin
  refine ⟨⟨λ n, kernel.restrict (seq κ n) hs, infer_instance, _⟩⟩,
  ext1 a,
  simp_rw [sum_apply, restrict_apply, ← measure.restrict_sum _ hs, ← sum_apply, kernel_sum_seq],
end

end restrict

section comap_right

variables {γ : Type*} {mγ : measurable_space γ} {f : γ → β}

include mγ

/-- Kernel with value `(κ a).comap f`, for a measurable embedding `f`. That is, for a measurable set
`t : set β`, `comap_right κ hf a t = κ a (f '' t)`. -/
noncomputable
def comap_right (κ : kernel α β) (hf : measurable_embedding f) :
  kernel α γ :=
{ val := λ a, (κ a).comap f,
  property :=
  begin
    refine measure.measurable_measure.mpr (λ t ht, _),
    have : (λ a, measure.comap f (κ a) t) = λ a, κ a (f '' t),
    { ext1 a,
      rw measure.comap_apply _ hf.injective (λ s' hs', _) _ ht,
      exact hf.measurable_set_image.mpr hs', },
    rw this,
    exact kernel.measurable_coe _ (hf.measurable_set_image.mpr ht),
  end }

lemma comap_right_apply (κ : kernel α β) (hf : measurable_embedding f) (a : α) :
  comap_right κ hf a = measure.comap f (κ a) := rfl

lemma comap_right_apply' (κ : kernel α β) (hf : measurable_embedding f)
  (a : α) {t : set γ} (ht : measurable_set t) :
  comap_right κ hf a t = κ a (f '' t) :=
by rw [comap_right_apply,
    measure.comap_apply _ hf.injective (λ s, hf.measurable_set_image.mpr) _ ht]

lemma is_markov_kernel.comap_right (κ : kernel α β) (hf : measurable_embedding f)
  (hκ : ∀ a, κ a (set.range f) = 1) :
  is_markov_kernel (comap_right κ hf) :=
begin
  refine ⟨λ a, ⟨_⟩⟩,
  rw comap_right_apply' κ hf a measurable_set.univ,
  simp only [set.image_univ, subtype.range_coe_subtype, set.set_of_mem_eq],
  exact hκ a,
end

instance is_finite_kernel.comap_right (κ : kernel α β) [is_finite_kernel κ]
  (hf : measurable_embedding f) :
  is_finite_kernel (comap_right κ hf) :=
begin
  refine ⟨⟨is_finite_kernel.bound κ, is_finite_kernel.bound_lt_top κ, λ a, _⟩⟩,
  rw comap_right_apply' κ hf a measurable_set.univ,
  exact measure_le_bound κ a _,
end

instance is_s_finite_kernel.comap_right (κ : kernel α β) [is_s_finite_kernel κ]
  (hf : measurable_embedding f) :
  is_s_finite_kernel (comap_right κ hf) :=
begin
  refine ⟨⟨λ n, comap_right (seq κ n) hf, infer_instance, _⟩⟩,
  ext1 a,
  rw sum_apply,
  simp_rw comap_right_apply _ hf,
  have : measure.sum (λ n, measure.comap f (seq κ n a))
    = measure.comap f (measure.sum (λ n, seq κ n a)),
  { ext1 t ht,
    rw [measure.comap_apply _ hf.injective (λ s', hf.measurable_set_image.mpr) _ ht,
      measure.sum_apply _ ht, measure.sum_apply _ (hf.measurable_set_image.mpr ht)],
    congr' with n : 1,
    rw measure.comap_apply _ hf.injective (λ s', hf.measurable_set_image.mpr) _ ht, },
  rw [this, measure_sum_seq],
end

end comap_right

section piecewise

variables {η : kernel α β} {s : set α} {hs : measurable_set s} [decidable_pred (∈ s)]

/-- `piecewise hs κ η` is the kernel equal to `κ` on the measurable set `s` and to `η` on its
complement. -/
def piecewise (hs : measurable_set s) (κ η : kernel α β) :
  kernel α β :=
{ val := λ a, if a ∈ s then κ a else η a,
  property := measurable.piecewise hs (kernel.measurable _) (kernel.measurable _) }

lemma piecewise_apply (a : α) :
  piecewise hs κ η a = if a ∈ s then κ a else η a := rfl

lemma piecewise_apply' (a : α) (t : set β) :
  piecewise hs κ η a t = if a ∈ s then κ a t else η a t :=
by { rw piecewise_apply, split_ifs; refl, }

instance is_markov_kernel.piecewise [is_markov_kernel κ] [is_markov_kernel η] :
  is_markov_kernel (piecewise hs κ η) :=
by { refine ⟨λ a, ⟨_⟩⟩, rw [piecewise_apply', measure_univ, measure_univ, if_t_t], }

instance is_finite_kernel.piecewise [is_finite_kernel κ] [is_finite_kernel η] :
  is_finite_kernel (piecewise hs κ η) :=
begin
  refine ⟨⟨max (is_finite_kernel.bound κ) (is_finite_kernel.bound η), _, λ a, _⟩⟩,
  { exact max_lt (is_finite_kernel.bound_lt_top κ) (is_finite_kernel.bound_lt_top η), },
  rw [piecewise_apply'],
  exact (ite_le_sup _ _ _).trans (sup_le_sup (measure_le_bound _ _ _) (measure_le_bound _ _ _)),
end

instance is_s_finite_kernel.piecewise [is_s_finite_kernel κ] [is_s_finite_kernel η] :
  is_s_finite_kernel (piecewise hs κ η) :=
begin
  refine ⟨⟨λ n, piecewise hs (seq κ n) (seq η n), infer_instance, _⟩⟩,
  ext1 a,
  simp_rw [sum_apply, kernel.piecewise_apply],
  split_ifs; exact (measure_sum_seq _ a).symm,
end

lemma lintegral_piecewise (a : α) (g : β → ℝ≥0∞) :
  ∫⁻ b, g b ∂(piecewise hs κ η a) = if a ∈ s then ∫⁻ b, g b ∂(κ a) else ∫⁻ b, g b ∂(η a) :=
by { simp_rw piecewise_apply, split_ifs; refl, }

<<<<<<< HEAD
=======
lemma set_lintegral_piecewise (a : α) (g : β → ℝ≥0∞) (t : set β) :
  ∫⁻ b in t, g b ∂(piecewise hs κ η a)
    = if a ∈ s then ∫⁻ b in t, g b ∂(κ a) else ∫⁻ b in t, g b ∂(η a) :=
by { simp_rw piecewise_apply, split_ifs; refl, }

lemma integral_piecewise {E : Type*} [normed_add_comm_group E] [normed_space ℝ E] [complete_space E]
  (a : α) (g : β → E) :
  ∫ b, g b ∂(piecewise hs κ η a) = if a ∈ s then ∫ b, g b ∂(κ a) else ∫ b, g b ∂(η a) :=
by { simp_rw piecewise_apply, split_ifs; refl, }

lemma set_integral_piecewise {E : Type*} [normed_add_comm_group E] [normed_space ℝ E]
  [complete_space E] (a : α) (g : β → E) (t : set β) :
  ∫ b in t, g b ∂(piecewise hs κ η a)
    = if a ∈ s then ∫ b in t, g b ∂(κ a) else ∫ b in t, g b ∂(η a) :=
by { simp_rw piecewise_apply, split_ifs; refl, }

>>>>>>> a9545e8a
end piecewise

end kernel

end probability_theory<|MERGE_RESOLUTION|>--- conflicted
+++ resolved
@@ -635,8 +635,6 @@
   ∫⁻ b, g b ∂(piecewise hs κ η a) = if a ∈ s then ∫⁻ b, g b ∂(κ a) else ∫⁻ b, g b ∂(η a) :=
 by { simp_rw piecewise_apply, split_ifs; refl, }
 
-<<<<<<< HEAD
-=======
 lemma set_lintegral_piecewise (a : α) (g : β → ℝ≥0∞) (t : set β) :
   ∫⁻ b in t, g b ∂(piecewise hs κ η a)
     = if a ∈ s then ∫⁻ b in t, g b ∂(κ a) else ∫⁻ b in t, g b ∂(η a) :=
@@ -653,7 +651,6 @@
     = if a ∈ s then ∫ b in t, g b ∂(κ a) else ∫ b in t, g b ∂(η a) :=
 by { simp_rw piecewise_apply, split_ifs; refl, }
 
->>>>>>> a9545e8a
 end piecewise
 
 end kernel
