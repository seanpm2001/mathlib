/-
Copyright (c) 2021 Kexing Ying. All rights reserved.
Released under Apache 2.0 license as described in the file LICENSE.
Authors: Kexing Ying
-/
import measure_theory.constructions.borel_space
import measure_theory.function.l1_space
import measure_theory.function.strongly_measurable
import topology.instances.discrete

/-!
# Filtration and stopping time

This file defines some standard definition from the theory of stochastic processes including
filtrations and stopping times. These definitions are used to model the amount of information
at a specific time and is the first step in formalizing stochastic processes.

## Main definitions

* `measure_theory.filtration`: a filtration on a measurable space
* `measure_theory.adapted`: a sequence of functions `u` is said to be adapted to a
  filtration `f` if at each point in time `i`, `u i` is `f i`-strongly measurable
* `measure_theory.prog_measurable`: a sequence of functions `u` is said to be progressively
  measurable with respect to a filtration `f` if at each point in time `i`, `u` restricted to
  `set.Iic i × α` is strongly measurable with respect to the product `measurable_space` structure
  where the σ-algebra used for `α` is `f i`.
* `measure_theory.filtration.natural`: the natural filtration with respect to a sequence of
  measurable functions is the smallest filtration to which it is adapted to
* `measure_theory.is_stopping_time`: a stopping time with respect to some filtration `f` is a
  function `τ` such that for all `i`, the preimage of `{j | j ≤ i}` along `τ` is
  `f i`-measurable
* `measure_theory.is_stopping_time.measurable_space`: the σ-algebra associated with a stopping time
* `measure_theory.hitting`: the first hitting time of a process

## Main results

* `adapted.prog_measurable_of_continuous`: a continuous adapted process is progressively measurable.
* `prog_measurable.stopped_process`: the stopped process of a progressively measurable process is
  progressively measurable.
* `mem_ℒp_stopped_process`: if a process belongs to `ℒp` at every time in `ℕ`, then its stopped
  process belongs to `ℒp` as well.

## Tags

filtration, stopping time, stochastic process

-/

open filter order topological_space
open_locale classical measure_theory nnreal ennreal topological_space big_operators

namespace measure_theory

/-! ### Filtrations -/

/-- A `filtration` on measurable space `α` with σ-algebra `m` is a monotone
sequence of sub-σ-algebras of `m`. -/
structure filtration {α : Type*} (ι : Type*) [preorder ι] (m : measurable_space α) :=
(seq   : ι → measurable_space α)
(mono' : monotone seq)
(le'   : ∀ i : ι, seq i ≤ m)

variables {α β ι : Type*} {m : measurable_space α}

instance [preorder ι] : has_coe_to_fun (filtration ι m) (λ _, ι → measurable_space α) :=
⟨λ f, f.seq⟩

namespace filtration
variables [preorder ι]

protected lemma mono {i j : ι} (f : filtration ι m) (hij : i ≤ j) : f i ≤ f j := f.mono' hij

protected lemma le (f : filtration ι m) (i : ι) : f i ≤ m := f.le' i

@[ext] protected lemma ext {f g : filtration ι m} (h : (f : ι → measurable_space α) = g) : f = g :=
by { cases f, cases g, simp only, exact h, }

variable (ι)
/-- The constant filtration which is equal to `m` for all `i : ι`. -/
def const (m' : measurable_space α) (hm' : m' ≤ m) : filtration ι m :=
⟨λ _, m', monotone_const, λ _, hm'⟩
variable {ι}

@[simp]
lemma const_apply {m' : measurable_space α} {hm' : m' ≤ m} (i : ι) : const ι m' hm' i = m' := rfl

instance : inhabited (filtration ι m) := ⟨const ι m le_rfl⟩

instance : has_le (filtration ι m) := ⟨λ f g, ∀ i, f i ≤ g i⟩

instance : has_bot (filtration ι m) := ⟨const ι ⊥ bot_le⟩

instance : has_top (filtration ι m) := ⟨const ι m le_rfl⟩

instance : has_sup (filtration ι m) := ⟨λ f g,
{ seq   := λ i, f i ⊔ g i,
  mono' := λ i j hij, sup_le ((f.mono hij).trans le_sup_left) ((g.mono hij).trans le_sup_right),
  le'   := λ i, sup_le (f.le i) (g.le i) }⟩

@[norm_cast] lemma coe_fn_sup {f g : filtration ι m} : ⇑(f ⊔ g) = f ⊔ g := rfl

instance : has_inf (filtration ι m) := ⟨λ f g,
{ seq   := λ i, f i ⊓ g i,
  mono' := λ i j hij, le_inf (inf_le_left.trans (f.mono hij)) (inf_le_right.trans (g.mono hij)),
  le'   := λ i, inf_le_left.trans (f.le i) }⟩

@[norm_cast] lemma coe_fn_inf {f g : filtration ι m} : ⇑(f ⊓ g) = f ⊓ g := rfl

instance : has_Sup (filtration ι m) := ⟨λ s,
{ seq   := λ i, Sup ((λ f : filtration ι m, f i) '' s),
  mono' := λ i j hij,
  begin
    refine Sup_le (λ m' hm', _),
    rw [set.mem_image] at hm',
    obtain ⟨f, hf_mem, hfm'⟩ := hm',
    rw ← hfm',
    refine (f.mono hij).trans _,
    have hfj_mem : f j ∈ ((λ g : filtration ι m, g j) '' s), from ⟨f, hf_mem, rfl⟩,
    exact le_Sup hfj_mem,
  end,
  le'   := λ i,
  begin
    refine Sup_le (λ m' hm', _),
    rw [set.mem_image] at hm',
    obtain ⟨f, hf_mem, hfm'⟩ := hm',
    rw ← hfm',
    exact f.le i,
  end, }⟩

lemma Sup_def (s : set (filtration ι m)) (i : ι) :
  Sup s i = Sup ((λ f : filtration ι m, f i) '' s) :=
rfl

noncomputable
instance : has_Inf (filtration ι m) := ⟨λ s,
{ seq   := λ i, if set.nonempty s then Inf ((λ f : filtration ι m, f i) '' s) else m,
  mono' := λ i j hij,
  begin
    by_cases h_nonempty : set.nonempty s,
    swap, { simp only [h_nonempty, set.nonempty_image_iff, if_false, le_refl], },
    simp only [h_nonempty, if_true, le_Inf_iff, set.mem_image, forall_exists_index, and_imp,
      forall_apply_eq_imp_iff₂],
    refine λ f hf_mem, le_trans _ (f.mono hij),
    have hfi_mem : f i ∈ ((λ g : filtration ι m, g i) '' s), from ⟨f, hf_mem, rfl⟩,
    exact Inf_le hfi_mem,
  end,
  le'   := λ i,
  begin
    by_cases h_nonempty : set.nonempty s,
    swap, { simp only [h_nonempty, if_false, le_refl], },
    simp only [h_nonempty, if_true],
    obtain ⟨f, hf_mem⟩ := h_nonempty,
    exact le_trans (Inf_le ⟨f, hf_mem, rfl⟩) (f.le i),
  end, }⟩

lemma Inf_def (s : set (filtration ι m)) (i : ι) :
  Inf s i = if set.nonempty s then Inf ((λ f : filtration ι m, f i) '' s) else m :=
rfl

noncomputable
instance : complete_lattice (filtration ι m) :=
{ le           := (≤),
  le_refl      := λ f i, le_rfl,
  le_trans     := λ f g h h_fg h_gh i, (h_fg i).trans (h_gh i),
  le_antisymm  := λ f g h_fg h_gf, filtration.ext $ funext $ λ i, (h_fg i).antisymm (h_gf i),
  sup          := (⊔),
  le_sup_left  := λ f g i, le_sup_left,
  le_sup_right := λ f g i, le_sup_right,
  sup_le       := λ f g h h_fh h_gh i, sup_le (h_fh i) (h_gh _),
  inf          := (⊓),
  inf_le_left  := λ f g i, inf_le_left,
  inf_le_right := λ f g i, inf_le_right,
  le_inf       := λ f g h h_fg h_fh i, le_inf (h_fg i) (h_fh i),
  Sup          := Sup,
  le_Sup       := λ s f hf_mem i, le_Sup ⟨f, hf_mem, rfl⟩,
  Sup_le       := λ s f h_forall i, Sup_le $ λ m' hm',
  begin
    obtain ⟨g, hg_mem, hfm'⟩ := hm',
    rw ← hfm',
    exact h_forall g hg_mem i,
  end,
  Inf          := Inf,
  Inf_le       := λ s f hf_mem i,
  begin
    have hs : s.nonempty := ⟨f, hf_mem⟩,
    simp only [Inf_def, hs, if_true],
    exact Inf_le ⟨f, hf_mem, rfl⟩,
  end,
  le_Inf       := λ s f h_forall i,
  begin
    by_cases hs : s.nonempty,
    swap, { simp only [Inf_def, hs, if_false], exact f.le i, },
    simp only [Inf_def, hs, if_true, le_Inf_iff, set.mem_image, forall_exists_index, and_imp,
      forall_apply_eq_imp_iff₂],
    exact λ g hg_mem, h_forall g hg_mem i,
  end,
  top          := ⊤,
  bot          := ⊥,
  le_top       := λ f i, f.le' i,
  bot_le       := λ f i, bot_le, }

end filtration

lemma measurable_set_of_filtration [preorder ι] {f : filtration ι m} {s : set α} {i : ι}
  (hs : measurable_set[f i] s) : measurable_set[m] s :=
f.le i s hs

/-- A measure is σ-finite with respect to filtration if it is σ-finite with respect
to all the sub-σ-algebra of the filtration. -/
class sigma_finite_filtration [preorder ι] (μ : measure α) (f : filtration ι m) : Prop :=
(sigma_finite : ∀ i : ι, sigma_finite (μ.trim (f.le i)))

instance sigma_finite_of_sigma_finite_filtration [preorder ι] (μ : measure α) (f : filtration ι m)
  [hf : sigma_finite_filtration μ f] (i : ι) :
  sigma_finite (μ.trim (f.le i)) :=
by apply hf.sigma_finite -- can't exact here

@[priority 100]
instance is_finite_measure.sigma_finite_filtration [preorder ι] (μ : measure α) (f : filtration ι m)
  [is_finite_measure μ] :
  sigma_finite_filtration μ f :=
⟨λ n, by apply_instance⟩

section adapted_process

variables [topological_space β] [preorder ι]
  {u v : ι → α → β} {f : filtration ι m}

/-- A sequence of functions `u` is adapted to a filtration `f` if for all `i`,
`u i` is `f i`-measurable. -/
def adapted (f : filtration ι m) (u : ι → α → β) : Prop :=
∀ i : ι, strongly_measurable[f i] (u i)

namespace adapted

lemma add [has_add β] [has_continuous_add β] (hu : adapted f u) (hv : adapted f v) :
  adapted f (u + v) :=
λ i, (hu i).add (hv i)

lemma neg [add_group β] [topological_add_group β] (hu : adapted f u) : adapted f (-u) :=
λ i, (hu i).neg

lemma smul [has_scalar ℝ β] [has_continuous_smul ℝ β] (c : ℝ) (hu : adapted f u) :
  adapted f (c • u) :=
λ i, (hu i).const_smul c

end adapted

variable (β)
lemma adapted_zero [has_zero β] (f : filtration ι m) : adapted f (0 : ι → α → β) :=
λ i, @strongly_measurable_zero α β (f i) _ _
variable {β}

/-- Progressively measurable process. A sequence of functions `u` is said to be progressively
measurable with respect to a filtration `f` if at each point in time `i`, `u` restricted to
`set.Iic i × α` is measurable with respect to the product `measurable_space` structure where the
σ-algebra used for `α` is `f i`.
The usual definition uses the interval `[0,i]`, which we replace by `set.Iic i`. We recover the
usual definition for index types `ℝ≥0` or `ℕ`. -/
def prog_measurable [measurable_space ι] (f : filtration ι m) (u : ι → α → β) : Prop :=
∀ i, strongly_measurable[subtype.measurable_space.prod (f i)] (λ p : set.Iic i × α, u p.1 p.2)

lemma prog_measurable_const [measurable_space ι] (f : filtration ι m) (b : β) :
  prog_measurable f ((λ _ _, b) : ι → α → β) :=
λ i, @strongly_measurable_const _ _ (subtype.measurable_space.prod (f i)) _ _

namespace prog_measurable

variables [measurable_space ι]

protected lemma adapted (h : prog_measurable f u) : adapted f u :=
begin
  intro i,
  have : u i = (λ p : set.Iic i × α, u p.1 p.2) ∘ (λ x, (⟨i, set.mem_Iic.mpr le_rfl⟩, x)) := rfl,
  rw this,
  exact (h i).comp_measurable measurable_prod_mk_left,
end

protected lemma comp {t : ι → α → ι} [topological_space ι] [borel_space ι] [metrizable_space ι]
  (h : prog_measurable f u) (ht : prog_measurable f t)
  (ht_le : ∀ i x, t i x ≤ i) :
  prog_measurable f (λ i x, u (t i x) x) :=
begin
  intro i,
  have : (λ p : ↥(set.Iic i) × α, u (t (p.fst : ι) p.snd) p.snd)
    = (λ p : ↥(set.Iic i) × α, u (p.fst : ι) p.snd) ∘ (λ p : ↥(set.Iic i) × α,
      (⟨t (p.fst : ι) p.snd, set.mem_Iic.mpr ((ht_le _ _).trans p.fst.prop)⟩, p.snd)) := rfl,
  rw this,
  exact (h i).comp_measurable ((ht i).measurable.subtype_mk.prod_mk measurable_snd),
end

section arithmetic

@[to_additive] protected lemma mul [has_mul β] [has_continuous_mul β]
  (hu : prog_measurable f u) (hv : prog_measurable f v) :
  prog_measurable f (λ i x, u i x * v i x) :=
λ i, (hu i).mul (hv i)

@[to_additive] protected lemma finset_prod' {γ} [comm_monoid β] [has_continuous_mul β]
  {U : γ → ι → α → β} {s : finset γ} (h : ∀ c ∈ s, prog_measurable f (U c)) :
  prog_measurable f (∏ c in s, U c) :=
finset.prod_induction U (prog_measurable f) (λ _ _, prog_measurable.mul)
  (prog_measurable_const _ 1) h

@[to_additive] protected lemma finset_prod {γ} [comm_monoid β] [has_continuous_mul β]
  {U : γ → ι → α → β} {s : finset γ} (h : ∀ c ∈ s, prog_measurable f (U c)) :
  prog_measurable f (λ i a, ∏ c in s, U c i a) :=
by { convert prog_measurable.finset_prod' h, ext i a, simp only [finset.prod_apply], }

@[to_additive] protected lemma inv [group β] [topological_group β] (hu : prog_measurable f u) :
  prog_measurable f (λ i x, (u i x)⁻¹) :=
λ i, (hu i).inv

@[to_additive] protected lemma div [group β] [topological_group β]
  (hu : prog_measurable f u) (hv : prog_measurable f v) :
  prog_measurable f (λ i x, u i x / v i x) :=
λ i, (hu i).div (hv i)

end arithmetic

end prog_measurable

lemma prog_measurable_of_tendsto' {γ} [measurable_space ι] [metrizable_space β]
  (fltr : filter γ) [fltr.ne_bot] [fltr.is_countably_generated] {U : γ → ι → α → β}
  (h : ∀ l, prog_measurable f (U l)) (h_tendsto : tendsto U fltr (𝓝 u)) :
  prog_measurable f u :=
begin
  assume i,
  apply @strongly_measurable_of_tendsto (set.Iic i × α) β γ (measurable_space.prod _ (f i))
   _ _ fltr _ _ _ _ (λ l, h l i),
  rw tendsto_pi_nhds at h_tendsto ⊢,
  intro x,
  specialize h_tendsto x.fst,
  rw tendsto_nhds at h_tendsto ⊢,
  exact λ s hs h_mem, h_tendsto {g | g x.snd ∈ s} (hs.preimage (continuous_apply x.snd)) h_mem,
end

lemma prog_measurable_of_tendsto [measurable_space ι] [metrizable_space β]
  {U : ℕ → ι → α → β}
  (h : ∀ l, prog_measurable f (U l)) (h_tendsto : tendsto U at_top (𝓝 u)) :
  prog_measurable f u :=
prog_measurable_of_tendsto' at_top h h_tendsto


/-- A continuous and adapted process is progressively measurable. -/
theorem adapted.prog_measurable_of_continuous
  [topological_space ι] [metrizable_space ι] [measurable_space ι]
  [second_countable_topology ι] [opens_measurable_space ι] [metrizable_space β]
  (h : adapted f u) (hu_cont : ∀ x, continuous (λ i, u i x)) :
  prog_measurable f u :=
λ i, @strongly_measurable_uncurry_of_continuous_of_strongly_measurable _ _ (set.Iic i) _ _ _ _ _ _ _
  (f i) _ (λ x, (hu_cont x).comp continuous_induced_dom) (λ j, (h j).mono (f.mono j.prop))

end adapted_process

namespace filtration
variables [topological_space β] [metrizable_space β] [mβ : measurable_space β] [borel_space β]
  [preorder ι]

include mβ

/-- Given a sequence of functions, the natural filtration is the smallest sequence
of σ-algebras such that that sequence of functions is measurable with respect to
the filtration. -/
def natural (u : ι → α → β) (hum : ∀ i, strongly_measurable (u i)) : filtration ι m :=
{ seq   := λ i, ⨆ j ≤ i, measurable_space.comap (u j) mβ,
  mono' := λ i j hij, bsupr_mono $ λ k, ge_trans hij,
  le'   := λ i,
  begin
    refine supr₂_le _,
    rintros j hj s ⟨t, ht, rfl⟩,
    exact (hum j).measurable ht,
  end }

lemma adapted_natural {u : ι → α → β} (hum : ∀ i, strongly_measurable[m] (u i)) :
  adapted (natural u hum) u :=
begin
  assume i,
  refine strongly_measurable.mono _ (le_supr₂_of_le i (le_refl i) le_rfl),
  rw strongly_measurable_iff_measurable_separable,
  exact ⟨measurable_iff_comap_le.2 le_rfl, (hum i).is_separable_range⟩
end

end filtration

/-! ### Stopping times -/

/-- A stopping time with respect to some filtration `f` is a function
`τ` such that for all `i`, the preimage of `{j | j ≤ i}` along `τ` is measurable
with respect to `f i`.

Intuitively, the stopping time `τ` describes some stopping rule such that at time
`i`, we may determine it with the information we have at time `i`. -/
def is_stopping_time [preorder ι] (f : filtration ι m) (τ : α → ι) :=
∀ i : ι, measurable_set[f i] $ {x | τ x ≤ i}

lemma is_stopping_time_const [preorder ι] (f : filtration ι m) (i : ι) :
  is_stopping_time f (λ x, i) :=
λ j, by simp only [measurable_set.const]

section measurable_set

section preorder
variables [preorder ι] {f : filtration ι m} {τ : α → ι}

protected lemma is_stopping_time.measurable_set_le (hτ : is_stopping_time f τ) (i : ι) :
  measurable_set[f i] {x | τ x ≤ i} :=
hτ i

lemma is_stopping_time.measurable_set_lt_of_pred [pred_order ι]
  (hτ : is_stopping_time f τ) (i : ι) :
  measurable_set[f i] {x | τ x < i} :=
begin
  by_cases hi_min : is_min i,
  { suffices : {x : α | τ x < i} = ∅, by { rw this, exact @measurable_set.empty _ (f i), },
    ext1 x,
    simp only [set.mem_set_of_eq, set.mem_empty_eq, iff_false],
    rw is_min_iff_forall_not_lt at hi_min,
    exact hi_min (τ x), },
  have : {x : α | τ x < i} = τ ⁻¹' (set.Iio i) := rfl,
  rw [this, ←Iic_pred_of_not_is_min hi_min],
  exact f.mono (pred_le i) _ (hτ.measurable_set_le $ pred i),
end

end preorder

section linear_order
variables [linear_order ι] {f : filtration ι m} {τ : α → ι}

lemma is_stopping_time.measurable_set_gt (hτ : is_stopping_time f τ) (i : ι) :
  measurable_set[f i] {x | i < τ x} :=
begin
  have : {x | i < τ x} = {x | τ x ≤ i}ᶜ,
  { ext1 x, simp only [set.mem_set_of_eq, set.mem_compl_eq, not_le], },
  rw this,
  exact (hτ.measurable_set_le i).compl,
end

variables [topological_space ι] [order_topology ι] [first_countable_topology ι]

/-- Auxiliary lemma for `is_stopping_time.measurable_set_lt`. -/
lemma is_stopping_time.measurable_set_lt_of_is_lub
  (hτ : is_stopping_time f τ) (i : ι) (h_lub : is_lub (set.Iio i) i) :
  measurable_set[f i] {x | τ x < i} :=
begin
  by_cases hi_min : is_min i,
  { suffices : {x : α | τ x < i} = ∅, by { rw this, exact @measurable_set.empty _ (f i), },
    ext1 x,
    simp only [set.mem_set_of_eq, set.mem_empty_eq, iff_false],
    exact is_min_iff_forall_not_lt.mp hi_min (τ x), },
  obtain ⟨seq, -, -, h_tendsto, h_bound⟩ : ∃ seq : ℕ → ι,
      monotone seq ∧ (∀ j, seq j ≤ i) ∧ tendsto seq at_top (𝓝 i) ∧ (∀ j, seq j < i),
    from h_lub.exists_seq_monotone_tendsto (not_is_min_iff.mp hi_min),
  have h_Ioi_eq_Union : set.Iio i = ⋃ j, { k | k ≤ seq j},
  { ext1 k,
    simp only [set.mem_Iio, set.mem_Union, set.mem_set_of_eq],
    refine ⟨λ hk_lt_i, _, λ h_exists_k_le_seq, _⟩,
    { rw tendsto_at_top' at h_tendsto,
      have h_nhds : set.Ici k ∈ 𝓝 i,
        from mem_nhds_iff.mpr ⟨set.Ioi k, set.Ioi_subset_Ici le_rfl, is_open_Ioi, hk_lt_i⟩,
      obtain ⟨a, ha⟩ : ∃ (a : ℕ), ∀ (b : ℕ), b ≥ a → k ≤ seq b := h_tendsto (set.Ici k) h_nhds,
      exact ⟨a, ha a le_rfl⟩, },
    { obtain ⟨j, hk_seq_j⟩ := h_exists_k_le_seq,
      exact hk_seq_j.trans_lt (h_bound j), }, },
  have h_lt_eq_preimage : {x : α | τ x < i} = τ ⁻¹' (set.Iio i),
  { ext1 x, simp only [set.mem_set_of_eq, set.mem_preimage, set.mem_Iio], },
  rw [h_lt_eq_preimage, h_Ioi_eq_Union],
  simp only [set.preimage_Union, set.preimage_set_of_eq],
  exact measurable_set.Union
    (λ n, f.mono (h_bound n).le _ (hτ.measurable_set_le (seq n))),
end

lemma is_stopping_time.measurable_set_lt (hτ : is_stopping_time f τ) (i : ι) :
  measurable_set[f i] {x | τ x < i} :=
begin
  obtain ⟨i', hi'_lub⟩ : ∃ i', is_lub (set.Iio i) i', from exists_lub_Iio i,
  cases lub_Iio_eq_self_or_Iio_eq_Iic i hi'_lub with hi'_eq_i h_Iio_eq_Iic,
  { rw ← hi'_eq_i at hi'_lub ⊢,
    exact hτ.measurable_set_lt_of_is_lub i' hi'_lub, },
  { have h_lt_eq_preimage : {x : α | τ x < i} = τ ⁻¹' (set.Iio i) := rfl,
    rw [h_lt_eq_preimage, h_Iio_eq_Iic],
    exact f.mono (lub_Iio_le i hi'_lub) _ (hτ.measurable_set_le i'), },
end

lemma is_stopping_time.measurable_set_ge (hτ : is_stopping_time f τ) (i : ι) :
  measurable_set[f i] {x | i ≤ τ x} :=
begin
  have : {x | i ≤ τ x} = {x | τ x < i}ᶜ,
  { ext1 x, simp only [set.mem_set_of_eq, set.mem_compl_eq, not_lt], },
  rw this,
  exact (hτ.measurable_set_lt i).compl,
end

lemma is_stopping_time.measurable_set_eq (hτ : is_stopping_time f τ) (i : ι) :
  measurable_set[f i] {x | τ x = i} :=
begin
  have : {x | τ x = i} = {x | τ x ≤ i} ∩ {x | τ x ≥ i},
  { ext1 x, simp only [set.mem_set_of_eq, ge_iff_le, set.mem_inter_eq, le_antisymm_iff], },
  rw this,
  exact (hτ.measurable_set_le i).inter (hτ.measurable_set_ge i),
end

lemma is_stopping_time.measurable_set_eq_le (hτ : is_stopping_time f τ) {i j : ι} (hle : i ≤ j) :
  measurable_set[f j] {x | τ x = i} :=
f.mono hle _ $ hτ.measurable_set_eq i

lemma is_stopping_time.measurable_set_lt_le (hτ : is_stopping_time f τ) {i j : ι} (hle : i ≤ j) :
  measurable_set[f j] {x | τ x < i} :=
f.mono hle _ $ hτ.measurable_set_lt i

end linear_order

section encodable

lemma is_stopping_time_of_measurable_set_eq [preorder ι] [encodable ι]
  {f : filtration ι m} {τ : α → ι} (hτ : ∀ i, measurable_set[f i] {x | τ x = i}) :
  is_stopping_time f τ :=
begin
  intro i,
  rw show {x | τ x ≤ i} = ⋃ k ≤ i, {x | τ x = k}, by { ext, simp },
  refine measurable_set.bUnion (set.countable_encodable _) (λ k hk, _),
  exact f.mono hk _ (hτ k),
end

end encodable

end measurable_set

namespace is_stopping_time

protected lemma max [linear_order ι] {f : filtration ι m} {τ π : α → ι}
  (hτ : is_stopping_time f τ) (hπ : is_stopping_time f π) :
  is_stopping_time f (λ x, max (τ x) (π x)) :=
begin
  intro i,
  simp_rw [max_le_iff, set.set_of_and],
  exact (hτ i).inter (hπ i),
end

protected lemma max_const [linear_order ι] {f : filtration ι m} {τ : α → ι}
  (hτ : is_stopping_time f τ) (i : ι) :
  is_stopping_time f (λ x, max (τ x) i) :=
hτ.max (is_stopping_time_const f i)

protected lemma min [linear_order ι] {f : filtration ι m} {τ π : α → ι}
  (hτ : is_stopping_time f τ) (hπ : is_stopping_time f π) :
  is_stopping_time f (λ x, min (τ x) (π x)) :=
begin
  intro i,
  simp_rw [min_le_iff, set.set_of_or],
  exact (hτ i).union (hπ i),
end

protected lemma min_const [linear_order ι] {f : filtration ι m} {τ : α → ι}
  (hτ : is_stopping_time f τ) (i : ι) :
  is_stopping_time f (λ x, min (τ x) i) :=
hτ.min (is_stopping_time_const f i)

lemma add_const [add_group ι] [preorder ι] [covariant_class ι ι (function.swap (+)) (≤)]
  [covariant_class ι ι (+) (≤)]
  {f : filtration ι m} {τ : α → ι} (hτ : is_stopping_time f τ) {i : ι} (hi : 0 ≤ i) :
  is_stopping_time f (λ x, τ x + i) :=
begin
  intro j,
  simp_rw [← le_sub_iff_add_le],
  exact f.mono (sub_le_self j hi) _ (hτ (j - i)),
end

lemma add_const_nat
  {f : filtration ℕ m} {τ : α → ℕ} (hτ : is_stopping_time f τ) {i : ℕ} :
  is_stopping_time f (λ x, τ x + i) :=
begin
  refine is_stopping_time_of_measurable_set_eq (λ j, _),
  by_cases hij : i ≤ j,
  { simp_rw [eq_comm, ← nat.sub_eq_iff_eq_add hij, eq_comm],
    exact f.mono (j.sub_le i) _ (hτ.measurable_set_eq (j - i)) },
  { rw not_le at hij,
    convert measurable_set.empty,
    ext x,
    simp only [set.mem_empty_eq, iff_false],
    rintro (hx : τ x + i = j),
    linarith },
end

-- generalize to certain encodable type?
lemma add
  {f : filtration ℕ m} {τ π : α → ℕ} (hτ : is_stopping_time f τ) (hπ : is_stopping_time f π) :
  is_stopping_time f (τ + π) :=
begin
  intro i,
  rw (_ : {x | (τ + π) x ≤ i} = ⋃ k ≤ i, {x | π x = k} ∩ {x | τ x + k ≤ i}),
  { exact measurable_set.Union (λ k, measurable_set.Union_Prop
      (λ hk, (hπ.measurable_set_eq_le hk).inter (hτ.add_const_nat i))) },
  ext,
  simp only [pi.add_apply, set.mem_set_of_eq, set.mem_Union, set.mem_inter_eq, exists_prop],
  refine ⟨λ h, ⟨π x, by linarith, rfl, h⟩, _⟩,
  rintro ⟨j, hj, rfl, h⟩,
  assumption
end

section preorder

variables [preorder ι] {f : filtration ι m} {τ π : α → ι}

/-- The associated σ-algebra with a stopping time. -/
protected def measurable_space (hτ : is_stopping_time f τ) : measurable_space α :=
{ measurable_set' := λ s, ∀ i : ι, measurable_set[f i] (s ∩ {x | τ x ≤ i}),
  measurable_set_empty :=
    λ i, (set.empty_inter {x | τ x ≤ i}).symm ▸ @measurable_set.empty _ (f i),
  measurable_set_compl := λ s hs i,
    begin
      rw (_ : sᶜ ∩ {x | τ x ≤ i} = (sᶜ ∪ {x | τ x ≤ i}ᶜ) ∩ {x | τ x ≤ i}),
      { refine measurable_set.inter _ _,
        { rw ← set.compl_inter,
          exact (hs i).compl },
        { exact hτ i} },
      { rw set.union_inter_distrib_right,
        simp only [set.compl_inter_self, set.union_empty] }
    end,
  measurable_set_Union := λ s hs i,
    begin
      rw forall_swap at hs,
      rw set.Union_inter,
      exact measurable_set.Union (hs i),
    end }

protected lemma measurable_set (hτ : is_stopping_time f τ) (s : set α) :
  measurable_set[hτ.measurable_space] s ↔
  ∀ i : ι, measurable_set[f i] (s ∩ {x | τ x ≤ i}) :=
iff.rfl

lemma measurable_space_mono
  (hτ : is_stopping_time f τ) (hπ : is_stopping_time f π) (hle : τ ≤ π) :
  hτ.measurable_space ≤ hπ.measurable_space :=
begin
  intros s hs i,
  rw (_ : s ∩ {x | π x ≤ i} = s ∩ {x | τ x ≤ i} ∩ {x | π x ≤ i}),
  { exact (hs i).inter (hπ i) },
  { ext,
    simp only [set.mem_inter_eq, iff_self_and, and.congr_left_iff, set.mem_set_of_eq],
    intros hle' _,
    exact le_trans (hle _) hle' },
end

lemma measurable_space_le_of_encodable [encodable ι] (hτ : is_stopping_time f τ) :
  hτ.measurable_space ≤ m :=
begin
  intros s hs,
  change ∀ i, measurable_set[f i] (s ∩ {x | τ x ≤ i}) at hs,
  rw (_ : s = ⋃ i, s ∩ {x | τ x ≤ i}),
  { exact measurable_set.Union (λ i, f.le i _ (hs i)) },
  { ext x, split; rw set.mem_Union,
    { exact λ hx, ⟨τ x, hx, le_rfl⟩ },
    { rintro ⟨_, hx, _⟩,
      exact hx } }
end

lemma measurable_space_le' [is_countably_generated (at_top : filter ι)] [(at_top : filter ι).ne_bot]
  (hτ : is_stopping_time f τ) :
  hτ.measurable_space ≤ m :=
begin
  intros s hs,
  change ∀ i, measurable_set[f i] (s ∩ {x | τ x ≤ i}) at hs,
  obtain ⟨seq : ℕ → ι, h_seq_tendsto⟩ := at_top.exists_seq_tendsto,
  rw (_ : s = ⋃ n, s ∩ {x | τ x ≤ seq n}),
  { exact measurable_set.Union (λ i, f.le (seq i) _ (hs (seq i))), },
  { ext x, split; rw set.mem_Union,
    { intros hx,
      suffices : ∃ i, τ x ≤ seq i, from ⟨this.some, hx, this.some_spec⟩,
      rw tendsto_at_top at h_seq_tendsto,
      exact (h_seq_tendsto (τ x)).exists, },
    { rintro ⟨_, hx, _⟩,
      exact hx }, },
  all_goals { apply_instance, },
end

lemma measurable_space_le {ι} [semilattice_sup ι] {f : filtration ι m} {τ : α → ι}
  [is_countably_generated (at_top : filter ι)] (hτ : is_stopping_time f τ) :
  hτ.measurable_space ≤ m :=
begin
  casesI is_empty_or_nonempty ι,
  { haveI : is_empty α := ⟨λ x, is_empty.false (τ x)⟩,
    intros s hsτ,
    suffices hs : s = ∅, by { rw hs, exact measurable_set.empty, },
    haveI : unique (set α) := set.unique_empty,
    rw [unique.eq_default s, unique.eq_default ∅], },
  exact measurable_space_le' hτ,
end

example {f : filtration ℕ m} {τ : α → ℕ} (hτ : is_stopping_time f τ) : hτ.measurable_space ≤ m :=
hτ.measurable_space_le

example {f : filtration ℝ m} {τ : α → ℝ} (hτ : is_stopping_time f τ) : hτ.measurable_space ≤ m :=
hτ.measurable_space_le

@[simp] lemma measurable_space_const (f : filtration ι m) (i : ι) :
  (is_stopping_time_const f i).measurable_space = f i :=
begin
  ext1 s,
  change measurable_set[(is_stopping_time_const f i).measurable_space] s ↔ measurable_set[f i] s,
  rw is_stopping_time.measurable_set,
  split; intro h,
  { specialize h i,
    simpa only [le_refl, set.set_of_true, set.inter_univ] using h, },
  { intro j,
    by_cases hij : i ≤ j,
    { simp only [hij, set.set_of_true, set.inter_univ],
      exact f.mono hij _ h, },
    { simp only [hij, set.set_of_false, set.inter_empty, measurable_set.empty], }, },
end

lemma measurable_set_inter_eq_iff (hτ : is_stopping_time f τ) (s : set α) (i : ι) :
  measurable_set[hτ.measurable_space] (s ∩ {x | τ x = i})
    ↔ measurable_set[f i] (s ∩ {x | τ x = i}) :=
begin
  have : ∀ j, ({x : α | τ x = i} ∩ {x : α | τ x ≤ j}) = {x : α | τ x = i} ∩ {x | i ≤ j},
  { intro j,
    ext1 x,
    simp only [set.mem_inter_eq, set.mem_set_of_eq, and.congr_right_iff],
    intro hxi,
    rw hxi, },
  split; intro h,
  { specialize h i,
    simpa only [set.inter_assoc, this, le_refl, set.set_of_true, set.inter_univ] using h, },
  { intro j,
    rw [set.inter_assoc, this],
    by_cases hij : i ≤ j,
    { simp only [hij, set.set_of_true, set.inter_univ],
      exact f.mono hij _ h, },
    { simp [hij], }, },
end

lemma measurable_space_le_of_le_const (hτ : is_stopping_time f τ) {i : ι} (hτ_le : ∀ x, τ x ≤ i) :
  hτ.measurable_space ≤ f i :=
(measurable_space_mono hτ _ hτ_le).trans (measurable_space_const _ _).le

lemma le_measurable_space_of_const_le (hτ : is_stopping_time f τ) {i : ι} (hτ_le : ∀ x, i ≤ τ x) :
  f i ≤ hτ.measurable_space :=
(measurable_space_const _ _).symm.le.trans (measurable_space_mono _ hτ hτ_le)

end preorder

section linear_order

variables [linear_order ι] {f : filtration ι m} {τ π : α → ι}

protected lemma measurable_set_le' (hτ : is_stopping_time f τ) (i : ι) :
  measurable_set[hτ.measurable_space] {x | τ x ≤ i} :=
begin
  intro j,
  have : {x : α | τ x ≤ i} ∩ {x : α | τ x ≤ j} = {x : α | τ x ≤ min i j},
  { ext1 x, simp only [set.mem_inter_eq, set.mem_set_of_eq, le_min_iff], },
  rw this,
  exact f.mono (min_le_right i j) _ (hτ _),
end

protected lemma measurable_set_gt' (hτ : is_stopping_time f τ) (i : ι) :
  measurable_set[hτ.measurable_space] {x | i < τ x} :=
begin
  have : {x : α | i < τ x} = {x : α | τ x ≤ i}ᶜ, by { ext1 x, simp, },
  rw this,
  exact (hτ.measurable_set_le' i).compl,
end

protected lemma measurable_set_eq' [topological_space ι] [order_topology ι]
  [first_countable_topology ι]
  (hτ : is_stopping_time f τ) (i : ι) :
  measurable_set[hτ.measurable_space] {x | τ x = i} :=
begin
  rw [← set.univ_inter {x | τ x = i}, measurable_set_inter_eq_iff, set.univ_inter],
  exact hτ.measurable_set_eq i,
end

protected lemma measurable_set_ge' [topological_space ι] [order_topology ι]
  [first_countable_topology ι]
  (hτ : is_stopping_time f τ) (i : ι) :
  measurable_set[hτ.measurable_space] {x | i ≤ τ x} :=
begin
  have : {x | i ≤ τ x} = {x | τ x = i} ∪ {x | i < τ x},
  { ext1 x,
    simp only [le_iff_lt_or_eq, set.mem_set_of_eq, set.mem_union_eq],
    rw [@eq_comm _ i, or_comm], },
  rw this,
  exact (hτ.measurable_set_eq' i).union (hτ.measurable_set_gt' i),
end

protected lemma measurable_set_lt' [topological_space ι] [order_topology ι]
  [first_countable_topology ι]
  (hτ : is_stopping_time f τ) (i : ι) :
  measurable_set[hτ.measurable_space] {x | τ x < i} :=
begin
  have : {x | τ x < i} = {x | τ x ≤ i} \ {x | τ x = i},
  { ext1 x,
    simp only [lt_iff_le_and_ne, set.mem_set_of_eq, set.mem_diff], },
  rw this,
  exact (hτ.measurable_set_le' i).diff (hτ.measurable_set_eq' i),
end

protected lemma measurable [topological_space ι] [measurable_space ι]
  [borel_space ι] [order_topology ι] [second_countable_topology ι]
  (hτ : is_stopping_time f τ) :
  measurable[hτ.measurable_space] τ :=
@measurable_of_Iic ι α _ _ _ hτ.measurable_space _ _ _ _ (λ i, hτ.measurable_set_le' i)

protected lemma measurable_of_le [topological_space ι] [measurable_space ι]
  [borel_space ι] [order_topology ι] [second_countable_topology ι]
  (hτ : is_stopping_time f τ) {i : ι} (hτ_le : ∀ x, τ x ≤ i) :
  measurable[f i] τ :=
hτ.measurable.mono (measurable_space_le_of_le_const _ hτ_le) le_rfl

lemma measurable_space_min (hτ : is_stopping_time f τ) (hπ : is_stopping_time f π) :
  (hτ.min hπ).measurable_space = hτ.measurable_space ⊓ hπ.measurable_space :=
begin
  refine le_antisymm _ _,
  { exact le_inf (measurable_space_mono _ hτ (λ _, min_le_left _ _))
      (measurable_space_mono _ hπ (λ _, min_le_right _ _)), },
  { intro s,
    change measurable_set[hτ.measurable_space] s ∧ measurable_set[hπ.measurable_space] s
      → measurable_set[(hτ.min hπ).measurable_space] s,
    simp_rw is_stopping_time.measurable_set,
    have : ∀ i, {x | min (τ x) (π x) ≤ i} = {x | τ x ≤ i} ∪ {x | π x ≤ i},
    { intro i, ext1 x, simp, },
    simp_rw [this, set.inter_union_distrib_left],
    exact λ h i, (h.left i).union (h.right i), },
end

lemma measurable_set_min_iff (hτ : is_stopping_time f τ) (hπ : is_stopping_time f π) (s : set α) :
  measurable_set[(hτ.min hπ).measurable_space] s
    ↔ measurable_set[hτ.measurable_space] s ∧ measurable_set[hπ.measurable_space] s :=
by { rw measurable_space_min, refl, }

lemma measurable_space_min_const (hτ : is_stopping_time f τ) {i : ι} :
  (hτ.min_const i).measurable_space = hτ.measurable_space ⊓ f i :=
by rw [hτ.measurable_space_min (is_stopping_time_const _ i), measurable_space_const]

lemma measurable_set_min_const_iff (hτ : is_stopping_time f τ) (s : set α)
  {i : ι} :
  measurable_set[(hτ.min_const i).measurable_space] s
    ↔ measurable_set[hτ.measurable_space] s ∧ measurable_set[f i] s :=
by rw [measurable_space_min_const, measurable_space.measurable_set_inf]

lemma measurable_set_inter_le [topological_space ι] [second_countable_topology ι] [order_topology ι]
  [measurable_space ι] [borel_space ι]
  (hτ : is_stopping_time f τ) (hπ : is_stopping_time f π) (s : set α)
  (hs : measurable_set[hτ.measurable_space] s) :
  measurable_set[(hτ.min hπ).measurable_space] (s ∩ {x | τ x ≤ π x}) :=
begin
  simp_rw is_stopping_time.measurable_set at ⊢ hs,
  intro i,
  have : (s ∩ {x | τ x ≤ π x} ∩ {x | min (τ x) (π x) ≤ i})
    = (s ∩ {x | τ x ≤ i}) ∩ {x | min (τ x) (π x) ≤ i} ∩ {x | min (τ x) i ≤ min (min (τ x) (π x)) i},
  { ext1 x,
    simp only [min_le_iff, set.mem_inter_eq, set.mem_set_of_eq, le_min_iff, le_refl, true_and,
      and_true, true_or, or_true],
    by_cases hτi : τ x ≤ i,
    { simp only [hτi, true_or, and_true, and.congr_right_iff],
      intro hx,
      split; intro h,
      { exact or.inl h, },
      { cases h,
        { exact h, },
        { exact hτi.trans h, }, }, },
    simp only [hτi, false_or, and_false, false_and, iff_false, not_and, not_le, and_imp],
    refine λ hx hτ_le_π, lt_of_lt_of_le _ hτ_le_π,
    rw ← not_le,
    exact hτi, },
  rw this,
  refine ((hs i).inter ((hτ.min hπ) i)).inter _,
  apply measurable_set_le,
  { exact (hτ.min_const i).measurable_of_le (λ _, min_le_right _ _), },
  { exact ((hτ.min hπ).min_const i).measurable_of_le (λ _, min_le_right _ _),  },
end

lemma measurable_set_inter_le_iff [topological_space ι]
  [second_countable_topology ι] [order_topology ι] [measurable_space ι] [borel_space ι]
  (hτ : is_stopping_time f τ) (hπ : is_stopping_time f π)
  (s : set α) :
  measurable_set[hτ.measurable_space] (s ∩ {x | τ x ≤ π x})
    ↔ measurable_set[(hτ.min hπ).measurable_space] (s ∩ {x | τ x ≤ π x}) :=
begin
  split; intro h,
  { have : s ∩ {x | τ x ≤ π x} = s ∩ {x | τ x ≤ π x} ∩ {x | τ x ≤ π x},
      by rw [set.inter_assoc, set.inter_self],
    rw this,
    exact measurable_set_inter_le _ _ _ h, },
  { rw measurable_set_min_iff at h,
    exact h.1, },
end

lemma measurable_set_le_stopping_time [topological_space ι]
  [second_countable_topology ι] [order_topology ι] [measurable_space ι] [borel_space ι]
  (hτ : is_stopping_time f τ) (hπ : is_stopping_time f π) :
  measurable_set[hτ.measurable_space] {x | τ x ≤ π x} :=
begin
  rw hτ.measurable_set,
  intro j,
  have : {x | τ x ≤ π x} ∩ {x | τ x ≤ j} = {x | min (τ x) j ≤ min (π x) j} ∩ {x | τ x ≤ j},
  { ext1 x,
    simp only [set.mem_inter_eq, set.mem_set_of_eq, min_le_iff, le_min_iff, le_refl, and_true,
      and.congr_left_iff],
    intro h,
    simp only [h, or_self, and_true],
    by_cases hj : j ≤ π x,
    { simp only [hj, h.trans hj, or_self], },
    { simp only [hj, or_false], }, },
  rw this,
  refine measurable_set.inter _ (hτ.measurable_set_le j),
  apply measurable_set_le,
  { exact (hτ.min_const j).measurable_of_le (λ _, min_le_right _ _), },
  { exact (hπ.min_const j).measurable_of_le (λ _, min_le_right _ _), },
end

lemma measurable_set_stopping_time_le [topological_space ι]
  [second_countable_topology ι] [order_topology ι] [measurable_space ι] [borel_space ι]
  (hτ : is_stopping_time f τ) (hπ : is_stopping_time f π) :
  measurable_set[hπ.measurable_space] {x | τ x ≤ π x} :=
begin
  suffices : measurable_set[(hτ.min hπ).measurable_space] {x : α | τ x ≤ π x},
    by { rw measurable_set_min_iff hτ hπ at this, exact this.2, },
  rw [← set.univ_inter {x : α | τ x ≤ π x}, ← hτ.measurable_set_inter_le_iff hπ, set.univ_inter],
  exact measurable_set_le_stopping_time hτ hπ,
end

lemma measurable_set_eq_stopping_time [add_group ι]
  [topological_space ι] [measurable_space ι] [borel_space ι] [order_topology ι]
  [measurable_singleton_class ι] [second_countable_topology ι] [has_measurable_sub₂ ι]
  (hτ : is_stopping_time f τ) (hπ : is_stopping_time f π) :
  measurable_set[hτ.measurable_space] {x | τ x = π x} :=
begin
  rw hτ.measurable_set,
  intro j,
  have : {x | τ x = π x} ∩ {x | τ x ≤ j}
    = {x | min (τ x) j = min (π x) j} ∩ {x | τ x ≤ j} ∩ {x | π x ≤ j},
  { ext1 x,
    simp only [set.mem_inter_eq, set.mem_set_of_eq],
    refine ⟨λ h, ⟨⟨_, h.2⟩, _⟩, λ h, ⟨_, h.1.2⟩⟩,
    { rw h.1, },
    { rw ← h.1, exact h.2, },
    { cases h with h' hσ_le,
      cases h' with h_eq hτ_le,
      rwa [min_eq_left hτ_le, min_eq_left hσ_le] at h_eq, }, },
  rw this,
  refine measurable_set.inter (measurable_set.inter _ (hτ.measurable_set_le j))
    (hπ.measurable_set_le j),
  apply measurable_set_eq_fun,
  { exact (hτ.min_const j).measurable_of_le (λ _, min_le_right _ _), },
  { exact (hπ.min_const j).measurable_of_le (λ _, min_le_right _ _), },
end

lemma measurable_set_eq_stopping_time_of_encodable [encodable ι]
  [topological_space ι] [measurable_space ι] [borel_space ι] [order_topology ι]
  [measurable_singleton_class ι] [second_countable_topology ι]
  (hτ : is_stopping_time f τ) (hπ : is_stopping_time f π) :
  measurable_set[hτ.measurable_space] {x | τ x = π x} :=
begin
  rw hτ.measurable_set,
  intro j,
  have : {x | τ x = π x} ∩ {x | τ x ≤ j}
    = {x | min (τ x) j = min (π x) j} ∩ {x | τ x ≤ j} ∩ {x | π x ≤ j},
  { ext1 x,
    simp only [set.mem_inter_eq, set.mem_set_of_eq],
    refine ⟨λ h, ⟨⟨_, h.2⟩, _⟩, λ h, ⟨_, h.1.2⟩⟩,
    { rw h.1, },
    { rw ← h.1, exact h.2, },
    { cases h with h' hπ_le,
      cases h' with h_eq hτ_le,
      rwa [min_eq_left hτ_le, min_eq_left hπ_le] at h_eq, }, },
  rw this,
  refine measurable_set.inter (measurable_set.inter _ (hτ.measurable_set_le j))
    (hπ.measurable_set_le j),
  apply measurable_set_eq_fun_of_encodable,
  { exact (hτ.min_const j).measurable_of_le (λ _, min_le_right _ _), },
  { exact (hπ.min_const j).measurable_of_le (λ _, min_le_right _ _), },
end

end linear_order

end is_stopping_time

section linear_order

/-! ## Stopped value and stopped process -/

/-- Given a map `u : ι → α → E`, its stopped value with respect to the stopping
time `τ` is the map `x ↦ u (τ x) x`. -/
def stopped_value (u : ι → α → β) (τ : α → ι) : α → β :=
λ x, u (τ x) x

lemma stopped_value_const (u : ι → α → β) (i : ι) : stopped_value u (λ x, i) = u i :=
rfl

variable [linear_order ι]

/-- Given a map `u : ι → α → E`, the stopped process with respect to `τ` is `u i x` if
`i ≤ τ x`, and `u (τ x) x` otherwise.

Intuitively, the stopped process stops evolving once the stopping time has occured. -/
def stopped_process (u : ι → α → β) (τ : α → ι) : ι → α → β :=
λ i x, u (min i (τ x)) x

lemma stopped_process_eq_of_le {u : ι → α → β} {τ : α → ι}
  {i : ι} {x : α} (h : i ≤ τ x) : stopped_process u τ i x = u i x :=
by simp [stopped_process, min_eq_left h]

lemma stopped_process_eq_of_ge {u : ι → α → β} {τ : α → ι}
  {i : ι} {x : α} (h : τ x ≤ i) : stopped_process u τ i x = u (τ x) x :=
by simp [stopped_process, min_eq_right h]

section prog_measurable

variables [measurable_space ι] [topological_space ι] [order_topology ι]
  [second_countable_topology ι] [borel_space ι]
  [topological_space β]
  {u : ι → α → β} {τ : α → ι} {f : filtration ι m}

lemma prog_measurable_min_stopping_time [metrizable_space ι] (hτ : is_stopping_time f τ) :
  prog_measurable f (λ i x, min i (τ x)) :=
begin
  intro i,
  let m_prod : measurable_space (set.Iic i × α) := measurable_space.prod _ (f i),
  let m_set : ∀ t : set (set.Iic i × α), measurable_space t :=
    λ _, @subtype.measurable_space (set.Iic i × α) _ m_prod,
  let s := {p : set.Iic i × α | τ p.2 ≤ i},
  have hs : measurable_set[m_prod] s, from @measurable_snd (set.Iic i) α _ (f i) _ (hτ i),
  have h_meas_fst : ∀ t : set (set.Iic i × α),
      measurable[m_set t] (λ x : t, ((x : set.Iic i × α).fst : ι)),
    from λ t, (@measurable_subtype_coe (set.Iic i × α) m_prod _).fst.subtype_coe,
  apply measurable.strongly_measurable,
  refine measurable_of_restrict_of_restrict_compl hs _ _,
  { refine @measurable.min _ _ _ _ _ (m_set s) _ _ _ _ _ (h_meas_fst s) _,
    refine @measurable_of_Iic ι s _ _ _ (m_set s) _ _ _ _ (λ j, _),
    have h_set_eq : (λ x : s, τ (x : set.Iic i × α).snd) ⁻¹' set.Iic j
      = (λ x : s, (x : set.Iic i × α).snd) ⁻¹' {x | τ x ≤ min i j},
    { ext1 x,
      simp only [set.mem_preimage, set.mem_Iic, iff_and_self, le_min_iff, set.mem_set_of_eq],
      exact λ _, x.prop, },
    rw h_set_eq,
    suffices h_meas : @measurable _ _ (m_set s) (f i) (λ x : s, (x : set.Iic i × α).snd),
      from h_meas (f.mono (min_le_left _ _) _ (hτ.measurable_set_le (min i j))),
    exact measurable_snd.comp (@measurable_subtype_coe _ m_prod _), },
  { suffices h_min_eq_left : (λ x : sᶜ, min ↑((x : set.Iic i × α).fst) (τ (x : set.Iic i × α).snd))
      = λ x : sᶜ, ↑((x : set.Iic i × α).fst),
    { rw [set.restrict, h_min_eq_left],
      exact h_meas_fst _, },
    ext1 x,
    rw min_eq_left,
    have hx_fst_le : ↑(x : set.Iic i × α).fst ≤ i, from (x : set.Iic i × α).fst.prop,
    refine hx_fst_le.trans (le_of_lt _),
    convert x.prop,
    simp only [not_le, set.mem_compl_eq, set.mem_set_of_eq], },
end

lemma prog_measurable.stopped_process [metrizable_space ι]
  (h : prog_measurable f u) (hτ : is_stopping_time f τ) :
  prog_measurable f (stopped_process u τ) :=
h.comp (prog_measurable_min_stopping_time hτ) (λ i x, min_le_left _ _)

lemma prog_measurable.adapted_stopped_process [metrizable_space ι]
  (h : prog_measurable f u) (hτ : is_stopping_time f τ) :
  adapted f (stopped_process u τ) :=
(h.stopped_process hτ).adapted

lemma prog_measurable.strongly_measurable_stopped_process [metrizable_space ι]
  (hu : prog_measurable f u) (hτ : is_stopping_time f τ) (i : ι) :
  strongly_measurable (stopped_process u τ i) :=
(hu.adapted_stopped_process hτ i).mono (f.le _)

lemma strongly_measurable_stopped_value_of_le
  (h : prog_measurable f u) (hτ : is_stopping_time f τ) {n : ι} (hτ_le : ∀ x, τ x ≤ n) :
  strongly_measurable[f n] (stopped_value u τ) :=
begin
  have : stopped_value u τ = (λ (p : set.Iic n × α), u ↑(p.fst) p.snd) ∘ (λ x, (⟨τ x, hτ_le x⟩, x)),
  { ext1 x, simp only [stopped_value, function.comp_app, subtype.coe_mk], },
  rw this,
  refine strongly_measurable.comp_measurable (h n) _,
  exact (hτ.measurable_of_le hτ_le).subtype_mk.prod_mk measurable_id,
end

lemma measurable_stopped_value [metrizable_space β] [measurable_space β] [borel_space β]
  (hf_prog : prog_measurable f u) (hτ : is_stopping_time f τ) :
  measurable[hτ.measurable_space] (stopped_value u τ) :=
begin
  have h_str_meas : ∀ i, strongly_measurable[f i] (stopped_value u (λ x, min (τ x) i)),
    from λ i, strongly_measurable_stopped_value_of_le hf_prog (hτ.min_const i)
      (λ _, min_le_right _ _),
  intros t ht i,
  suffices : stopped_value u τ ⁻¹' t ∩ {x : α | τ x ≤ i}
      = stopped_value u (λ x, min (τ x) i) ⁻¹' t ∩ {x : α | τ x ≤ i},
    by { rw this, exact ((h_str_meas i).measurable ht).inter (hτ.measurable_set_le i), },
  ext1 x,
  simp only [stopped_value, set.mem_inter_eq, set.mem_preimage, set.mem_set_of_eq,
    and.congr_left_iff],
  intro h,
  rw min_eq_left h,
end

end prog_measurable

end linear_order

section nat
/-! ### Filtrations indexed by `ℕ` -/

open filtration

variables {f : filtration ℕ m} {u : ℕ → α → β} {τ π : α → ℕ}

lemma stopped_value_sub_eq_sum [add_comm_group β] (hle : τ ≤ π) :
  stopped_value u π - stopped_value u τ =
  λ x, (∑ i in finset.Ico (τ x) (π x), (u (i + 1) - u i)) x :=
begin
  ext x,
  rw [finset.sum_Ico_eq_sub _ (hle x), finset.sum_range_sub, finset.sum_range_sub],
  simp [stopped_value],
end

lemma stopped_value_sub_eq_sum' [add_comm_group β] (hle : τ ≤ π) {N : ℕ} (hbdd : ∀ x, π x ≤ N) :
  stopped_value u π - stopped_value u τ =
  λ x, (∑ i in finset.range (N + 1),
    set.indicator {x | τ x ≤ i ∧ i < π x} (u (i + 1) - u i)) x :=
begin
  rw stopped_value_sub_eq_sum hle,
  ext x,
  simp only [finset.sum_apply, finset.sum_indicator_eq_sum_filter],
  refine finset.sum_congr _ (λ _ _, rfl),
  ext i,
  simp only [finset.mem_filter, set.mem_set_of_eq, finset.mem_range, finset.mem_Ico],
  exact ⟨λ h, ⟨lt_trans h.2 (nat.lt_succ_iff.2 $ hbdd _), h⟩, λ h, h.2⟩
end

section add_comm_monoid

variables [add_comm_monoid β]

/-- For filtrations indexed by `ℕ`, `adapted` and `prog_measurable` are equivalent. This lemma
provides `adapted f u → prog_measurable f u`. See `prog_measurable.adapted` for the reverse
direction, which is true more generally. -/
lemma adapted.prog_measurable_of_nat [topological_space β] [has_continuous_add β]
  (h : adapted f u) : prog_measurable f u :=
begin
  intro i,
  have : (λ p : ↥(set.Iic i) × α, u ↑(p.fst) p.snd)
    = λ p : ↥(set.Iic i) × α, ∑ j in finset.range (i + 1), if ↑p.fst = j then u j p.snd else 0,
  { ext1 p,
    rw finset.sum_ite_eq,
    have hp_mem : (p.fst : ℕ) ∈ finset.range (i + 1) := finset.mem_range_succ_iff.mpr p.fst.prop,
    simp only [hp_mem, if_true], },
  rw this,
  refine finset.strongly_measurable_sum _ (λ j hj, strongly_measurable.ite _ _ _),
  { suffices h_meas : measurable[measurable_space.prod _ (f i)]
        (λ a : ↥(set.Iic i) × α, (a.fst : ℕ)),
      from h_meas (measurable_set_singleton j),
    exact measurable_fst.subtype_coe, },
  { have h_le : j ≤ i, from finset.mem_range_succ_iff.mp hj,
    exact (strongly_measurable.mono (h j) (f.mono h_le)).comp_measurable measurable_snd, },
  { exact strongly_measurable_const, },
end

/-- For filtrations indexed by `ℕ`, the stopped process obtained from an adapted process is
adapted. -/
lemma adapted.stopped_process_of_nat [topological_space β] [has_continuous_add β]
  (hu : adapted f u) (hτ : is_stopping_time f τ) :
  adapted f (stopped_process u τ) :=
(hu.prog_measurable_of_nat.stopped_process hτ).adapted

lemma adapted.strongly_measurable_stopped_process_of_nat [topological_space β]
  [has_continuous_add β]
  (hτ : is_stopping_time f τ) (hu : adapted f u) (n : ℕ) :
  strongly_measurable (stopped_process u τ n) :=
hu.prog_measurable_of_nat.strongly_measurable_stopped_process hτ n

lemma stopped_value_eq {N : ℕ} (hbdd : ∀ x, τ x ≤ N) :
  stopped_value u τ =
  λ x, (∑ i in finset.range (N + 1), set.indicator {x | τ x = i} (u i)) x :=
begin
  ext y,
  rw [stopped_value, finset.sum_apply, finset.sum_eq_single (τ y)],
  { rw set.indicator_of_mem,
    exact rfl },
  { exact λ i hi hneq, set.indicator_of_not_mem hneq.symm _ },
  { intro hy,
    rw set.indicator_of_not_mem,
    exact λ _, hy (finset.mem_range.2 $ lt_of_le_of_lt (hbdd _) (nat.lt_succ_self _)) }
end

lemma stopped_process_eq (n : ℕ) :
  stopped_process u τ n =
  set.indicator {a | n ≤ τ a} (u n) +
    ∑ i in finset.range n, set.indicator {a | τ a = i} (u i) :=
begin
  ext x,
  rw [pi.add_apply, finset.sum_apply],
  cases le_or_lt n (τ x),
  { rw [stopped_process_eq_of_le h, set.indicator_of_mem, finset.sum_eq_zero, add_zero],
    { intros m hm,
      rw finset.mem_range at hm,
      exact set.indicator_of_not_mem ((lt_of_lt_of_le hm h).ne.symm) _ },
    { exact h } },
  { rw [stopped_process_eq_of_ge (le_of_lt h), finset.sum_eq_single_of_mem (τ x)],
    { rw [set.indicator_of_not_mem, zero_add, set.indicator_of_mem],
      { exact rfl }, -- refl does not work
      { exact not_le.2 h } },
    { rwa [finset.mem_range] },
    { intros b hb hneq,
      rw set.indicator_of_not_mem,
      exact hneq.symm } },
end

end add_comm_monoid

section normed_group

variables [normed_group β] {p : ℝ≥0∞} {μ : measure α}

lemma mem_ℒp_stopped_process (hτ : is_stopping_time f τ) (hu : ∀ n, mem_ℒp (u n) p μ) (n : ℕ) :
  mem_ℒp (stopped_process u τ n) p μ :=
begin
  rw stopped_process_eq,
  refine mem_ℒp.add _ _,
  { exact mem_ℒp.indicator (f.le n {a : α | n ≤ τ a} (hτ.measurable_set_ge n)) (hu n) },
  { suffices : mem_ℒp (λ x, ∑ (i : ℕ) in finset.range n, {a : α | τ a = i}.indicator (u i) x) p μ,
    { convert this, ext1 x, simp only [finset.sum_apply] },
    refine mem_ℒp_finset_sum _ (λ i hi, mem_ℒp.indicator _ (hu i)),
    exact f.le i {a : α | τ a = i} (hτ.measurable_set_eq i) },
end

lemma integrable_stopped_process (hτ : is_stopping_time f τ)
  (hu : ∀ n, integrable (u n) μ) (n : ℕ) :
  integrable (stopped_process u τ n) μ :=
by { simp_rw ← mem_ℒp_one_iff_integrable at hu ⊢, exact mem_ℒp_stopped_process hτ hu n, }

lemma mem_ℒp_stopped_value (hτ : is_stopping_time f τ)
  (hu : ∀ n, mem_ℒp (u n) p μ) {N : ℕ} (hbdd : ∀ x, τ x ≤ N) :
  mem_ℒp (stopped_value u τ) p μ :=
begin
  rw stopped_value_eq hbdd,
  suffices : mem_ℒp (λ x, ∑ (i : ℕ) in finset.range (N + 1),
    {a : α | τ a = i}.indicator (u i) x) p μ,
  { convert this, ext1 x, simp only [finset.sum_apply] },
  refine mem_ℒp_finset_sum _ (λ i hi, mem_ℒp.indicator _ (hu i)),
  exact f.le i {a : α | τ a = i} (hτ.measurable_set_eq i)
end

lemma integrable_stopped_value (hτ : is_stopping_time f τ)
  (hu : ∀ n, integrable (u n) μ) {N : ℕ} (hbdd : ∀ x, τ x ≤ N) :
  integrable (stopped_value u τ) μ :=
by { simp_rw ← mem_ℒp_one_iff_integrable at hu ⊢, exact mem_ℒp_stopped_value hτ hu hbdd, }

end normed_group

end nat

section piecewise_const

variables [preorder ι] {𝒢 : filtration ι m} {τ η : α → ι} {i j : ι} {s : set α}
  [decidable_pred (∈ s)]

/-- Given stopping times `τ` and `η` which are bounded below, `set.piecewise s τ η` is also
a stopping time with respect to the same filtration. -/
lemma is_stopping_time.piecewise_of_le (hτ_st : is_stopping_time 𝒢 τ)
  (hη_st : is_stopping_time 𝒢 η) (hτ : ∀ x, i ≤ τ x) (hη : ∀ x, i ≤ η x)
  (hs : measurable_set[𝒢 i] s) :
  is_stopping_time 𝒢 (s.piecewise τ η) :=
begin
  intro n,
  have : {x | s.piecewise τ η x ≤ n}
    = (s ∩ {x | τ x ≤ n}) ∪ (sᶜ ∩ {x | η x ≤ n}),
  { ext1 x,
    simp only [set.piecewise, set.mem_inter_eq, set.mem_set_of_eq, and.congr_right_iff],
    by_cases hx : x ∈ s; simp [hx], },
  rw this,
  by_cases hin : i ≤ n,
  { have hs_n : measurable_set[𝒢 n] s, from 𝒢.mono hin _ hs,
    exact (hs_n.inter (hτ_st n)).union (hs_n.compl.inter (hη_st n)), },
  { have hτn : ∀ x, ¬ τ x ≤ n := λ x hτn, hin ((hτ x).trans hτn),
    have hηn : ∀ x, ¬ η x ≤ n := λ x hηn, hin ((hη x).trans hηn),
    simp [hτn, hηn], },
end

lemma is_stopping_time_piecewise_const (hij : i ≤ j) (hs : measurable_set[𝒢 i] s) :
  is_stopping_time 𝒢 (s.piecewise (λ _, i) (λ _, j)) :=
(is_stopping_time_const 𝒢 i).piecewise_of_le (is_stopping_time_const 𝒢 j)
  (λ x, le_rfl) (λ _, hij) hs

lemma stopped_value_piecewise_const {ι' : Type*} {i j : ι'} {f : ι' → α → ℝ} :
  stopped_value f (s.piecewise (λ _, i) (λ _, j)) = s.piecewise (f i) (f j) :=
by { ext x, rw stopped_value, by_cases hx : x ∈ s; simp [hx] }

lemma stopped_value_piecewise_const' {ι' : Type*} {i j : ι'} {f : ι' → α → ℝ} :
  stopped_value f (s.piecewise (λ _, i) (λ _, j)) = s.indicator (f i) + sᶜ.indicator (f j) :=
by { ext x, rw stopped_value, by_cases hx : x ∈ s; simp [hx] }

end piecewise_const

<<<<<<< HEAD
section hitting

/-- Hitting time: given a stochastic process `u` and a set `s`, `hitting u s` is the first time
`u` is in `s` (before some time). The hitting time is a stopping time if the process is adapted
and discrete. -/
noncomputable def hitting [preorder ι] [has_Inf ι] (u : ι → α → β) (s : set β) (default : ι) :
  α → ι :=
λ x, if ∃ j ≤ default, u j x ∈ s then Inf { i : ι | u i x ∈ s } else default
=======

section hitting

/-- Hitting time: given a stochastic process `u` and a set `s`, `hitting u s n` is the first time
`u` is in `s` before `n` (if `u` does not hit `s` before `n` then the hitting time is simply `n`).

The hitting time is a stopping time if the process is adapted and discrete. -/
noncomputable def hitting [preorder ι] [has_Inf ι] (u : ι → α → β) (s : set β) (n : ι) :
  α → ι :=
λ x, if ∃ j ≤ n, u j x ∈ s then Inf {i : ι | u i x ∈ s} else n
>>>>>>> 999c08b7

section complete_linear_order

variables [complete_linear_order ι] {u : ι → α → β} {s : set β} {f : filtration ι m}

@[simp]
<<<<<<< HEAD
lemma hitting_eq_Inf (x : α) : hitting u s ⊤ x = Inf { i : ι | u i x ∈ s } :=
begin
  simp only [hitting, ite_eq_left_iff],
  intro h,
  have : { i : ι | u i x ∈ s } = ∅,
=======
lemma hitting_eq_Inf (x : α) : hitting u s ⊤ x = Inf {i : ι | u i x ∈ s} :=
begin
  simp only [hitting, ite_eq_left_iff],
  intro h,
  have : {i : ι | u i x ∈ s} = ∅,
>>>>>>> 999c08b7
  { push_neg at h,
    simp only [le_top, forall_true_left] at h,
    rwa set.eq_empty_iff_forall_not_mem },
  exact this.symm ▸ Inf_empty.symm
end

lemma hitting_lt_eq_Union (i : ι) :
<<<<<<< HEAD
  { x | hitting u s ⊤ x < i } = ⋃ j < i, u j ⁻¹' s :=
=======
  {x | hitting u s ⊤ x < i} = ⋃ j < i, u j ⁻¹' s :=
>>>>>>> 999c08b7
begin
  ext x,
  simp only [hitting_eq_Inf, set.mem_set_of_eq, set.mem_Union, set.mem_preimage,
    exists_prop, Inf_lt_iff, and_comm]
end

<<<<<<< HEAD
lemma hitting_le_eq_Union [nontrivial ι] [is_well_order ι (<)] {i : ι} (hi : i ≠ ⊤) :
  { x | hitting u s ⊤ x ≤ i } = ⋃ j ≤ i, u j ⁻¹' s :=
=======
lemma hitting_le_eq_Union [is_well_order ι (<)] {i : ι} (hi : i ≠ ⊤) :
  {x | hitting u s ⊤ x ≤ i} = ⋃ j ≤ i, u j ⁻¹' s :=
>>>>>>> 999c08b7
begin
  ext x,
  simp only [le_iff_eq_or_lt, set.Union_Union_eq_or_left, ← hitting_lt_eq_Union i,
    hitting_eq_Inf, set.mem_set_of_eq, set.mem_union_eq, set.mem_preimage],
  split,
  { rintro (rfl | h),
    { by_cases hemp : {i : ι | u i x ∈ s}.nonempty,
      { exact or.inl (Inf_mem hemp) },
      { rw set.not_nonempty_iff_eq_empty at hemp,
        rw [hemp, Inf_empty, ne.def, eq_self_iff_true, not_true] at hi,
        exact false.elim hi } },
    exact or.inr h },
  { rintro (h | h),
    { rw ← le_iff_eq_or_lt,
      exact Inf_le h },
    exact or.inr h }
end

/-- A discrete hitting time is a stopping time. This lemma is mostly intended in the case the
time index is `enat`. -/
<<<<<<< HEAD
lemma hitting_is_stopping_time [nontrivial ι] [is_well_order ι (<)] [encodable ι]
=======
lemma hitting_is_stopping_time [is_well_order ι (<)] [encodable ι]
>>>>>>> 999c08b7
  [topological_space β] [pseudo_metrizable_space β] [measurable_space β] [borel_space β]
  (hu : adapted f u) (hs : measurable_set s) :
  is_stopping_time f (hitting u s ⊤) :=
begin
  intro i,
  by_cases hi : i = ⊤,
  { simp [hi] },
  { rw hitting_le_eq_Union hi,
    exact measurable_set.Union (λ j, measurable_set.Union_Prop $
      λ hj, f.mono hj _ ((hu j).measurable hs)) }
end

end complete_linear_order

section nat

variables {u : ℕ → α → β} {s : set β} {f : filtration ℕ m}

lemma hitting_le_iff_mem_Union_nat {i n : ℕ} {x : α} (hx : ∃ j, j ≤ n ∧ u j x ∈ s) :
  hitting u s n x ≤ i ↔ x ∈ ⋃ j ≤ i, u j ⁻¹' s :=
begin
  simp only [hitting, set.mem_Union, set.mem_preimage, exists_prop, if_pos hx],
  obtain ⟨j, hj₁, hj₂⟩ := hx,
  have hj' : { i | u i x ∈ s }.nonempty := set.nonempty_of_mem hj₂,
  refine ⟨λ h, ⟨Inf {i : ℕ | u i x ∈ s}, h, nat.Inf_mem hj'⟩, λ h, _⟩,
  obtain ⟨k, hk₁, hk₂⟩ := h,
  exact le_trans (nat.Inf_le hk₂) hk₁
end

<<<<<<< HEAD
lemma hitting_le_eq_Union_nat_of_lt_default {i n : ℕ} (hin : i < n) :
  { x | hitting u s n x ≤ i } = ⋃ j ≤ i, u j ⁻¹' s :=
=======
lemma hitting_le_eq_Union_nat_of_lt {i n : ℕ} (hin : i < n) :
  {x | hitting u s n x ≤ i} = ⋃ j ≤ i, u j ⁻¹' s :=
>>>>>>> 999c08b7
begin
  ext x,
  by_cases hj : ∃ j, j ≤ n ∧ u j x ∈ s,
  { exact hitting_le_iff_mem_Union_nat hj },
  { simp only [hitting, if_neg hj, set.mem_set_of_eq, set.mem_Union,
      set.mem_preimage, exists_prop],
    split,
    { intro h,
      linarith },
    { push_neg at hj,
      rintro ⟨j, hj₁, hj₂⟩,
      exact false.elim (hj j (le_trans hj₁ hin.le) hj₂) } }
end

<<<<<<< HEAD
lemma hitting_le_eq_Union_nat_of_default_le {i n : ℕ} (hin : n ≤ i) :
  { x | hitting u s n x ≤ i } = { x | ∀ j ≤ n, u j x ∉ s } ∪ ⋃ j ≤ i, u j ⁻¹' s :=
=======
lemma hitting_le_eq_Union_nat_of_le {i n : ℕ} (hin : n ≤ i) :
  {x | hitting u s n x ≤ i} = {x | ∀ j ≤ n, u j x ∉ s} ∪ ⋃ j ≤ i, u j ⁻¹' s :=
>>>>>>> 999c08b7
begin
  ext x,
  by_cases hj : ∃ j, j ≤ n ∧ u j x ∈ s,
  { rw [set.mem_set_of, hitting_le_iff_mem_Union_nat hj],
    refine ⟨λ h, or.inr h, _⟩,
    rintro (h | h),
    { exact let ⟨j, hj₁, hj₂⟩ := hj in false.elim (h j hj₁ hj₂) },
    { assumption } },
  { simp only [hitting, hj, hin, exists_prop, set.mem_set_of_eq, if_false, set.mem_union_eq,
      set.mem_Union, set.mem_preimage, true_iff],
    push_neg at hj,
    exact or.inl hj }
end

/-- A `ℕ`-indexed hitting time of an adpated process is a stopping time if the set it hits is
measurable. -/
lemma hitting_is_stopping_time_nat
  [topological_space β] [pseudo_metrizable_space β] [measurable_space β] [borel_space β]
  {f : filtration ℕ m} {u : ℕ → α → β} (hu : adapted f u) (hs : measurable_set s) (n : ℕ) :
  is_stopping_time f (hitting u s n) :=
begin
  intro i,
  by_cases hin : i < n,
<<<<<<< HEAD
  { rw hitting_le_eq_Union_nat_of_lt_default hin,
    exact measurable_set.Union (λ j, measurable_set.Union_Prop $
      λ hj, f.mono hj _ ((hu j).measurable hs)) },
  { rw [hitting_le_eq_Union_nat_of_default_le (not_lt.1 hin),
      (by { ext, simp } : { x | ∀ j, j ≤ n → u j x ∉ s } = ⋂ j ≤ n, { x | u j x ∉ s })],
=======
  { rw hitting_le_eq_Union_nat_of_lt hin,
    exact measurable_set.Union (λ j, measurable_set.Union_Prop $
      λ hj, f.mono hj _ ((hu j).measurable hs)) },
  { rw [hitting_le_eq_Union_nat_of_le (not_lt.1 hin),
      (by { ext, simp } : {x | ∀ j, j ≤ n → u j x ∉ s} = ⋂ j ≤ n, {x | u j x ∉ s})],
>>>>>>> 999c08b7
    exact measurable_set.union
      (measurable_set.Inter (λ j, measurable_set.Inter_Prop $
        λ hj, f.mono (le_trans hj (not_lt.1 hin)) _ ((hu j).measurable hs).compl))
      (measurable_set.Union (λ j, measurable_set.Union_Prop $
        λ hj, f.mono hj _ ((hu j).measurable hs))) }
end

end nat

end hitting

end measure_theory<|MERGE_RESOLUTION|>--- conflicted
+++ resolved
@@ -1292,17 +1292,6 @@
 
 end piecewise_const
 
-<<<<<<< HEAD
-section hitting
-
-/-- Hitting time: given a stochastic process `u` and a set `s`, `hitting u s` is the first time
-`u` is in `s` (before some time). The hitting time is a stopping time if the process is adapted
-and discrete. -/
-noncomputable def hitting [preorder ι] [has_Inf ι] (u : ι → α → β) (s : set β) (default : ι) :
-  α → ι :=
-λ x, if ∃ j ≤ default, u j x ∈ s then Inf { i : ι | u i x ∈ s } else default
-=======
-
 section hitting
 
 /-- Hitting time: given a stochastic process `u` and a set `s`, `hitting u s n` is the first time
@@ -1312,26 +1301,17 @@
 noncomputable def hitting [preorder ι] [has_Inf ι] (u : ι → α → β) (s : set β) (n : ι) :
   α → ι :=
 λ x, if ∃ j ≤ n, u j x ∈ s then Inf {i : ι | u i x ∈ s} else n
->>>>>>> 999c08b7
 
 section complete_linear_order
 
 variables [complete_linear_order ι] {u : ι → α → β} {s : set β} {f : filtration ι m}
 
 @[simp]
-<<<<<<< HEAD
-lemma hitting_eq_Inf (x : α) : hitting u s ⊤ x = Inf { i : ι | u i x ∈ s } :=
-begin
-  simp only [hitting, ite_eq_left_iff],
-  intro h,
-  have : { i : ι | u i x ∈ s } = ∅,
-=======
 lemma hitting_eq_Inf (x : α) : hitting u s ⊤ x = Inf {i : ι | u i x ∈ s} :=
 begin
   simp only [hitting, ite_eq_left_iff],
   intro h,
   have : {i : ι | u i x ∈ s} = ∅,
->>>>>>> 999c08b7
   { push_neg at h,
     simp only [le_top, forall_true_left] at h,
     rwa set.eq_empty_iff_forall_not_mem },
@@ -1339,24 +1319,15 @@
 end
 
 lemma hitting_lt_eq_Union (i : ι) :
-<<<<<<< HEAD
-  { x | hitting u s ⊤ x < i } = ⋃ j < i, u j ⁻¹' s :=
-=======
   {x | hitting u s ⊤ x < i} = ⋃ j < i, u j ⁻¹' s :=
->>>>>>> 999c08b7
 begin
   ext x,
   simp only [hitting_eq_Inf, set.mem_set_of_eq, set.mem_Union, set.mem_preimage,
     exists_prop, Inf_lt_iff, and_comm]
 end
 
-<<<<<<< HEAD
-lemma hitting_le_eq_Union [nontrivial ι] [is_well_order ι (<)] {i : ι} (hi : i ≠ ⊤) :
-  { x | hitting u s ⊤ x ≤ i } = ⋃ j ≤ i, u j ⁻¹' s :=
-=======
 lemma hitting_le_eq_Union [is_well_order ι (<)] {i : ι} (hi : i ≠ ⊤) :
   {x | hitting u s ⊤ x ≤ i} = ⋃ j ≤ i, u j ⁻¹' s :=
->>>>>>> 999c08b7
 begin
   ext x,
   simp only [le_iff_eq_or_lt, set.Union_Union_eq_or_left, ← hitting_lt_eq_Union i,
@@ -1377,11 +1348,7 @@
 
 /-- A discrete hitting time is a stopping time. This lemma is mostly intended in the case the
 time index is `enat`. -/
-<<<<<<< HEAD
-lemma hitting_is_stopping_time [nontrivial ι] [is_well_order ι (<)] [encodable ι]
-=======
 lemma hitting_is_stopping_time [is_well_order ι (<)] [encodable ι]
->>>>>>> 999c08b7
   [topological_space β] [pseudo_metrizable_space β] [measurable_space β] [borel_space β]
   (hu : adapted f u) (hs : measurable_set s) :
   is_stopping_time f (hitting u s ⊤) :=
@@ -1411,13 +1378,8 @@
   exact le_trans (nat.Inf_le hk₂) hk₁
 end
 
-<<<<<<< HEAD
-lemma hitting_le_eq_Union_nat_of_lt_default {i n : ℕ} (hin : i < n) :
-  { x | hitting u s n x ≤ i } = ⋃ j ≤ i, u j ⁻¹' s :=
-=======
 lemma hitting_le_eq_Union_nat_of_lt {i n : ℕ} (hin : i < n) :
   {x | hitting u s n x ≤ i} = ⋃ j ≤ i, u j ⁻¹' s :=
->>>>>>> 999c08b7
 begin
   ext x,
   by_cases hj : ∃ j, j ≤ n ∧ u j x ∈ s,
@@ -1432,13 +1394,8 @@
       exact false.elim (hj j (le_trans hj₁ hin.le) hj₂) } }
 end
 
-<<<<<<< HEAD
-lemma hitting_le_eq_Union_nat_of_default_le {i n : ℕ} (hin : n ≤ i) :
-  { x | hitting u s n x ≤ i } = { x | ∀ j ≤ n, u j x ∉ s } ∪ ⋃ j ≤ i, u j ⁻¹' s :=
-=======
 lemma hitting_le_eq_Union_nat_of_le {i n : ℕ} (hin : n ≤ i) :
   {x | hitting u s n x ≤ i} = {x | ∀ j ≤ n, u j x ∉ s} ∪ ⋃ j ≤ i, u j ⁻¹' s :=
->>>>>>> 999c08b7
 begin
   ext x,
   by_cases hj : ∃ j, j ≤ n ∧ u j x ∈ s,
@@ -1462,19 +1419,11 @@
 begin
   intro i,
   by_cases hin : i < n,
-<<<<<<< HEAD
-  { rw hitting_le_eq_Union_nat_of_lt_default hin,
-    exact measurable_set.Union (λ j, measurable_set.Union_Prop $
-      λ hj, f.mono hj _ ((hu j).measurable hs)) },
-  { rw [hitting_le_eq_Union_nat_of_default_le (not_lt.1 hin),
-      (by { ext, simp } : { x | ∀ j, j ≤ n → u j x ∉ s } = ⋂ j ≤ n, { x | u j x ∉ s })],
-=======
   { rw hitting_le_eq_Union_nat_of_lt hin,
     exact measurable_set.Union (λ j, measurable_set.Union_Prop $
       λ hj, f.mono hj _ ((hu j).measurable hs)) },
   { rw [hitting_le_eq_Union_nat_of_le (not_lt.1 hin),
       (by { ext, simp } : {x | ∀ j, j ≤ n → u j x ∉ s} = ⋂ j ≤ n, {x | u j x ∉ s})],
->>>>>>> 999c08b7
     exact measurable_set.union
       (measurable_set.Inter (λ j, measurable_set.Inter_Prop $
         λ hj, f.mono (le_trans hj (not_lt.1 hin)) _ ((hu j).measurable hs).compl))
