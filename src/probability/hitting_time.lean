/-
Copyright (c) 2022 Kexing Ying. All rights reserved.
Released under Apache 2.0 license as described in the file LICENSE.
Authors: Kexing Ying, Rémy Degenne
-/
import probability.stopping

/-!
# Hitting time

Given a stochastic process, the hitting time provides the first time the process ``hits'' some
subset of the state space. The hitting time is a stopping time in the case that the time index is
discrete and the process is adapted (this is true in a far more general setting however we have
only proved it for the discrete case so far).

## Main definition

* `measure_theory.hitting`: the hitting time of a stochastic process

## Main results

* `measure_theory.hitting_is_stopping_time`: a discrete hitting time of an adapted process is a
  stopping time

## Implementation notes

In the definition of the hitting time, we bound the hitting time by an upper and lower bound.
This is to ensure that our result is meaningful in the case we are taking the infimum of an
empty set or the infimum of a set which is unbounded from below. With this, we can talk about
hitting times indexed by the natural numbers or the reals. By taking the bounds to be
`⊤` and `⊥`, we obtain the standard definition in the case that the index is `ℕ∞` or `ℝ≥0∞`.

-/

open filter order topological_space
open_locale classical measure_theory nnreal ennreal topological_space big_operators

namespace measure_theory

variables {Ω β ι : Type*} {m : measurable_space Ω}

/-- Hitting time: given a stochastic process `u` and a set `s`, `hitting u s n m` is the first time
`u` is in `s` after time `n` and before time `m` (if `u` does not hit `s` after time `n` and
before `m` then the hitting time is simply `m`).

The hitting time is a stopping time if the process is adapted and discrete. -/
noncomputable def hitting [preorder ι] [has_Inf ι] (u : ι → Ω → β) (s : set β) (n m : ι) : Ω → ι :=
λ x, if ∃ j ∈ set.Icc n m, u j x ∈ s then Inf (set.Icc n m ∩ {i : ι | u i x ∈ s}) else m

section inequalities

variables [conditionally_complete_linear_order ι] {u : ι → Ω → β} {s : set β} {n i : ι} {ω : Ω}

/-- This lemma is strictly weaker than `hitting_of_le`. -/
lemma hitting_of_lt {m : ι} (h : m < n) : hitting u s n m ω = m :=
begin
  simp_rw [hitting],
  have h_not : ¬ ∃ (j : ι) (H : j ∈ set.Icc n m), u j ω ∈ s,
  { push_neg,
    intro j,
    rw set.Icc_eq_empty_of_lt h,
    simp only [set.mem_empty_eq, is_empty.forall_iff], },
  simp only [h_not, if_false],
end

lemma hitting_le {m : ι} (ω : Ω) : hitting u s n m ω ≤ m :=
begin
  cases le_or_lt n m with h_le h_lt,
  { simp only [hitting],
    split_ifs,
    { obtain ⟨j, hj₁, hj₂⟩ := h,
      exact (cInf_le (bdd_below.inter_of_left bdd_below_Icc) (set.mem_inter hj₁ hj₂)).trans hj₁.2 },
    { exact le_rfl }, },
  { rw hitting_of_lt h_lt, },
end

lemma not_mem_of_lt_hitting {m k : ι}
  (hk₁ : k < hitting u s n m ω) (hk₂ : n ≤ k) :
  u k ω ∉ s :=
begin
  classical,
  intro h,
  have hexists : ∃ j ∈ set.Icc n m, u j ω ∈ s,
  refine ⟨k, ⟨hk₂, le_trans hk₁.le $ hitting_le _⟩, h⟩,
  refine not_le.2 hk₁ _,
  simp_rw [hitting, if_pos hexists],
  exact cInf_le bdd_below_Icc.inter_of_left ⟨⟨hk₂, le_trans hk₁.le $ hitting_le _⟩, h⟩,
end

lemma hitting_eq_end_iff {m : ι} :
  hitting u s n m ω = m ↔ (∃ j ∈ set.Icc n m, u j ω ∈ s) →
    Inf (set.Icc n m ∩ {i : ι | u i ω ∈ s}) = m :=
by rw [hitting, ite_eq_right_iff]

lemma hitting_of_le {m : ι} (hmn : m ≤ n) :
  hitting u s n m ω = m :=
begin
  obtain (rfl | h) := le_iff_eq_or_lt.1 hmn,
  { simp only [hitting, set.Icc_self, ite_eq_right_iff, set.mem_Icc, exists_prop,
      forall_exists_index, and_imp],
    intros i hi₁ hi₂ hi,
    rw [set.inter_eq_left_iff_subset.2, cInf_singleton],
    exact set.singleton_subset_iff.2 (le_antisymm hi₂ hi₁ ▸ hi) },
  { exact hitting_of_lt h }
end

<<<<<<< HEAD

=======
>>>>>>> 637412df
lemma le_hitting {m : ι} (hnm : n ≤ m) (ω : Ω) : n ≤ hitting u s n m ω :=
begin
  simp only [hitting],
  split_ifs,
  { refine le_cInf _ (λ b hb, _),
    { obtain ⟨k, hk_Icc, hk_s⟩ := h,
      exact ⟨k, hk_Icc, hk_s⟩, },
    { rw set.mem_inter_iff at hb,
      exact hb.1.1, }, },
  { exact hnm },
end

lemma le_hitting_of_exists {m : ι} (h_exists : ∃ j ∈ set.Icc n m, u j ω ∈ s) :
  n ≤ hitting u s n m ω :=
begin
  refine le_hitting _ ω,
  by_contra,
  rw set.Icc_eq_empty_of_lt (not_le.mp h) at h_exists,
  simpa using h_exists,
end

lemma hitting_mem_Icc {m : ι} (hnm : n ≤ m) (ω : Ω) : hitting u s n m ω ∈ set.Icc n m :=
⟨le_hitting hnm ω, hitting_le ω⟩

lemma hitting_mem_set [is_well_order ι (<)] {m : ι} (h_exists : ∃ j ∈ set.Icc n m, u j ω ∈ s) :
  u (hitting u s n m ω) ω ∈ s :=
begin
  simp_rw [hitting, if_pos h_exists],
  have h_nonempty : (set.Icc n m ∩ {i : ι | u i ω ∈ s}).nonempty,
  { obtain ⟨k, hk₁, hk₂⟩ := h_exists,
    exact ⟨k, set.mem_inter hk₁ hk₂⟩, },
  have h_mem := Inf_mem h_nonempty,
  rw [set.mem_inter_iff] at h_mem,
  exact h_mem.2,
end

lemma hitting_mem_set_of_hitting_lt [is_well_order ι (<)] {m : ι}
  (hl : hitting u s n m ω < m) :
  u (hitting u s n m ω) ω ∈ s :=
begin
  by_cases h : ∃ j ∈ set.Icc n m, u j ω ∈ s,
  { exact hitting_mem_set h },
  { simp_rw [hitting, if_neg h] at hl,
    exact false.elim (hl.ne rfl) }
end

lemma hitting_le_of_mem {m : ι} (hin : n ≤ i) (him : i ≤ m) (his : u i ω ∈ s) :
  hitting u s n m ω ≤ i :=
begin
  have h_exists : ∃ k ∈ set.Icc n m, u k ω ∈ s := ⟨i, ⟨hin, him⟩, his⟩,
  simp_rw [hitting, if_pos h_exists],
  exact cInf_le (bdd_below.inter_of_left bdd_below_Icc) (set.mem_inter ⟨hin, him⟩ his),
end

lemma hitting_le_iff_of_exists [is_well_order ι (<)] {m : ι}
  (h_exists : ∃ j ∈ set.Icc n m, u j ω ∈ s) :
  hitting u s n m ω ≤ i ↔ ∃ j ∈ set.Icc n i, u j ω ∈ s :=
begin
  split; intro h',
  { exact ⟨hitting u s n m ω, ⟨le_hitting_of_exists h_exists, h'⟩, hitting_mem_set h_exists⟩, },
  { have h'' : ∃ k ∈ set.Icc n (min m i), u k ω ∈ s,
    { obtain ⟨k₁, hk₁_mem, hk₁_s⟩ := h_exists,
      obtain ⟨k₂, hk₂_mem, hk₂_s⟩ := h',
      refine ⟨min k₁ k₂, ⟨le_min hk₁_mem.1 hk₂_mem.1, min_le_min hk₁_mem.2 hk₂_mem.2⟩, _⟩,
      exact min_rec' (λ j, u j ω ∈ s) hk₁_s hk₂_s, },
    obtain ⟨k, hk₁, hk₂⟩ := h'',
    refine le_trans _ (hk₁.2.trans (min_le_right _ _)),
    exact hitting_le_of_mem hk₁.1 (hk₁.2.trans (min_le_left _ _)) hk₂, },
end

lemma hitting_le_iff_of_lt [is_well_order ι (<)] {m : ι} (i : ι) (hi : i < m) :
  hitting u s n m ω ≤ i ↔ ∃ j ∈ set.Icc n i, u j ω ∈ s :=
begin
  by_cases h_exists : ∃ j ∈ set.Icc n m, u j ω ∈ s,
  { rw hitting_le_iff_of_exists h_exists, },
  { simp_rw [hitting, if_neg h_exists],
    push_neg at h_exists,
    simp only [not_le.mpr hi, set.mem_Icc, false_iff, not_exists, and_imp],
    exact λ k hkn hki, h_exists k ⟨hkn, hki.trans hi.le⟩, },
end

lemma hitting_lt_iff [is_well_order ι (<)] {m : ι} (i : ι) (hi : i ≤ m) :
  hitting u s n m ω < i ↔ ∃ j ∈ set.Ico n i, u j ω ∈ s :=
begin
  split; intro h',
  { have h : ∃ j ∈ set.Icc n m, u j ω ∈ s,
    { by_contra,
      simp_rw [hitting, if_neg h, ← not_le] at h',
      exact h' hi, },
    exact ⟨hitting u s n m ω, ⟨le_hitting_of_exists h, h'⟩, hitting_mem_set h⟩, },
  { obtain ⟨k, hk₁, hk₂⟩ := h',
    refine lt_of_le_of_lt _ hk₁.2,
    exact hitting_le_of_mem hk₁.1 (hk₁.2.le.trans hi) hk₂, },
end

lemma hitting_eq_hitting_of_exists
  {m₁ m₂ : ι} (h : m₁ ≤ m₂) (h' : ∃ j ∈ set.Icc n m₁, u j ω ∈ s) :
  hitting u s n m₁ ω = hitting u s n m₂ ω :=
begin
  simp only [hitting, if_pos h'],
  obtain ⟨j, hj₁, hj₂⟩ := h',
  rw if_pos,
  { refine le_antisymm _ (cInf_le_cInf bdd_below_Icc.inter_of_left ⟨j, hj₁, hj₂⟩
      (set.inter_subset_inter_left _ (set.Icc_subset_Icc_right h))),
    refine le_cInf ⟨j, set.Icc_subset_Icc_right h hj₁, hj₂⟩ (λ i hi, _),
    by_cases hi' : i ≤ m₁,
    { exact cInf_le bdd_below_Icc.inter_of_left ⟨⟨hi.1.1, hi'⟩, hi.2⟩ },
    { exact ((cInf_le bdd_below_Icc.inter_of_left ⟨hj₁, hj₂⟩).trans (hj₁.2.trans le_rfl)).trans
        (le_of_lt (not_le.1 hi')) } },
  exact ⟨j, ⟨hj₁.1, hj₁.2.trans h⟩, hj₂⟩,
end

lemma hitting_mono {m₁ m₂ : ι} (hm : m₁ ≤ m₂) :
  hitting u s n m₁ ω ≤ hitting u s n m₂ ω :=
begin
  by_cases h : ∃ j ∈ set.Icc n m₁, u j ω ∈ s,
  { exact (hitting_eq_hitting_of_exists hm h).le },
  { simp_rw [hitting, if_neg h],
    split_ifs with h',
    { obtain ⟨j, hj₁, hj₂⟩ := h',
      refine le_cInf ⟨j, hj₁, hj₂⟩ _,
      by_contra hneg, push_neg at hneg,
      obtain ⟨i, hi₁, hi₂⟩ := hneg,
      exact h ⟨i, ⟨hi₁.1.1, hi₂.le⟩, hi₁.2⟩ },
    { exact hm } }
end

end inequalities

/-- A discrete hitting time is a stopping time. -/
lemma hitting_is_stopping_time
  [conditionally_complete_linear_order ι] [is_well_order ι (<)] [countable ι]
  [topological_space β] [pseudo_metrizable_space β] [measurable_space β] [borel_space β]
  {f : filtration ι m} {u : ι → Ω → β} {s : set β} {n n' : ι}
  (hu : adapted f u) (hs : measurable_set s) :
  is_stopping_time f (hitting u s n n') :=
begin
  intro i,
  cases le_or_lt n' i with hi hi,
  { have h_le : ∀ ω, hitting u s n n' ω ≤ i := λ x, (hitting_le x).trans hi,
    simp [h_le], },
  { have h_set_eq_Union : {ω | hitting u s n n' ω ≤ i} = ⋃ j ∈ set.Icc n i, u j ⁻¹' s,
    { ext x,
      rw [set.mem_set_of_eq, hitting_le_iff_of_lt _ hi],
      simp only [set.mem_Icc, exists_prop, set.mem_Union, set.mem_preimage], },
    rw h_set_eq_Union,
    exact measurable_set.Union (λ j, measurable_set.Union $
      λ hj, f.mono hj.2 _ ((hu j).measurable hs)) }
end

lemma stopped_value_hitting_mem [conditionally_complete_linear_order ι] [is_well_order ι (<)]
  {u : ι → Ω → β} {s : set β} {n m : ι} {ω : Ω} (h : ∃ j ∈ set.Icc n m, u j ω ∈ s) :
  stopped_value u (hitting u s n m) ω ∈ s :=
begin
  simp only [stopped_value, hitting, if_pos h],
  obtain ⟨j, hj₁, hj₂⟩ := h,
  have : Inf (set.Icc n m ∩ {i | u i ω ∈ s}) ∈ set.Icc n m ∩ {i | u i ω ∈ s} :=
    Inf_mem (set.nonempty_of_mem ⟨hj₁, hj₂⟩),
  exact this.2,
end

/-- The hitting time of a discrete process with the starting time indexed by a stopping time
is a stopping time. -/
lemma is_stopping_time_hitting_is_stopping_time
  [conditionally_complete_linear_order ι] [is_well_order ι (<)] [countable ι]
  [topological_space ι] [order_topology ι] [first_countable_topology ι]
  [topological_space β] [pseudo_metrizable_space β] [measurable_space β] [borel_space β]
  {f : filtration ι m} {u : ι → Ω → β} {τ : Ω → ι} (hτ : is_stopping_time f τ)
  {N : ι} (hτbdd : ∀ x, τ x ≤ N) {s : set β} (hs : measurable_set s) (hf : adapted f u) :
  is_stopping_time f (λ x, hitting u s (τ x) N x) :=
begin
  intro n,
  have h₁ : {x | hitting u s (τ x) N x ≤ n} =
    (⋃ i ≤ n, {x | τ x = i} ∩ {x | hitting u s i N x ≤ n}) ∪
    (⋃ i > n, {x | τ x = i} ∩ {x | hitting u s i N x ≤ n}),
  { ext x,
    simp [← exists_or_distrib, ← or_and_distrib_right, le_or_lt] },
  have h₂ : (⋃ i > n, {x | τ x = i} ∩ {x | hitting u s i N x ≤ n}) = ∅,
  { ext x,
    simp only [gt_iff_lt, set.mem_Union, set.mem_inter_eq, set.mem_set_of_eq,
      exists_prop, set.mem_empty_eq, iff_false, not_exists, not_and, not_le],
    rintro m hm rfl,
    exact lt_of_lt_of_le hm (le_hitting (hτbdd _) _) },
  rw [h₁, h₂, set.union_empty],
  exact measurable_set.Union (λ i, measurable_set.Union
    (λ hi, (f.mono hi _ (hτ.measurable_set_eq i)).inter (hitting_is_stopping_time hf hs n))),
end

section complete_lattice

variables [complete_lattice ι] {u : ι → Ω → β} {s : set β} {f : filtration ι m}

lemma hitting_eq_Inf (ω : Ω) : hitting u s ⊥ ⊤ ω = Inf {i : ι | u i ω ∈ s} :=
begin
  simp only [hitting, set.mem_Icc, bot_le, le_top, and_self, exists_true_left, set.Icc_bot,
    set.Iic_top, set.univ_inter, ite_eq_left_iff, not_exists],
  intro h_nmem_s,
  symmetry,
  rw Inf_eq_top,
  exact λ i hi_mem_s, absurd hi_mem_s (h_nmem_s i),
end

end complete_lattice

section conditionally_complete_linear_order_bot

variables [conditionally_complete_linear_order_bot ι] [is_well_order ι (<)]
variables {u : ι → Ω → β} {s : set β} {f : filtration ℕ m}

lemma hitting_bot_le_iff {i n : ι} {ω : Ω} (hx : ∃ j, j ≤ n ∧ u j ω ∈ s) :
  hitting u s ⊥ n ω ≤ i ↔ ∃ j ≤ i, u j ω ∈ s :=
begin
  cases lt_or_le i n with hi hi,
  { rw hitting_le_iff_of_lt _ hi,
    simp, },
  { simp only [(hitting_le ω).trans hi, true_iff],
    obtain ⟨j, hj₁, hj₂⟩ := hx,
    exact ⟨j, hj₁.trans hi, hj₂⟩, },
end

end conditionally_complete_linear_order_bot

end measure_theory<|MERGE_RESOLUTION|>--- conflicted
+++ resolved
@@ -104,10 +104,6 @@
   { exact hitting_of_lt h }
 end
 
-<<<<<<< HEAD
-
-=======
->>>>>>> 637412df
 lemma le_hitting {m : ι} (hnm : n ≤ m) (ω : Ω) : n ≤ hitting u s n m ω :=
 begin
   simp only [hitting],
@@ -142,16 +138,6 @@
   have h_mem := Inf_mem h_nonempty,
   rw [set.mem_inter_iff] at h_mem,
   exact h_mem.2,
-end
-
-lemma hitting_mem_set_of_hitting_lt [is_well_order ι (<)] {m : ι}
-  (hl : hitting u s n m ω < m) :
-  u (hitting u s n m ω) ω ∈ s :=
-begin
-  by_cases h : ∃ j ∈ set.Icc n m, u j ω ∈ s,
-  { exact hitting_mem_set h },
-  { simp_rw [hitting, if_neg h] at hl,
-    exact false.elim (hl.ne rfl) }
 end
 
 lemma hitting_le_of_mem {m : ι} (hin : n ≤ i) (him : i ≤ m) (his : u i ω ∈ s) :
