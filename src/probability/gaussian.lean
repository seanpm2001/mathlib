--- conflicted
+++ resolved
@@ -1,9 +1,6 @@
 import probability.density
 import probability.moments
 import analysis.special_functions.gaussian
-<<<<<<< HEAD
-import measure_theory.group.integration
-=======
 import measure_theory.integral.set_to_l1
 import analysis.normed_space.bounded_linear_maps
 import topology.sequences
@@ -23,7 +20,6 @@
 
 #check real.exp_pos
 #check measure_theory.integral_image_eq_integral_abs_det_fderiv_smul
->>>>>>> f6efb103
 
 /-
 We would like to define the Gaussian measure on ℝ.
@@ -70,14 +66,11 @@
 
 variables {μ : measure ℝ} {m s : ℝ}
 
-<<<<<<< HEAD
 lemma change_of_vr_gaussian:
    ennreal.of_real (∫ (x : ℝ), (sqrt (2 * π * s ^ 2))⁻¹ * exp (-((s ^ 2)⁻¹ * 2⁻¹ * (x - m) ^ 2))) = ennreal.of_real (∫ (x : ℝ), (sqrt (2 * π * s ^ 2))⁻¹ * exp (-((s ^ 2)⁻¹ * 2⁻¹ * x ^ 2))):=
 begin
 sorry
 end
-=======
->>>>>>> f6efb103
 
 lemma is_probability_measure_real_gaussian (hμ : μ.real_gaussian m s) :
   is_probability_measure μ :=
@@ -90,13 +83,6 @@
     rw hμ,
     simp only [mul_inv_rev, neg_mul, with_density_apply, measurable_set.univ, restrict_univ],
     rw ← measure_theory.of_real_integral_eq_lintegral_of_real,
-<<<<<<< HEAD
-    {
-
-      --rw integral_smul_const _ (sqrt (2 * π * s ^ 2))⁻¹,
-      sorry
-    },
-=======
 
     {have h_set_eq : set.univ = (λ x, x-m) '' set.univ,
       ext e,
@@ -113,7 +99,6 @@
      rw h_integ_eq,
 
       sorry},
->>>>>>> f6efb103
     {
       rw integrable, fconstructor,
       {
@@ -152,7 +137,6 @@
           simp,
 
         rw ← h_eqfunc,
-<<<<<<< HEAD
         exact measure_theory.integrable.comp_sub_right h_gaussexp m,
       }
     },
@@ -162,17 +146,6 @@
       have hbp1 : 0 < s^2,
           exact (sq_pos_iff s).mpr h,
         -- have hbp2 : 0 < 2
-=======
-        exact measure_theory.integrable.comp_sub_right h_gaussexp m
-      }
-    },
-    {refine filter.eventually_of_forall _,
-
-
-      have hbp1 : 0 < s^2,
-          exact (sq_pos_iff s).mpr h,
-        --have hbp2 : 0 < 2
->>>>>>> f6efb103
       have hbp2 : 0 < 2*s^2,
           simp,
           exact hbp1,
@@ -187,7 +160,6 @@
       have h_sqrt_pos :  0 < sqrt(2 * s ^ 2 * π),
         exact sqrt_pos.mpr h_exppos,
 
-<<<<<<< HEAD
       have  h_const_pos :  0 < (sqrt(2 * s ^ 2 * π))⁻¹,
         exact inv_pos.mpr h_sqrt_pos,
       have h_mulpi_eq : 2 * s ^ 2 * π = 2 * π * s ^ 2,
@@ -195,17 +167,6 @@
 
       rw h_mulpi_eq at h_const_pos,
       intro x,
-=======
-
-      have  h_const_pos :  0 < (sqrt(2 * s ^ 2 * π))⁻¹,
-        exact inv_pos.mpr h_sqrt_pos,
-
-      have h_mulpi_eq : 2 * s ^ 2 * π = 2 * π * s ^ 2,
-        ring,
-      rw h_mulpi_eq at h_const_pos,
-      intro x,
-
->>>>>>> f6efb103
       have h_compexp_pos : 0 < exp (-((s ^ 2)⁻¹ * 2⁻¹ * (x - m) ^ 2)),
         exact real.exp_pos (-((s ^ 2)⁻¹ * 2⁻¹ * (x - m) ^ 2)),
       simp,
@@ -226,25 +187,10 @@
   μ[id] = m :=
 begin
   rw real_gaussian at hμ,
-<<<<<<< HEAD
   unfold gaussian_density at hμ, dsimp at *,
   simp [hs] at hμ,
   --rw hμ,
   sorry
-=======
-  split_ifs at hμ,
-  rw hμ,
-  unfold gaussian_density,
-
-  simpa using lintegral_with_density_eq_lintegral_mul₀ _ _ _,
-
-
-
-  /-unfold gaussian_density,
-  -/
-
-
->>>>>>> f6efb103
 end
 
 -- easy direction
@@ -280,10 +226,6 @@
 lemma std_gaussian_rv_add_const (hf : std_gaussian_rv f) (hfmeas : measurable f) (m : ℝ) :
   gaussian_rv (f + λ x, m) m 1 :=
 begin
-<<<<<<< HEAD
-
-  sorry
-=======
   unfold std_gaussian_rv at hf,
   unfold gaussian_rv at *,
   unfold real_gaussian at *,
@@ -306,10 +248,9 @@
     ext x,
     simp,
   rw h_zeroeqno at hf,
-
-
-
->>>>>>> f6efb103
+  sorry,
+
+
 end
 
 lemma std_gaussian_rv_const_smul (hf : std_gaussian_rv f) (hfmeas : measurable f) (s : ℝ) :
