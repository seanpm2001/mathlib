--- conflicted
+++ resolved
@@ -1503,73 +1503,7 @@
 begin
 simp,
 end
-<<<<<<< HEAD
-
-=======
--- lemma change_of_vr_gaussian_with_var_one (m s:ℝ):
---    ∫ (x : ℝ), (sqrt (2 * π * s ^ 2))⁻¹ * exp (-((s ^ 2)⁻¹ * 2⁻¹ * (x - m) ^ 2)) = ∫ (x : ℝ), (sqrt (2 * π * s ^ 2))⁻¹ * exp (-((s ^ 2)⁻¹ * 2⁻¹ * x ^ 2)):=
--- begin
---     let g : ℝ → ℝ := λ (x:ℝ), (sqrt (2 * π * s ^ 2))⁻¹ * exp (-((s ^ 2)⁻¹ * 2⁻¹ * x ^ 2)),
---     let f : ℝ → ℝ := λ (x:ℝ), x-m,
---     have h_set_eq : set.univ = f '' set.univ,
---       {ext e,
---       split,
---       {intro h1,
---       use (e+m),
---       split,
---       simp,
---       simp_rw [f],
---       simp},
---       {intro h2,
---       simp}},
-
---     have h_integ_eq : ∫ (x : ℝ), (sqrt (2 * π * s ^ 2))⁻¹ * exp (-((s ^ 2)⁻¹ * 2⁻¹ * (x - m) ^ 2))
---      = ∫ (x : ℝ) in set.univ, g (x-m) ,
---       {simp_rw [g],
---         simp},
-
---     rw h_integ_eq,
-
---     have h_integ_eq2 : ∫ (x : ℝ), (sqrt (2 * π * s ^ 2))⁻¹ * exp (-((s ^ 2)⁻¹ * 2⁻¹ * x ^ 2))
---      = ∫ (x : ℝ) in set.univ, g x ,
---       {simp_rw [g],
---         simp},
-
---     rw h_integ_eq2,
---     nth_rewrite 1 [h_set_eq],
-
---     have h_comp_eq : ∀ (x:ℝ), g (x-m) = g (f x),
---       {intro x,
---       simp},
-
---     simp_rw [h_comp_eq],
---     let f_deriv : ℝ →L[ℝ] ℝ := continuous_linear_map.id ℝ ℝ,
---     let f': ℝ → (ℝ →L[ℝ] ℝ) := λ x, continuous_linear_map.id ℝ ℝ,
-
---     rw mulone_eq g f,
---     rw integ_smul_eq_mul f g,
-
---     have h_use_f'_tosubst : ∫ (x : ℝ) in set.univ, |(continuous_linear_map.id ℝ ℝ).det| • g (f x)
---      = ∫ (x : ℝ) in set.univ, |(f' x).det| • g (f x),
---      {refl},
-
---     rw h_use_f'_tosubst,
-
---     have hf : set.inj_on f set.univ,
---       refine set.injective_iff_inj_on_univ.mp _,
---       unfold function.injective,
---       intros a1 a2,
---       simp_rw[f],
---       simp,
-
---     have hf' : ∀ (x : ℝ), x ∈ set.univ → has_fderiv_within_at f (f' x) set.univ x,
---       {intros x hx,
---       refine has_fderiv_within_at.sub_const _ m,
---       exact has_fderiv_within_at_id x set.univ},
---       {rw ← integral_image_eq_integral_abs_det_fderiv_smul ℙ measurable_set.univ hf' hf g},
-
--- end
->>>>>>> c5e5f9aa
+
 lemma S_is_im (S : set ℝ) : {x : ℝ | x + m ∈ S} = (λ (x:ℝ), x-m) '' S :=
 begin
   ext e,
@@ -1642,14 +1576,12 @@
 
 end
 
-<<<<<<< HEAD
-=======
+
 
 -- lemma inv2_pos : 0 < 2⁻¹ :=
 -- begin
 
 -- end
->>>>>>> c5e5f9aa
 lemma std_gaussian_rv_add_const (hf : std_gaussian_rv f) (hfmeas : measurable f) (m : ℝ) :
   gaussian_rv (f + λ x, m) m 1 :=
 begin
@@ -1684,9 +1616,6 @@
   rw measure_theory.with_density_apply,
   rw measure_theory.with_density_apply,
   {
-<<<<<<< HEAD
-    sorry
-=======
     rw ← measure_theory.of_real_integral_eq_lintegral_of_real,
     rw ← measure_theory.of_real_integral_eq_lintegral_of_real,
 
@@ -1707,72 +1636,111 @@
         apply integrable.has_finite_integral _,
         refine integrable.abs _,
         refine integrable.const_mul _ ((sqrt π)⁻¹ * (sqrt 2)⁻¹),
-        sorry,
-        /-
-        have neg_h_inveq : -(2*s^2)⁻¹ = -(s ^ 2)⁻¹ * 2⁻¹,
-        { simp [mul_comm] },
-
-        have hb : 0 < (2*s^2)⁻¹ := inv_pos.mpr (s_sq_pos_2 s h),
-
-        have h_gaussexp : integrable (λ (a : ℝ), exp (-(s ^ 2)⁻¹ * 2⁻¹ * a ^ 2)) ℙ,
+        refine measure_theory.integrable_on.integrable _,
+        --hint: prove `integrable (λ (a : ℝ), exp (-(2⁻¹ * (a - m) ^ 2))) ℙ` first
+        have h₁: integrable (λ (a : ℝ), exp (-(2⁻¹ * (a - m) ^ 2))) ℙ,
+        {
+          rw integrable, fconstructor,
+          {measurability,},
+          {
+            /-
+            have hb : 0 < (2*s^2)⁻¹ := inv_pos.mpr (s_sq_pos_2 s h),
+
+        have h_gaussexp : integrable (λ (a : ℝ), exp (-2⁻¹ * a ^ 2)) ℙ,
           rw ← neg_h_inveq,
           exact integrable_exp_neg_mul_sq hb,
 
-        have h_eqfunc : (λ (a : ℝ), exp (-(s ^ 2)⁻¹ * 2⁻¹ * (a - m)^ 2)) = (λ (a : ℝ), exp (-((s ^ 2)⁻¹ * 2⁻¹ * (a - m) ^ 2)))  ,
+        have h_eqfunc : (λ (a : ℝ), exp (-(2)⁻¹ * (a - m)^ 2)) = (λ (a : ℝ), exp (-(2⁻¹ * (a - m) ^ 2)))  ,
           ext x,
           simp,
 
-        rw ← h_eqfunc,-/
-
-        --have hb
-        ---exact measure_theory.integrable.comp_sub_right h_gaussexp m,
+        rw ← h_eqfunc,
+        exact measure_theory.integrable.comp_sub_right h_gaussexp m,
+            -/
+            refine (has_finite_integral_norm_iff (λ (a : ℝ), exp (-(2⁻¹ * (a - m) ^ 2)))).mp _,
+            apply integrable.has_finite_integral _,
+            refine integrable.abs _,
+            simp,
+            have h_eqfunc : (λ (a : ℝ), exp (-(2)⁻¹ * (a - m)^ 2)) = (λ (a : ℝ), exp (-(2⁻¹ * (a - m) ^ 2)))  ,
+              {
+                ext x,
+                simp,
+              },
+            rw ← h_eqfunc,
+            have hb: (0:ℝ) < (2)⁻¹,
+              {simp,},
+            have h_gaussexp : integrable (λ (a : ℝ), exp (-2⁻¹ * a ^ 2)) ℙ,
+              {sorry},
+            sorry
+          },
+        },
+
+        simp[(measure_theory.integrable.integrable_on h₁)],
       }
     },
     },
 
     {
+      refine filter.eventually_of_forall _,
+      intro x,
+      simp,
+      have h₁: (sqrt π)⁻¹ * (sqrt 2)⁻¹ = (sqrt(2 * π))⁻¹,
+        {
+          rw ← mul_inv,
+          simp,
+          exact mul_comm ((sqrt 2)⁻¹) ((sqrt π)⁻¹),
+        },
+      rw h₁,
+      have h₂: 0 < (sqrt(2 * π))⁻¹,
+        {
+          simp,
+          exact pi_pos,
+        },
+      have h_compexp_pos : 0 < exp (-(2⁻¹ * (x - m) ^ 2)),
+        {
+          exact real.exp_pos (-(2⁻¹ * (x - m) ^ 2)),
+        },
+      rw  le_iff_lt_or_eq,
+      left,
+      exact mul_pos h₂ h_compexp_pos,
+    },
+
+    {
       sorry,
     },
 
     {
-      sorry,
-    },
-
-    {
-      sorry,
-    },
->>>>>>> c5e5f9aa
+      refine filter.eventually_of_forall _,
+      intro x,
+      simp,
+      have h₁: (sqrt π)⁻¹ * (sqrt 2)⁻¹ = (sqrt(2 * π))⁻¹,
+        {
+          rw ← mul_inv,
+          simp,
+          exact mul_comm ((sqrt 2)⁻¹) ((sqrt π)⁻¹),
+        },
+      rw h₁,
+      have h₂: 0 < (sqrt(2 * π))⁻¹,
+        {
+          simp,
+          exact pi_pos,
+        },
+      have h_compexp_pos : 0 < exp (-(2⁻¹ * x ^ 2)),
+        {
+          exact real.exp_pos (-(2⁻¹ * x ^ 2)),
+        },
+      rw  le_iff_lt_or_eq,
+      left,
+      exact mul_pos h₂ h_compexp_pos,
+    },
   },
   {exact hS},
   {
     measurability,
   },
 
-<<<<<<< HEAD
-=======
-
-/-
-  have h_ae_m_one : ae_measurable (λ (a : α), 1) ℙ,
-    simp,
-  have h_ae_m_const : ae_measurable (λ (a : α), m) ℙ,
-    exact ae_measurable_const,
-  have h_eq_ae_m : ae_measurable f ℙ ↔ ae_measurable (f+λ (a : α), m) ℙ,
-    split,
-    intro h_eq_ae_m1,
-    exact ae_measurable.add' h_eq_ae_m1 h_ae_m_const,
-    intro h_eq_ae_m2,
-    exact measurable.ae_measurable hfmeas,
-  have h_zeroeqno : f = f + λ (a : α), 0,
-    ext x,
-    simp,
-  rw h_zeroeqno at hf,
-
-
-
-  sorry,
--/
-
->>>>>>> c5e5f9aa
+
+
 end
 
 lemma std_gaussian_rv_const_smul (hf : std_gaussian_rv f) (hfmeas : measurable f) (s : ℝ) :
