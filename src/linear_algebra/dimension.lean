--- conflicted
+++ resolved
@@ -1045,16 +1045,6 @@
 
 end fintype
 
-<<<<<<< HEAD
-lemma finsupp.rank_eq {ι : Type v} : module.rank K (ι →₀ V) = #ι * module.rank K V :=
-begin
-  obtain ⟨⟨_, bs⟩⟩ := module.free.exists_basis K V,
-  rw [← bs.mk_eq_rank', ← (finsupp.basis (λa:ι, bs)).mk_eq_rank',
-    cardinal.mk_sigma, cardinal.sum_const']
-end
-
-=======
->>>>>>> 67e606ea
 -- TODO: merge with the `finrank` content
 /-- An `n`-dimensional `K`-vector space is equivalent to `fin n → K`. -/
 def fin_dim_vectorspace_equiv (n : ℕ)
