--- conflicted
+++ resolved
@@ -430,8 +430,6 @@
   line_map p₀ p₁ c = p₁ ↔ p₀ = p₁ ∨ c = 1 :=
 by rw [←@line_map_eq_line_map_iff k V1, line_map_apply_one]
 
-<<<<<<< HEAD
-=======
 variables (k)
 
 lemma line_map_injective [no_zero_smul_divisors k V1] {p₀ p₁ : P1} (h : p₀ ≠ p₁) :
@@ -440,7 +438,6 @@
 
 variables {k}
 
->>>>>>> dbde88c8
 include V2
 
 @[simp] lemma apply_line_map (f : P1 →ᵃ[k] P2) (p₀ p₁ : P1) (c : k) :
