/-
Copyright (c) 2020 Anne Baanen. All rights reserved.
Released under Apache 2.0 license as described in the file LICENSE.
Authors: Anne Baanen

The Special Linear group $SL(n, R)$
-/
<<<<<<< HEAD
import linear_algebra.matrix
import linear_algebra.nonsingular_inverse
import data.matrix.notation
import data.nat.parity
=======
import linear_algebra.matrix.nonsingular_inverse
import linear_algebra.matrix.to_lin
>>>>>>> 395d8716

/-!
# The Special Linear group $SL(n, R)$

This file defines the elements of the Special Linear group `special_linear_group n R`,
also written `SL(n, R)` or `SLₙ(R)`, consisting of all `n` by `n` `R`-matrices with
determinant `1`.  In addition, we define the group structure on `special_linear_group n R`
and the embedding into the general linear group `general_linear_group R (n → R)`
(i.e. `GL(n, R)` or `GLₙ(R)`).

## Main definitions

 * `matrix.special_linear_group` is the type of matrices with determinant 1
 * `matrix.special_linear_group.group` gives the group structure (under multiplication)
 * `matrix.special_linear_group.embedding_GL` is the embedding `SLₙ(R) → GLₙ(R)`

## Implementation notes
The inverse operation in the `special_linear_group` is defined to be the adjugate
matrix, so that `special_linear_group n R` has a group structure for all `comm_ring R`.

We define the elements of `special_linear_group` to be matrices, since we need to
compute their determinant. This is in contrast with `general_linear_group R M`,
which consists of invertible `R`-linear maps on `M`.

## References

 * https://en.wikipedia.org/wiki/Special_linear_group

## Tags

matrix group, group, matrix inverse
-/

namespace matrix
universes u v
open_locale matrix
open linear_map


section

variables (n : Type u) [decidable_eq n] [fintype n] (R : Type v) [comm_ring R]

/-- `special_linear_group n R` is the group of `n` by `n` `R`-matrices with determinant equal to 1.
-/
def special_linear_group := { A : matrix n n R // A.det = 1 }

end

namespace special_linear_group

variables {n : Type u} [decidable_eq n] [fintype n] {R : Type v} [comm_ring R]

instance coe_matrix : has_coe (special_linear_group n R) (matrix n n R) :=
⟨λ A, A.val⟩

instance coe_fun : has_coe_to_fun (special_linear_group n R) :=
{ F   := λ _, n → n → R,
  coe := λ A, A.val }

/--
  `to_lin' A` is matrix multiplication of vectors by `A`, as a linear map.

  After the group structure on `special_linear_group n R` is defined,
  we show in `to_linear_equiv` that this gives a linear equivalence.
-/
def to_lin' (A : special_linear_group n R) := matrix.to_lin' (@coe _ (matrix n n R) _ A)

lemma ext_iff (A B : special_linear_group n R) :
  A = B ↔ (∀ i j, (@coe _ (matrix n n R) _ A) i j = (@coe _ (matrix n n R) _ B) i j) :=
iff.trans subtype.ext_iff_val ⟨(λ h i j, congr_fun (congr_fun h i) j), matrix.ext⟩

@[ext] lemma ext (A B : special_linear_group n R) :
  (∀ i j, (@coe _ (matrix n n R) _ A) i j = (@coe _ (matrix n n R) _ B) i j) → A = B :=
(special_linear_group.ext_iff A B).mpr

instance has_inv : has_inv (special_linear_group n R) :=
⟨λ A, ⟨adjugate A, det_adjugate_eq_one A.2⟩⟩

instance has_mul : has_mul (special_linear_group n R) :=
⟨λ A B, ⟨A.1 ⬝ B.1, by erw [det_mul, A.2, B.2, one_mul]⟩⟩

instance has_one : has_one (special_linear_group n R) :=
⟨⟨1, det_one⟩⟩

instance : inhabited (special_linear_group n R) := ⟨1⟩

section coe_lemmas

variables (A B : special_linear_group n R)

@[simp] lemma inv_val : ↑(A⁻¹) = adjugate (@coe _ (matrix n n R) _ A) := rfl

@[simp] lemma inv_apply : ⇑(A⁻¹) = adjugate A := rfl

@[simp] lemma mul_val : ↑(A * B) = (@coe _ (matrix n _ _) _ A) ⬝ (@coe _ (matrix n n R) _ B) := rfl

@[simp] lemma mul_apply : ⇑(A * B) = (A ⬝ B) := rfl

@[simp] lemma one_val : ↑(1 : special_linear_group n R) = (1 : matrix n n R) := rfl

@[simp] lemma one_apply : ⇑(1 : special_linear_group n R) = (1 : matrix n n R) := rfl

@[simp] lemma det_coe_matrix : det (@coe _ (matrix n n R) _ A) = 1 := A.2

lemma det_coe_fun : det ⇑A = 1 := A.2

@[simp] lemma to_lin'_mul :
  to_lin' (A * B) = (to_lin' A).comp (to_lin' B) :=
matrix.to_lin'_mul A B

@[simp] lemma to_lin'_one :
  to_lin' (1 : special_linear_group n R) = linear_map.id :=
matrix.to_lin'_one

end coe_lemmas

instance group : group (special_linear_group n R) :=
{ mul_assoc := λ A B C, by { ext, simp [matrix.mul_assoc] },
  one_mul := λ A, by { ext, simp },
  mul_one := λ A, by { ext, simp },
  mul_left_inv := λ A, by { ext, simp [adjugate_mul] },
  ..special_linear_group.has_mul,
  ..special_linear_group.has_one,
  ..special_linear_group.has_inv }

/-- `to_linear_equiv A` is matrix multiplication of vectors by `A`, as a linear equivalence. -/
def to_linear_equiv (A : special_linear_group n R) : (n → R) ≃ₗ[R] (n → R) :=
{ inv_fun := A⁻¹.to_lin',
  left_inv := λ x, calc
    A⁻¹.to_lin'.comp A.to_lin' x
        = (A⁻¹ * A).to_lin' x : by rw [←to_lin'_mul]
    ... = x : by rw [mul_left_inv, to_lin'_one, id_apply],
  right_inv := λ x, calc
    A.to_lin'.comp A⁻¹.to_lin' x
        = (A * A⁻¹).to_lin' x : by rw [←to_lin'_mul]
    ... = x : by rw [mul_right_inv, to_lin'_one, id_apply],
  ..matrix.to_lin' A }

/-- `to_GL` is the map from the special linear group to the general linear group -/
def to_GL (A : special_linear_group n R) : general_linear_group R (n → R) :=
general_linear_group.of_linear_equiv (to_linear_equiv A)

lemma coe_to_GL (A : special_linear_group n R) :
  (@coe (units _) _ _ (to_GL A)) = A.to_lin' :=
rfl

@[simp]
lemma to_GL_one : to_GL (1 : special_linear_group n R) = 1 :=
by { ext v i, rw [coe_to_GL, to_lin'_one], refl }

@[simp]
lemma to_GL_mul (A B : special_linear_group n R) :
  to_GL (A * B) = to_GL A * to_GL B :=
by { ext v i, rw [coe_to_GL, to_lin'_mul], refl }

/-- `special_linear_group.embedding_GL` is the embedding from `special_linear_group n R`
  to `general_linear_group n R`. -/
def embedding_GL : (special_linear_group n R) →* (general_linear_group R (n → R)) :=
⟨λ A, to_GL A, by simp, by simp⟩

variables {S : Type*} [comm_ring S]

/-- A ring homomorphism from `R` to `S` induces a group homomorphism from
`special_linear_group n R` to `special_linear_group n S`. -/
def SL_n_insertion (f : R →+* S) :
monoid_hom (special_linear_group n R) (special_linear_group n S) :=
{ to_fun := λ g, ⟨f.map_matrix g, ring_hom.map_det_one f g.2⟩,
  map_one' := by simpa,
  map_mul' := λ x y, by simpa }

@[simp] lemma SL_n_insertion_apply (f : R →+* S) (g : special_linear_group n R) :
  SL_n_insertion f g = ⟨f.map_matrix g, ring_hom.map_det_one f (det_coe_matrix g)⟩ :=
rfl

section matrix_notation

variables {m : ℕ}

lemma cons_apply_zero
  (M : matrix (fin m) (fin m.succ) R) (v : (fin m.succ) → R) (hM : det (vec_cons v M) = 1) :
  (@coe_fn _ special_linear_group.coe_fun (⟨vec_cons v M, hM⟩ :
    special_linear_group (fin m.succ) R)) 0 = v :=
rfl

lemma cons_apply_one
  (M : matrix (fin m.succ) (fin m.succ.succ) R) (v : (fin m.succ.succ) → R)
  (hM : det (vec_cons v M) = 1) :
  (@coe_fn _ special_linear_group.coe_fun (⟨vec_cons v M, hM⟩ :
    special_linear_group (fin m.succ.succ) R)) 1 = M 0 :=
cons_val_one v M

end matrix_notation

section cast

/-- Coercion of SL `n` `ℤ` to SL `n` `R` for a commutative ring `R`. -/
instance has_coe_SL :
  has_coe (special_linear_group n ℤ) (special_linear_group n R) :=
⟨λ x, SL_n_insertion (int.cast_ring_hom R) x⟩

@[simp] lemma has_coe_SL_apply (g : special_linear_group n ℤ) :
  @coe _ (special_linear_group n R) _ g
  = ⟨map (@coe _ (matrix n n ℤ) _ g) (int.cast_ring_hom R),
    ring_hom.map_det_one (int.cast_ring_hom R) (det_coe_matrix g)⟩ :=
SL_n_insertion_apply (int.cast_ring_hom R) g

end cast

section has_neg

/-- Formal operation of negation on special linear group on even cardinality `n` given by negating
each element. -/
instance {R : Type*} [comm_ring R] [_i : fact (even (fintype.card n))] :
  has_neg (special_linear_group n R) :=
⟨λ g, ⟨- g.1, begin
  convert @det_smul _ _ _ _ _ g (-1),
  { simp,
    refl },
  { convert (det_coe_fun g).symm,
    simp [nat.neg_one_pow_of_even _i.elim] }
end⟩⟩

@[simp] lemma special_linear_group.has_neg_coe_mat {R : Type*} [comm_ring R]
  (g : (special_linear_group n R)) [_i : fact (even (fintype.card n))] :
  @coe _ (matrix n n R) _ (- g) = - (@coe _ (matrix n n R) _ g) :=
rfl

@[simp] lemma special_linear_group.has_neg_coe_fn {R : Type*} [comm_ring R]
  (g : (special_linear_group n R)) [_i : fact (even (fintype.card n))] :
  @coe_fn _ _ (- g) = - (@coe_fn _ _ g) :=
rfl

@[simp]
lemma special_linear_group.has_neg_cast {R : Type*} [comm_ring R] (g : (special_linear_group n ℤ))
  (h : even (fintype.card n)) [_i : fact (even (fintype.card n))] :
  @coe _ (special_linear_group n R) _ (- g) = - (@coe _ (special_linear_group n R) _ g) :=
subtype.ext $ (@ring_hom.map_matrix n _ _ _ _ _ _ (int.cast_ring_hom R)).map_neg g

end has_neg

end special_linear_group

end matrix<|MERGE_RESOLUTION|>--- conflicted
+++ resolved
@@ -1,3 +1,5 @@
+import linear_algebra.matrix.nonsingular_inverse
+import linear_algebra.matrix.to_lin
 /-
 Copyright (c) 2020 Anne Baanen. All rights reserved.
 Released under Apache 2.0 license as described in the file LICENSE.
@@ -5,15 +7,10 @@
 
 The Special Linear group $SL(n, R)$
 -/
-<<<<<<< HEAD
-import linear_algebra.matrix
-import linear_algebra.nonsingular_inverse
-import data.matrix.notation
-import data.nat.parity
-=======
-import linear_algebra.matrix.nonsingular_inverse
-import linear_algebra.matrix.to_lin
->>>>>>> 395d8716
+-- import linear_algebra.matrix
+-- import linear_algebra.nonsingular_inverse
+-- import data.matrix.notation
+-- import data.nat.parity
 
 /-!
 # The Special Linear group $SL(n, R)$
