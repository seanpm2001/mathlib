/-
Copyright (c) 2019 Chris Hughes. All rights reserved.
Released under Apache 2.0 license as described in the file LICENSE.
Authors: Chris Hughes
-/
import algebra.algebra.subalgebra.basic
import field_theory.finiteness

/-!
# Finite dimensional vector spaces

Definition and basic properties of finite dimensional vector spaces, of their dimensions, and
of linear maps on such spaces.

## Main definitions

Assume `V` is a vector space over a field `K`. There are (at least) three equivalent definitions of
finite-dimensionality of `V`:

- it admits a finite basis.
- it is finitely generated.
- it is noetherian, i.e., every subspace is finitely generated.

We introduce a typeclass `finite_dimensional K V` capturing this property. For ease of transfer of
proof, it is defined using the second point of view, i.e., as `finite`. However, we prove
that all these points of view are equivalent, with the following lemmas
(in the namespace `finite_dimensional`):

- `fintype_basis_index` states that a finite-dimensional
  vector space has a finite basis
- `finite_dimensional.fin_basis` and `finite_dimensional.fin_basis_of_finrank_eq`
  are bases for finite dimensional vector spaces, where the index type
  is `fin`
- `of_fintype_basis` states that the existence of a basis indexed by a
  finite type implies finite-dimensionality
- `of_finite_basis` states that the existence of a basis indexed by a
  finite set implies finite-dimensionality
- `is_noetherian.iff_fg` states that the space is finite-dimensional if and only if
  it is noetherian

Also defined is `finrank`, the dimension of a finite dimensional space, returning a `nat`,
as opposed to `module.rank`, which returns a `cardinal`. When the space has infinite dimension, its
`finrank` is by convention set to `0`.

Preservation of finite-dimensionality and formulas for the dimension are given for
- submodules
- quotients (for the dimension of a quotient, see `finrank_quotient_add_finrank`)
- linear equivs, in `linear_equiv.finite_dimensional` and `linear_equiv.finrank_eq`
- image under a linear map (the rank-nullity formula is in `finrank_range_add_finrank_ker`)

Basic properties of linear maps of a finite-dimensional vector space are given. Notably, the
equivalence of injectivity and surjectivity is proved in `linear_map.injective_iff_surjective`,
and the equivalence between left-inverse and right-inverse in `linear_map.mul_eq_one_comm`
and `linear_map.comp_eq_id_comm`.

## Implementation notes

Most results are deduced from the corresponding results for the general dimension (as a cardinal),
in `dimension.lean`. Not all results have been ported yet.

Much of this file could be generalised away from fields or division rings.
You should not assume that there has been any effort to state lemmas as generally as possible.

One of the characterizations of finite-dimensionality is in terms of finite generation. This
property is currently defined only for submodules, so we express it through the fact that the
maximal submodule (which, as a set, coincides with the whole space) is finitely generated. This is
not very convenient to use, although there are some helper functions. However, this becomes very
convenient when speaking of submodules which are finite-dimensional, as this notion coincides with
the fact that the submodule is finitely generated (as a submodule of the whole space). This
equivalence is proved in `submodule.fg_iff_finite_dimensional`.
-/

universes u v v' w
open_locale classical cardinal

open cardinal submodule module function

/-- `finite_dimensional` vector spaces are defined to be finite modules.
Use `finite_dimensional.of_fintype_basis` to prove finite dimension from another definition. -/
@[reducible] def finite_dimensional (K V : Type*) [division_ring K]
  [add_comm_group V] [module K V] := module.finite K V

variables {K : Type u} {V : Type v}

namespace finite_dimensional

open is_noetherian

section division_ring

variables [division_ring K] [add_comm_group V] [module K V]
{V₂ : Type v'} [add_comm_group V₂] [module K V₂]

/-- If the codomain of an injective linear map is finite dimensional, the domain must be as well. -/
lemma of_injective (f : V →ₗ[K] V₂) (w : function.injective f)
  [finite_dimensional K V₂] : finite_dimensional K V :=
have is_noetherian K V₂ := is_noetherian.iff_fg.mpr ‹_›, by exactI module.finite.of_injective f w

/-- If the domain of a surjective linear map is finite dimensional, the codomain must be as well. -/
lemma of_surjective (f : V →ₗ[K] V₂) (w : function.surjective f)
  [finite_dimensional K V] : finite_dimensional K V₂ :=
module.finite.of_surjective f w

variables (K V)

instance finite_dimensional_pi {ι : Type*} [_root_.finite ι] : finite_dimensional K (ι → K) :=
iff_fg.1 is_noetherian_pi

instance finite_dimensional_pi' {ι : Type*} [_root_.finite ι] (M : ι → Type*)
  [∀ i, add_comm_group (M i)] [∀ i, module K (M i)] [I : ∀ i, finite_dimensional K (M i)] :
  finite_dimensional K (Π i, M i) :=
begin
  haveI : ∀ i : ι, is_noetherian K (M i) := λ i, iff_fg.2 (I i),
  exact iff_fg.1 is_noetherian_pi
end

/-- A finite dimensional vector space over a finite field is finite -/
noncomputable def fintype_of_fintype [fintype K] [finite_dimensional K V] : fintype V :=
module.fintype_of_fintype (@finset_basis K V _ _ _ (iff_fg.2 infer_instance))

lemma finite_of_finite [_root_.finite K] [finite_dimensional K V] : _root_.finite V :=
by { casesI nonempty_fintype K, haveI := fintype_of_fintype K V, apply_instance }

variables {K V}

/-- If a vector space has a finite basis, then it is finite-dimensional. -/
lemma of_fintype_basis {ι : Type w} [_root_.finite ι] (h : basis ι K V) : finite_dimensional K V :=
by { casesI nonempty_fintype ι, exact ⟨⟨finset.univ.image h, by { convert h.span_eq, simp } ⟩⟩ }

/-- If a vector space is `finite_dimensional`, all bases are indexed by a finite type -/
noncomputable
def fintype_basis_index {ι : Type*} [finite_dimensional K V] (b : basis ι K V) : fintype ι :=
begin
  letI : is_noetherian K V := is_noetherian.iff_fg.2 infer_instance,
  exact is_noetherian.fintype_basis_index b,
end

/-- If a vector space is `finite_dimensional`, `basis.of_vector_space` is indexed by
  a finite type.-/
noncomputable instance [finite_dimensional K V] : fintype (basis.of_vector_space_index K V) :=
begin
  letI : is_noetherian K V := is_noetherian.iff_fg.2 infer_instance,
  apply_instance
end

/-- If a vector space has a basis indexed by elements of a finite set, then it is
finite-dimensional. -/
lemma of_finite_basis {ι : Type w} {s : set ι} (h : basis s K V) (hs : set.finite s) :
  finite_dimensional K V :=
by haveI := hs.fintype; exact of_fintype_basis h

/-- A subspace of a finite-dimensional space is also finite-dimensional. -/
instance finite_dimensional_submodule [finite_dimensional K V] (S : submodule K V) :
  finite_dimensional K S :=
begin
  letI : is_noetherian K V := iff_fg.2 _,
  exact iff_fg.1
    (is_noetherian.iff_dim_lt_aleph_0.2 (lt_of_le_of_lt (dim_submodule_le _) (dim_lt_aleph_0 K V))),
  apply_instance,
end

/-- A quotient of a finite-dimensional space is also finite-dimensional. -/
instance finite_dimensional_quotient [finite_dimensional K V] (S : submodule K V) :
  finite_dimensional K (V ⧸ S) :=
module.finite.of_surjective (submodule.mkq S) $ surjective_quot_mk _

/-- The rank of a module as a natural number.

Defined by convention to be `0` if the space has infinite rank.

For a vector space `V` over a field `K`, this is the same as the finite dimension
of `V` over `K`.
-/
noncomputable def finrank (R V : Type*) [semiring R]
  [add_comm_group V] [module R V] : ℕ :=
(module.rank R V).to_nat

/-- In a finite-dimensional space, its dimension (seen as a cardinal) coincides with its
`finrank`. -/
lemma finrank_eq_dim (K : Type u) (V : Type v) [division_ring K]
  [add_comm_group V] [module K V] [finite_dimensional K V] :
  (finrank K V : cardinal.{v}) = module.rank K V :=
begin
  letI : is_noetherian K V := iff_fg.2 infer_instance,
  rw [finrank, cast_to_nat_of_lt_aleph_0 (dim_lt_aleph_0 K V)]
end

lemma finrank_eq_of_dim_eq {n : ℕ} (h : module.rank K V = ↑ n) : finrank K V = n :=
begin
  apply_fun to_nat at h,
  rw to_nat_cast at h,
  exact_mod_cast h,
end

lemma finrank_of_infinite_dimensional
  {K V : Type*} [division_ring K] [add_comm_group V] [module K V]
  (h : ¬finite_dimensional K V) : finrank K V = 0 :=
dif_neg $ mt is_noetherian.iff_dim_lt_aleph_0.2 $ (not_iff_not.2 iff_fg).2 h

lemma finite_dimensional_of_finrank {K V : Type*} [division_ring K] [add_comm_group V] [module K V]
  (h : 0 < finrank K V) : finite_dimensional K V :=
by { contrapose h, simp [finrank_of_infinite_dimensional h] }

lemma finite_dimensional_of_finrank_eq_succ {K V : Type*} [field K] [add_comm_group V] [module K V]
  {n : ℕ} (hn : finrank K V = n.succ) : finite_dimensional K V :=
finite_dimensional_of_finrank $ by rw hn; exact n.succ_pos

/-- We can infer `finite_dimensional K V` in the presence of `[fact (finrank K V = n + 1)]`. Declare
this as a local instance where needed. -/
lemma fact_finite_dimensional_of_finrank_eq_succ {K V : Type*} [field K] [add_comm_group V]
  [module K V] (n : ℕ) [fact (finrank K V = n + 1)] :
  finite_dimensional K V :=
finite_dimensional_of_finrank $ by convert nat.succ_pos n; apply fact.out

lemma finite_dimensional_iff_of_rank_eq_nsmul
  {K V W : Type*} [field K] [add_comm_group V] [add_comm_group W] [module K V] [module K W]
  {n : ℕ} (hn : n ≠ 0) (hVW : module.rank K V = n • module.rank K W) :
  finite_dimensional K V ↔ finite_dimensional K W :=
by simp only [finite_dimensional, ← is_noetherian.iff_fg, is_noetherian.iff_dim_lt_aleph_0, hVW,
  cardinal.nsmul_lt_aleph_0_iff_of_ne_zero hn]

/-- If a vector space has a finite basis, then its dimension is equal to the cardinality of the
basis. -/
lemma finrank_eq_card_basis {ι : Type w} [fintype ι] (h : basis ι K V) :
  finrank K V = fintype.card ι :=
begin
  haveI : finite_dimensional K V := of_fintype_basis h,
  have := dim_eq_card_basis h,
  rw ← finrank_eq_dim at this,
  exact_mod_cast this
end

/-- If a vector space is finite-dimensional, then the cardinality of any basis is equal to its
`finrank`. -/
lemma finrank_eq_card_basis' [finite_dimensional K V] {ι : Type w} (h : basis ι K V) :
  (finrank K V : cardinal.{w}) = #ι :=
begin
  haveI : is_noetherian K V := iff_fg.2 infer_instance,
  haveI : fintype ι := fintype_basis_index h,
  rw [cardinal.mk_fintype, finrank_eq_card_basis h]
end

/-- If a vector space has a finite basis, then its dimension is equal to the cardinality of the
basis. This lemma uses a `finset` instead of indexed types. -/
lemma finrank_eq_card_finset_basis {ι : Type w} {b : finset ι}
  (h : basis.{w} b K V) :
  finrank K V = finset.card b :=
by rw [finrank_eq_card_basis h, fintype.card_coe]

variables (K V)

/-- A finite dimensional vector space has a basis indexed by `fin (finrank K V)`. -/
noncomputable def fin_basis [finite_dimensional K V] : basis (fin (finrank K V)) K V :=
have h : fintype.card (@finset_basis_index K V _ _ _ (iff_fg.2 infer_instance)) = finrank K V,
from (finrank_eq_card_basis (@finset_basis K V _ _ _ (iff_fg.2 infer_instance))).symm,
(@finset_basis K V _ _ _ (iff_fg.2 infer_instance)).reindex (fintype.equiv_fin_of_card_eq h)

/-- An `n`-dimensional vector space has a basis indexed by `fin n`. -/
noncomputable def fin_basis_of_finrank_eq [finite_dimensional K V] {n : ℕ} (hn : finrank K V = n) :
  basis (fin n) K V :=
(fin_basis K V).reindex (fin.cast hn).to_equiv

variables {K V}

/-- A module with dimension 1 has a basis with one element. -/
noncomputable def basis_unique (ι : Type*) [unique ι] (h : finrank K V = 1) :
  basis ι K V :=
begin
  haveI := finite_dimensional_of_finrank (_root_.zero_lt_one.trans_le h.symm.le),
  exact (fin_basis_of_finrank_eq K V h).reindex (equiv.equiv_of_unique _ _)
end

@[simp]
lemma basis_unique.repr_eq_zero_iff {ι : Type*} [unique ι] {h : finrank K V = 1}
  {v : V} {i : ι} : (basis_unique ι h).repr v i = 0 ↔ v = 0 :=
⟨λ hv, (basis_unique ι h).repr.map_eq_zero_iff.mp (finsupp.ext $ λ j, subsingleton.elim i j ▸ hv),
 λ hv, by rw [hv, linear_equiv.map_zero, finsupp.zero_apply]⟩

lemma cardinal_mk_le_finrank_of_linear_independent
  [finite_dimensional K V] {ι : Type w} {b : ι → V} (h : linear_independent K b) :
  #ι ≤ finrank K V :=
begin
  rw ← lift_le.{_ (max v w)},
  simpa [← finrank_eq_dim K V] using
    cardinal_lift_le_dim_of_linear_independent.{_ _ _ (max v w)} h
end

lemma fintype_card_le_finrank_of_linear_independent
  [finite_dimensional K V] {ι : Type*} [fintype ι] {b : ι → V} (h : linear_independent K b) :
  fintype.card ι ≤ finrank K V :=
by simpa using cardinal_mk_le_finrank_of_linear_independent h

lemma finset_card_le_finrank_of_linear_independent [finite_dimensional K V] {b : finset V}
  (h : linear_independent K (λ x, x : b → V)) :
  b.card ≤ finrank K V :=
begin
  rw ←fintype.card_coe,
  exact fintype_card_le_finrank_of_linear_independent h,
end

lemma lt_aleph_0_of_linear_independent {ι : Type w} [finite_dimensional K V]
  {v : ι → V} (h : linear_independent K v) :
  #ι < ℵ₀ :=
begin
  apply cardinal.lift_lt.1,
  apply lt_of_le_of_lt,
  apply cardinal_lift_le_dim_of_linear_independent h,
  rw [←finrank_eq_dim, cardinal.lift_aleph_0, cardinal.lift_nat_cast],
  apply cardinal.nat_lt_aleph_0,
end

lemma _root_.linear_independent.finite {K : Type*} {V : Type*} [division_ring K] [add_comm_group V]
  [module K V] [finite_dimensional K V] {b : set V} (h : linear_independent K (λ (x:b), (x:V))) :
  b.finite :=
cardinal.lt_aleph_0_iff_set_finite.mp (finite_dimensional.lt_aleph_0_of_linear_independent h)

lemma not_linear_independent_of_infinite {ι : Type w} [inf : infinite ι] [finite_dimensional K V]
  (v : ι → V) : ¬ linear_independent K v :=
begin
  intro h_lin_indep,
  have : ¬ ℵ₀ ≤ #ι := not_le.mpr (lt_aleph_0_of_linear_independent h_lin_indep),
  have : ℵ₀ ≤ #ι := infinite_iff.mp inf,
  contradiction
end

/-- A finite dimensional space has positive `finrank` iff it has a nonzero element. -/
lemma finrank_pos_iff_exists_ne_zero [finite_dimensional K V] : 0 < finrank K V ↔ ∃ x : V, x ≠ 0 :=
iff.trans (by { rw ← finrank_eq_dim, norm_cast }) (@dim_pos_iff_exists_ne_zero K V _ _ _ _ _)

/-- A finite dimensional space has positive `finrank` iff it is nontrivial. -/
lemma finrank_pos_iff [finite_dimensional K V] : 0 < finrank K V ↔ nontrivial V :=
iff.trans (by { rw ← finrank_eq_dim, norm_cast }) (@dim_pos_iff_nontrivial K V _ _ _ _ _)

/-- A finite dimensional space is nontrivial if it has positive `finrank`. -/
lemma nontrivial_of_finrank_pos (h : 0 < finrank K V) : nontrivial V :=
begin
  haveI : finite_dimensional K V := finite_dimensional_of_finrank h,
  rwa finrank_pos_iff at h
end

/-- A finite dimensional space is nontrivial if it has `finrank` equal to the successor of a
natural number. -/
lemma nontrivial_of_finrank_eq_succ {n : ℕ} (hn : finrank K V = n.succ) : nontrivial V :=
nontrivial_of_finrank_pos (by rw hn; exact n.succ_pos)

/-- A nontrivial finite dimensional space has positive `finrank`. -/
lemma finrank_pos [finite_dimensional K V] [h : nontrivial V] : 0 < finrank K V :=
finrank_pos_iff.mpr h

/-- A finite dimensional space has zero `finrank` iff it is a subsingleton.
This is the `finrank` version of `dim_zero_iff`. -/
lemma finrank_zero_iff [finite_dimensional K V] :
  finrank K V = 0 ↔ subsingleton V :=
iff.trans (by { rw ← finrank_eq_dim, norm_cast }) (@dim_zero_iff K V _ _ _ _ _)

/-- A finite dimensional space that is a subsingleton has zero `finrank`. -/
lemma finrank_zero_of_subsingleton [h : subsingleton V] :
  finrank K V = 0 :=
finrank_zero_iff.2 h

lemma basis.subset_extend {s : set V} (hs : linear_independent K (coe : s → V)) :
  s ⊆ hs.extend (set.subset_univ _) :=
hs.subset_extend _

/-- If a submodule has maximal dimension in a finite dimensional space, then it is equal to the
whole space. -/
lemma eq_top_of_finrank_eq [finite_dimensional K V] {S : submodule K V}
  (h : finrank K S = finrank K V) : S = ⊤ :=
begin
  haveI : is_noetherian K V := iff_fg.2 infer_instance,
  set bS := basis.of_vector_space K S with bS_eq,
  have : linear_independent K (coe : (coe '' basis.of_vector_space_index K S : set V) → V),
    from @linear_independent.image_subtype _ _ _ _ _ _ _ _ _
      (submodule.subtype S) (by simpa using bS.linear_independent) (by simp),
  set b := basis.extend this with b_eq,
  letI : fintype (this.extend _) :=
    (finite_of_linear_independent (by simpa using b.linear_independent)).fintype,
  letI : fintype (coe '' basis.of_vector_space_index K S) :=
    (finite_of_linear_independent this).fintype,
  letI : fintype (basis.of_vector_space_index K S) :=
    (finite_of_linear_independent (by simpa using bS.linear_independent)).fintype,
  have : coe '' (basis.of_vector_space_index K S) = this.extend (set.subset_univ _),
  from set.eq_of_subset_of_card_le (this.subset_extend _)
    (by rw [set.card_image_of_injective _ subtype.coe_injective, ← finrank_eq_card_basis bS,
         ← finrank_eq_card_basis b, h]; apply_instance),
  rw [← b.span_eq, b_eq, basis.coe_extend, subtype.range_coe, ← this, ← submodule.coe_subtype,
    span_image],
  have := bS.span_eq,
  rw [bS_eq, basis.coe_of_vector_space, subtype.range_coe] at this,
  rw [this, map_top (submodule.subtype S), range_subtype],
end

variable (K)
/-- A division_ring is one-dimensional as a vector space over itself. -/
@[simp] lemma finrank_self : finrank K K = 1 :=
begin
  have := dim_self K,
  rw [←finrank_eq_dim] at this,
  exact_mod_cast this
end

instance finite_dimensional_self : finite_dimensional K K :=
by apply_instance

/-- The vector space of functions on a fintype ι has finrank equal to the cardinality of ι. -/
@[simp] lemma finrank_fintype_fun_eq_card {ι : Type v} [fintype ι] :
  finrank K (ι → K) = fintype.card ι :=
begin
  have : module.rank K (ι → K) = fintype.card ι := dim_fun',
  rwa [← finrank_eq_dim, nat_cast_inj] at this,
end

/-- The vector space of functions on `fin n` has finrank equal to `n`. -/
@[simp] lemma finrank_fin_fun {n : ℕ} : finrank K (fin n → K) = n :=
by simp

/-- The submodule generated by a finite set is finite-dimensional. -/
theorem span_of_finite {A : set V} (hA : set.finite A) :
  finite_dimensional K (submodule.span K A) :=
iff_fg.1 $ is_noetherian_span_of_finite K hA

/-- The submodule generated by a single element is finite-dimensional. -/
instance span_singleton (x : V) : finite_dimensional K (K ∙ x) :=
span_of_finite K $ set.finite_singleton _

/-- The submodule generated by a finset is finite-dimensional. -/
instance span_finset (s : finset V) : finite_dimensional K (span K (s : set V)) :=
span_of_finite K $ s.finite_to_set

/-- Pushforwards of finite-dimensional submodules are finite-dimensional. -/
instance (f : V →ₗ[K] V₂) (p : submodule K V) [h : finite_dimensional K p] :
  finite_dimensional K (p.map f) :=
begin
  unfreezingI { rw [finite_dimensional, ← iff_fg, is_noetherian.iff_dim_lt_aleph_0] at h ⊢ },
  rw [← cardinal.lift_lt.{v' v}],
  rw [← cardinal.lift_lt.{v v'}] at h,
  rw [cardinal.lift_aleph_0] at h ⊢,
  exact (lift_dim_map_le f p).trans_lt h
end

/-- Pushforwards of finite-dimensional submodules have a smaller finrank. -/
lemma finrank_map_le (f : V →ₗ[K] V₂) (p : submodule K V) [finite_dimensional K p] :
  finrank K (p.map f) ≤ finrank K p :=
by simpa [← finrank_eq_dim] using lift_dim_map_le f p

variable {K}

lemma _root_.complete_lattice.independent.subtype_ne_bot_le_finrank_aux [finite_dimensional K V]
  {ι : Type w} {p : ι → submodule K V} (hp : complete_lattice.independent p) :
  #{i // p i ≠ ⊥} ≤ (finrank K V : cardinal.{w}) :=
begin
  suffices : cardinal.lift.{v} (#{i // p i ≠ ⊥}) ≤ cardinal.lift.{v} (finrank K V : cardinal.{w}),
  { rwa cardinal.lift_le at this },
  calc cardinal.lift.{v} (# {i // p i ≠ ⊥})
      ≤ cardinal.lift.{w} (module.rank K V) : hp.subtype_ne_bot_le_rank
  ... = cardinal.lift.{w} (finrank K V : cardinal.{v}) : by rw finrank_eq_dim
  ... = cardinal.lift.{v} (finrank K V : cardinal.{w}) : by simp
end

/-- If `p` is an independent family of subspaces of a finite-dimensional space `V`, then the
number of nontrivial subspaces in the family `p` is finite. -/
noncomputable def _root_.complete_lattice.independent.fintype_ne_bot_of_finite_dimensional
  [finite_dimensional K V] {ι : Type w} {p : ι → submodule K V}
  (hp : complete_lattice.independent p) :
  fintype {i : ι // p i ≠ ⊥} :=
begin
  suffices : #{i // p i ≠ ⊥} < (ℵ₀ : cardinal.{w}),
  { rw cardinal.lt_aleph_0_iff_fintype at this,
    exact this.some },
  refine lt_of_le_of_lt hp.subtype_ne_bot_le_finrank_aux _,
  simp [cardinal.nat_lt_aleph_0],
end

/-- If `p` is an independent family of subspaces of a finite-dimensional space `V`, then the
number of nontrivial subspaces in the family `p` is bounded above by the dimension of `V`.

Note that the `fintype` hypothesis required here can be provided by
`complete_lattice.independent.fintype_ne_bot_of_finite_dimensional`. -/
lemma _root_.complete_lattice.independent.subtype_ne_bot_le_finrank
  [finite_dimensional K V] {ι : Type w} {p : ι → submodule K V}
  (hp : complete_lattice.independent p) [fintype {i // p i ≠ ⊥}] :
  fintype.card {i // p i ≠ ⊥} ≤ finrank K V :=
by simpa using hp.subtype_ne_bot_le_finrank_aux

section
open_locale big_operators
open finset

/--
If a finset has cardinality larger than the dimension of the space,
then there is a nontrivial linear relation amongst its elements.
-/
lemma exists_nontrivial_relation_of_dim_lt_card
  [finite_dimensional K V] {t : finset V} (h : finrank K V < t.card) :
  ∃ f : V → K, ∑ e in t, f e • e = 0 ∧ ∃ x ∈ t, f x ≠ 0 :=
begin
  have := mt finset_card_le_finrank_of_linear_independent (by { simpa using h }),
  rw not_linear_independent_iff at this,
  obtain ⟨s, g, sum, z, zm, nonzero⟩ := this,
  -- Now we have to extend `g` to all of `t`, then to all of `V`.
  let f : V → K :=
    λ x, if h : x ∈ t then if (⟨x, h⟩ : t) ∈ s then g ⟨x, h⟩ else 0 else 0,
  -- and finally clean up the mess caused by the extension.
  refine ⟨f, _, _⟩,
  { dsimp [f],
    rw ← sum,
    fapply sum_bij_ne_zero (λ v hvt _, (⟨v, hvt⟩ : {v // v ∈ t})),
    { intros v hvt H, dsimp,
      rw [dif_pos hvt] at H,
      contrapose! H,
      rw [if_neg H, zero_smul], },
    { intros _ _ _ _ _ _, exact subtype.mk.inj, },
    { intros b hbs hb,
      use b,
      simpa only [hbs, exists_prop, dif_pos, finset.mk_coe, and_true, if_true, finset.coe_mem,
        eq_self_iff_true, exists_prop_of_true, ne.def] using hb, },
    { intros a h₁, dsimp, rw [dif_pos h₁],
      intro h₂, rw [if_pos], contrapose! h₂,
      rw [if_neg h₂, zero_smul], }, },
  { refine ⟨z, z.2, _⟩, dsimp only [f], erw [dif_pos z.2, if_pos]; rwa [subtype.coe_eta] },
end

/--
If a finset has cardinality larger than `finrank + 1`,
then there is a nontrivial linear relation amongst its elements,
such that the coefficients of the relation sum to zero.
-/
lemma exists_nontrivial_relation_sum_zero_of_dim_succ_lt_card
  [finite_dimensional K V] {t : finset V} (h : finrank K V + 1 < t.card) :
  ∃ f : V → K, ∑ e in t, f e • e = 0 ∧ ∑ e in t, f e = 0 ∧ ∃ x ∈ t, f x ≠ 0 :=
begin
  -- Pick an element x₀ ∈ t,
  have card_pos : 0 < t.card := lt_trans (nat.succ_pos _) h,
  obtain ⟨x₀, m⟩ := (finset.card_pos.1 card_pos).bex,
  -- and apply the previous lemma to the {xᵢ - x₀}
  let shift : V ↪ V := ⟨λ x, x - x₀, sub_left_injective⟩,
  let t' := (t.erase x₀).map shift,
  have h' : finrank K V < t'.card,
  { simp only [t', card_map, finset.card_erase_of_mem m],
    exact nat.lt_pred_iff.mpr h, },
  -- to obtain a function `g`.
  obtain ⟨g, gsum, x₁, x₁_mem, nz⟩ := exists_nontrivial_relation_of_dim_lt_card h',
  -- Then obtain `f` by translating back by `x₀`,
  -- and setting the value of `f` at `x₀` to ensure `∑ e in t, f e = 0`.
  let f : V → K := λ z, if z = x₀ then - ∑ z in (t.erase x₀), g (z - x₀) else g (z - x₀),
  refine ⟨f, _ ,_ ,_⟩,
  -- After this, it's a matter of verifiying the properties,
  -- based on the corresponding properties for `g`.
  { show ∑ (e : V) in t, f e • e = 0,
    -- We prove this by splitting off the `x₀` term of the sum,
    -- which is itself a sum over `t.erase x₀`,
    -- combining the two sums, and
    -- observing that after reindexing we have exactly
    -- ∑ (x : V) in t', g x • x = 0.
    simp only [f],
    conv_lhs { apply_congr, skip, rw [ite_smul], },
    rw [finset.sum_ite],
    conv { congr, congr, apply_congr, simp [filter_eq', m], },
    conv { congr, congr, skip, apply_congr, simp [filter_ne'], },
    rw [sum_singleton, neg_smul, add_comm, ←sub_eq_add_neg, sum_smul, ←sum_sub_distrib],
    simp only [←smul_sub],
    -- At the end we have to reindex the sum, so we use `change` to
    -- express the summand using `shift`.
    change (∑ (x : V) in t.erase x₀, (λ e, g e • e) (shift x)) = 0,
    rw ←sum_map _ shift,
    exact gsum, },
  { show ∑ (e : V) in t, f e = 0,
    -- Again we split off the `x₀` term,
    -- observing that it exactly cancels the other terms.
    rw [← insert_erase m, sum_insert (not_mem_erase x₀ t)],
    dsimp [f],
    rw [if_pos rfl],
    conv_lhs { congr, skip, apply_congr, skip, rw if_neg (show x ≠ x₀, from (mem_erase.mp H).1), },
    exact neg_add_self _, },
  { show ∃ (x : V) (H : x ∈ t), f x ≠ 0,
    -- We can use x₁ + x₀.
    refine ⟨x₁ + x₀, _, _⟩,
    { rw finset.mem_map at x₁_mem,
      rcases x₁_mem with ⟨x₁, x₁_mem, rfl⟩,
      rw mem_erase at x₁_mem,
      simp only [x₁_mem, sub_add_cancel, function.embedding.coe_fn_mk], },
    { dsimp only [f],
      rwa [if_neg, add_sub_cancel],
      rw [add_left_eq_self], rintro rfl,
      simpa only [sub_eq_zero, exists_prop, finset.mem_map, embedding.coe_fn_mk, eq_self_iff_true,
        mem_erase, not_true, exists_eq_right, ne.def, false_and] using x₁_mem, } },
end

section
variables {L : Type*} [linear_ordered_field L]
variables {W : Type v} [add_comm_group W] [module L W]

/--
A slight strengthening of `exists_nontrivial_relation_sum_zero_of_dim_succ_lt_card`
available when working over an ordered field:
we can ensure a positive coefficient, not just a nonzero coefficient.
-/
lemma exists_relation_sum_zero_pos_coefficient_of_dim_succ_lt_card
  [finite_dimensional L W] {t : finset W} (h : finrank L W + 1 < t.card) :
  ∃ f : W → L, ∑ e in t, f e • e = 0 ∧ ∑ e in t, f e = 0 ∧ ∃ x ∈ t, 0 < f x :=
begin
  obtain ⟨f, sum, total, nonzero⟩ := exists_nontrivial_relation_sum_zero_of_dim_succ_lt_card h,
  exact ⟨f, sum, total, exists_pos_of_sum_zero_of_exists_nonzero f total nonzero⟩,
end

end

end

/-- In a vector space with dimension 1, each set {v} is a basis for `v ≠ 0`. -/
@[simps]
noncomputable def basis_singleton (ι : Type*) [unique ι]
  (h : finrank K V = 1) (v : V) (hv : v ≠ 0) :
  basis ι K V :=
let b := basis_unique ι h in
let h : b.repr v default ≠ 0 := mt basis_unique.repr_eq_zero_iff.mp hv in
basis.of_repr
{ to_fun := λ w, finsupp.single default (b.repr w default / b.repr v default),
  inv_fun := λ f, f default • v,
  map_add' := by simp [add_div],
  map_smul' := by simp [mul_div],
  left_inv := λ w, begin
    apply_fun b.repr using b.repr.to_equiv.injective,
    apply_fun equiv.finsupp_unique,
    simp only [linear_equiv.map_smulₛₗ, finsupp.coe_smul, finsupp.single_eq_same, ring_hom.id_apply,
      smul_eq_mul, pi.smul_apply, equiv.finsupp_unique_apply],
    exact div_mul_cancel _ h,
  end ,
  right_inv := λ f, begin
    ext,
    simp only [linear_equiv.map_smulₛₗ, finsupp.coe_smul, finsupp.single_eq_same, ring_hom.id_apply,
      smul_eq_mul, pi.smul_apply],
    exact mul_div_cancel _ h,
  end, }

@[simp] lemma basis_singleton_apply (ι : Type*) [unique ι]
  (h : finrank K V = 1) (v : V) (hv : v ≠ 0) (i : ι) :
  basis_singleton ι h v hv i = v :=
by { cases unique.uniq ‹unique ι› i, simp [basis_singleton], }

@[simp] lemma range_basis_singleton (ι : Type*) [unique ι]
  (h : finrank K V = 1) (v : V) (hv : v ≠ 0) :
  set.range (basis_singleton ι h v hv) = {v} :=
by rw [set.range_unique, basis_singleton_apply]

end division_ring

end finite_dimensional

variables {K V}

section zero_dim

variables [division_ring K] [add_comm_group V] [module K V]

open finite_dimensional

lemma finite_dimensional_of_dim_eq_zero (h : module.rank K V = 0) : finite_dimensional K V :=
begin
  dsimp [finite_dimensional],
  rw [← is_noetherian.iff_fg, is_noetherian.iff_dim_lt_aleph_0, h],
  exact cardinal.aleph_0_pos
end

lemma finite_dimensional_of_dim_eq_one (h : module.rank K V = 1) : finite_dimensional K V :=
begin
  dsimp [finite_dimensional],
  rw [← is_noetherian.iff_fg, is_noetherian.iff_dim_lt_aleph_0, h],
  exact one_lt_aleph_0
end

lemma finrank_eq_zero_of_dim_eq_zero [finite_dimensional K V] (h : module.rank K V = 0) :
  finrank K V = 0 :=
begin
  convert finrank_eq_dim K V,
  rw h, norm_cast
end

lemma finrank_eq_zero_of_basis_imp_not_finite
  (h : ∀ s : set V, basis.{v} (s : set V) K V → ¬ s.finite) : finrank K V = 0 :=
dif_neg (λ dim_lt, h _ (basis.of_vector_space K V)
  ((basis.of_vector_space K V).finite_index_of_dim_lt_aleph_0 dim_lt))

lemma finrank_eq_zero_of_basis_imp_false
  (h : ∀ s : finset V, basis.{v} (s : set V) K V → false) : finrank K V = 0 :=
finrank_eq_zero_of_basis_imp_not_finite (λ s b hs, h hs.to_finset (by { convert b, simp }))

lemma finrank_eq_zero_of_not_exists_basis
  (h : ¬ (∃ s : finset V, nonempty (basis (s : set V) K V))) : finrank K V = 0 :=
finrank_eq_zero_of_basis_imp_false (λ s b, h ⟨s, ⟨b⟩⟩)

lemma finrank_eq_zero_of_not_exists_basis_finite
  (h : ¬ ∃ (s : set V) (b : basis.{v} (s : set V) K V), s.finite) : finrank K V = 0 :=
finrank_eq_zero_of_basis_imp_not_finite (λ s b hs, h ⟨s, b, hs⟩)

lemma finrank_eq_zero_of_not_exists_basis_finset
  (h : ¬ ∃ (s : finset V), nonempty (basis s K V)) : finrank K V = 0 :=
finrank_eq_zero_of_basis_imp_false (λ s b, h ⟨s, ⟨b⟩⟩)

variables (K V)

instance finite_dimensional_bot : finite_dimensional K (⊥ : submodule K V) :=
finite_dimensional_of_dim_eq_zero $ by simp

@[simp] lemma finrank_bot : finrank K (⊥ : submodule K V) = 0 :=
begin
  convert finrank_eq_dim K (⊥ : submodule K V),
  rw dim_bot, norm_cast
end

variables {K V}

lemma bot_eq_top_of_dim_eq_zero (h : module.rank K V = 0) : (⊥ : submodule K V) = ⊤ :=
begin
  haveI := finite_dimensional_of_dim_eq_zero h,
  apply eq_top_of_finrank_eq,
  rw [finrank_bot, finrank_eq_zero_of_dim_eq_zero h]
end

@[simp] theorem dim_eq_zero {S : submodule K V} : module.rank K S = 0 ↔ S = ⊥ :=
⟨λ h, (submodule.eq_bot_iff _).2 $ λ x hx, congr_arg subtype.val $
  ((submodule.eq_bot_iff _).1 $ eq.symm $ bot_eq_top_of_dim_eq_zero h) ⟨x, hx⟩ submodule.mem_top,
λ h, by rw [h, dim_bot]⟩

@[simp] theorem finrank_eq_zero {S : submodule K V} [finite_dimensional K S] :
  finrank K S = 0 ↔ S = ⊥ :=
by rw [← dim_eq_zero, ← finrank_eq_dim, ← @nat.cast_zero cardinal, cardinal.nat_cast_inj]

end zero_dim

namespace submodule
open is_noetherian finite_dimensional

section division_ring
variables [division_ring K] [add_comm_group V] [module K V]

/-- A submodule is finitely generated if and only if it is finite-dimensional -/
theorem fg_iff_finite_dimensional (s : submodule K V) :
  s.fg ↔ finite_dimensional K s :=
⟨λ h, module.finite_def.2 $ (fg_top s).2 h, λ h, (fg_top s).1 $ module.finite_def.1 h⟩

/-- A submodule contained in a finite-dimensional submodule is
finite-dimensional. -/
lemma finite_dimensional_of_le {S₁ S₂ : submodule K V} [finite_dimensional K S₂] (h : S₁ ≤ S₂) :
  finite_dimensional K S₁ :=
begin
  haveI : is_noetherian K S₂ := iff_fg.2 infer_instance,
  exact iff_fg.1 (is_noetherian.iff_dim_lt_aleph_0.2
    (lt_of_le_of_lt (dim_le_of_submodule _ _ h) (dim_lt_aleph_0 K S₂))),
end

/-- The inf of two submodules, the first finite-dimensional, is
finite-dimensional. -/
instance finite_dimensional_inf_left (S₁ S₂ : submodule K V) [finite_dimensional K S₁] :
  finite_dimensional K (S₁ ⊓ S₂ : submodule K V) :=
finite_dimensional_of_le inf_le_left

/-- The inf of two submodules, the second finite-dimensional, is
finite-dimensional. -/
instance finite_dimensional_inf_right (S₁ S₂ : submodule K V) [finite_dimensional K S₂] :
  finite_dimensional K (S₁ ⊓ S₂ : submodule K V) :=
finite_dimensional_of_le inf_le_right

/-- The sup of two finite-dimensional submodules is
finite-dimensional. -/
instance finite_dimensional_sup (S₁ S₂ : submodule K V) [h₁ : finite_dimensional K S₁]
  [h₂ : finite_dimensional K S₂] : finite_dimensional K (S₁ ⊔ S₂ : submodule K V) :=
begin
  unfold finite_dimensional at *,
  rw [finite_def] at *,
  exact (fg_top _).2 (((fg_top S₁).1 h₁).sup ((fg_top S₂).1 h₂)),
end

/-- The submodule generated by a finite supremum of finite dimensional submodules is
finite-dimensional.

Note that strictly this only needs `∀ i ∈ s, finite_dimensional K (S i)`, but that doesn't
work well with typeclass search. -/
instance finite_dimensional_finset_sup {ι : Type*} (s : finset ι) (S : ι → submodule K V)
  [Π i, finite_dimensional K (S i)] : finite_dimensional K (s.sup S : submodule K V) :=
begin
  refine @finset.sup_induction _ _ _ _ s S (λ i, finite_dimensional K ↥i)
    (finite_dimensional_bot K V) _ (λ i hi, by apply_instance),
  { introsI S₁ hS₁ S₂ hS₂,
    exact submodule.finite_dimensional_sup S₁ S₂ },
end

/-- The submodule generated by a supremum of finite dimensional submodules, indexed by a finite
type is finite-dimensional. -/
instance finite_dimensional_supr {ι : Type*} [_root_.finite ι] (S : ι → submodule K V)
  [Π i, finite_dimensional K (S i)] : finite_dimensional K ↥(⨆ i, S i) :=
begin
  casesI nonempty_fintype ι,
  rw ←finset.sup_univ_eq_supr,
  exact submodule.finite_dimensional_finset_sup _ _,
end

/-- The submodule generated by a supremum indexed by a proposition is finite-dimensional if
the submodule is. -/
instance finite_dimensional_supr_prop {P : Prop} (S : P → submodule K V)
  [Π h, finite_dimensional K (S h)] : finite_dimensional K ↥(⨆ h, S h) :=
begin
  by_cases hp : P,
  { rw supr_pos hp,
    apply_instance },
  { rw supr_neg hp,
    apply_instance },
end

/-- The dimension of a submodule is bounded by the dimension of the ambient space. -/
lemma finrank_le [finite_dimensional K V] (s : submodule K V) : finrank K s ≤ finrank K V :=
by simpa only [cardinal.nat_cast_le, ←finrank_eq_dim] using
  s.subtype.dim_le_of_injective (injective_subtype s)

/-- The dimension of a quotient is bounded by the dimension of the ambient space. -/
lemma finrank_quotient_le [finite_dimensional K V] (s : submodule K V) :
  finrank K (V ⧸ s) ≤ finrank K V :=
by simpa only [cardinal.nat_cast_le, ←finrank_eq_dim] using
  (mkq s).dim_le_of_surjective (surjective_quot_mk _)

end division_ring

section field
variables [field K] [add_comm_group V] [module K V]

/-- In a finite-dimensional vector space, the dimensions of a submodule and of the corresponding
quotient add up to the dimension of the space. -/
theorem finrank_quotient_add_finrank [finite_dimensional K V] (s : submodule K V) :
  finrank K (V ⧸ s) + finrank K s = finrank K V :=
begin
  have := dim_quotient_add_dim s,
  rw [← finrank_eq_dim, ← finrank_eq_dim, ← finrank_eq_dim] at this,
  exact_mod_cast this
end

/-- The dimension of a strict submodule is strictly bounded by the dimension of the ambient
space. -/
lemma finrank_lt [finite_dimensional K V] {s : submodule K V} (h : s < ⊤) :
  finrank K s < finrank K V :=
begin
  rw [← s.finrank_quotient_add_finrank, add_comm],
  exact nat.lt_add_of_zero_lt_left _ _ (finrank_pos_iff.mpr (quotient.nontrivial_of_lt_top _ h))
end

/-- The sum of the dimensions of s + t and s ∩ t is the sum of the dimensions of s and t -/
theorem dim_sup_add_dim_inf_eq (s t : submodule K V)
  [finite_dimensional K s] [finite_dimensional K t] :
  finrank K ↥(s ⊔ t) + finrank K ↥(s ⊓ t) = finrank K ↥s + finrank K ↥t :=
begin
  have key : module.rank K ↥(s ⊔ t) + module.rank K ↥(s ⊓ t) =
    module.rank K s + module.rank K t := dim_sup_add_dim_inf_eq s t,
  repeat { rw ←finrank_eq_dim at key },
  norm_cast at key,
  exact key
end

lemma dim_add_le_dim_add_dim (s t : submodule K V)
  [finite_dimensional K s] [finite_dimensional K t] :
  finrank K (s ⊔ t : submodule K V) ≤ finrank K s + finrank K t :=
by { rw [← dim_sup_add_dim_inf_eq], exact self_le_add_right _ _ }

lemma eq_top_of_disjoint [finite_dimensional K V] (s t : submodule K V)
  (hdim : finrank K s + finrank K t = finrank K V)
  (hdisjoint : disjoint s t) : s ⊔ t = ⊤ :=
begin
  have h_finrank_inf : finrank K ↥(s ⊓ t) = 0,
  { rw [disjoint, le_bot_iff] at hdisjoint,
    rw [hdisjoint, finrank_bot] },
  apply eq_top_of_finrank_eq,
  rw ←hdim,
  convert s.dim_sup_add_dim_inf_eq t,
  rw h_finrank_inf,
  refl,
end

end field

end submodule

namespace linear_equiv
open finite_dimensional

variables [division_ring K] [add_comm_group V] [module K V]
{V₂ : Type v'} [add_comm_group V₂] [module K V₂]

/-- Finite dimensionality is preserved under linear equivalence. -/
protected theorem finite_dimensional (f : V ≃ₗ[K] V₂) [finite_dimensional K V] :
  finite_dimensional K V₂ :=
module.finite.equiv f

variables {R M M₂ : Type*} [ring R] [add_comm_group M] [add_comm_group M₂]
variables [module R M] [module R M₂]

/-- The dimension of a finite dimensional space is preserved under linear equivalence. -/
theorem finrank_eq (f : M ≃ₗ[R] M₂) : finrank R M = finrank R M₂ :=
by { unfold finrank, rw [← cardinal.to_nat_lift, f.lift_dim_eq, cardinal.to_nat_lift] }

/-- Pushforwards of finite-dimensional submodules along a `linear_equiv` have the same finrank. -/
lemma finrank_map_eq (f : M ≃ₗ[R] M₂) (p : submodule R M) :
  finrank R (p.map (f : M →ₗ[R] M₂)) = finrank R p :=
(f.submodule_map p).finrank_eq.symm

end linear_equiv

section
variables [division_ring K] [add_comm_group V] [module K V]

instance finite_dimensional_finsupp {ι : Type*} [_root_.finite ι] [h : finite_dimensional K V] :
  finite_dimensional K (ι →₀ V) :=
begin
  casesI nonempty_fintype ι,
  letI : is_noetherian K V := is_noetherian.iff_fg.2 infer_instance,
  exact (finsupp.linear_equiv_fun_on_fintype K V ι).symm.finite_dimensional
end

end

namespace finite_dimensional

section division_ring
variables [division_ring K] [add_comm_group V] [module K V]
{V₂ : Type v'} [add_comm_group V₂] [module K V₂]

/--
Two finite-dimensional vector spaces are isomorphic if they have the same (finite) dimension.
-/
theorem nonempty_linear_equiv_of_finrank_eq [finite_dimensional K V] [finite_dimensional K V₂]
  (cond : finrank K V = finrank K V₂) : nonempty (V ≃ₗ[K] V₂) :=
nonempty_linear_equiv_of_lift_dim_eq $ by simp only [← finrank_eq_dim, cond, lift_nat_cast]

/--
Two finite-dimensional vector spaces are isomorphic if and only if they have the same (finite)
dimension.
-/
theorem nonempty_linear_equiv_iff_finrank_eq [finite_dimensional K V] [finite_dimensional K V₂] :
   nonempty (V ≃ₗ[K] V₂) ↔ finrank K V = finrank K V₂ :=
⟨λ ⟨h⟩, h.finrank_eq, λ h, nonempty_linear_equiv_of_finrank_eq h⟩

variables (V V₂)

/--
Two finite-dimensional vector spaces are isomorphic if they have the same (finite) dimension.
-/
noncomputable def linear_equiv.of_finrank_eq [finite_dimensional K V] [finite_dimensional K V₂]
  (cond : finrank K V = finrank K V₂) : V ≃ₗ[K] V₂ :=
classical.choice $ nonempty_linear_equiv_of_finrank_eq cond

variables {V}

lemma eq_of_le_of_finrank_le {S₁ S₂ : submodule K V} [finite_dimensional K S₂] (hle : S₁ ≤ S₂)
  (hd : finrank K S₂ ≤ finrank K S₁) : S₁ = S₂ :=
begin
  rw ←linear_equiv.finrank_eq (submodule.comap_subtype_equiv_of_le hle) at hd,
  exact le_antisymm hle (submodule.comap_subtype_eq_top.1 (eq_top_of_finrank_eq
    (le_antisymm (comap (submodule.subtype S₂) S₁).finrank_le hd))),
end

/-- If a submodule is less than or equal to a finite-dimensional
submodule with the same dimension, they are equal. -/
lemma eq_of_le_of_finrank_eq {S₁ S₂ : submodule K V} [finite_dimensional K S₂] (hle : S₁ ≤ S₂)
  (hd : finrank K S₁ = finrank K S₂) : S₁ = S₂ :=
eq_of_le_of_finrank_le hle hd.ge

@[simp]
lemma finrank_map_subtype_eq (p : submodule K V) (q : submodule K p) :
  finite_dimensional.finrank K (q.map p.subtype) = finite_dimensional.finrank K q :=
(submodule.equiv_subtype_map p q).symm.finrank_eq

end division_ring

section field
variables [field K] [add_comm_group V] [module K V]
{V₂ : Type v'} [add_comm_group V₂] [module K V₂]

variables [finite_dimensional K V] [finite_dimensional K V₂]

/-- Given isomorphic subspaces `p q` of vector spaces `V` and `V₁` respectively,
  `p.quotient` is isomorphic to `q.quotient`. -/
noncomputable def linear_equiv.quot_equiv_of_equiv
  {p : subspace K V} {q : subspace K V₂}
  (f₁ : p ≃ₗ[K] q) (f₂ : V ≃ₗ[K] V₂) : (V ⧸ p) ≃ₗ[K] (V₂ ⧸ q) :=
linear_equiv.of_finrank_eq _ _
begin
  rw [← @add_right_cancel_iff _ _ (finrank K p), submodule.finrank_quotient_add_finrank,
      linear_equiv.finrank_eq f₁, submodule.finrank_quotient_add_finrank,
      linear_equiv.finrank_eq f₂],
end

/-- Given the subspaces `p q`, if `p.quotient ≃ₗ[K] q`, then `q.quotient ≃ₗ[K] p` -/
noncomputable def linear_equiv.quot_equiv_of_quot_equiv
  {p q : subspace K V} (f : (V ⧸ p) ≃ₗ[K] q) : (V ⧸ q) ≃ₗ[K] p :=
linear_equiv.of_finrank_eq _ _
begin
  rw [← @add_right_cancel_iff _ _ (finrank K q), submodule.finrank_quotient_add_finrank,
      ← linear_equiv.finrank_eq f, add_comm, submodule.finrank_quotient_add_finrank]
end

end field

end finite_dimensional

namespace linear_map
open finite_dimensional

section division_ring
variables [division_ring K] [add_comm_group V] [module K V]
{V₂ : Type v'} [add_comm_group V₂] [module K V₂]

/-- On a finite-dimensional space, an injective linear map is surjective. -/
lemma surjective_of_injective [finite_dimensional K V] {f : V →ₗ[K] V}
  (hinj : injective f) : surjective f :=
begin
  have h := dim_eq_of_injective _ hinj,
  rw [← finrank_eq_dim, ← finrank_eq_dim, nat_cast_inj] at h,
  exact range_eq_top.1 (eq_top_of_finrank_eq h.symm)
end

/-- The image under an onto linear map of a finite-dimensional space is also finite-dimensional. -/
lemma finite_dimensional_of_surjective [h : finite_dimensional K V]
  (f : V →ₗ[K] V₂) (hf : f.range = ⊤) : finite_dimensional K V₂ :=
module.finite.of_surjective f $ range_eq_top.1 hf

/-- The range of a linear map defined on a finite-dimensional space is also finite-dimensional. -/
instance finite_dimensional_range [h : finite_dimensional K V] (f : V →ₗ[K] V₂) :
  finite_dimensional K f.range :=
f.quot_ker_equiv_range.finite_dimensional

/-- The dimensions of the domain and range of an injective linear map are equal. -/
lemma finrank_range_of_inj {f : V →ₗ[K] V₂} (hf : function.injective f) :
  finrank K f.range = finrank K V :=
by rw (linear_equiv.of_injective f hf).finrank_eq

end division_ring

section field
variables [field K] [add_comm_group V] [module K V]
{V₂ : Type v'} [add_comm_group V₂] [module K V₂]

/-- On a finite-dimensional space, a linear map is injective if and only if it is surjective. -/
lemma injective_iff_surjective [finite_dimensional K V] {f : V →ₗ[K] V} :
  injective f ↔ surjective f :=
⟨surjective_of_injective,
  λ hsurj, let ⟨g, hg⟩ := f.exists_right_inverse_of_surjective (range_eq_top.2 hsurj) in
  have function.right_inverse g f, from linear_map.ext_iff.1 hg,
  (left_inverse_of_surjective_of_right_inverse
    (surjective_of_injective this.injective) this).injective⟩

lemma ker_eq_bot_iff_range_eq_top [finite_dimensional K V] {f : V →ₗ[K] V} :
  f.ker = ⊥ ↔ f.range = ⊤ :=
by rw [range_eq_top, ker_eq_bot, injective_iff_surjective]

/-- In a finite-dimensional space, if linear maps are inverse to each other on one side then they
are also inverse to each other on the other side. -/
lemma mul_eq_one_of_mul_eq_one [finite_dimensional K V] {f g : V →ₗ[K] V} (hfg : f * g = 1) :
  g * f = 1 :=
have ginj : injective g, from has_left_inverse.injective
  ⟨f, (λ x, show (f * g) x = (1 : V →ₗ[K] V) x, by rw hfg; refl)⟩,
let ⟨i, hi⟩ := g.exists_right_inverse_of_surjective
  (range_eq_top.2 (injective_iff_surjective.1 ginj)) in
have f * (g * i) = f * 1, from congr_arg _ hi,
by rw [← mul_assoc, hfg, one_mul, mul_one] at this; rwa ← this

/-- In a finite-dimensional space, linear maps are inverse to each other on one side if and only if
they are inverse to each other on the other side. -/
lemma mul_eq_one_comm [finite_dimensional K V] {f g : V →ₗ[K] V} : f * g = 1 ↔ g * f = 1 :=
⟨mul_eq_one_of_mul_eq_one, mul_eq_one_of_mul_eq_one⟩

/-- In a finite-dimensional space, linear maps are inverse to each other on one side if and only if
they are inverse to each other on the other side. -/
lemma comp_eq_id_comm [finite_dimensional K V] {f g : V →ₗ[K] V} : f.comp g = id ↔ g.comp f = id :=
mul_eq_one_comm

/-- rank-nullity theorem : the dimensions of the kernel and the range of a linear map add up to
the dimension of the source space. -/
theorem finrank_range_add_finrank_ker [finite_dimensional K V] (f : V →ₗ[K] V₂) :
  finrank K f.range + finrank K f.ker = finrank K V :=
by { rw [← f.quot_ker_equiv_range.finrank_eq], exact submodule.finrank_quotient_add_finrank _ }

end field
end linear_map

namespace linear_equiv
open finite_dimensional

variables [field K] [add_comm_group V] [module K V]
variables [finite_dimensional K V]

/-- The linear equivalence corresponging to an injective endomorphism. -/
noncomputable def of_injective_endo (f : V →ₗ[K] V) (h_inj : injective f) : V ≃ₗ[K] V :=
linear_equiv.of_bijective f h_inj $ linear_map.injective_iff_surjective.mp h_inj

@[simp] lemma coe_of_injective_endo (f : V →ₗ[K] V) (h_inj : injective f) :
  ⇑(of_injective_endo f h_inj) = f := rfl

@[simp] lemma of_injective_endo_right_inv (f : V →ₗ[K] V) (h_inj : injective f) :
  f * (of_injective_endo f h_inj).symm = 1 :=
linear_map.ext $ (of_injective_endo f h_inj).apply_symm_apply

@[simp] lemma of_injective_endo_left_inv (f : V →ₗ[K] V) (h_inj : injective f) :
  ((of_injective_endo f h_inj).symm : V →ₗ[K] V) * f = 1 :=
linear_map.ext $ (of_injective_endo f h_inj).symm_apply_apply

end linear_equiv

namespace linear_map

variables [field K] [add_comm_group V] [module K V]

lemma is_unit_iff_ker_eq_bot [finite_dimensional K V] (f : V →ₗ[K] V): is_unit f ↔ f.ker = ⊥ :=
begin
  split,
  { rintro ⟨u, rfl⟩,
    exact linear_map.ker_eq_bot_of_inverse u.inv_mul },
  { intro h_inj, rw ker_eq_bot at h_inj,
    exact ⟨⟨f, (linear_equiv.of_injective_endo f h_inj).symm.to_linear_map,
      linear_equiv.of_injective_endo_right_inv f h_inj,
      linear_equiv.of_injective_endo_left_inv f h_inj⟩, rfl⟩ }
end

lemma is_unit_iff_range_eq_top [finite_dimensional K V] (f : V →ₗ[K] V): is_unit f ↔ f.range = ⊤ :=
by rw [is_unit_iff_ker_eq_bot, ker_eq_bot_iff_range_eq_top]

end linear_map

open module finite_dimensional

section
variables [division_ring K] [add_comm_group V] [module K V]

section top

@[simp]
theorem finrank_top : finrank K (⊤ : submodule K V) = finrank K V :=
by { unfold finrank, simp [dim_top] }

end top

lemma finrank_zero_iff_forall_zero [finite_dimensional K V] :
  finrank K V = 0 ↔ ∀ x : V, x = 0 :=
finrank_zero_iff.trans (subsingleton_iff_forall_eq 0)

/-- If `ι` is an empty type and `V` is zero-dimensional, there is a unique `ι`-indexed basis. -/
noncomputable def basis_of_finrank_zero [finite_dimensional K V]
  {ι : Type*} [is_empty ι] (hV : finrank K V = 0) :
  basis ι K V :=
begin
  haveI : subsingleton V := finrank_zero_iff.1 hV,
  exact basis.empty _
end

end

namespace linear_map

variables [field K] [add_comm_group V] [module K V]
{V₂ : Type v'} [add_comm_group V₂] [module K V₂]

theorem injective_iff_surjective_of_finrank_eq_finrank [finite_dimensional K V]
  [finite_dimensional K V₂] (H : finrank K V = finrank K V₂) {f : V →ₗ[K] V₂} :
  function.injective f ↔ function.surjective f :=
begin
  have := finrank_range_add_finrank_ker f,
  rw [← ker_eq_bot, ← range_eq_top], refine ⟨λ h, _, λ h, _⟩,
  { rw [h, finrank_bot, add_zero, H] at this, exact eq_top_of_finrank_eq this },
  { rw [h, finrank_top, H] at this, exact finrank_eq_zero.1 (add_right_injective _ this) }
end

lemma ker_eq_bot_iff_range_eq_top_of_finrank_eq_finrank [finite_dimensional K V]
  [finite_dimensional K V₂] (H : finrank K V = finrank K V₂) {f : V →ₗ[K] V₂} :
  f.ker = ⊥ ↔ f.range = ⊤ :=
by rw [range_eq_top, ker_eq_bot, injective_iff_surjective_of_finrank_eq_finrank H]

theorem finrank_le_finrank_of_injective [finite_dimensional K V] [finite_dimensional K V₂]
  {f : V →ₗ[K] V₂} (hf : function.injective f) : finrank K V ≤ finrank K V₂ :=
calc  finrank K V
    = finrank K f.range + finrank K f.ker : (finrank_range_add_finrank_ker f).symm
... = finrank K f.range : by rw [ker_eq_bot.2 hf, finrank_bot, add_zero]
... ≤ finrank K V₂ : submodule.finrank_le _

/-- Given a linear map `f` between two vector spaces with the same dimension, if
`ker f = ⊥` then `linear_equiv_of_injective` is the induced isomorphism
between the two vector spaces. -/
noncomputable def linear_equiv_of_injective
  [finite_dimensional K V] [finite_dimensional K V₂]
  (f : V →ₗ[K] V₂) (hf : injective f) (hdim : finrank K V = finrank K V₂) : V ≃ₗ[K] V₂ :=
linear_equiv.of_bijective f hf $
  (linear_map.injective_iff_surjective_of_finrank_eq_finrank hdim).mp hf

@[simp] lemma linear_equiv_of_injective_apply
  [finite_dimensional K V] [finite_dimensional K V₂]
  {f : V →ₗ[K] V₂} (hf : injective f) (hdim : finrank K V = finrank K V₂) (x : V) :
  f.linear_equiv_of_injective hf hdim x = f x := rfl

end linear_map

section

/-- A domain that is module-finite as an algebra over a field is a division ring. -/
noncomputable def division_ring_of_finite_dimensional
  (F K : Type*) [field F] [ring K] [is_domain K]
  [algebra F K] [finite_dimensional F K] : division_ring K :=
{ inv := λ x, if H : x = 0 then 0 else classical.some $
    (show function.surjective (linear_map.mul_left F x), from
      linear_map.injective_iff_surjective.1 $ λ _ _, (mul_right_inj' H).1) 1,
  mul_inv_cancel := λ x hx, show x * dite _ _ _ = _, by { rw dif_neg hx,
    exact classical.some_spec ((show function.surjective (linear_map.mul_left F x), from
      linear_map.injective_iff_surjective.1 $ λ _ _, (mul_right_inj' hx).1) 1) },
  inv_zero := dif_pos rfl,
  .. ‹is_domain K›,
  .. ‹ring K› }

/-- An integral domain that is module-finite as an algebra over a field is a field. -/
noncomputable def field_of_finite_dimensional
  (F K : Type*) [field F] [comm_ring K] [is_domain K]
  [algebra F K] [finite_dimensional F K] : field K :=
{ .. division_ring_of_finite_dimensional F K,
  .. ‹comm_ring K› }

end

namespace submodule

section division_ring
variables [division_ring K] [add_comm_group V] [module K V]
{V₂ : Type v'} [add_comm_group V₂] [module K V₂]

lemma lt_of_le_of_finrank_lt_finrank {s t : submodule K V}
  (le : s ≤ t) (lt : finrank K s < finrank K t) : s < t :=
lt_of_le_of_ne le (λ h, ne_of_lt lt (by rw h))

lemma lt_top_of_finrank_lt_finrank {s : submodule K V}
  (lt : finrank K s < finrank K V) : s < ⊤ :=
begin
  rw ← @finrank_top K V at lt,
  exact lt_of_le_of_finrank_lt_finrank le_top lt
end

lemma eq_top_of_finrank_eq [finite_dimensional K V] {S : submodule K V}
  (h : finrank K S = finrank K V) :
  S = ⊤ := finite_dimensional.eq_of_le_of_finrank_eq le_top (by simp [h, finrank_top])

lemma finrank_mono [finite_dimensional K V] :
  monotone (λ (s : submodule K V), finrank K s) :=
λ s t hst,
calc finrank K s = finrank K (comap t.subtype s)
  : linear_equiv.finrank_eq (comap_subtype_equiv_of_le hst).symm
... ≤ finrank K t : submodule.finrank_le _

end division_ring

section field
variables [field K] [add_comm_group V] [module K V]
{V₂ : Type v'} [add_comm_group V₂] [module K V₂]

lemma finrank_lt_finrank_of_lt [finite_dimensional K V] {s t : submodule K V} (hst : s < t) :
  finrank K s < finrank K t :=
begin
  rw linear_equiv.finrank_eq (comap_subtype_equiv_of_le (le_of_lt hst)).symm,
  refine finrank_lt (lt_of_le_of_ne le_top _),
  intro h_eq_top,
  rw comap_subtype_eq_top at h_eq_top,
  apply not_le_of_lt hst h_eq_top,
end

lemma finrank_add_eq_of_is_compl
  [finite_dimensional K V] {U W : submodule K V} (h : is_compl U W) :
  finrank K U + finrank K W = finrank K V :=
begin
  rw [← submodule.dim_sup_add_dim_inf_eq, top_le_iff.1 h.2, le_bot_iff.1 h.1,
      finrank_bot, add_zero],
  exact finrank_top
end

end field

end submodule

section span

open submodule

section division_ring
variables [division_ring K] [add_comm_group V] [module K V]

variable (K)

/-- The rank of a set of vectors as a natural number. -/
protected noncomputable def set.finrank (s : set V) : ℕ := finrank K (span K s)

variable {K}

lemma finrank_span_le_card (s : set V) [fintype s] :
  finrank K (span K s) ≤ s.to_finset.card :=
begin
  haveI := span_of_finite K s.to_finite,
  have : module.rank K (span K s) ≤ #s := dim_span_le s,
  rw [←finrank_eq_dim, cardinal.mk_fintype, ←set.to_finset_card] at this,
  exact_mod_cast this,
end

lemma finrank_span_finset_le_card (s : finset V)  :
  (s : set V).finrank K ≤ s.card :=
calc (s : set V).finrank K ≤ (s : set V).to_finset.card : finrank_span_le_card s
                                ... = s.card : by simp

lemma finrank_range_le_card {ι : Type*} [fintype ι] {b : ι → V} :
  (set.range b).finrank K ≤ fintype.card ι :=
(finrank_span_le_card _).trans $ by { rw set.to_finset_range, exact finset.card_image_le }

lemma finrank_span_eq_card {ι : Type*} [fintype ι] {b : ι → V}
  (hb : linear_independent K b) :
  finrank K (span K (set.range b)) = fintype.card ι :=
begin
  haveI : finite_dimensional K (span K (set.range b)) := span_of_finite K (set.finite_range b),
  have : module.rank K (span K (set.range b)) = #(set.range b) := dim_span hb,
  rwa [←finrank_eq_dim, ←lift_inj, mk_range_eq_of_injective hb.injective,
    cardinal.mk_fintype, lift_nat_cast, lift_nat_cast, nat_cast_inj] at this,
end

lemma finrank_span_set_eq_card (s : set V) [fintype s]
  (hs : linear_independent K (coe : s → V)) :
  finrank K (span K s) = s.to_finset.card :=
begin
  haveI := span_of_finite K s.to_finite,
  have : module.rank K (span K s) = #s := dim_span_set hs,
  rw [←finrank_eq_dim, cardinal.mk_fintype, ←set.to_finset_card] at this,
  exact_mod_cast this,
end

lemma finrank_span_finset_eq_card (s : finset V)
  (hs : linear_independent K (coe : s → V)) :
  finrank K (span K (s : set V)) = s.card :=
begin
  convert finrank_span_set_eq_card ↑s hs,
  ext,
  simp,
end

lemma span_lt_of_subset_of_card_lt_finrank {s : set V} [fintype s] {t : submodule K V}
  (subset : s ⊆ t) (card_lt : s.to_finset.card < finrank K t) : span K s < t :=
lt_of_le_of_finrank_lt_finrank
  (span_le.mpr subset)
  (lt_of_le_of_lt (finrank_span_le_card _) card_lt)

lemma span_lt_top_of_card_lt_finrank {s : set V} [fintype s]
  (card_lt : s.to_finset.card < finrank K V) : span K s < ⊤ :=
lt_top_of_finrank_lt_finrank (lt_of_le_of_lt (finrank_span_le_card _) card_lt)

lemma finrank_span_singleton {v : V} (hv : v ≠ 0) : finrank K (K ∙ v) = 1 :=
begin
  apply le_antisymm,
  { exact finrank_span_le_card ({v} : set V) },
  { rw [nat.succ_le_iff, finrank_pos_iff],
    use [⟨v, mem_span_singleton_self v⟩, 0],
    simp [hv] }
end

end division_ring

section field
variables [field K] [add_comm_group V] [module K V]

lemma set.finrank_mono [finite_dimensional K V] {s t : set V} (h : s ⊆ t) :
  s.finrank K ≤ t.finrank K := finrank_mono (span_mono h)

end field

end span

section basis

section division_ring
variables [division_ring K] [add_comm_group V] [module K V]

lemma linear_independent_of_top_le_span_of_card_eq_finrank {ι : Type*} [fintype ι] {b : ι → V}
  (spans : ⊤ ≤ span K (set.range b)) (card_eq : fintype.card ι = finrank K V) :
  linear_independent K b :=
linear_independent_iff'.mpr $ λ s g dependent i i_mem_s,
begin
  by_contra gx_ne_zero,
  -- We'll derive a contradiction by showing `b '' (univ \ {i})` of cardinality `n - 1`
  -- spans a vector space of dimension `n`.
  refine not_le_of_gt (span_lt_top_of_card_lt_finrank
    (show (b '' (set.univ \ {i})).to_finset.card < finrank K V, from _)) _,
  { calc (b '' (set.univ \ {i})).to_finset.card = ((set.univ \ {i}).to_finset.image b).card
      : by rw [set.to_finset_card, fintype.card_of_finset]
    ... ≤ (set.univ \ {i}).to_finset.card : finset.card_image_le
    ... = (finset.univ.erase i).card : congr_arg finset.card (finset.ext (by simp [and_comm]))
    ... < finset.univ.card : finset.card_erase_lt_of_mem (finset.mem_univ i)
    ... = finrank K V : card_eq },

  -- We already have that `b '' univ` spans the whole space,
  -- so we only need to show that the span of `b '' (univ \ {i})` contains each `b j`.
  refine spans.trans (span_le.mpr _),
  rintros _ ⟨j, rfl, rfl⟩,
  -- The case that `j ≠ i` is easy because `b j ∈ b '' (univ \ {i})`.
  by_cases j_eq : j = i,
  swap,
  { refine subset_span ⟨j, (set.mem_diff _).mpr ⟨set.mem_univ _, _⟩, rfl⟩,
    exact mt set.mem_singleton_iff.mp j_eq },

  -- To show `b i ∈ span (b '' (univ \ {i}))`, we use that it's a weighted sum
  -- of the other `b j`s.
  rw [j_eq, set_like.mem_coe, show b i = -((g i)⁻¹ • (s.erase i).sum (λ j, g j • b j)), from _],
  { refine neg_mem (smul_mem _ _ (sum_mem (λ k hk, _))),
    obtain ⟨k_ne_i, k_mem⟩ := finset.mem_erase.mp hk,
    refine smul_mem _ _ (subset_span ⟨k, _, rfl⟩),
    simpa using k_mem },

  -- To show `b i` is a weighted sum of the other `b j`s, we'll rewrite this sum
  -- to have the form of the assumption `dependent`.
  apply eq_neg_of_add_eq_zero_left,
  calc b i + (g i)⁻¹ • (s.erase i).sum (λ j, g j • b j)
      = (g i)⁻¹ • (g i • b i + (s.erase i).sum (λ j, g j • b j))
    : by rw [smul_add, ←mul_smul, inv_mul_cancel gx_ne_zero, one_smul]
  ... = (g i)⁻¹ • 0 : congr_arg _ _
  ... = 0           : smul_zero _,
  -- And then it's just a bit of manipulation with finite sums.
  rwa [← finset.insert_erase i_mem_s, finset.sum_insert (finset.not_mem_erase _ _)] at dependent
end

/-- A finite family of vectors is linearly independent if and only if
its cardinality equals the dimension of its span. -/
lemma linear_independent_iff_card_eq_finrank_span {ι : Type*} [fintype ι] {b : ι → V} :
  linear_independent K b ↔ fintype.card ι = (set.range b).finrank K :=
begin
  split,
  { intro h,
    exact (finrank_span_eq_card h).symm },
  { intro hc,
    let f := (submodule.subtype (span K (set.range b))),
    let b' : ι → span K (set.range b) :=
      λ i, ⟨b i, mem_span.2 (λ p hp, hp (set.mem_range_self _))⟩,
    have hs : ⊤ ≤ span K (set.range b'),
    { intro x,
      have h : span K (f '' (set.range b')) = map f (span K (set.range b')) := span_image f,
      have hf : f '' (set.range b') = set.range b, { ext x, simp [set.mem_image, set.mem_range] },
      rw hf at h,
      have hx : (x : V) ∈ span K (set.range b) := x.property,
      conv at hx { congr, skip, rw h },
      simpa [mem_map] using hx },
    have hi : f.ker = ⊥ := ker_subtype _,
    convert (linear_independent_of_top_le_span_of_card_eq_finrank hs hc).map' _ hi }
end

lemma linear_independent_iff_card_le_finrank_span {ι : Type*} [fintype ι] {b : ι → V} :
  linear_independent K b ↔ fintype.card ι ≤ (set.range b).finrank K :=
by rw [linear_independent_iff_card_eq_finrank_span, finrank_range_le_card.le_iff_eq]

/-- A family of `finrank K V` vectors forms a basis if they span the whole space. -/
noncomputable def basis_of_top_le_span_of_card_eq_finrank {ι : Type*} [fintype ι] (b : ι → V)
  (le_span : ⊤ ≤ span K (set.range b)) (card_eq : fintype.card ι = finrank K V) :
  basis ι K V :=
basis.mk (linear_independent_of_top_le_span_of_card_eq_finrank le_span card_eq) le_span

@[simp] lemma coe_basis_of_top_le_span_of_card_eq_finrank {ι : Type*} [fintype ι] (b : ι → V)
  (le_span : ⊤ ≤ span K (set.range b)) (card_eq : fintype.card ι = finrank K V) :
   ⇑(basis_of_top_le_span_of_card_eq_finrank b le_span card_eq) = b :=
basis.coe_mk _ _

/-- A finset of `finrank K V` vectors forms a basis if they span the whole space. -/
@[simps]
noncomputable def finset_basis_of_top_le_span_of_card_eq_finrank {s : finset V}
  (le_span : ⊤ ≤ span K (s : set V)) (card_eq : s.card = finrank K V) :
  basis (s : set V) K V :=
basis_of_top_le_span_of_card_eq_finrank (coe : (s : set V) → V)
  ((@subtype.range_coe_subtype _ (λ x, x ∈ s)).symm ▸ le_span)
  (trans (fintype.card_coe _) card_eq)

/-- A set of `finrank K V` vectors forms a basis if they span the whole space. -/
@[simps]
noncomputable def set_basis_of_top_le_span_of_card_eq_finrank {s : set V} [fintype s]
  (le_span : ⊤ ≤ span K s) (card_eq : s.to_finset.card = finrank K V) :
  basis s K V :=
basis_of_top_le_span_of_card_eq_finrank (coe : s → V)
  ((@subtype.range_coe_subtype _ s).symm ▸ le_span)
  (trans s.to_finset_card.symm card_eq)

end division_ring

section field
variables [field K] [add_comm_group V] [module K V]

lemma span_eq_top_of_linear_independent_of_card_eq_finrank
  {ι : Type*} [hι : nonempty ι] [fintype ι] {b : ι → V}
  (lin_ind : linear_independent K b) (card_eq : fintype.card ι = finrank K V) :
  span K (set.range b) = ⊤ :=
begin
  by_cases fin : (finite_dimensional K V),
  { haveI := fin,
    by_contra ne_top,
    have lt_top : span K (set.range b) < ⊤ := lt_of_le_of_ne le_top ne_top,
    exact ne_of_lt (submodule.finrank_lt lt_top) (trans (finrank_span_eq_card lin_ind) card_eq) },
  { exfalso,
    apply ne_of_lt (fintype.card_pos_iff.mpr hι),
    symmetry,
    replace fin := (not_iff_not.2 is_noetherian.iff_fg).2 fin,
    calc fintype.card ι = finrank K V : card_eq
                    ... = 0 : dif_neg (mt is_noetherian.iff_dim_lt_aleph_0.mpr fin) }
end

/-- A linear independent family of `finrank K V` vectors forms a basis. -/
@[simps]
noncomputable def basis_of_linear_independent_of_card_eq_finrank
  {ι : Type*} [nonempty ι] [fintype ι] {b : ι → V}
  (lin_ind : linear_independent K b) (card_eq : fintype.card ι = finrank K V) :
  basis ι K V :=
basis.mk lin_ind $
(span_eq_top_of_linear_independent_of_card_eq_finrank lin_ind card_eq).ge

@[simp] lemma coe_basis_of_linear_independent_of_card_eq_finrank
  {ι : Type*} [nonempty ι] [fintype ι] {b : ι → V}
  (lin_ind : linear_independent K b) (card_eq : fintype.card ι = finrank K V) :
  ⇑(basis_of_linear_independent_of_card_eq_finrank lin_ind card_eq) = b :=
basis.coe_mk _ _

/-- A linear independent finset of `finrank K V` vectors forms a basis. -/
@[simps]
noncomputable def finset_basis_of_linear_independent_of_card_eq_finrank
  {s : finset V} (hs : s.nonempty)
  (lin_ind : linear_independent K (coe : s → V)) (card_eq : s.card = finrank K V) :
  basis s K V :=
@basis_of_linear_independent_of_card_eq_finrank _ _ _ _ _ _
  ⟨(⟨hs.some, hs.some_spec⟩ : s)⟩ _ _
  lin_ind
  (trans (fintype.card_coe _) card_eq)

@[simp] lemma coe_finset_basis_of_linear_independent_of_card_eq_finrank
  {s : finset V} (hs : s.nonempty)
  (lin_ind : linear_independent K (coe : s → V)) (card_eq : s.card = finrank K V) :
  ⇑(finset_basis_of_linear_independent_of_card_eq_finrank hs lin_ind card_eq) = coe :=
basis.coe_mk _ _

/-- A linear independent set of `finrank K V` vectors forms a basis. -/
@[simps]
noncomputable def set_basis_of_linear_independent_of_card_eq_finrank
  {s : set V} [nonempty s] [fintype s]
  (lin_ind : linear_independent K (coe : s → V)) (card_eq : s.to_finset.card = finrank K V) :
  basis s K V :=
basis_of_linear_independent_of_card_eq_finrank lin_ind (trans s.to_finset_card.symm card_eq)

@[simp] lemma coe_set_basis_of_linear_independent_of_card_eq_finrank
  {s : set V} [nonempty s] [fintype s]
  (lin_ind : linear_independent K (coe : s → V)) (card_eq : s.to_finset.card = finrank K V) :
  ⇑(set_basis_of_linear_independent_of_card_eq_finrank lin_ind card_eq) = coe :=
basis.coe_mk _ _

end field

end basis

/-!
We now give characterisations of `finrank K V = 1` and `finrank K V ≤ 1`.
-/
section finrank_eq_one

variables [division_ring K] [add_comm_group V] [module K V]

/-- If there is a nonzero vector and every other vector is a multiple of it,
then the module has dimension one. -/
lemma finrank_eq_one (v : V) (n : v ≠ 0) (h : ∀ w : V, ∃ c : K, c • v = w) :
  finrank K V = 1 :=
begin
  obtain ⟨b⟩ := (basis.basis_singleton_iff punit).mpr ⟨v, n, h⟩,
  rw [finrank_eq_card_basis b, fintype.card_punit]
end

/--
If every vector is a multiple of some `v : V`, then `V` has dimension at most one.
-/
lemma finrank_le_one (v : V) (h : ∀ w : V, ∃ c : K, c • v = w) :
  finrank K V ≤ 1 :=
begin
  rcases eq_or_ne v 0 with rfl | hn,
  { haveI := subsingleton_of_forall_eq (0 : V) (λ w, by { obtain ⟨c, rfl⟩ := h w, simp }),
    rw finrank_zero_of_subsingleton,
    exact zero_le_one },
  { exact (finrank_eq_one v hn h).le }
end

/--
A vector space with a nonzero vector `v` has dimension 1 iff `v` spans.
-/
lemma finrank_eq_one_iff_of_nonzero (v : V) (nz : v ≠ 0) :
  finrank K V = 1 ↔ span K ({v} : set V) = ⊤ :=
⟨λ h, by simpa using (basis_singleton punit h v nz).span_eq,
  λ s, finrank_eq_card_basis (basis.mk (linear_independent_singleton nz) (by { convert s, simp }))⟩

/--
A module with a nonzero vector `v` has dimension 1 iff every vector is a multiple of `v`.
-/
lemma finrank_eq_one_iff_of_nonzero' (v : V) (nz : v ≠ 0) :
  finrank K V = 1 ↔ ∀ w : V, ∃ c : K, c • v = w :=
begin
  rw finrank_eq_one_iff_of_nonzero v nz,
  apply span_singleton_eq_top_iff,
end

/--
A module has dimension 1 iff there is some `v : V` so `{v}` is a basis.
-/
lemma finrank_eq_one_iff (ι : Type*) [unique ι] :
  finrank K V = 1 ↔ nonempty (basis ι K V) :=
begin
  fsplit,
  { intro h,
    haveI := finite_dimensional_of_finrank (_root_.zero_lt_one.trans_le h.symm.le),
    exact ⟨basis_unique ι h⟩ },
  { rintro ⟨b⟩,
    simpa using finrank_eq_card_basis b }
end

/--
A module has dimension 1 iff there is some nonzero `v : V` so every vector is a multiple of `v`.
-/
lemma finrank_eq_one_iff' :
  finrank K V = 1 ↔ ∃ (v : V) (n : v ≠ 0), ∀ w : V, ∃ c : K, c • v = w :=
begin
  convert finrank_eq_one_iff punit,
  simp only [exists_prop, eq_iff_iff, ne.def],
  convert (basis.basis_singleton_iff punit).symm,
  funext v,
  simp,
  apply_instance, apply_instance, -- Not sure why this aren't found automatically.
end

/--
A finite dimensional module has dimension at most 1 iff
there is some `v : V` so every vector is a multiple of `v`.
-/
lemma finrank_le_one_iff [finite_dimensional K V] :
  finrank K V ≤ 1 ↔ ∃ (v : V), ∀ w : V, ∃ c : K, c • v = w :=
begin
  fsplit,
  { intro h,
    by_cases h' : finrank K V = 0,
    { use 0, intro w, use 0, haveI := finrank_zero_iff.mp h', apply subsingleton.elim, },
    { replace h' := zero_lt_iff.mpr h', have : finrank K V = 1, { linarith },
      obtain ⟨v, -, p⟩ := finrank_eq_one_iff'.mp this,
      use ⟨v, p⟩, }, },
  { rintro ⟨v, p⟩,
    exact finrank_le_one v p, }
end

lemma submodule.finrank_le_one_iff_is_principal (W : submodule K V) [finite_dimensional K W] :
  finite_dimensional.finrank K W ≤ 1 ↔ W.is_principal :=
by rw [← W.rank_le_one_iff_is_principal, ← finite_dimensional.finrank_eq_dim,
  ← cardinal.nat_cast_le, nat.cast_one]

lemma module.finrank_le_one_iff_top_is_principal [finite_dimensional K V] :
  finite_dimensional.finrank K V ≤ 1 ↔ (⊤ : submodule K V).is_principal :=
by rw [← module.rank_le_one_iff_top_is_principal, ← finite_dimensional.finrank_eq_dim,
  ← cardinal.nat_cast_le, nat.cast_one]

-- We use the `linear_map.compatible_smul` typeclass here, to encompass two situations:
-- * `A = K`
-- * `[field K] [algebra K A] [is_scalar_tower K A V] [is_scalar_tower K A W]`
lemma surjective_of_nonzero_of_finrank_eq_one
  {K : Type*} [division_ring K] {A : Type*} [semiring A]
  [module K V] [module A V]
  {W : Type*} [add_comm_group W] [module K W] [module A W] [linear_map.compatible_smul V W K A]
  (h : finrank K W = 1) {f : V →ₗ[A] W} (w : f ≠ 0) : surjective f :=
begin
  change surjective (f.restrict_scalars K),
  obtain ⟨v, n⟩ := fun_like.ne_iff.mp w,
  intro z,
  obtain ⟨c, rfl⟩ := (finrank_eq_one_iff_of_nonzero' (f v) n).mp h z,
  exact ⟨c • v, by simp⟩,
end

end finrank_eq_one

section subalgebra_dim
open module
variables {F E : Type*} [field F] [field E] [algebra F E]

lemma subalgebra.dim_eq_one_of_eq_bot {S : subalgebra F E} (h : S = ⊥) : module.rank F S = 1 :=
begin
  rw [← S.to_submodule_equiv.dim_eq, h,
    (linear_equiv.of_eq (⊥ : subalgebra F E).to_submodule _ algebra.to_submodule_bot).dim_eq,
    dim_span_set],
  exacts [mk_singleton _, linear_independent_singleton one_ne_zero]
end

@[simp]
lemma subalgebra.dim_bot : module.rank F (⊥ : subalgebra F E) = 1 :=
subalgebra.dim_eq_one_of_eq_bot rfl

lemma subalgebra_top_dim_eq_submodule_top_dim :
  module.rank F (⊤ : subalgebra F E) = module.rank F (⊤ : submodule F E) :=
by { rw ← algebra.top_to_submodule, refl }

lemma subalgebra_top_finrank_eq_submodule_top_finrank :
  finrank F (⊤ : subalgebra F E) = finrank F (⊤ : submodule F E) :=
by { rw ← algebra.top_to_submodule, refl }

lemma subalgebra.dim_top : module.rank F (⊤ : subalgebra F E) = module.rank F E :=
by { rw subalgebra_top_dim_eq_submodule_top_dim, exact dim_top F E }

instance subalgebra.finite_dimensional_bot : finite_dimensional F (⊥ : subalgebra F E) :=
finite_dimensional_of_dim_eq_one subalgebra.dim_bot

@[simp]
lemma subalgebra.finrank_bot : finrank F (⊥ : subalgebra F E) = 1 :=
begin
  have : module.rank F (⊥ : subalgebra F E) = 1 := subalgebra.dim_bot,
  rw ← finrank_eq_dim at this,
  norm_cast at *,
  simp *,
end

lemma subalgebra.finrank_eq_one_of_eq_bot {S : subalgebra F E} (h : S = ⊥) : finrank F S = 1 :=
by { rw h, exact subalgebra.finrank_bot }

lemma subalgebra.eq_bot_of_finrank_one {S : subalgebra F E} (h : finrank F S = 1) : S = ⊥ :=
begin
  rw eq_bot_iff,
  let b : set S := {1},
  have : fintype b := unique.fintype,
  have b_lin_ind : linear_independent F (coe : b → S) := linear_independent_singleton one_ne_zero,
  have b_card : fintype.card b = 1 := fintype.card_of_subsingleton _,
  let hb := set_basis_of_linear_independent_of_card_eq_finrank
    b_lin_ind (by simp only [*, set.to_finset_card]),
  have b_spans := hb.span_eq,
  intros x hx,
  rw [algebra.mem_bot],
  have x_in_span_b : (⟨x, hx⟩ : S) ∈ submodule.span F b,
  { rw [coe_set_basis_of_linear_independent_of_card_eq_finrank, subtype.range_coe] at b_spans,
    rw b_spans,
    exact submodule.mem_top, },
  obtain ⟨a, ha⟩ := submodule.mem_span_singleton.mp x_in_span_b,
  replace ha : a • 1 = x := by injections with ha,
  exact ⟨a, by rw [← ha, algebra.smul_def, mul_one]⟩,
end

lemma subalgebra.eq_bot_of_dim_one {S : subalgebra F E} (h : module.rank F S = 1) : S = ⊥ :=
begin
  haveI : finite_dimensional F S := finite_dimensional_of_dim_eq_one h,
  rw ← finrank_eq_dim at h,
  norm_cast at h,
  exact subalgebra.eq_bot_of_finrank_one h,
end

@[simp]
theorem subalgebra.dim_eq_one_iff {S : subalgebra F E} : module.rank F S = 1 ↔ S = ⊥ :=
⟨subalgebra.eq_bot_of_dim_one, subalgebra.dim_eq_one_of_eq_bot⟩

@[simp]
theorem subalgebra.finrank_eq_one_iff {S : subalgebra F E} : finrank F S = 1 ↔ S = ⊥ :=
⟨subalgebra.eq_bot_of_finrank_one, subalgebra.finrank_eq_one_of_eq_bot⟩

lemma subalgebra.bot_eq_top_iff_dim_eq_one :
<<<<<<< HEAD
  module.rank F E = 1 ↔ (⊥ : subalgebra F E) = ⊤ :=
by rw [← dim_top, ← subalgebra_top_dim_eq_submodule_top_dim, subalgebra.dim_eq_one_iff, eq_comm]

lemma subalgebra.bot_eq_top_iff_finrank_eq_one :
  finrank F E = 1 ↔ (⊥ : subalgebra F E) = ⊤ :=
=======
  (⊥ : subalgebra F E) = ⊤ ↔ module.rank F E = 1 :=
by rw [← dim_top, ← subalgebra_top_dim_eq_submodule_top_dim, subalgebra.dim_eq_one_iff, eq_comm]

lemma subalgebra.bot_eq_top_iff_finrank_eq_one :
  (⊥ : subalgebra F E) = ⊤ ↔ finrank F E = 1 :=
>>>>>>> 24ffd5e5
by rw [← finrank_top, ← subalgebra_top_finrank_eq_submodule_top_finrank,
       subalgebra.finrank_eq_one_iff, eq_comm]

@[simp]
lemma subalgebra.bot_eq_top_of_finrank_eq_one (h : finrank F E = 1) : (⊥ : subalgebra F E) = ⊤ :=
<<<<<<< HEAD
subalgebra.bot_eq_top_iff_finrank_eq_one.mp h

@[simp]
lemma subalgebra.bot_eq_top_of_dim_eq_one (h : module.rank F E = 1) : (⊥ : subalgebra F E) = ⊤ :=
subalgebra.bot_eq_top_iff_dim_eq_one.mp h
=======
subalgebra.bot_eq_top_iff_finrank_eq_one.2 h

@[simp]
lemma subalgebra.bot_eq_top_of_dim_eq_one (h : module.rank F E = 1) : (⊥ : subalgebra F E) = ⊤ :=
subalgebra.bot_eq_top_iff_dim_eq_one.2 h
>>>>>>> 24ffd5e5

lemma subalgebra.is_simple_order_of_finrank (hr : finrank F E = 2) :
  is_simple_order (subalgebra F E) :=
{ to_nontrivial :=
<<<<<<< HEAD
    ⟨⟨⊥, ⊤, λ h, by cases hr.symm.trans (subalgebra.bot_eq_top_iff_finrank_eq_one.2 h)⟩⟩,
=======
    ⟨⟨⊥, ⊤, λ h, by cases hr.symm.trans (subalgebra.bot_eq_top_iff_finrank_eq_one.1 h)⟩⟩,
>>>>>>> 24ffd5e5
  eq_bot_or_eq_top :=
  begin
    intro S,
    haveI : finite_dimensional F E := finite_dimensional_of_finrank_eq_succ hr,
<<<<<<< HEAD
    haveI : finite_dimensional F S := finite_dimensional.finite_dimensional_submodule
      (subalgebra.to_submodule S),
    have : finrank F S ≤ 2, { exact hr ▸ S.to_submodule.finrank_le, },
=======
    haveI : finite_dimensional F S :=
      finite_dimensional.finite_dimensional_submodule S.to_submodule,
    have : finrank F S ≤ 2 := hr ▸ S.to_submodule.finrank_le,
>>>>>>> 24ffd5e5
    have : 0 < finrank F S := finrank_pos_iff.mpr infer_instance,
    interval_cases (finrank F S),
    { left, exact subalgebra.eq_bot_of_finrank_one h, },
    { right, rw ← hr at h,
      rw ← algebra.to_submodule_eq_top,
      exact submodule.eq_top_of_finrank_eq h, },
  end }

end subalgebra_dim

namespace module
namespace End

variables [field K] [add_comm_group V] [module K V]

lemma exists_ker_pow_eq_ker_pow_succ [finite_dimensional K V] (f : End K V) :
  ∃ (k : ℕ), k ≤ finrank K V ∧ (f ^ k).ker = (f ^ k.succ).ker :=
begin
  classical,
  by_contradiction h_contra,
  simp_rw [not_exists, not_and] at h_contra,
  have h_le_ker_pow : ∀ (n : ℕ), n ≤ (finrank K V).succ → n ≤ finrank K (f ^ n).ker,
  { intros n hn,
    induction n with n ih,
    { exact zero_le (finrank _ _) },
    { have h_ker_lt_ker : (f ^ n).ker < (f ^ n.succ).ker,
      { refine lt_of_le_of_ne _ (h_contra n (nat.le_of_succ_le_succ hn)),
        rw pow_succ,
        apply linear_map.ker_le_ker_comp },
      have h_finrank_lt_finrank : finrank K (f ^ n).ker < finrank K (f ^ n.succ).ker,
      { apply submodule.finrank_lt_finrank_of_lt h_ker_lt_ker },
      calc
        n.succ ≤ (finrank K ↥(linear_map.ker (f ^ n))).succ :
            nat.succ_le_succ (ih (nat.le_of_succ_le hn))
        ... ≤ finrank K ↥(linear_map.ker (f ^ n.succ)) :
            nat.succ_le_of_lt h_finrank_lt_finrank } },
  have h_le_finrank_V : ∀ n, finrank K (f ^ n).ker ≤ finrank K V :=
    λ n, submodule.finrank_le _,
  have h_any_n_lt: ∀ n, n ≤ (finrank K V).succ → n ≤ finrank K V :=
    λ n hn, (h_le_ker_pow n hn).trans (h_le_finrank_V n),
  show false,
    from nat.not_succ_le_self _ (h_any_n_lt (finrank K V).succ (finrank K V).succ.le_refl),
end

lemma ker_pow_constant {f : End K V} {k : ℕ} (h : (f ^ k).ker = (f ^ k.succ).ker) :
  ∀ m, (f ^ k).ker = (f ^ (k + m)).ker
| 0 := by simp
| (m + 1) :=
  begin
    apply le_antisymm,
    { rw [add_comm, pow_add],
      apply linear_map.ker_le_ker_comp },
    { rw [ker_pow_constant m, add_comm m 1, ←add_assoc, pow_add, pow_add f k m],
      change linear_map.ker ((f ^ (k + 1)).comp (f ^ m)) ≤ linear_map.ker ((f ^ k).comp (f ^ m)),
      rw [linear_map.ker_comp, linear_map.ker_comp, h, nat.add_one],
      exact le_rfl, }
  end

lemma ker_pow_eq_ker_pow_finrank_of_le [finite_dimensional K V]
  {f : End K V} {m : ℕ} (hm : finrank K V ≤ m) :
  (f ^ m).ker = (f ^ finrank K V).ker :=
begin
  obtain ⟨k, h_k_le, hk⟩ :
    ∃ k, k ≤ finrank K V ∧ linear_map.ker (f ^ k) = linear_map.ker (f ^ k.succ) :=
    exists_ker_pow_eq_ker_pow_succ f,
  calc (f ^ m).ker = (f ^ (k + (m - k))).ker :
      by rw add_tsub_cancel_of_le (h_k_le.trans hm)
    ...  = (f ^ k).ker : by rw ker_pow_constant hk _
    ...  = (f ^ (k + (finrank K V - k))).ker : ker_pow_constant hk (finrank K V - k)
    ...  = (f ^ finrank K V).ker : by rw add_tsub_cancel_of_le h_k_le
end

lemma ker_pow_le_ker_pow_finrank [finite_dimensional K V] (f : End K V) (m : ℕ) :
  (f ^ m).ker ≤ (f ^ finrank K V).ker :=
begin
  by_cases h_cases: m < finrank K V,
  { rw [←add_tsub_cancel_of_le (nat.le_of_lt h_cases), add_comm, pow_add],
    apply linear_map.ker_le_ker_comp },
  { rw [ker_pow_eq_ker_pow_finrank_of_le (le_of_not_lt h_cases)],
    exact le_rfl }
end

end End
end module<|MERGE_RESOLUTION|>--- conflicted
+++ resolved
@@ -1750,59 +1750,33 @@
 ⟨subalgebra.eq_bot_of_finrank_one, subalgebra.finrank_eq_one_of_eq_bot⟩
 
 lemma subalgebra.bot_eq_top_iff_dim_eq_one :
-<<<<<<< HEAD
-  module.rank F E = 1 ↔ (⊥ : subalgebra F E) = ⊤ :=
-by rw [← dim_top, ← subalgebra_top_dim_eq_submodule_top_dim, subalgebra.dim_eq_one_iff, eq_comm]
-
-lemma subalgebra.bot_eq_top_iff_finrank_eq_one :
-  finrank F E = 1 ↔ (⊥ : subalgebra F E) = ⊤ :=
-=======
   (⊥ : subalgebra F E) = ⊤ ↔ module.rank F E = 1 :=
 by rw [← dim_top, ← subalgebra_top_dim_eq_submodule_top_dim, subalgebra.dim_eq_one_iff, eq_comm]
 
 lemma subalgebra.bot_eq_top_iff_finrank_eq_one :
   (⊥ : subalgebra F E) = ⊤ ↔ finrank F E = 1 :=
->>>>>>> 24ffd5e5
 by rw [← finrank_top, ← subalgebra_top_finrank_eq_submodule_top_finrank,
        subalgebra.finrank_eq_one_iff, eq_comm]
 
 @[simp]
 lemma subalgebra.bot_eq_top_of_finrank_eq_one (h : finrank F E = 1) : (⊥ : subalgebra F E) = ⊤ :=
-<<<<<<< HEAD
-subalgebra.bot_eq_top_iff_finrank_eq_one.mp h
-
-@[simp]
-lemma subalgebra.bot_eq_top_of_dim_eq_one (h : module.rank F E = 1) : (⊥ : subalgebra F E) = ⊤ :=
-subalgebra.bot_eq_top_iff_dim_eq_one.mp h
-=======
 subalgebra.bot_eq_top_iff_finrank_eq_one.2 h
 
 @[simp]
 lemma subalgebra.bot_eq_top_of_dim_eq_one (h : module.rank F E = 1) : (⊥ : subalgebra F E) = ⊤ :=
 subalgebra.bot_eq_top_iff_dim_eq_one.2 h
->>>>>>> 24ffd5e5
 
 lemma subalgebra.is_simple_order_of_finrank (hr : finrank F E = 2) :
   is_simple_order (subalgebra F E) :=
 { to_nontrivial :=
-<<<<<<< HEAD
-    ⟨⟨⊥, ⊤, λ h, by cases hr.symm.trans (subalgebra.bot_eq_top_iff_finrank_eq_one.2 h)⟩⟩,
-=======
     ⟨⟨⊥, ⊤, λ h, by cases hr.symm.trans (subalgebra.bot_eq_top_iff_finrank_eq_one.1 h)⟩⟩,
->>>>>>> 24ffd5e5
   eq_bot_or_eq_top :=
   begin
     intro S,
     haveI : finite_dimensional F E := finite_dimensional_of_finrank_eq_succ hr,
-<<<<<<< HEAD
-    haveI : finite_dimensional F S := finite_dimensional.finite_dimensional_submodule
-      (subalgebra.to_submodule S),
-    have : finrank F S ≤ 2, { exact hr ▸ S.to_submodule.finrank_le, },
-=======
     haveI : finite_dimensional F S :=
       finite_dimensional.finite_dimensional_submodule S.to_submodule,
     have : finrank F S ≤ 2 := hr ▸ S.to_submodule.finrank_le,
->>>>>>> 24ffd5e5
     have : 0 < finrank F S := finrank_pos_iff.mpr infer_instance,
     interval_cases (finrank F S),
     { left, exact subalgebra.eq_bot_of_finrank_one h, },
