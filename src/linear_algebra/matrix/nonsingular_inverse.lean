--- conflicted
+++ resolved
@@ -268,19 +268,6 @@
 @[simp] lemma inv_mul_of_invertible [invertible A] : A⁻¹ ⬝ A = 1 :=
 nonsing_inv_mul A (is_unit_det_of_invertible A)
 
-<<<<<<< HEAD
-@[simp] lemma mul_inv_cancel_right (B : matrix m n α) [invertible A] : B ⬝ A ⬝ A⁻¹ = B :=
-by simp [matrix.mul_assoc]
-
-@[simp] lemma mul_inv_cancel_left (B : matrix n m α) [invertible A] : A ⬝ (A⁻¹ ⬝ B) = B :=
-by simp [←matrix.mul_assoc]
-
-@[simp] lemma inv_mul_cancel_right (B : matrix m n α) [invertible A] : B ⬝ A⁻¹ ⬝ A = B :=
-by simp [matrix.mul_assoc]
-
-@[simp] lemma inv_mul_cancel_left (B : matrix n m α) [invertible A] : A⁻¹ ⬝ (A ⬝ B) = B :=
-by simp [←matrix.mul_assoc]
-=======
 @[simp] lemma mul_inv_cancel_right_of_invertible (B : matrix m n α) [invertible A] :
   B ⬝ A ⬝ A⁻¹ = B :=
 mul_nonsing_inv_cancel_right A B (is_unit_det_of_invertible A)
@@ -296,7 +283,6 @@
 @[simp] lemma inv_mul_cancel_left_of_invertible (B : matrix n m α) [invertible A] :
   A⁻¹ ⬝ (A ⬝ B) = B :=
 nonsing_inv_mul_cancel_left A B (is_unit_det_of_invertible A)
->>>>>>> 03374ee3
 
 lemma nonsing_inv_cancel_or_zero :
   (A⁻¹ ⬝ A = 1 ∧ A ⬝ A⁻¹ = 1) ∨ A⁻¹ = 0 :=
