/-
Copyright (c) 2019 Tim Baanen. All rights reserved.
Released under Apache 2.0 license as described in the file LICENSE.
Authors: Tim Baanen, Lu-Ming Zhang
-/
import linear_algebra.matrix.adjugate

/-!
# Nonsingular inverses

> THIS FILE IS SYNCHRONIZED WITH MATHLIB4.
> Any changes to this file require a corresponding PR to mathlib4.

In this file, we define an inverse for square matrices of invertible determinant.

For matrices that are not square or not of full rank, there is a more general notion of
pseudoinverses which we do not consider here.

The definition of inverse used in this file is the adjugate divided by the determinant.
We show that dividing the adjugate by `det A` (if possible), giving a matrix `A⁻¹` (`nonsing_inv`),
will result in a multiplicative inverse to `A`.

Note that there are at least three different inverses in mathlib:

* `A⁻¹` (`has_inv.inv`): alone, this satisfies no properties, although it is usually used in
  conjunction with `group` or `group_with_zero`. On matrices, this is defined to be zero when no
  inverse exists.
* `⅟A` (`inv_of`): this is only available in the presence of `[invertible A]`, which guarantees an
  inverse exists.
* `ring.inverse A`: this is defined on any `monoid_with_zero`, and just like `⁻¹` on matrices, is
  defined to be zero when no inverse exists.

We start by working with `invertible`, and show the main results:

* `matrix.invertible_of_det_invertible`
* `matrix.det_invertible_of_invertible`
* `matrix.is_unit_iff_is_unit_det`
* `matrix.mul_eq_one_comm`

After this we define `matrix.has_inv` and show it matches `⅟A` and `ring.inverse A`.
The rest of the results in the file are then about `A⁻¹`

## References

  * https://en.wikipedia.org/wiki/Cramer's_rule#Finding_inverse_matrix

## Tags

matrix inverse, cramer, cramer's rule, adjugate
-/

namespace matrix
universes u u' v
variables {l : Type*} {m : Type u} {n : Type u'} {α : Type v}
open_locale matrix big_operators
open equiv equiv.perm finset

/-! ### Matrices are `invertible` iff their determinants are -/

section invertible
variables [fintype n] [decidable_eq n] [comm_ring α]

/-- A copy of `inv_of_mul_self` using `⬝` not `*`. -/
protected lemma inv_of_mul_self (A : matrix n n α) [invertible A] : ⅟A ⬝ A = 1 := inv_of_mul_self A

/-- A copy of `mul_inv_of_self` using `⬝` not `*`. -/
protected lemma mul_inv_of_self (A : matrix n n α) [invertible A] : A ⬝ ⅟A = 1 := mul_inv_of_self A

/-- A copy of `inv_of_mul_self_assoc` using `⬝` not `*`. -/
protected lemma inv_of_mul_self_assoc (A : matrix n n α) (B : matrix n m α) [invertible A] :
  ⅟A ⬝ (A ⬝ B) = B :=
by rw [←matrix.mul_assoc, matrix.inv_of_mul_self, matrix.one_mul]

/-- A copy of `mul_inv_of_self_assoc` using `⬝` not `*`. -/
protected lemma mul_inv_of_self_assoc (A : matrix n n α) (B : matrix n m α) [invertible A] :
  A ⬝ (⅟A ⬝ B) = B :=
by rw [←matrix.mul_assoc, matrix.mul_inv_of_self, matrix.one_mul]

/-- A copy of `mul_inv_of_mul_self_cancel` using `⬝` not `*`. -/
protected lemma mul_inv_of_mul_self_cancel (A : matrix m n α) (B : matrix n n α)
  [invertible B] : A ⬝ ⅟B ⬝ B = A :=
by rw [matrix.mul_assoc, matrix.inv_of_mul_self, matrix.mul_one]

/-- A copy of `mul_mul_inv_of_self_cancel` using `⬝` not `*`. -/
protected lemma mul_mul_inv_of_self_cancel (A : matrix m n α) (B : matrix n n α)
  [invertible B] : A ⬝ B ⬝ ⅟B = A :=
by rw [matrix.mul_assoc, matrix.mul_inv_of_self, matrix.mul_one]

def _root_.invertible.matrix_mul {A B : matrix n n α} (hA : invertible A) (hB : invertible B) :
  invertible (A ⬝ B) := invertible_mul _ _

protected lemma inv_of_mul {A B : matrix n n α} [invertible A] [invertible B] [invertible (A ⬝ B)] :
  ⅟(A ⬝ B) = ⅟B ⬝ ⅟A := inv_of_mul _ _

variables (A : matrix n n α) (B : matrix n n α)

/-- If `A.det` has a constructive inverse, produce one for `A`. -/
def invertible_of_det_invertible [invertible A.det] : invertible A :=
{ inv_of := ⅟A.det • A.adjugate,
  mul_inv_of_self :=
    by rw [mul_smul_comm, matrix.mul_eq_mul, mul_adjugate, smul_smul, inv_of_mul_self, one_smul],
  inv_of_mul_self :=
    by rw [smul_mul_assoc, matrix.mul_eq_mul, adjugate_mul, smul_smul, inv_of_mul_self, one_smul] }

lemma inv_of_eq [invertible A.det] [invertible A] : ⅟A = ⅟A.det • A.adjugate :=
by { letI := invertible_of_det_invertible A, convert (rfl : ⅟A = _) }

/-- `A.det` is invertible if `A` has a left inverse. -/
def det_invertible_of_left_inverse (h : B ⬝ A = 1) : invertible A.det :=
{ inv_of := B.det,
  mul_inv_of_self := by rw [mul_comm, ← det_mul, h, det_one],
  inv_of_mul_self := by rw [← det_mul, h, det_one] }

/-- `A.det` is invertible if `A` has a right inverse. -/
def det_invertible_of_right_inverse (h : A ⬝ B = 1) : invertible A.det :=
{ inv_of := B.det,
  mul_inv_of_self := by rw [← det_mul, h, det_one],
  inv_of_mul_self := by rw [mul_comm, ← det_mul, h, det_one] }

/-- If `A` has a constructive inverse, produce one for `A.det`. -/
def det_invertible_of_invertible [invertible A] : invertible A.det :=
det_invertible_of_left_inverse A (⅟A) (inv_of_mul_self _)

lemma det_inv_of [invertible A] [invertible A.det] : (⅟A).det = ⅟A.det :=
by { letI := det_invertible_of_invertible A, convert (rfl : _ = ⅟A.det) }

/-- Together `matrix.det_invertible_of_invertible` and `matrix.invertible_of_det_invertible` form an
equivalence, although both sides of the equiv are subsingleton anyway. -/
@[simps]
def invertible_equiv_det_invertible : invertible A ≃ invertible A.det :=
{ to_fun := @det_invertible_of_invertible _ _ _ _ _ A,
  inv_fun := @invertible_of_det_invertible _ _ _ _ _ A,
  left_inv := λ _, subsingleton.elim _ _,
  right_inv := λ _, subsingleton.elim _ _ }

variables {A B}

lemma mul_eq_one_comm : A ⬝ B = 1 ↔ B ⬝ A = 1 :=
suffices ∀ A B, A ⬝ B = 1 → B ⬝ A = 1, from ⟨this A B, this B A⟩, assume A B h,
begin
  letI : invertible B.det := det_invertible_of_left_inverse _ _ h,
  letI : invertible B := invertible_of_det_invertible B,
  calc B ⬝ A = (B ⬝ A) ⬝ (B ⬝ ⅟B) : by rw [matrix.mul_inv_of_self, matrix.mul_one]
        ... = B ⬝ ((A ⬝ B) ⬝ ⅟B) : by simp only [matrix.mul_assoc]
        ... = B ⬝ ⅟B : by rw [h, matrix.one_mul]
        ... = 1 : matrix.mul_inv_of_self B,
end

variables (A B)

/-- We can construct an instance of invertible A if A has a left inverse. -/
def invertible_of_left_inverse (h : B ⬝ A = 1) : invertible A :=
⟨B, h, mul_eq_one_comm.mp h⟩

/-- We can construct an instance of invertible A if A has a right inverse. -/
def invertible_of_right_inverse (h : A ⬝ B = 1) : invertible A :=
⟨B, mul_eq_one_comm.mp h, h⟩

/-- The transpose of an invertible matrix is invertible. -/
instance invertible_transpose [invertible A] : invertible Aᵀ :=
begin
  haveI : invertible Aᵀ.det,
    by simpa using det_invertible_of_invertible A,
  exact invertible_of_det_invertible Aᵀ
end

/-- A matrix is invertible if the transpose is invertible. -/
def invertible__of_invertible_transpose [invertible Aᵀ] : invertible A :=
begin
  rw ←transpose_transpose A,
  apply_instance
end

/-- A matrix is invertible if the conjugate transpose is invertible. -/
def invertible_of_invertible_conj_transpose [star_ring α] [invertible Aᴴ] :
  invertible A :=
begin
  rw ←conj_transpose_conj_transpose A,
  apply_instance
end

/-- Given a proof that `A.det` has a constructive inverse, lift `A` to `(matrix n n α)ˣ`-/
def unit_of_det_invertible [invertible A.det] : (matrix n n α)ˣ :=
@unit_of_invertible _ _ A (invertible_of_det_invertible A)

/-- When lowered to a prop, `matrix.invertible_equiv_det_invertible` forms an `iff`. -/
lemma is_unit_iff_is_unit_det : is_unit A ↔ is_unit A.det :=
by simp only [← nonempty_invertible_iff_is_unit, (invertible_equiv_det_invertible A).nonempty_congr]

/-! #### Variants of the statements above with `is_unit`-/

lemma is_unit_det_of_invertible [invertible A] : is_unit A.det :=
@is_unit_of_invertible _ _ _ (det_invertible_of_invertible A)

variables {A B}

lemma is_unit_of_left_inverse (h : B ⬝ A = 1) : is_unit A :=
⟨⟨A, B, mul_eq_one_comm.mp h, h⟩, rfl⟩

lemma is_unit_of_right_inverse (h : A ⬝ B = 1) : is_unit A :=
⟨⟨A, B, h, mul_eq_one_comm.mp h⟩, rfl⟩

lemma is_unit_det_of_left_inverse (h : B ⬝ A = 1) : is_unit A.det :=
@is_unit_of_invertible _ _ _ (det_invertible_of_left_inverse _ _ h)

lemma is_unit_det_of_right_inverse (h : A ⬝ B = 1) : is_unit A.det :=
@is_unit_of_invertible _ _ _ (det_invertible_of_right_inverse _ _ h)

lemma det_ne_zero_of_left_inverse [nontrivial α] (h : B ⬝ A = 1) : A.det ≠ 0 :=
(is_unit_det_of_left_inverse h).ne_zero

lemma det_ne_zero_of_right_inverse [nontrivial α] (h : A ⬝ B = 1) : A.det ≠ 0 :=
(is_unit_det_of_right_inverse h).ne_zero

end invertible

variables [fintype n] [decidable_eq n] [comm_ring α]
variables (A : matrix n n α) (B : matrix n n α)

lemma is_unit_det_transpose (h : is_unit A.det) : is_unit Aᵀ.det :=
by { rw det_transpose, exact h, }

/-! ### A noncomputable `has_inv` instance  -/

/-- The inverse of a square matrix, when it is invertible (and zero otherwise).-/
noncomputable instance : has_inv (matrix n n α) := ⟨λ A, ring.inverse A.det • A.adjugate⟩

lemma inv_def (A : matrix n n α) : A⁻¹ = ring.inverse A.det • A.adjugate := rfl

lemma nonsing_inv_apply_not_is_unit (h : ¬ is_unit A.det) :
  A⁻¹ = 0 :=
by rw [inv_def, ring.inverse_non_unit _ h, zero_smul]

lemma nonsing_inv_apply (h : is_unit A.det) :
  A⁻¹ = (↑h.unit⁻¹ : α) • A.adjugate :=
by rw [inv_def, ←ring.inverse_unit h.unit, is_unit.unit_spec]

/-- The nonsingular inverse is the same as `inv_of` when `A` is invertible. -/
@[simp] lemma inv_of_eq_nonsing_inv [invertible A] : ⅟A = A⁻¹ :=
begin
  letI := det_invertible_of_invertible A,
  rw [inv_def, ring.inverse_invertible, inv_of_eq],
end

/-- Coercing the result of `units.has_inv` is the same as coercing first and applying the
nonsingular inverse. -/
@[simp, norm_cast] lemma coe_units_inv (A : (matrix n n α)ˣ) :
  ↑(A⁻¹) = (A⁻¹ : matrix n n α) :=
begin
  letI := A.invertible,
  rw [←inv_of_eq_nonsing_inv, inv_of_units],
end

/-- The nonsingular inverse is the same as the general `ring.inverse`. -/
lemma nonsing_inv_eq_ring_inverse : A⁻¹ = ring.inverse A :=
begin
  by_cases h_det : is_unit A.det,
  { casesI (A.is_unit_iff_is_unit_det.mpr h_det).nonempty_invertible,
    rw [←inv_of_eq_nonsing_inv, ring.inverse_invertible], },
  { have h := mt A.is_unit_iff_is_unit_det.mp h_det,
    rw [ring.inverse_non_unit _ h, nonsing_inv_apply_not_is_unit A h_det], },
end

lemma transpose_nonsing_inv : (A⁻¹)ᵀ = (Aᵀ)⁻¹ :=
by rw [inv_def, inv_def, transpose_smul, det_transpose, adjugate_transpose]

lemma conj_transpose_nonsing_inv [star_ring α] : (A⁻¹)ᴴ = (Aᴴ)⁻¹ :=
by rw [inv_def, inv_def, conj_transpose_smul, det_conj_transpose, adjugate_conj_transpose,
       ring.inverse_star]

/-- The `nonsing_inv` of `A` is a right inverse. -/
@[simp] lemma mul_nonsing_inv (h : is_unit A.det) : A ⬝ A⁻¹ = 1 :=
begin
  casesI (A.is_unit_iff_is_unit_det.mpr h).nonempty_invertible,
  rw [←inv_of_eq_nonsing_inv, matrix.mul_inv_of_self],
end

/-- The `nonsing_inv` of `A` is a left inverse. -/
@[simp] lemma nonsing_inv_mul (h : is_unit A.det) : A⁻¹ ⬝ A = 1 :=
begin
  casesI (A.is_unit_iff_is_unit_det.mpr h).nonempty_invertible,
  rw [←inv_of_eq_nonsing_inv, matrix.inv_of_mul_self],
end

instance [invertible A] : invertible A⁻¹ :=
by { rw ← inv_of_eq_nonsing_inv, apply_instance }

@[simp] lemma inv_inv_of_invertible [invertible A] : A⁻¹⁻¹ = A :=
by simp only [← inv_of_eq_nonsing_inv, inv_of_inv_of]

@[simp] lemma mul_nonsing_inv_cancel_right (B : matrix m n α) (h : is_unit A.det) :
  B ⬝ A ⬝ A⁻¹ = B :=
by simp [matrix.mul_assoc, mul_nonsing_inv A h]

@[simp] lemma mul_nonsing_inv_cancel_left (B : matrix n m α) (h : is_unit A.det) :
  A ⬝ (A⁻¹ ⬝ B) = B :=
by simp [←matrix.mul_assoc, mul_nonsing_inv A h]

@[simp] lemma nonsing_inv_mul_cancel_right (B : matrix m n α) (h : is_unit A.det) :
  B ⬝ A⁻¹ ⬝ A = B :=
by simp [matrix.mul_assoc, nonsing_inv_mul A h]

@[simp] lemma nonsing_inv_mul_cancel_left (B : matrix n m α) (h : is_unit A.det) :
  A⁻¹ ⬝ (A ⬝ B) = B :=
by simp [←matrix.mul_assoc, nonsing_inv_mul A h]

@[simp] lemma mul_inv_of_invertible [invertible A] : A ⬝ A⁻¹ = 1 :=
mul_nonsing_inv A (is_unit_det_of_invertible A)

@[simp] lemma inv_mul_of_invertible [invertible A] : A⁻¹ ⬝ A = 1 :=
nonsing_inv_mul A (is_unit_det_of_invertible A)

@[simp] lemma mul_inv_cancel_right_of_invertible (B : matrix m n α) [invertible A] :
  B ⬝ A ⬝ A⁻¹ = B :=
mul_nonsing_inv_cancel_right A B (is_unit_det_of_invertible A)

@[simp] lemma mul_inv_cancel_left_of_invertible (B : matrix n m α) [invertible A] :
  A ⬝ (A⁻¹ ⬝ B) = B :=
mul_nonsing_inv_cancel_left A B (is_unit_det_of_invertible A)

@[simp] lemma inv_mul_cancel_right_of_invertible (B : matrix m n α) [invertible A] :
  B ⬝ A⁻¹ ⬝ A = B :=
nonsing_inv_mul_cancel_right A B (is_unit_det_of_invertible A)

@[simp] lemma inv_mul_cancel_left_of_invertible (B : matrix n m α) [invertible A] :
  A⁻¹ ⬝ (A ⬝ B) = B :=
nonsing_inv_mul_cancel_left A B (is_unit_det_of_invertible A)

lemma inv_mul_eq_iff_eq_mul_of_invertible (A B C : matrix n n α) [invertible A] :
  A⁻¹ ⬝ B = C ↔ B = A ⬝ C :=
⟨λ h, by rw [←h, mul_inv_cancel_left_of_invertible],
 λ h, by rw [h, inv_mul_cancel_left_of_invertible]⟩

lemma mul_inv_eq_iff_eq_mul_of_invertible (A B C : matrix n n α) [invertible A] :
  B ⬝ A⁻¹ = C ↔ B = C ⬝ A :=
⟨λ h, by rw [←h, inv_mul_cancel_right_of_invertible],
 λ h, by rw [h, mul_inv_cancel_right_of_invertible]⟩

lemma nonsing_inv_cancel_or_zero :
  (A⁻¹ ⬝ A = 1 ∧ A ⬝ A⁻¹ = 1) ∨ A⁻¹ = 0 :=
begin
  by_cases h : is_unit A.det,
  { exact or.inl ⟨nonsing_inv_mul _ h, mul_nonsing_inv _ h⟩ },
  { exact or.inr (nonsing_inv_apply_not_is_unit _ h) }
end

lemma det_nonsing_inv_mul_det (h : is_unit A.det) : A⁻¹.det * A.det = 1 :=
by rw [←det_mul, A.nonsing_inv_mul h, det_one]

@[simp] lemma det_nonsing_inv : A⁻¹.det = ring.inverse A.det :=
begin
  by_cases h : is_unit A.det,
  { casesI h.nonempty_invertible, letI := invertible_of_det_invertible A,
    rw [ring.inverse_invertible, ←inv_of_eq_nonsing_inv, det_inv_of] },
  casesI is_empty_or_nonempty n,
  { rw [det_is_empty, det_is_empty, ring.inverse_one] },
  { rw [ring.inverse_non_unit _ h, nonsing_inv_apply_not_is_unit _ h, det_zero ‹_›] },
end

lemma is_unit_nonsing_inv_det (h : is_unit A.det) : is_unit A⁻¹.det :=
is_unit_of_mul_eq_one _ _ (A.det_nonsing_inv_mul_det h)

@[simp] lemma nonsing_inv_nonsing_inv (h : is_unit A.det) : (A⁻¹)⁻¹ = A :=
calc (A⁻¹)⁻¹ = 1 ⬝ (A⁻¹)⁻¹        : by rw matrix.one_mul
         ... = A ⬝ A⁻¹ ⬝ (A⁻¹)⁻¹  : by rw A.mul_nonsing_inv h
         ... = A                  : by { rw [matrix.mul_assoc,
                                         (A⁻¹).mul_nonsing_inv (A.is_unit_nonsing_inv_det h),
                                         matrix.mul_one], }

lemma is_unit_nonsing_inv_det_iff {A : matrix n n α} :
  is_unit A⁻¹.det ↔ is_unit A.det :=
by rw [matrix.det_nonsing_inv, is_unit_ring_inverse]

/- `is_unit.invertible` lifts the proposition `is_unit A` to a constructive inverse of `A`. -/

/-- A version of `matrix.invertible_of_det_invertible` with the inverse defeq to `A⁻¹` that is
therefore noncomputable. -/
noncomputable def invertible_of_is_unit_det (h : is_unit A.det) : invertible A :=
⟨A⁻¹, nonsing_inv_mul A h, mul_nonsing_inv A h⟩

/-- A version of `matrix.units_of_det_invertible` with the inverse defeq to `A⁻¹` that is therefore
noncomputable. -/
noncomputable def nonsing_inv_unit (h : is_unit A.det) : (matrix n n α)ˣ :=
@unit_of_invertible _ _ _ (invertible_of_is_unit_det A h)

lemma unit_of_det_invertible_eq_nonsing_inv_unit [invertible A.det] :
  unit_of_det_invertible A = nonsing_inv_unit A (is_unit_of_invertible _) :=
by { ext, refl }

variables {A} {B}

/-- If matrix A is left invertible, then its inverse equals its left inverse. -/
lemma inv_eq_left_inv (h : B ⬝ A = 1) : A⁻¹ = B :=
begin
  letI := invertible_of_left_inverse _ _ h,
  exact inv_of_eq_nonsing_inv A ▸ inv_of_eq_left_inv h,
end

/-- If matrix A is right invertible, then its inverse equals its right inverse. -/
lemma inv_eq_right_inv (h : A ⬝ B = 1) : A⁻¹ = B :=
inv_eq_left_inv (mul_eq_one_comm.2 h)

section inv_eq_inv

variables {C : matrix n n α}

/-- The left inverse of matrix A is unique when existing. -/
lemma left_inv_eq_left_inv (h : B ⬝ A = 1) (g : C ⬝ A = 1) : B = C :=
by rw [←inv_eq_left_inv h, ←inv_eq_left_inv g]

/-- The right inverse of matrix A is unique when existing. -/
lemma right_inv_eq_right_inv (h : A ⬝ B = 1) (g : A ⬝ C = 1) : B = C :=
by rw [←inv_eq_right_inv h, ←inv_eq_right_inv g]

/-- The right inverse of matrix A equals the left inverse of A when they exist. -/
lemma right_inv_eq_left_inv (h : A ⬝ B = 1) (g : C ⬝ A = 1) : B = C :=
by rw [←inv_eq_right_inv h, ←inv_eq_left_inv g]

lemma inv_inj (h : A⁻¹ = B⁻¹) (h' : is_unit A.det) : A = B :=
begin
  refine left_inv_eq_left_inv (mul_nonsing_inv _ h') _,
  rw h,
  refine mul_nonsing_inv _ _,
  rwa [←is_unit_nonsing_inv_det_iff, ←h, is_unit_nonsing_inv_det_iff]
end

end inv_eq_inv

variable (A)

@[simp] lemma inv_zero : (0 : matrix n n α)⁻¹ = 0 :=
begin
  casesI (subsingleton_or_nontrivial α) with ht ht,
  { simp },
  cases (fintype.card n).zero_le.eq_or_lt with hc hc,
  { rw [eq_comm, fintype.card_eq_zero_iff] at hc,
    haveI := hc,
    ext i,
    exact (is_empty.false i).elim },
  { have hn : nonempty n := fintype.card_pos_iff.mp hc,
    refine nonsing_inv_apply_not_is_unit _ _,
    simp [hn] },
end

noncomputable instance : inv_one_class (matrix n n α) :=
{ inv_one := inv_eq_left_inv (by simp),
  ..matrix.has_one,
  ..matrix.has_inv }

lemma inv_smul (k : α) [invertible k] (h : is_unit A.det) : (k • A)⁻¹ = ⅟k • A⁻¹ :=
inv_eq_left_inv (by simp [h, smul_smul])

lemma inv_smul' (k : αˣ) (h : is_unit A.det) : (k • A)⁻¹ = k⁻¹ • A⁻¹ :=
inv_eq_left_inv (by simp [h, smul_smul])

lemma inv_adjugate (A : matrix n n α) (h : is_unit A.det) :
  (adjugate A)⁻¹ = h.unit⁻¹ • A :=
begin
  refine inv_eq_left_inv _,
  rw [smul_mul, mul_adjugate, units.smul_def, smul_smul, h.coe_inv_mul, one_smul]
end

section diagonal

/-- `diagonal v` is invertible if `v` is -/
def diagonal_invertible {α} [non_assoc_semiring α] (v : n → α) [invertible v] :
  invertible (diagonal v) :=
invertible.map (diagonal_ring_hom n α) v

lemma inv_of_diagonal_eq {α} [semiring α] (v : n → α) [invertible v] [invertible (diagonal v)] :
  ⅟(diagonal v) = diagonal (⅟v) :=
begin
  letI := diagonal_invertible v,
  haveI := invertible.subsingleton (diagonal v),
  convert (rfl : ⅟(diagonal v) = _),
end

/-- `v` is invertible if `diagonal v` is -/
def invertible_of_diagonal_invertible (v : n → α) [invertible (diagonal v)] : invertible v :=
{ inv_of := diag (⅟(diagonal v)),
  inv_of_mul_self := funext $ λ i, begin
    letI : invertible (diagonal v).det := det_invertible_of_invertible _,
    rw [inv_of_eq, diag_smul, adjugate_diagonal, diag_diagonal],
    dsimp,
    rw [mul_assoc, prod_erase_mul _ _ (finset.mem_univ _), ←det_diagonal],
    exact mul_inv_of_self _,
  end,
  mul_inv_of_self := funext $ λ i, begin
    letI : invertible (diagonal v).det := det_invertible_of_invertible _,
    rw [inv_of_eq, diag_smul, adjugate_diagonal, diag_diagonal],
    dsimp,
    rw [mul_left_comm, mul_prod_erase _ _ (finset.mem_univ _), ←det_diagonal],
    exact mul_inv_of_self _,
  end }

/-- Together `matrix.diagonal_invertible` and `matrix.invertible_of_diagonal_invertible` form an
equivalence, although both sides of the equiv are subsingleton anyway. -/
@[simps]
def diagonal_invertible_equiv_invertible (v : n → α) : invertible (diagonal v) ≃ invertible v :=
{ to_fun := @invertible_of_diagonal_invertible _ _ _ _ _ _,
  inv_fun := @diagonal_invertible _ _ _ _ _ _,
  left_inv := λ _, subsingleton.elim _ _,
  right_inv := λ _, subsingleton.elim _ _ }

/-- When lowered to a prop, `matrix.diagonal_invertible_equiv_invertible` forms an `iff`. -/
@[simp] lemma is_unit_diagonal {v : n → α} : is_unit (diagonal v) ↔ is_unit v :=
by simp only [← nonempty_invertible_iff_is_unit,
  (diagonal_invertible_equiv_invertible v).nonempty_congr]

lemma inv_diagonal (v : n → α) : (diagonal v)⁻¹ = diagonal (ring.inverse v) :=
begin
  rw nonsing_inv_eq_ring_inverse,
  by_cases h : is_unit v,
  { have := is_unit_diagonal.mpr h,
    casesI this.nonempty_invertible,
    casesI h.nonempty_invertible,
    rw [ring.inverse_invertible, ring.inverse_invertible, inv_of_diagonal_eq], },
  { have := is_unit_diagonal.not.mpr h,
    rw [ring.inverse_non_unit _ h, pi.zero_def, diagonal_zero, ring.inverse_non_unit _ this] }
end

end diagonal

@[simp] lemma inv_inv_inv (A : matrix n n α) : A⁻¹⁻¹⁻¹ = A⁻¹ :=
begin
  by_cases h : is_unit A.det,
  { rw [nonsing_inv_nonsing_inv _ h] },
  { simp [nonsing_inv_apply_not_is_unit _ h] }
end

lemma mul_inv_rev (A B : matrix n n α) : (A ⬝ B)⁻¹ = B⁻¹ ⬝ A⁻¹ :=
begin
  simp only [inv_def],
  rw [matrix.smul_mul, matrix.mul_smul, smul_smul, det_mul, adjugate_mul_distrib,
    ring.mul_inverse_rev],
end

/-- A version of `list.prod_inv_reverse` for `matrix.has_inv`. -/
lemma list_prod_inv_reverse : ∀ l : list (matrix n n α), l.prod⁻¹ = (l.reverse.map has_inv.inv).prod
| [] := by rw [list.reverse_nil, list.map_nil, list.prod_nil, inv_one]
| (A :: Xs) := by rw [list.reverse_cons', list.map_concat, list.prod_concat, list.prod_cons,
                      matrix.mul_eq_mul, matrix.mul_eq_mul, mul_inv_rev, list_prod_inv_reverse]

/-- One form of **Cramer's rule**. See `matrix.mul_vec_cramer` for a stronger form. -/
@[simp] lemma det_smul_inv_mul_vec_eq_cramer (A : matrix n n α) (b : n → α) (h : is_unit A.det) :
  A.det • A⁻¹.mul_vec b = cramer A b :=
begin
  rw [cramer_eq_adjugate_mul_vec, A.nonsing_inv_apply h, ← smul_mul_vec_assoc,
      smul_smul, h.mul_coe_inv, one_smul]
end

/-- One form of **Cramer's rule**. See `matrix.mul_vec_cramer` for a stronger form. -/
@[simp] lemma det_smul_inv_vec_mul_eq_cramer_transpose
  (A : matrix n n α) (b : n → α) (h : is_unit A.det) :
  A.det • A⁻¹.vec_mul b = cramer Aᵀ b :=
by rw [← (A⁻¹).transpose_transpose, vec_mul_transpose, transpose_nonsing_inv, ← det_transpose,
    Aᵀ.det_smul_inv_mul_vec_eq_cramer _ (is_unit_det_transpose A h)]

/-! ### Inverses of permutated matrices

Note that the simp-normal form of `matrix.reindex` is `matrix.submatrix`, so we prove most of these
results about only the latter.
-/

section submatrix
variables [fintype m]
variables [decidable_eq m]

/-- `A.submatrix e₁ e₂` is invertible if `A` is -/
def submatrix_equiv_invertible (A : matrix m m α) (e₁ e₂ : n ≃ m) [invertible A] :
  invertible (A.submatrix e₁ e₂) :=
invertible_of_right_inverse _ ((⅟A).submatrix e₂ e₁) $
  by rw [matrix.submatrix_mul_equiv, matrix.mul_inv_of_self, submatrix_one_equiv]

/-- `A` is invertible if `A.submatrix e₁ e₂` is -/
def invertible_of_submatrix_equiv_invertible (A : matrix m m α) (e₁ e₂ : n ≃ m)
  [invertible (A.submatrix e₁ e₂)] : invertible A :=
invertible_of_right_inverse _ ((⅟(A.submatrix e₁ e₂)).submatrix e₂.symm e₁.symm) $ begin
  have : A = (A.submatrix e₁ e₂).submatrix e₁.symm e₂.symm := by simp,
  conv in (_ ⬝ _) { congr, rw this },
  rw [matrix.submatrix_mul_equiv, matrix.mul_inv_of_self, submatrix_one_equiv]
end

lemma inv_of_submatrix_equiv_eq (A : matrix m m α) (e₁ e₂ : n ≃ m)
  [invertible A] [invertible (A.submatrix e₁ e₂)] :
  ⅟(A.submatrix e₁ e₂) = (⅟A).submatrix e₂ e₁ :=
begin
  letI := submatrix_equiv_invertible A e₁ e₂,
  haveI := invertible.subsingleton (A.submatrix e₁ e₂),
  convert (rfl : ⅟(A.submatrix e₁ e₂) = _),
end

/-- Together `matrix.submatrix_equiv_invertible` and
`matrix.invertible_of_submatrix_equiv_invertible` form an equivalence, although both sides of the
equiv are subsingleton anyway. -/
@[simps]
def submatrix_equiv_invertible_equiv_invertible (A : matrix m m α) (e₁ e₂ : n ≃ m) :
  invertible (A.submatrix e₁ e₂) ≃ invertible A :=
{ to_fun := λ _, by exactI invertible_of_submatrix_equiv_invertible A e₁ e₂,
  inv_fun := λ _, by exactI submatrix_equiv_invertible A e₁ e₂,
  left_inv := λ _, subsingleton.elim _ _,
  right_inv := λ _, subsingleton.elim _ _ }

/-- When lowered to a prop, `matrix.invertible_of_submatrix_equiv_invertible` forms an `iff`. -/
@[simp] lemma is_unit_submatrix_equiv {A : matrix m m α} (e₁ e₂ : n ≃ m) :
  is_unit (A.submatrix e₁ e₂) ↔ is_unit A :=
by simp only [← nonempty_invertible_iff_is_unit,
  (submatrix_equiv_invertible_equiv_invertible A _ _).nonempty_congr]

@[simp] lemma inv_submatrix_equiv (A : matrix m m α) (e₁ e₂ : n ≃ m) :
  (A.submatrix e₁ e₂)⁻¹ = (A⁻¹).submatrix e₂ e₁ :=
begin
  by_cases h : is_unit A,
  { casesI h.nonempty_invertible,
    letI := submatrix_equiv_invertible A e₁ e₂,
    rw [←inv_of_eq_nonsing_inv, ←inv_of_eq_nonsing_inv, inv_of_submatrix_equiv_eq] },
  { have := (is_unit_submatrix_equiv e₁ e₂).not.mpr h,
    simp_rw [nonsing_inv_eq_ring_inverse, ring.inverse_non_unit _ h, ring.inverse_non_unit _ this,
      submatrix_zero, pi.zero_apply] }
end

lemma inv_reindex (e₁ e₂ : n ≃ m) (A : matrix n n α) : (reindex e₁ e₂ A)⁻¹ = reindex e₂ e₁ (A⁻¹) :=
inv_submatrix_equiv A e₁.symm e₂.symm

end submatrix

<<<<<<< HEAD
/-! ### 2×2 block matrices -/

section block
variables [fintype l]
variables [decidable_eq l]
variables [fintype m]
variables [decidable_eq m]

/-- LDU decomposition of a block matrix with an invertible top-left corner, using the
Schur complement. -/
lemma from_blocks_eq_of_invertible₁₁
  (A : matrix m m α) (B : matrix m n α) (C : matrix l m α) (D : matrix l n α) [invertible A] :
  from_blocks A B C D =
    from_blocks 1 0 (C⬝⅟A) 1 ⬝ from_blocks A 0 0 (D - C⬝(⅟A)⬝B) ⬝ from_blocks 1 (⅟A⬝B) 0 1 :=
by simp only [from_blocks_multiply, matrix.mul_zero, matrix.zero_mul, add_zero, zero_add,
      matrix.one_mul, matrix.mul_one, matrix.inv_of_mul_self, matrix.mul_inv_of_self_assoc,
        matrix.mul_inv_of_mul_self_cancel, matrix.mul_assoc, add_sub_cancel'_right]

/-- LDU decomposition of a block matrix with an invertible bottom-right corner, using the
Schur complement. -/
lemma from_blocks_eq_of_invertible₂₂
  (A : matrix l m α) (B : matrix l n α) (C : matrix n m α) (D : matrix n n α) [invertible D] :
  from_blocks A B C D =
    from_blocks 1 (B⬝⅟D) 0 1 ⬝ from_blocks (A - B⬝⅟D⬝C) 0 0 D ⬝ from_blocks 1 0 (⅟D ⬝ C) 1 :=
(matrix.reindex (equiv.sum_comm _ _) (equiv.sum_comm _ _)).injective $ by
  simpa [reindex_apply, sum_comm_symm,
    ←submatrix_mul_equiv _ _ _ (equiv.sum_comm n m),
    ←submatrix_mul_equiv _ _ _ (equiv.sum_comm n l),
    sum_comm_apply, from_blocks_submatrix_sum_swap_sum_swap]
    using from_blocks_eq_of_invertible₁₁ D C B A

/-! #### Block triangular matrices -/

/-- An upper-block-triangular matrix is invertible if its diagonal is. -/
def from_blocks_zero₂₁_invertible (A : matrix m m α) (B : matrix m n α) (D : matrix n n α)
  [invertible A] [invertible D] : invertible (from_blocks A B 0 D) :=
invertible_of_left_inverse _ (from_blocks (⅟A) (-(⅟A⬝B⬝⅟D)) 0 (⅟D)) $
  by simp_rw [from_blocks_multiply, matrix.mul_zero, matrix.zero_mul, zero_add, add_zero,
    matrix.neg_mul, matrix.inv_of_mul_self, matrix.mul_inv_of_mul_self_cancel, add_right_neg,
    from_blocks_one]

/-- A lower-block-triangular matrix is invertible if its diagonal is. -/
def from_blocks_zero₁₂_invertible (A : matrix m m α) (C : matrix n m α) (D : matrix n n α)
  [invertible A] [invertible D] : invertible (from_blocks A 0 C D) :=
invertible_of_left_inverse _ (from_blocks (⅟A) 0 (-(⅟D⬝C⬝⅟A)) (⅟D)) $
  -- a symmetry argument is more work than just copying the proof
  by simp_rw [from_blocks_multiply, matrix.mul_zero, matrix.zero_mul, zero_add, add_zero,
    matrix.neg_mul, matrix.inv_of_mul_self, matrix.mul_inv_of_mul_self_cancel, add_left_neg,
    from_blocks_one]

lemma inv_of_from_blocks_zero₂₁_eq
  (A : matrix m m α) (B : matrix m n α) (D : matrix n n α)
  [invertible A] [invertible D] [invertible (from_blocks A B 0 D)] :
  ⅟(from_blocks A B 0 D) = from_blocks (⅟A) (-(⅟A⬝B⬝⅟D)) 0 (⅟D) :=
begin
  letI := from_blocks_zero₂₁_invertible A B D,
  haveI := invertible.subsingleton (from_blocks A B 0 D),
  convert (rfl : ⅟(from_blocks A B 0 D) = _),
end

lemma inv_of_from_blocks_zero₁₂_eq
  (A : matrix m m α) (C : matrix n m α) (D : matrix n n α)
  [invertible A] [invertible D] [invertible (from_blocks A 0 C D)] :
  ⅟(from_blocks A 0 C D) = from_blocks (⅟A) 0 (-(⅟D⬝C⬝⅟A)) (⅟D) :=
begin
  letI := from_blocks_zero₁₂_invertible A C D,
  haveI := invertible.subsingleton (from_blocks A 0 C D),
  convert (rfl : ⅟(from_blocks A 0 C D) = _),
end

lemma inv_of_from_blocks_diag_eq
  (A : matrix m m α) (D : matrix n n α)
  [invertible A] [invertible D] [invertible (from_blocks A 0 0 D)] :
  ⅟(from_blocks A 0 0 D) = from_blocks (⅟A) 0 0 (⅟D) :=
by rw [inv_of_from_blocks_zero₂₁_eq, matrix.mul_zero, matrix.zero_mul, neg_zero]

lemma inv_of_from_blocks_one_zero₂₁_one_eq
  (A : matrix m m α) (B : matrix m n α) (D : matrix n n α)
  [invertible (from_blocks A B 0 D)] :
  ⅟(from_blocks 1 B 0 1) = from_blocks (⅟A) (-(⅟A⬝B⬝⅟D)) 0 (⅟D) :=
begin
  letI := from_blocks_zero₂₁_invertible A B D,
  haveI := invertible.subsingleton (from_blocks A B 0 D),
  convert (rfl : ⅟(from_blocks A B 0 D) = _),
end

lemma inv_of_from_blocks_zero₁₂_eq
  (A : matrix m m α) (C : matrix n m α) (D : matrix n n α)
  [invertible A] [invertible D] [invertible (from_blocks A 0 C D)] :
  ⅟(from_blocks A 0 C D) = from_blocks (⅟A) 0 (-(⅟D⬝C⬝⅟A)) (⅟D) :=
begin
  letI := from_blocks_zero₁₂_invertible A C D,
  haveI := invertible.subsingleton (from_blocks A 0 C D),
  convert (rfl : ⅟(from_blocks A 0 C D) = _),
end
/-- Both diagonal entries of an invertible upper-block-triangular matrix are invertible (by reading
off the diagonal entries of the inverse). -/
def invertible_of_from_blocks_zero₂₁_invertible
  (A : matrix m m α) (B : matrix m n α) (D : matrix n n α)
  [invertible (from_blocks A B 0 D)] : invertible A × invertible D :=
{ fst := invertible_of_left_inverse _ (⅟(from_blocks A B 0 D)).to_blocks₁₁ $ begin
    have := matrix.inv_of_mul_self (from_blocks A B 0 D),
    rw [←from_blocks_to_blocks (⅟(from_blocks A B 0 D)), from_blocks_multiply] at this,
    replace := congr_arg matrix.to_blocks₁₁ this,
    simpa only [matrix.to_blocks_from_blocks₁₁, matrix.mul_zero, add_zero, ←from_blocks_one]
      using this,
  end,
  snd := invertible_of_right_inverse _ (⅟(from_blocks A B 0 D)).to_blocks₂₂ $ begin
    have := matrix.mul_inv_of_self (from_blocks A B 0 D),
    rw [←from_blocks_to_blocks (⅟(from_blocks A B 0 D)), from_blocks_multiply] at this,
    replace := congr_arg matrix.to_blocks₂₂ this,
    simpa only [matrix.to_blocks_from_blocks₂₂, matrix.zero_mul, zero_add, ←from_blocks_one]
      using this,
  end }

/-- Both diagonal entries of an invertible lower-block-triangular matrix are invertible (by reading
off the diagonal entries of the inverse). -/
def invertible_of_from_blocks_zero₁₂_invertible
  (A : matrix m m α) (C : matrix n m α) (D : matrix n n α)
  [invertible (from_blocks A 0 C D)] : invertible A × invertible D :=
{ fst := invertible_of_right_inverse _ (⅟(from_blocks A 0 C D)).to_blocks₁₁ $ begin
    have := matrix.mul_inv_of_self (from_blocks A 0 C  D),
    rw [←from_blocks_to_blocks (⅟(from_blocks A 0 C  D)), from_blocks_multiply] at this,
    replace := congr_arg matrix.to_blocks₁₁ this,
    simpa only [matrix.to_blocks_from_blocks₁₁, matrix.zero_mul, add_zero, ←from_blocks_one]
      using this,
  end,
  snd := invertible_of_left_inverse _ (⅟(from_blocks A 0 C D)).to_blocks₂₂ $ begin
    have := matrix.inv_of_mul_self (from_blocks A 0 C  D),
    rw [←from_blocks_to_blocks (⅟(from_blocks A 0 C D)), from_blocks_multiply] at this,
    replace := congr_arg matrix.to_blocks₂₂ this,
    simpa only [matrix.to_blocks_from_blocks₂₂, matrix.mul_zero, zero_add, ←from_blocks_one]
      using this,
  end }

/-- `invertible_of_from_blocks_zero₂₁_invertible` and `from_blocks_zero₂₁_invertible` form
an equivalence. -/
def from_blocks_zero₂₁_invertible_equiv (A : matrix m m α) (B : matrix m n α) (D : matrix n n α) :
  invertible (from_blocks A B 0 D) ≃ invertible A × invertible D :=
{ to_fun := λ _, by exactI invertible_of_from_blocks_zero₂₁_invertible A B D,
  inv_fun := λ i, by letI := i.1; letI := i.2; exact from_blocks_zero₂₁_invertible A B D,
  left_inv := λ _, subsingleton.elim _ _,
  right_inv := λ _, subsingleton.elim _ _ }

/-- `invertible_of_from_blocks_zero₁₂_invertible` and `from_blocks_zero₁₂_invertible` form
an equivalence. -/
def from_blocks_zero₁₂_invertible_equiv (A : matrix m m α) (C : matrix n m α) (D : matrix n n α) :
  invertible (from_blocks A 0 C D) ≃ invertible A × invertible D :=
{ to_fun := λ _, by exactI invertible_of_from_blocks_zero₁₂_invertible A C D,
  inv_fun := λ i, by letI := i.1; letI := i.2; exact from_blocks_zero₁₂_invertible A C D,
  left_inv := λ _, subsingleton.elim _ _,
  right_inv := λ _, subsingleton.elim _ _ }

/-- When lowered to a prop, `matrix.from_blocks_zero₂₁_invertible_equiv` forms an `iff`. -/
@[simp] lemma is_unit_from_blocks_zero₂₁ {A : matrix m m α} {B : matrix m n α} {D : matrix n n α} :
  is_unit (from_blocks A B 0 D) ↔ is_unit A ∧ is_unit D :=
by simp only [← nonempty_invertible_iff_is_unit, ←nonempty_prod,
  (from_blocks_zero₂₁_invertible_equiv _ _ _).nonempty_congr]

/-- When lowered to a prop, `matrix.from_blocks_zero₁₂_invertible_equiv` forms an `iff`. -/
@[simp] lemma is_unit_from_blocks_zero₁₂ {A : matrix m m α} {C : matrix n m α} {D : matrix n n α} :
  is_unit (from_blocks A 0 C D) ↔ is_unit A ∧ is_unit D :=
by simp only [← nonempty_invertible_iff_is_unit, ←nonempty_prod,
  (from_blocks_zero₁₂_invertible_equiv _ _ _).nonempty_congr]

/-! #### General 2×2 block matrices-/


/-- If `r` is invertible and `s = r` and `si = ⅟r`, then `s` is invertible with `⅟s = si`. -/
def _root_.invertible.copy' {α} [mul_one_class α] {r : α} (hr : invertible r) (s : α) (si : α)
  (hs : s = r) (hsi : si = ⅟r):
  invertible s :=
{ inv_of := si,
  inv_of_mul_self := by rw [hs, hsi, inv_of_mul_self],
  mul_inv_of_self := by rw [hs, hsi, mul_inv_of_self] }

/-- A block matrix is invertible if the bottom right corner and the corresponding schur complement
is. -/
def from_blocks₂₂_invertible
  (A : matrix m m α) (B : matrix m n α) (C : matrix n m α) (D : matrix n n α)
  [invertible D] [invertible (A - B⬝⅟D⬝C)] :
  invertible (from_blocks A B C D) :=
begin
  refine invertible.copy _ _ (from_blocks_eq_of_invertible₂₂ _ _ _ _),
  letI : invertible (1 : matrix n n α) := invertible_one,
  letI : invertible (1 : matrix m m α) := invertible_one,
  refine (invertible.matrix_mul _ _).matrix_mul _,
  { exact from_blocks_zero₂₁_invertible _ _ _ },
  { exact from_blocks_zero₂₁_invertible _ _ _ },
  { exact from_blocks_zero₁₂_invertible _ _ _ },
end

lemma inv_of_from_blocks₂₂_eq
  (A : matrix m m α) (B : matrix m n α) (C : matrix n m α) (D : matrix n n α)
  [invertible D] [invertible (A - B⬝⅟D⬝C)] [invertible (from_blocks A B C D)] :
  ⅟(from_blocks A B C D) = from_blocks
      (⅟(A - B⬝⅟D⬝C))          (-(⅟(A - B⬝⅟D⬝C)⬝B⬝⅟D))
      (-(⅟D⬝C⬝⅟(A - B⬝⅟D⬝C))) (⅟D + ⅟D⬝C⬝⅟(A - B⬝⅟D⬝C)⬝B⬝⅟D):=
begin
  letI := from_blocks₂₂_invertible A B C D,
  haveI := invertible.subsingleton (from_blocks A B C D),
  convert (rfl : ⅟(from_blocks A B C D) = _),
end

/-- A block matrix is invertible if the top left corner and the corresponding schur complement
is. -/
def from_blocks₁₁_invertible
  (A : matrix m m α) (B : matrix m n α) (C : matrix n m α) (D : matrix n n α)
  [invertible A] [invertible (D - C⬝⅟A⬝B)] :
  invertible (from_blocks A B C D) :=
by let D' := D - C⬝⅟A⬝B; have i1 : invertible D' := ‹_›; exactI
invertible_of_left_inverse _
  (from_blocks
      (⅟A + ⅟A⬝B⬝⅟D'⬝C⬝⅟A) (-(⅟A⬝B⬝⅟D'))
      (-(⅟D'⬝C⬝⅟A))        (⅟D'))
  (by rw [from_blocks₁₁_invertible_aux, matrix.inv_of_mul_self])

lemma inv_of_from_blocks₁₁_eq
  (A : matrix m m α) (B : matrix m n α) (C : matrix n m α) (D : matrix n n α)
  [invertible A] [invertible (D - C⬝⅟A⬝B)] [invertible (from_blocks A B C D)] :
  ⅟(from_blocks A B C D) = from_blocks
      (⅟A + ⅟A⬝B⬝⅟(D - C⬝⅟A⬝B)⬝C⬝⅟A) (-(⅟A⬝B⬝⅟(D - C⬝⅟A⬝B)))
      (-(⅟(D - C⬝⅟A⬝B)⬝C⬝⅟A)) (⅟(D - C⬝⅟A⬝B)) :=
begin
  letI := from_blocks₁₁_invertible A B C D,
  haveI := invertible.subsingleton (from_blocks A B C D),
  convert (rfl : ⅟(from_blocks A B C D) = _),
end


def invertible_of_from_blocks₂₂_invertible
  (A : matrix m m α) (B : matrix m n α) (C : matrix n m α) (D : matrix n n α)
  [invertible D] [invertible (from_blocks A B C D)] : invertible (A - B⬝⅟D⬝C) :=
let A' := (⅟(from_blocks A B C D)).to_blocks₁₁ in
invertible_of_left_inverse _ A' $ begin
  have h1 := matrix.inv_of_mul_self (from_blocks A B C D),
  have h2 := matrix.mul_inv_of_self (from_blocks A B C D),
  rw [←from_blocks_to_blocks (⅟(from_blocks A B C D)), from_blocks_multiply] at h1 h2,
  replace h1 := congr_arg matrix.to_blocks₁₁ h1,
  replace h2 := congr_arg matrix.to_blocks₁₂ h2,
  simp at h1 h2,
  rw ←from_blocks₂₂_invertible_aux,
  refine eq.trans _ (from_blocks A B C D).inv_of_mul_self,
  congr,
end


end block

=======
>>>>>>> 93744665
/-! ### More results about determinants -/

section det
variables [fintype m] [decidable_eq m]

/-- A variant of `matrix.det_units_conj`. -/
lemma det_conj {M : matrix m m α} (h : is_unit M) (N : matrix m m α) :
  det (M ⬝ N ⬝ M⁻¹) = det N :=
by rw [←h.unit_spec, ←coe_units_inv, det_units_conj]

/-- A variant of `matrix.det_units_conj'`. -/
lemma det_conj' {M : matrix m m α} (h : is_unit M) (N : matrix m m α) :
  det (M⁻¹ ⬝ N ⬝ M) = det N :=
by rw [←h.unit_spec, ←coe_units_inv, det_units_conj']

end det

end matrix<|MERGE_RESOLUTION|>--- conflicted
+++ resolved
@@ -624,258 +624,6 @@
 
 end submatrix
 
-<<<<<<< HEAD
-/-! ### 2×2 block matrices -/
-
-section block
-variables [fintype l]
-variables [decidable_eq l]
-variables [fintype m]
-variables [decidable_eq m]
-
-/-- LDU decomposition of a block matrix with an invertible top-left corner, using the
-Schur complement. -/
-lemma from_blocks_eq_of_invertible₁₁
-  (A : matrix m m α) (B : matrix m n α) (C : matrix l m α) (D : matrix l n α) [invertible A] :
-  from_blocks A B C D =
-    from_blocks 1 0 (C⬝⅟A) 1 ⬝ from_blocks A 0 0 (D - C⬝(⅟A)⬝B) ⬝ from_blocks 1 (⅟A⬝B) 0 1 :=
-by simp only [from_blocks_multiply, matrix.mul_zero, matrix.zero_mul, add_zero, zero_add,
-      matrix.one_mul, matrix.mul_one, matrix.inv_of_mul_self, matrix.mul_inv_of_self_assoc,
-        matrix.mul_inv_of_mul_self_cancel, matrix.mul_assoc, add_sub_cancel'_right]
-
-/-- LDU decomposition of a block matrix with an invertible bottom-right corner, using the
-Schur complement. -/
-lemma from_blocks_eq_of_invertible₂₂
-  (A : matrix l m α) (B : matrix l n α) (C : matrix n m α) (D : matrix n n α) [invertible D] :
-  from_blocks A B C D =
-    from_blocks 1 (B⬝⅟D) 0 1 ⬝ from_blocks (A - B⬝⅟D⬝C) 0 0 D ⬝ from_blocks 1 0 (⅟D ⬝ C) 1 :=
-(matrix.reindex (equiv.sum_comm _ _) (equiv.sum_comm _ _)).injective $ by
-  simpa [reindex_apply, sum_comm_symm,
-    ←submatrix_mul_equiv _ _ _ (equiv.sum_comm n m),
-    ←submatrix_mul_equiv _ _ _ (equiv.sum_comm n l),
-    sum_comm_apply, from_blocks_submatrix_sum_swap_sum_swap]
-    using from_blocks_eq_of_invertible₁₁ D C B A
-
-/-! #### Block triangular matrices -/
-
-/-- An upper-block-triangular matrix is invertible if its diagonal is. -/
-def from_blocks_zero₂₁_invertible (A : matrix m m α) (B : matrix m n α) (D : matrix n n α)
-  [invertible A] [invertible D] : invertible (from_blocks A B 0 D) :=
-invertible_of_left_inverse _ (from_blocks (⅟A) (-(⅟A⬝B⬝⅟D)) 0 (⅟D)) $
-  by simp_rw [from_blocks_multiply, matrix.mul_zero, matrix.zero_mul, zero_add, add_zero,
-    matrix.neg_mul, matrix.inv_of_mul_self, matrix.mul_inv_of_mul_self_cancel, add_right_neg,
-    from_blocks_one]
-
-/-- A lower-block-triangular matrix is invertible if its diagonal is. -/
-def from_blocks_zero₁₂_invertible (A : matrix m m α) (C : matrix n m α) (D : matrix n n α)
-  [invertible A] [invertible D] : invertible (from_blocks A 0 C D) :=
-invertible_of_left_inverse _ (from_blocks (⅟A) 0 (-(⅟D⬝C⬝⅟A)) (⅟D)) $
-  -- a symmetry argument is more work than just copying the proof
-  by simp_rw [from_blocks_multiply, matrix.mul_zero, matrix.zero_mul, zero_add, add_zero,
-    matrix.neg_mul, matrix.inv_of_mul_self, matrix.mul_inv_of_mul_self_cancel, add_left_neg,
-    from_blocks_one]
-
-lemma inv_of_from_blocks_zero₂₁_eq
-  (A : matrix m m α) (B : matrix m n α) (D : matrix n n α)
-  [invertible A] [invertible D] [invertible (from_blocks A B 0 D)] :
-  ⅟(from_blocks A B 0 D) = from_blocks (⅟A) (-(⅟A⬝B⬝⅟D)) 0 (⅟D) :=
-begin
-  letI := from_blocks_zero₂₁_invertible A B D,
-  haveI := invertible.subsingleton (from_blocks A B 0 D),
-  convert (rfl : ⅟(from_blocks A B 0 D) = _),
-end
-
-lemma inv_of_from_blocks_zero₁₂_eq
-  (A : matrix m m α) (C : matrix n m α) (D : matrix n n α)
-  [invertible A] [invertible D] [invertible (from_blocks A 0 C D)] :
-  ⅟(from_blocks A 0 C D) = from_blocks (⅟A) 0 (-(⅟D⬝C⬝⅟A)) (⅟D) :=
-begin
-  letI := from_blocks_zero₁₂_invertible A C D,
-  haveI := invertible.subsingleton (from_blocks A 0 C D),
-  convert (rfl : ⅟(from_blocks A 0 C D) = _),
-end
-
-lemma inv_of_from_blocks_diag_eq
-  (A : matrix m m α) (D : matrix n n α)
-  [invertible A] [invertible D] [invertible (from_blocks A 0 0 D)] :
-  ⅟(from_blocks A 0 0 D) = from_blocks (⅟A) 0 0 (⅟D) :=
-by rw [inv_of_from_blocks_zero₂₁_eq, matrix.mul_zero, matrix.zero_mul, neg_zero]
-
-lemma inv_of_from_blocks_one_zero₂₁_one_eq
-  (A : matrix m m α) (B : matrix m n α) (D : matrix n n α)
-  [invertible (from_blocks A B 0 D)] :
-  ⅟(from_blocks 1 B 0 1) = from_blocks (⅟A) (-(⅟A⬝B⬝⅟D)) 0 (⅟D) :=
-begin
-  letI := from_blocks_zero₂₁_invertible A B D,
-  haveI := invertible.subsingleton (from_blocks A B 0 D),
-  convert (rfl : ⅟(from_blocks A B 0 D) = _),
-end
-
-lemma inv_of_from_blocks_zero₁₂_eq
-  (A : matrix m m α) (C : matrix n m α) (D : matrix n n α)
-  [invertible A] [invertible D] [invertible (from_blocks A 0 C D)] :
-  ⅟(from_blocks A 0 C D) = from_blocks (⅟A) 0 (-(⅟D⬝C⬝⅟A)) (⅟D) :=
-begin
-  letI := from_blocks_zero₁₂_invertible A C D,
-  haveI := invertible.subsingleton (from_blocks A 0 C D),
-  convert (rfl : ⅟(from_blocks A 0 C D) = _),
-end
-/-- Both diagonal entries of an invertible upper-block-triangular matrix are invertible (by reading
-off the diagonal entries of the inverse). -/
-def invertible_of_from_blocks_zero₂₁_invertible
-  (A : matrix m m α) (B : matrix m n α) (D : matrix n n α)
-  [invertible (from_blocks A B 0 D)] : invertible A × invertible D :=
-{ fst := invertible_of_left_inverse _ (⅟(from_blocks A B 0 D)).to_blocks₁₁ $ begin
-    have := matrix.inv_of_mul_self (from_blocks A B 0 D),
-    rw [←from_blocks_to_blocks (⅟(from_blocks A B 0 D)), from_blocks_multiply] at this,
-    replace := congr_arg matrix.to_blocks₁₁ this,
-    simpa only [matrix.to_blocks_from_blocks₁₁, matrix.mul_zero, add_zero, ←from_blocks_one]
-      using this,
-  end,
-  snd := invertible_of_right_inverse _ (⅟(from_blocks A B 0 D)).to_blocks₂₂ $ begin
-    have := matrix.mul_inv_of_self (from_blocks A B 0 D),
-    rw [←from_blocks_to_blocks (⅟(from_blocks A B 0 D)), from_blocks_multiply] at this,
-    replace := congr_arg matrix.to_blocks₂₂ this,
-    simpa only [matrix.to_blocks_from_blocks₂₂, matrix.zero_mul, zero_add, ←from_blocks_one]
-      using this,
-  end }
-
-/-- Both diagonal entries of an invertible lower-block-triangular matrix are invertible (by reading
-off the diagonal entries of the inverse). -/
-def invertible_of_from_blocks_zero₁₂_invertible
-  (A : matrix m m α) (C : matrix n m α) (D : matrix n n α)
-  [invertible (from_blocks A 0 C D)] : invertible A × invertible D :=
-{ fst := invertible_of_right_inverse _ (⅟(from_blocks A 0 C D)).to_blocks₁₁ $ begin
-    have := matrix.mul_inv_of_self (from_blocks A 0 C  D),
-    rw [←from_blocks_to_blocks (⅟(from_blocks A 0 C  D)), from_blocks_multiply] at this,
-    replace := congr_arg matrix.to_blocks₁₁ this,
-    simpa only [matrix.to_blocks_from_blocks₁₁, matrix.zero_mul, add_zero, ←from_blocks_one]
-      using this,
-  end,
-  snd := invertible_of_left_inverse _ (⅟(from_blocks A 0 C D)).to_blocks₂₂ $ begin
-    have := matrix.inv_of_mul_self (from_blocks A 0 C  D),
-    rw [←from_blocks_to_blocks (⅟(from_blocks A 0 C D)), from_blocks_multiply] at this,
-    replace := congr_arg matrix.to_blocks₂₂ this,
-    simpa only [matrix.to_blocks_from_blocks₂₂, matrix.mul_zero, zero_add, ←from_blocks_one]
-      using this,
-  end }
-
-/-- `invertible_of_from_blocks_zero₂₁_invertible` and `from_blocks_zero₂₁_invertible` form
-an equivalence. -/
-def from_blocks_zero₂₁_invertible_equiv (A : matrix m m α) (B : matrix m n α) (D : matrix n n α) :
-  invertible (from_blocks A B 0 D) ≃ invertible A × invertible D :=
-{ to_fun := λ _, by exactI invertible_of_from_blocks_zero₂₁_invertible A B D,
-  inv_fun := λ i, by letI := i.1; letI := i.2; exact from_blocks_zero₂₁_invertible A B D,
-  left_inv := λ _, subsingleton.elim _ _,
-  right_inv := λ _, subsingleton.elim _ _ }
-
-/-- `invertible_of_from_blocks_zero₁₂_invertible` and `from_blocks_zero₁₂_invertible` form
-an equivalence. -/
-def from_blocks_zero₁₂_invertible_equiv (A : matrix m m α) (C : matrix n m α) (D : matrix n n α) :
-  invertible (from_blocks A 0 C D) ≃ invertible A × invertible D :=
-{ to_fun := λ _, by exactI invertible_of_from_blocks_zero₁₂_invertible A C D,
-  inv_fun := λ i, by letI := i.1; letI := i.2; exact from_blocks_zero₁₂_invertible A C D,
-  left_inv := λ _, subsingleton.elim _ _,
-  right_inv := λ _, subsingleton.elim _ _ }
-
-/-- When lowered to a prop, `matrix.from_blocks_zero₂₁_invertible_equiv` forms an `iff`. -/
-@[simp] lemma is_unit_from_blocks_zero₂₁ {A : matrix m m α} {B : matrix m n α} {D : matrix n n α} :
-  is_unit (from_blocks A B 0 D) ↔ is_unit A ∧ is_unit D :=
-by simp only [← nonempty_invertible_iff_is_unit, ←nonempty_prod,
-  (from_blocks_zero₂₁_invertible_equiv _ _ _).nonempty_congr]
-
-/-- When lowered to a prop, `matrix.from_blocks_zero₁₂_invertible_equiv` forms an `iff`. -/
-@[simp] lemma is_unit_from_blocks_zero₁₂ {A : matrix m m α} {C : matrix n m α} {D : matrix n n α} :
-  is_unit (from_blocks A 0 C D) ↔ is_unit A ∧ is_unit D :=
-by simp only [← nonempty_invertible_iff_is_unit, ←nonempty_prod,
-  (from_blocks_zero₁₂_invertible_equiv _ _ _).nonempty_congr]
-
-/-! #### General 2×2 block matrices-/
-
-
-/-- If `r` is invertible and `s = r` and `si = ⅟r`, then `s` is invertible with `⅟s = si`. -/
-def _root_.invertible.copy' {α} [mul_one_class α] {r : α} (hr : invertible r) (s : α) (si : α)
-  (hs : s = r) (hsi : si = ⅟r):
-  invertible s :=
-{ inv_of := si,
-  inv_of_mul_self := by rw [hs, hsi, inv_of_mul_self],
-  mul_inv_of_self := by rw [hs, hsi, mul_inv_of_self] }
-
-/-- A block matrix is invertible if the bottom right corner and the corresponding schur complement
-is. -/
-def from_blocks₂₂_invertible
-  (A : matrix m m α) (B : matrix m n α) (C : matrix n m α) (D : matrix n n α)
-  [invertible D] [invertible (A - B⬝⅟D⬝C)] :
-  invertible (from_blocks A B C D) :=
-begin
-  refine invertible.copy _ _ (from_blocks_eq_of_invertible₂₂ _ _ _ _),
-  letI : invertible (1 : matrix n n α) := invertible_one,
-  letI : invertible (1 : matrix m m α) := invertible_one,
-  refine (invertible.matrix_mul _ _).matrix_mul _,
-  { exact from_blocks_zero₂₁_invertible _ _ _ },
-  { exact from_blocks_zero₂₁_invertible _ _ _ },
-  { exact from_blocks_zero₁₂_invertible _ _ _ },
-end
-
-lemma inv_of_from_blocks₂₂_eq
-  (A : matrix m m α) (B : matrix m n α) (C : matrix n m α) (D : matrix n n α)
-  [invertible D] [invertible (A - B⬝⅟D⬝C)] [invertible (from_blocks A B C D)] :
-  ⅟(from_blocks A B C D) = from_blocks
-      (⅟(A - B⬝⅟D⬝C))          (-(⅟(A - B⬝⅟D⬝C)⬝B⬝⅟D))
-      (-(⅟D⬝C⬝⅟(A - B⬝⅟D⬝C))) (⅟D + ⅟D⬝C⬝⅟(A - B⬝⅟D⬝C)⬝B⬝⅟D):=
-begin
-  letI := from_blocks₂₂_invertible A B C D,
-  haveI := invertible.subsingleton (from_blocks A B C D),
-  convert (rfl : ⅟(from_blocks A B C D) = _),
-end
-
-/-- A block matrix is invertible if the top left corner and the corresponding schur complement
-is. -/
-def from_blocks₁₁_invertible
-  (A : matrix m m α) (B : matrix m n α) (C : matrix n m α) (D : matrix n n α)
-  [invertible A] [invertible (D - C⬝⅟A⬝B)] :
-  invertible (from_blocks A B C D) :=
-by let D' := D - C⬝⅟A⬝B; have i1 : invertible D' := ‹_›; exactI
-invertible_of_left_inverse _
-  (from_blocks
-      (⅟A + ⅟A⬝B⬝⅟D'⬝C⬝⅟A) (-(⅟A⬝B⬝⅟D'))
-      (-(⅟D'⬝C⬝⅟A))        (⅟D'))
-  (by rw [from_blocks₁₁_invertible_aux, matrix.inv_of_mul_self])
-
-lemma inv_of_from_blocks₁₁_eq
-  (A : matrix m m α) (B : matrix m n α) (C : matrix n m α) (D : matrix n n α)
-  [invertible A] [invertible (D - C⬝⅟A⬝B)] [invertible (from_blocks A B C D)] :
-  ⅟(from_blocks A B C D) = from_blocks
-      (⅟A + ⅟A⬝B⬝⅟(D - C⬝⅟A⬝B)⬝C⬝⅟A) (-(⅟A⬝B⬝⅟(D - C⬝⅟A⬝B)))
-      (-(⅟(D - C⬝⅟A⬝B)⬝C⬝⅟A)) (⅟(D - C⬝⅟A⬝B)) :=
-begin
-  letI := from_blocks₁₁_invertible A B C D,
-  haveI := invertible.subsingleton (from_blocks A B C D),
-  convert (rfl : ⅟(from_blocks A B C D) = _),
-end
-
-
-def invertible_of_from_blocks₂₂_invertible
-  (A : matrix m m α) (B : matrix m n α) (C : matrix n m α) (D : matrix n n α)
-  [invertible D] [invertible (from_blocks A B C D)] : invertible (A - B⬝⅟D⬝C) :=
-let A' := (⅟(from_blocks A B C D)).to_blocks₁₁ in
-invertible_of_left_inverse _ A' $ begin
-  have h1 := matrix.inv_of_mul_self (from_blocks A B C D),
-  have h2 := matrix.mul_inv_of_self (from_blocks A B C D),
-  rw [←from_blocks_to_blocks (⅟(from_blocks A B C D)), from_blocks_multiply] at h1 h2,
-  replace h1 := congr_arg matrix.to_blocks₁₁ h1,
-  replace h2 := congr_arg matrix.to_blocks₁₂ h2,
-  simp at h1 h2,
-  rw ←from_blocks₂₂_invertible_aux,
-  refine eq.trans _ (from_blocks A B C D).inv_of_mul_self,
-  congr,
-end
-
-
-end block
-
-=======
->>>>>>> 93744665
 /-! ### More results about determinants -/
 
 section det
