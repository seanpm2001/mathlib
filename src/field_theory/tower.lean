--- conflicted
+++ resolved
@@ -41,14 +41,10 @@
 open cardinal
 
 variables (F : Type u) (K : Type v) (A : Type w)
-<<<<<<< HEAD
-variables [field F] [division_ring K] [add_comm_group A]
-=======
 
 section ring
 
 variables [comm_ring F] [ring K] [add_comm_group A]
->>>>>>> dbde88c8
 variables [algebra F K] [module K A] [module F A] [is_scalar_tower F K A]
 variables [strong_rank_condition F] [strong_rank_condition K] [module.free F K] [module.free K A]
 
@@ -146,24 +142,6 @@
     { exact algebra.to_submodule_eq_top.1 (eq_top_of_finrank_eq $ K.finrank_to_submodule.trans h) },
   end }
 /- TODO: `intermediate_field` version -/
-<<<<<<< HEAD
-
-instance linear_map (F : Type u) (V : Type v) (W : Type w)
-  [field F] [add_comm_group V] [module F V] [add_comm_group W] [module F W]
-  [finite_dimensional F V] [finite_dimensional F W] :
-  finite_dimensional F (V →ₗ[F] W) :=
-let b := basis.of_vector_space F V, c := basis.of_vector_space F W in
-(matrix.to_lin b c).finite_dimensional
-
-lemma finrank_linear_map (F : Type u) (V : Type v) (W : Type w)
-  [field F] [add_comm_group V] [module F V] [add_comm_group W] [module F W]
-  [finite_dimensional F V] [finite_dimensional F W] :
-  finrank F (V →ₗ[F] W) = finrank F V * finrank F W :=
-  let b := basis.of_vector_space F V, c := basis.of_vector_space F W in
-by rw [linear_equiv.finrank_eq (linear_map.to_matrix b c), matrix.finrank_matrix,
-      finrank_eq_card_basis b, finrank_eq_card_basis c, mul_comm]
-=======
->>>>>>> dbde88c8
 
 -- TODO: generalize by removing [finite_dimensional F K]
 -- V = ⊕F,
