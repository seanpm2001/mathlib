/-
Copyright (c) 2020 Anne Baanen. All rights reserved.
Released under Apache 2.0 license as described in the file LICENSE.
Authors: Anne Baanen
-/

import algebra.algebra.basic
import algebra.order.field.inj_surj

/-!
# Subfields

<<<<<<< HEAD
Let `K` be a division ring. This file defines the "bundled" subfield type `subfield K`, a type
=======
> THIS FILE IS SYNCHRONIZED WITH MATHLIB4.
> Any changes to this file require a corresponding PR to mathlib4.

Let `K` be a field. This file defines the "bundled" subfield type `subfield K`, a type
>>>>>>> 730c6d4c
whose terms correspond to subfields of `K`. This is the preferred way to talk
about subfields in mathlib. Unbundled subfields (`s : set K` and `is_subfield s`)
are not in this file, and they will ultimately be deprecated.

We prove that subfields are a complete lattice, and that you can `map` (pushforward) and
`comap` (pull back) them along ring homomorphisms.

We define the `closure` construction from `set R` to `subfield R`, sending a subset of `R`
to the subfield it generates, and prove that it is a Galois insertion.

## Main definitions

Notation used here:

`(K : Type u) [division_ring K] (L : Type u) [division_ring L] (f g : K →+* L)`
`(A : subfield K) (B : subfield L) (s : set K)`

Often `K` and/or `L` is assumed to be a field.

* `subfield K` : the type of subfields of a division ring `K`.

* `instance : complete_lattice (subfield K)` : the complete lattice structure on the subfields.

* `subfield.closure` : subfield closure of a set, i.e., the smallest subfield that includes the set.

* `subfield.gi` : `closure : set K → subfield K` and coercion `coe : subfield K → set K`
  form a `galois_insertion`.

* `comap f B : subfield K` : the preimage of a subfield `B` along the ring homomorphism `f`

* `map f A : subfield L` : the image of a subfield `A` along the ring homomorphism `f`.

* `prod A B : subfield (K × L)` : the product of subfields

* `f.field_range : subfield L` : the range of the ring homomorphism `f`.

* `eq_locus_field f g : subfield K` : given ring homomorphisms `f g : K →+* R`,
     the subfield of `K` where `f x = g x`

## Implementation notes

A subfield is implemented as a subring which is is closed under `⁻¹`.

Lattice inclusion (e.g. `≤` and `⊓`) is used rather than set notation (`⊆` and `∩`), although
`∈` is defined as membership of a subfield's underlying set.

## Tags
subfield, subfields
-/

open_locale big_operators
universes u v w

variables {K L M : Type*}

/-- `subfield_class S K` states `S` is a type of subsets `s ⊆ K` closed under field operations. -/
class subfield_class (S K : Type*) [field K] [set_like S K]
  extends subring_class S K, inv_mem_class S K : Prop

namespace subfield_class

variables (S : Type*) [set_like S K] [h : subfield_class S K]
include h

/-- A subfield contains `1`, products and inverses.

Be assured that we're not actually proving that subfields are subgroups:
`subgroup_class` is really an abbreviation of `subgroup_with_or_without_zero_class`.
 -/
@[priority 100] -- See note [lower instance priority]
instance subfield_class.to_subgroup_class : subgroup_class S K := { .. h }

variables {S}

lemma coe_rat_mem (s : S) (x : ℚ) : (x : K) ∈ s :=
by simpa only [rat.cast_def] using div_mem (coe_int_mem s x.num) (coe_nat_mem s x.denom)

instance (s : S) : has_rat_cast s :=
⟨λ x, ⟨↑x, coe_rat_mem s x⟩⟩

@[simp] lemma coe_rat_cast (s : S) (x : ℚ) : ((x : s) : K) = x := rfl

lemma rat_smul_mem (s : S) (a : ℚ) (x : s) : (a • x : K) ∈ s :=
by simpa only [rat.smul_def] using mul_mem (coe_rat_mem s a) x.prop

instance (s : S) : has_smul ℚ s :=
⟨λ a x, ⟨a • x, rat_smul_mem s a x⟩⟩

@[simp] lemma coe_rat_smul (s : S) (a : ℚ) (x : s) : (↑(a • x) : K) = a • x := rfl

variables (S)

/-- A subfield inherits a field structure -/
@[priority 75] -- Prefer subclasses of `field` over subclasses of `subfield_class`.
instance to_field (s : S) : field s :=
subtype.coe_injective.field (coe : s → K)
  rfl rfl (λ _ _, rfl) (λ _ _, rfl) (λ _, rfl) (λ _ _, rfl) (λ _, rfl) (λ _ _, rfl) (λ _ _, rfl)
  (λ _ _, rfl) (λ _ _, rfl) (λ _ _, rfl) (λ _ _, rfl) (λ _, rfl) (λ _, rfl) (λ _, rfl)

omit h

/-- A subfield of a `linear_ordered_field` is a `linear_ordered_field`. -/
@[priority 75] -- Prefer subclasses of `field` over subclasses of `subfield_class`.
instance to_linear_ordered_field {K} [linear_ordered_field K] [set_like S K]
  [subfield_class S K] (s : S) :
  linear_ordered_field s :=
subtype.coe_injective.linear_ordered_field coe
  rfl rfl (λ _ _, rfl) (λ _ _, rfl) (λ _, rfl) (λ _ _, rfl) (λ _, rfl) (λ _ _, rfl) (λ _ _, rfl)
  (λ _ _, rfl) (λ _ _, rfl) (λ _ _, rfl) (λ _ _, rfl) (λ _, rfl) (λ _, rfl) (λ _, rfl) (λ _ _, rfl)
  (λ _ _, rfl)

end subfield_class

set_option old_structure_cmd true

/-- `subfield K` is the type of subfields of `K`.
  A subfield of a division ring `K` is a subset `s` that is
  an additive subgroup and a commutative multiplicative submonoid
  closed under multiplicative inverses.
  Note in particular that it shares the same `0` and `1` as `K`. -/
structure subfield (K : Type u) [division_ring K] extends subring K :=
(inv_mem'  : ∀ x ∈ carrier, x⁻¹ ∈ carrier)
(mul_comm' : ∀ x y, x ∈ carrier → y ∈ carrier → x * y = y * x)

/-- Reinterpret a `subfield` as a `subring`. -/
add_decl_doc subfield.to_subring

namespace subfield

variables [division_ring K] [division_ring L] [division_ring M]

/-- The underlying `add_subgroup` of a subfield. -/
def to_add_subgroup (s : subfield K) : add_subgroup K :=
{ ..s.to_subring.to_add_subgroup }

/-- The underlying submonoid of a subfield. -/
def to_submonoid (s : subfield K) : submonoid K :=
{ ..s.to_subring.to_submonoid }

instance : set_like (subfield K) K :=
⟨subfield.carrier, λ p q h, by cases p; cases q; congr'⟩

instance : subfield_class (subfield K) K :=
{ add_mem := add_mem',
  zero_mem := zero_mem',
  neg_mem := neg_mem',
  mul_mem := mul_mem',
  one_mem := one_mem',
  inv_mem := inv_mem' }

@[simp]
lemma mem_carrier {s : subfield K} {x : K} : x ∈ s.carrier ↔ x ∈ s := iff.rfl

@[simp]
lemma mem_mk {S : set K} {x : K} (h₁ h₂ h₃ h₄ h₅ h₆) :
  x ∈ (⟨S, h₁, h₂, h₃, h₄, h₅, h₆⟩ : subfield K) ↔ x ∈ S := iff.rfl

@[simp] lemma coe_set_mk (S : set K) (h₁ h₂ h₃ h₄ h₅ h₆) :
  ((⟨S, h₁, h₂, h₃, h₄, h₅, h₆⟩ : subfield K) : set K) = S := rfl

@[simp]
lemma mk_le_mk {S S' : set K} (h₁ h₂ h₃  h₄ h₅ h₆ h₁' h₂' h₃'  h₄' h₅' h₆') :
  (⟨S, h₁, h₂, h₃, h₄, h₅, h₆⟩ : subfield K) ≤ (⟨S', h₁', h₂', h₃', h₄', h₅', h₆'⟩ : subfield K) ↔
  S ⊆ S' :=
iff.rfl

/-- Two subfields are equal if they have the same elements. -/
@[ext] theorem ext {S T : subfield K} (h : ∀ x, x ∈ S ↔ x ∈ T) : S = T := set_like.ext h

/-- Copy of a subfield with a new `carrier` equal to the old one. Useful to fix definitional
equalities. -/
protected def copy (S : subfield K) (s : set K) (hs : s = ↑S) : subfield K :=
{ carrier := s,
  inv_mem'  := hs.symm ▸ S.inv_mem',
  mul_comm' := hs.symm ▸ S.mul_comm',
  ..S.to_subring.copy s hs }

@[simp] lemma coe_copy (S : subfield K) (s : set K) (hs : s = ↑S) :
  (S.copy s hs : set K) = s := rfl

lemma copy_eq (S : subfield K) (s : set K) (hs : s = ↑S) : S.copy s hs = S :=
set_like.coe_injective hs

@[simp] lemma coe_to_subring (s : subfield K) : (s.to_subring : set K) = s :=
rfl

<<<<<<< HEAD
@[simp] lemma mem_mk (s : set K) (ho hm hz ha hn hi hc) (x : K) :
  x ∈ subfield.mk s ho hm hz ha hn hi hc ↔ x ∈ s := iff.rfl

=======
>>>>>>> 730c6d4c
@[simp] lemma mem_to_subring (s : subfield K) (x : K) :
  x ∈ s.to_subring ↔ x ∈ s := iff.rfl

/-- A constructor for subfields of fields:
  the commutativity axiom is derived from the ambient field. -/
def mk' {K : Type*} [field K] (S : subring K) (hi : ∀ x ∈ S, x⁻¹ ∈ S) :
  subfield K :=
{ inv_mem'  := hi,
  mul_comm' := λ x y hx hy, mul_comm _ _,
  .. S }

@[simp] lemma mem_mk' {K : Type*} [field K] (S : subring K) (hi : ∀ x ∈ S, x⁻¹ ∈ S) (x : K) :
  x ∈ mk' S hi ↔ x ∈ S := iff.rfl

end subfield

/-- A `subring` containing inverses is a `subfield`. -/
def subring.to_subfield {K : Type*} [field K] (s : subring K) (hinv : ∀ x ∈ s, x⁻¹ ∈ s) :
  subfield K :=
subfield.mk' s hinv

namespace subfield

section division_ring

variables [division_ring K] [division_ring L] [division_ring M]

variables (s t : subfield K)

section derived_from_subfield_class

/-- A subfield contains the field's 1. -/
protected theorem one_mem : (1 : K) ∈ s := one_mem s
/-- A subfield contains the field's 0. -/
protected theorem zero_mem : (0 : K) ∈ s := zero_mem s
/-- A subfield is closed under multiplication. -/
<<<<<<< HEAD
theorem mul_mem : ∀ {x y : K}, x ∈ s → y ∈ s → x * y ∈ s := s.mul_mem'

/-- Elements of a subfield commute under multiplication. -/
protected lemma mul_comm ⦃x y : K⦄ : x ∈ s → y ∈ s → x * y = y * x := s.mul_comm' x y

=======
protected theorem mul_mem {x y : K} : x ∈ s → y ∈ s → x * y ∈ s := mul_mem
>>>>>>> 730c6d4c
/-- A subfield is closed under addition. -/
protected theorem add_mem {x y : K} : x ∈ s → y ∈ s → x + y ∈ s := add_mem
/-- A subfield is closed under negation. -/
protected theorem neg_mem {x : K} : x ∈ s → -x ∈ s := neg_mem
/-- A subfield is closed under subtraction. -/
protected theorem sub_mem {x y : K} : x ∈ s → y ∈ s → x - y ∈ s := sub_mem
/-- A subfield is closed under inverses. -/
protected theorem inv_mem {x : K} : x ∈ s → x⁻¹ ∈ s := inv_mem
/-- A subfield is closed under division. -/
protected theorem div_mem {x y : K} : x ∈ s → y ∈ s → x / y ∈ s := div_mem
/-- Product of a list of elements in a subfield is in the subfield. -/
protected lemma list_prod_mem {l : list K} : (∀ x ∈ l, x ∈ s) → l.prod ∈ s := list_prod_mem
/-- Sum of a list of elements in a subfield is in the subfield. -/
<<<<<<< HEAD
lemma list_sum_mem {l : list K} : (∀ x ∈ l, x ∈ s) → l.sum ∈ s :=
s.to_add_subgroup.list_sum_mem

/-- Sum of a multiset of elements in a `subfield` is in the `subfield`. -/
lemma multiset_sum_mem (m : multiset K) :
  (∀ a ∈ m, a ∈ s) → m.sum ∈ s :=
s.to_add_subgroup.multiset_sum_mem m

=======
protected lemma list_sum_mem {l : list K} : (∀ x ∈ l, x ∈ s) → l.sum ∈ s := list_sum_mem
/-- Product of a multiset of elements in a subfield is in the subfield. -/
protected lemma multiset_prod_mem (m : multiset K) : (∀ a ∈ m, a ∈ s) → m.prod ∈ s :=
multiset_prod_mem m
/-- Sum of a multiset of elements in a `subfield` is in the `subfield`. -/
protected lemma multiset_sum_mem (m : multiset K) : (∀ a ∈ m, a ∈ s) → m.sum ∈ s :=
multiset_sum_mem m
/-- Product of elements of a subfield indexed by a `finset` is in the subfield. -/
protected lemma prod_mem {ι : Type*} {t : finset ι} {f : ι → K} (h : ∀ c ∈ t, f c ∈ s) :
  ∏ i in t, f i ∈ s :=
prod_mem h
>>>>>>> 730c6d4c
/-- Sum of elements in a `subfield` indexed by a `finset` is in the `subfield`. -/
protected lemma sum_mem {ι : Type*} {t : finset ι} {f : ι → K} (h : ∀ c ∈ t, f c ∈ s) :
  ∑ i in t, f i ∈ s :=
sum_mem h
protected lemma pow_mem {x : K} (hx : x ∈ s) (n : ℕ) : x^n ∈ s := pow_mem hx n
protected lemma zsmul_mem {x : K} (hx : x ∈ s) (n : ℤ) : n • x ∈ s := zsmul_mem hx n
protected lemma coe_int_mem (n : ℤ) : (n : K) ∈ s := coe_int_mem s n

lemma zpow_mem {x : K} (hx : x ∈ s) (n : ℤ) : x^n ∈ s :=
begin
  cases n,
  { simpa using s.pow_mem hx n },
  { simpa [pow_succ] using s.inv_mem (s.mul_mem hx (s.pow_mem hx n)) },
end

instance : ring s := s.to_subring.to_ring
instance : has_div s := ⟨λ x y, ⟨x / y, s.div_mem x.2 y.2⟩⟩
instance : has_inv s := ⟨λ x, ⟨x⁻¹, s.inv_mem x.2⟩⟩
instance : has_pow s ℤ := ⟨λ x z, ⟨x ^ z, s.zpow_mem x.2 z⟩⟩

/-- A subfield inherits a division ring structure -/
def to_division_ring : division_ring s :=
subtype.coe_injective.division_ring coe
  rfl rfl (λ _ _, rfl) (λ _ _, rfl) (λ _, rfl) (λ _ _, rfl) (λ _, rfl) (λ _ _, rfl)

/-- A subfield inherits a field structure -/
instance to_field : field s :=
<<<<<<< HEAD
{ mul_comm := λ x y, subtype.ext $ s.mul_comm' x y x.2 y.2,
  .. s.to_division_ring }
=======
subtype.coe_injective.field (coe : s → K)
  rfl rfl (λ _ _, rfl) (λ _ _, rfl) (λ _, rfl) (λ _ _, rfl) (λ _, rfl) (λ _ _, rfl) (λ _ _, rfl)
  (λ _ _, rfl) (λ _ _, rfl) (λ _ _, rfl) (λ _ _, rfl) (λ _, rfl) (λ _, rfl) (λ _, rfl)
>>>>>>> 730c6d4c

/-- A subfield of a `linear_ordered_field` is a `linear_ordered_field`. -/
instance to_linear_ordered_field {K} [linear_ordered_field K] (s : subfield K) :
  linear_ordered_field s :=
subtype.coe_injective.linear_ordered_field coe
  rfl rfl (λ _ _, rfl) (λ _ _, rfl) (λ _, rfl) (λ _ _, rfl) (λ _, rfl) (λ _ _, rfl) (λ _ _, rfl)
  (λ _ _, rfl) (λ _ _, rfl) (λ _ _, rfl) (λ _ _, rfl) (λ _, rfl) (λ _, rfl) (λ _, rfl) (λ _ _, rfl)
  (λ _ _, rfl)

@[simp, norm_cast] lemma coe_add (x y : s) : (↑(x + y) : K) = ↑x + ↑y := rfl
@[simp, norm_cast] lemma coe_sub (x y : s) : (↑(x - y) : K) = ↑x - ↑y := rfl
@[simp, norm_cast] lemma coe_neg (x : s) : (↑(-x) : K) = -↑x := rfl
@[simp, norm_cast] lemma coe_mul (x y : s) : (↑(x * y) : K) = ↑x * ↑y := rfl
@[simp, norm_cast] lemma coe_div (x y : s) : (↑(x / y) : K) = ↑x / ↑y := rfl
@[simp, norm_cast] lemma coe_inv (x : s) : (↑(x⁻¹) : K) = (↑x)⁻¹ := rfl
@[simp, norm_cast] lemma coe_zero : ((0 : s) : K) = 0 := rfl
@[simp, norm_cast] lemma coe_one : ((1 : s) : K) = 1 := rfl

<<<<<<< HEAD
/-- The embedding from a subfield of the division ring `K` to `K`. -/
=======
end derived_from_subfield_class

/-- The embedding from a subfield of the field `K` to `K`. -/
>>>>>>> 730c6d4c
def subtype (s : subfield K) : s →+* K :=
{ to_fun := coe,
 .. s.to_submonoid.subtype, .. s.to_add_subgroup.subtype }

@[simp] theorem coe_subtype : ⇑s.subtype = coe := rfl

lemma to_subring.subtype_eq_subtype (F : Type*) [field F] (S : subfield F) :
  S.to_subring.subtype = S.subtype := rfl

/-! # Center of a division ring -/

/-- The center of a division ring `K` is the subfield of elements that commute with all of `K`. -/
def center (K : Type*) [division_ring K] : subfield K :=
{ inv_mem' := λ x, set.inv_mem_center',
  mul_comm' := λ x y hx hy, hx y,
  .. subring.center K }

lemma mem_center {x : K} : x ∈ center K ↔ ∀ y, x * y = y * x := iff.rfl

@[simp] lemma center_to_subring : (center K).to_subring = subring.center K := rfl

instance : inhabited (subfield K) := ⟨center K⟩

/-! # Partial order -/

variables (s t)

@[simp] lemma mem_to_submonoid {s : subfield K} {x : K} : x ∈ s.to_submonoid ↔ x ∈ s := iff.rfl
@[simp] lemma coe_to_submonoid : (s.to_submonoid : set K) = s := rfl
@[simp] lemma mem_to_add_subgroup {s : subfield K} {x : K} :
  x ∈ s.to_add_subgroup ↔ x ∈ s := iff.rfl
@[simp] lemma coe_to_add_subgroup : (s.to_add_subgroup : set K) = s := rfl

<<<<<<< HEAD
=======
/-! # top -/

/-- The subfield of `K` containing all elements of `K`. -/
instance : has_top (subfield K) :=
⟨{ inv_mem' := λ x _, subring.mem_top x, .. (⊤ : subring K)}⟩

instance : inhabited (subfield K) := ⟨⊤⟩

@[simp] lemma mem_top (x : K) : x ∈ (⊤ : subfield K) := set.mem_univ x

@[simp] lemma coe_top : ((⊤ : subfield K) : set K) = set.univ := rfl

/-- The ring equiv between the top element of `subfield K` and `K`. -/
@[simps]
def top_equiv : (⊤ : subfield K) ≃+* K := subsemiring.top_equiv

>>>>>>> 730c6d4c
/-! # comap -/

variables (f : K →+* L)

/-- The preimage of a subfield along a ring homomorphism is a subfield. -/
def comap (s : subfield L) : subfield K :=
<<<<<<< HEAD
{ inv_mem' := λ x hx, show f (x⁻¹) ∈ s, by { rw f.map_inv, exact s.inv_mem hx },
  mul_comm' := λ x y hx hy, f.injective $ by simp only [f.map_mul, s.mul_comm hx hy],
=======
{ inv_mem' := λ x hx, show f (x⁻¹) ∈ s, by { rw map_inv₀ f, exact s.inv_mem hx },
>>>>>>> 730c6d4c
  .. s.to_subring.comap f }

@[simp] lemma coe_comap (s : subfield L) : (s.comap f : set K) = f ⁻¹' s := rfl

@[simp]
lemma mem_comap {s : subfield L} {f : K →+* L} {x : K} : x ∈ s.comap f ↔ f x ∈ s := iff.rfl

lemma comap_comap (s : subfield M) (g : L →+* M) (f : K →+* L) :
  (s.comap g).comap f = s.comap (g.comp f) :=
rfl

/-! # map -/

/-- The image of a subfield along a ring homomorphism is a subfield. -/
def map (s : subfield K) : subfield L :=
<<<<<<< HEAD
{ inv_mem' := by { rintros _ ⟨x, hx, rfl⟩, exact ⟨x⁻¹, s.inv_mem hx, f.map_inv x⟩ },
  mul_comm' := by { rintros _ _ ⟨x, h, rfl⟩ ⟨y, h', rfl⟩, simp only [←f.map_mul, s.mul_comm h h'] },
=======
{ inv_mem' := by { rintros _ ⟨x, hx, rfl⟩, exact ⟨x⁻¹, s.inv_mem hx, map_inv₀ f x⟩ },
>>>>>>> 730c6d4c
  .. s.to_subring.map f }

@[simp] lemma coe_map : (s.map f : set L) = f '' s := rfl

@[simp] lemma mem_map {f : K →+* L} {s : subfield K} {y : L} :
  y ∈ s.map f ↔ ∃ x ∈ s, f x = y :=
set.mem_image_iff_bex

lemma map_map (g : L →+* M) (f : K →+* L) : (s.map f).map g = s.map (g.comp f) :=
set_like.ext' $ set.image_image _ _ _

lemma map_le_iff_le_comap {f : K →+* L} {s : subfield K} {t : subfield L} :
  s.map f ≤ t ↔ s ≤ t.comap f :=
set.image_subset_iff

lemma gc_map_comap (f : K →+* L) : galois_connection (map f) (comap f) :=
λ S T, map_le_iff_le_comap

end division_ring

section field

variables [field K] [field L] [field M] (s : subfield K)

/-- Product of a multiset of elements in a subfield is in the subfield. -/
lemma multiset_prod_mem (m : multiset K) :
  (∀ a ∈ m, a ∈ s) → m.prod ∈ s :=
s.to_submonoid.multiset_prod_mem m

/-- Product of elements of a subfield indexed by a `finset` is in the subfield. -/
lemma prod_mem {ι : Type*} {t : finset ι} {f : ι → K} (h : ∀ c ∈ t, f c ∈ s) :
  ∏ i in t, f i ∈ s :=
s.to_submonoid.prod_mem h

instance to_algebra : algebra s K := ring_hom.to_algebra s.subtype

/-! # top -/

/-- The subfield of `K` containing all elements of `K`. -/
instance : has_top (subfield K) :=
⟨mk' (⊤ : subring K) (λ x _, subring.mem_top _)⟩

@[simp] lemma mem_top (x : K) : x ∈ (⊤ : subfield K) := set.mem_univ x

@[simp] lemma coe_top : ((⊤ : subfield K) : set K) = set.univ := rfl

@[simp] lemma center_eq_top : center K = ⊤ :=
by { ext x, simp only [iff_true, mem_top, mem_center, mul_comm x, eq_self_iff_true, imp_true_iff] }

end field

end subfield

namespace ring_hom

variables [field K] [division_ring L] [division_ring M]

variables (g : L →+* M) (f : K →+* L)

/-! # range -/

/-- The range of a ring homomorphism, as a subfield of the target. See Note [range copy pattern]. -/
def field_range : subfield L :=
((⊤ : subfield K).map f).copy (set.range f) set.image_univ.symm

@[simp] lemma coe_field_range : (f.field_range : set L) = set.range f := rfl

@[simp] lemma mem_field_range {f : K →+* L} {y : L} : y ∈ f.field_range ↔ ∃ x, f x = y := iff.rfl

lemma field_range_eq_map : f.field_range = subfield.map f ⊤ :=
by { ext, simp }

lemma map_field_range : f.field_range.map g = (g.comp f).field_range :=
by simpa only [field_range_eq_map] using (⊤ : subfield K).map_map g f

/-- The range of a morphism of fields is a fintype, if the domain is a fintype.

Note that this instance can cause a diamond with `subtype.fintype` if `L` is also a fintype.-/
instance fintype_field_range [fintype K] [decidable_eq L] (f : K →+* L) : fintype f.field_range :=
set.fintype_range f

end ring_hom

namespace subfield

/-! # inf -/

section division_ring

variables [division_ring K]

/-- The inf of two subfields is their intersection. -/
instance : has_inf (subfield K) :=
⟨λ s t,
  { inv_mem' := λ x hx, subring.mem_inf.mpr
      ⟨s.inv_mem (subring.mem_inf.mp hx).1,
       t.inv_mem (subring.mem_inf.mp hx).2⟩,
    mul_comm' := λ x y hx hy, s.mul_comm (subring.mem_inf.mp hx).1 (subring.mem_inf.mp hy).1,
    .. s.to_subring ⊓ t.to_subring }⟩

@[simp] lemma coe_inf (p p' : subfield K) : ((p ⊓ p' : subfield K) : set K) = p ∩ p' := rfl

@[simp] lemma mem_inf {p p' : subfield K} {x : K} : x ∈ p ⊓ p' ↔ x ∈ p ∧ x ∈ p' := iff.rfl

end division_ring

section field

variables [field K] [field L]

-- `subfield K` for a division ring `K` does not have arbitrary `Inf`s:
-- the empty set does not have an `Inf` that is a greatest lower bound.
-- Therefore we only provide this instance for subfields of a field.
instance : has_Inf (subfield K) :=
⟨λ S, mk' (Inf (subfield.to_subring '' S))
  begin
      rintros x hx,
      apply subring.mem_Inf.mpr,
      rintro _ ⟨p, p_mem, rfl⟩,
      exact p.inv_mem (subring.mem_Inf.mp hx p.to_subring ⟨p, p_mem, rfl⟩),
  end⟩

@[simp, norm_cast] lemma coe_Inf (S : set (subfield K)) :
  ((Inf S : subfield K) : set K) = ⋂ s ∈ S, ↑s :=
show ((Inf (subfield.to_subring '' S) : subring K) : set K) = ⋂ s ∈ S, ↑s,
begin
  ext x,
  rw [subring.coe_Inf, set.mem_Inter, set.mem_Inter],
  exact ⟨λ h s s' ⟨s_mem, s'_eq⟩, h s.to_subring _ ⟨⟨s, s_mem, rfl⟩, s'_eq⟩,
         λ h s s' ⟨⟨s'', s''_mem, s_eq⟩, (s'_eq : ↑s = s')⟩,
           h s'' _ ⟨s''_mem, by simp [←s_eq, ← s'_eq]⟩⟩
end

lemma mem_Inf {S : set (subfield K)} {x : K} : x ∈ Inf S ↔ ∀ p ∈ S, x ∈ p :=
subring.mem_Inf.trans
  ⟨λ h p hp, h p.to_subring ⟨p, hp, rfl⟩,
   λ h p ⟨p', hp', p_eq⟩, p_eq ▸ h p' hp'⟩

@[simp] lemma Inf_to_subring (s : set (subfield K)) :
  (Inf s).to_subring = ⨅ t ∈ s, subfield.to_subring t :=
begin
  ext x,
  rw [mem_to_subring, mem_Inf],
  erw subring.mem_Inf,
  exact ⟨λ h p ⟨p', hp⟩, hp ▸ subring.mem_Inf.mpr (λ p ⟨hp', hp⟩, hp ▸ h _ hp'),
         λ h p hp, h p.to_subring ⟨p, subring.ext (λ x,
           ⟨λ hx, subring.mem_Inf.mp hx _ ⟨hp, rfl⟩,
            λ hx, subring.mem_Inf.mpr (λ p' ⟨hp, p'_eq⟩, p'_eq ▸ hx)⟩)⟩⟩
end

lemma is_glb_Inf (S : set (subfield K)) : is_glb S (Inf S) :=
begin
  refine is_glb.of_image (λ s t, show (s : set K) ≤ t ↔ s ≤ t, from set_like.coe_subset_coe) _,
  convert is_glb_binfi,
  exact coe_Inf _
end

/-- Subfields of a field form a complete lattice. -/
instance : complete_lattice (subfield K) :=
{ top := ⊤,
  le_top := λ s x hx, trivial,
  inf := (⊓),
  inf_le_left := λ s t x, and.left,
  inf_le_right := λ s t x, and.right,
  le_inf := λ s t₁ t₂ h₁ h₂ x hx, ⟨h₁ hx, h₂ hx⟩,
  .. complete_lattice_of_Inf (subfield K) is_glb_Inf }

/-! # subfield closure of a subset -/

/-- The `subfield` generated by a set. -/
def closure (s : set K) : subfield K :=
{ carrier := { (x / y) | (x ∈ subring.closure s) (y ∈ subring.closure s) },
  zero_mem' := ⟨0, subring.zero_mem _, 1, subring.one_mem _, div_one _⟩,
  one_mem' := ⟨1, subring.one_mem _, 1, subring.one_mem _, div_one _⟩,
  neg_mem' := λ x ⟨y, hy, z, hz, x_eq⟩, ⟨-y, subring.neg_mem _ hy, z, hz, x_eq ▸ neg_div _ _⟩,
  inv_mem' := λ x ⟨y, hy, z, hz, x_eq⟩, ⟨z, hz, y, hy, x_eq ▸ (inv_div _ _).symm⟩,
  add_mem' := λ x y x_mem y_mem, begin
    obtain ⟨nx, hnx, dx, hdx, rfl⟩ := id x_mem,
    obtain ⟨ny, hny, dy, hdy, rfl⟩ := id y_mem,
    by_cases hx0 : dx = 0, { rwa [hx0, div_zero, zero_add] },
    by_cases hy0 : dy = 0, { rwa [hy0, div_zero, add_zero] },
    exact ⟨nx * dy + dx * ny,
          subring.add_mem _ (subring.mul_mem _ hnx hdy) (subring.mul_mem _ hdx hny),
          dx * dy, subring.mul_mem _ hdx hdy,
          (div_add_div nx ny hx0 hy0).symm⟩
  end,
  mul_mem' := λ x y x_mem y_mem, begin
    obtain ⟨nx, hnx, dx, hdx, rfl⟩ := id x_mem,
    obtain ⟨ny, hny, dy, hdy, rfl⟩ := id y_mem,
    exact ⟨nx * ny, subring.mul_mem _ hnx hny,
           dx * dy, subring.mul_mem _ hdx hdy,
<<<<<<< HEAD
           (div_mul_div _ _ _ _).symm⟩,
  end,
  mul_comm' := λ x y hx hy, mul_comm _ _ }
=======
           (div_mul_div_comm _ _ _ _).symm⟩
  end }
>>>>>>> 730c6d4c

lemma mem_closure_iff {s : set K} {x} :
  x ∈ closure s ↔ ∃ (y ∈ subring.closure s) (z ∈ subring.closure s), y / z = x := iff.rfl

lemma subring_closure_le (s : set K) : subring.closure s ≤ (closure s).to_subring :=
λ x hx, ⟨x, hx, 1, subring.one_mem _, div_one x⟩

/-- The subfield generated by a set includes the set. -/
@[simp] lemma subset_closure {s : set K} : s ⊆ closure s :=
set.subset.trans subring.subset_closure (subring_closure_le s)

lemma not_mem_of_not_mem_closure {s : set K} {P : K} (hP : P ∉ closure s) : P ∉ s :=
λ h, hP (subset_closure h)

lemma mem_closure {x : K} {s : set K} : x ∈ closure s ↔ ∀ S : subfield K, s ⊆ S → x ∈ S :=
⟨λ ⟨y, hy, z, hz, x_eq⟩ t le, x_eq ▸
  t.div_mem
    (subring.mem_closure.mp hy t.to_subring le)
    (subring.mem_closure.mp hz t.to_subring le),
  λ h, h (closure s) subset_closure⟩

/-- A subfield `t` includes `closure s` if and only if it includes `s`. -/
@[simp]
lemma closure_le {s : set K} {t : subfield K} : closure s ≤ t ↔ s ⊆ t :=
⟨set.subset.trans subset_closure, λ h x hx, mem_closure.mp hx t h⟩

/-- Subfield closure of a set is monotone in its argument: if `s ⊆ t`,
then `closure s ≤ closure t`. -/
lemma closure_mono ⦃s t : set K⦄ (h : s ⊆ t) : closure s ≤ closure t :=
closure_le.2 $ set.subset.trans h subset_closure

lemma closure_eq_of_le {s : set K} {t : subfield K} (h₁ : s ⊆ t) (h₂ : t ≤ closure s) :
  closure s = t :=
le_antisymm (closure_le.2 h₁) h₂

/-- An induction principle for closure membership. If `p` holds for `1`, and all elements
of `s`, and is preserved under addition, negation, and multiplication, then `p` holds for all
elements of the closure of `s`. -/
@[elab_as_eliminator]
lemma closure_induction {s : set K} {p : K → Prop} {x} (h : x ∈ closure s)
  (Hs : ∀ x ∈ s, p x) (H1 : p 1)
  (Hadd : ∀ x y, p x → p y → p (x + y))
  (Hneg : ∀ x, p x → p (-x))
  (Hinv : ∀ x, p x → p (x⁻¹))
  (Hmul : ∀ x y, p x → p y → p (x * y)) : p x :=
<<<<<<< HEAD
(@closure_le _ _ _ ⟨p, H1, Hmul,
  @add_neg_self K _ 1 ▸ Hadd _ _ H1 (Hneg _ H1), Hadd, Hneg, Hinv,
  by { intros, apply mul_comm }⟩).2 Hs h
=======
(@closure_le _ _ _ ⟨p, Hmul, H1,
  Hadd, @add_neg_self K _ 1 ▸ Hadd _ _ H1 (Hneg _ H1), Hneg, Hinv⟩).2 Hs h
>>>>>>> 730c6d4c

variable (K)
/-- `closure` forms a Galois insertion with the coercion to set. -/
protected def gi : galois_insertion (@closure K _) coe :=
{ choice := λ s _, closure s,
  gc := λ s t, closure_le,
  le_l_u := λ s, subset_closure,
  choice_eq := λ s h, rfl }

variable {K}

/-- Closure of a subfield `S` equals `S`. -/
lemma closure_eq (s : subfield K) : closure (s : set K) = s := (subfield.gi K).l_u_eq s

@[simp] lemma closure_empty : closure (∅ : set K) = ⊥ := (subfield.gi K).gc.l_bot

@[simp] lemma closure_univ : closure (set.univ : set K) = ⊤ := @coe_top K _ ▸ closure_eq ⊤

lemma closure_union (s t : set K) : closure (s ∪ t) = closure s ⊔ closure t :=
(subfield.gi K).gc.l_sup

lemma closure_Union {ι} (s : ι → set K) : closure (⋃ i, s i) = ⨆ i, closure (s i) :=
(subfield.gi K).gc.l_supr

lemma closure_sUnion (s : set (set K)) : closure (⋃₀ s) = ⨆ t ∈ s, closure t :=
(subfield.gi K).gc.l_Sup

lemma map_sup (s t : subfield K) (f : K →+* L) : (s ⊔ t).map f = s.map f ⊔ t.map f :=
(gc_map_comap f).l_sup

lemma map_supr {ι : Sort*} (f : K →+* L) (s : ι → subfield K) :
  (supr s).map f = ⨆ i, (s i).map f :=
(gc_map_comap f).l_supr

lemma comap_inf (s t : subfield L) (f : K →+* L) : (s ⊓ t).comap f = s.comap f ⊓ t.comap f :=
(gc_map_comap f).u_inf

lemma comap_infi {ι : Sort*} (f : K →+* L) (s : ι → subfield L) :
  (infi s).comap f = ⨅ i, (s i).comap f :=
(gc_map_comap f).u_infi

@[simp] lemma map_bot (f : K →+* L) : (⊥ : subfield K).map f = ⊥ :=
(gc_map_comap f).l_bot

@[simp] lemma comap_top (f : K →+* L) : (⊤ : subfield L).comap f = ⊤ :=
(gc_map_comap f).u_top

/-- The underlying set of a non-empty directed Sup of subfields is just a union of the subfields.
  Note that this fails without the directedness assumption (the union of two subfields is
  typically not a subfield) -/
lemma mem_supr_of_directed {ι} [hι : nonempty ι] {S : ι → subfield K} (hS : directed (≤) S)
  {x : K} : x ∈ (⨆ i, S i) ↔ ∃ i, x ∈ S i :=
begin
  refine ⟨_, λ ⟨i, hi⟩, (set_like.le_def.1 $ le_supr S i) hi⟩,
  suffices : x ∈ closure (⋃ i, (S i : set K)) → ∃ i, x ∈ S i,
  by simpa only [closure_Union, closure_eq],
  refine λ hx, closure_induction hx (λ x, set.mem_Union.mp) _ _ _ _ _,
  { exact hι.elim (λ i, ⟨i, (S i).one_mem⟩) },
  { rintros x y ⟨i, hi⟩ ⟨j, hj⟩,
    obtain ⟨k, hki, hkj⟩ := hS i j,
    exact ⟨k, (S k).add_mem (hki hi) (hkj hj)⟩ },
  { rintros x ⟨i, hi⟩,
    exact ⟨i, (S i).neg_mem hi⟩ },
  { rintros x ⟨i, hi⟩,
    exact ⟨i, (S i).inv_mem hi⟩ },
  { rintros x y ⟨i, hi⟩ ⟨j, hj⟩,
    obtain ⟨k, hki, hkj⟩ := hS i j,
    exact ⟨k, (S k).mul_mem (hki hi) (hkj hj)⟩ }
end

lemma coe_supr_of_directed {ι} [hι : nonempty ι] {S : ι → subfield K} (hS : directed (≤) S) :
  ((⨆ i, S i : subfield K) : set K) = ⋃ i, ↑(S i) :=
set.ext $ λ x, by simp [mem_supr_of_directed hS]

lemma mem_Sup_of_directed_on {S : set (subfield K)} (Sne : S.nonempty)
  (hS : directed_on (≤) S) {x : K} :
  x ∈ Sup S ↔ ∃ s ∈ S, x ∈ s :=
begin
  haveI : nonempty S := Sne.to_subtype,
  simp only [Sup_eq_supr', mem_supr_of_directed hS.directed_coe, set_coe.exists, subtype.coe_mk]
end

lemma coe_Sup_of_directed_on {S : set (subfield K)} (Sne : S.nonempty) (hS : directed_on (≤) S) :
  (↑(Sup S) : set K) = ⋃ s ∈ S, ↑s :=
set.ext $ λ x, by simp [mem_Sup_of_directed_on Sne hS]

end field

end subfield

namespace ring_hom

open subfield

<<<<<<< HEAD
section division_ring

variables [division_ring K] [division_ring L] [division_ring M] {s : subfield K}

/-- Restrict the codomain of a ring homomorphism to a subfield that includes the range. -/
def cod_restrict_field (f : K →+* L)
  (s : subfield L) (h : ∀ x, f x ∈ s) : K →+* s :=
{ to_fun := λ x, ⟨f x, h x⟩,
  map_add' := λ x y, subtype.eq $ f.map_add x y,
  map_zero' := subtype.eq f.map_zero,
  map_mul' := λ x y, subtype.eq $ f.map_mul x y,
  map_one' := subtype.eq f.map_one }

/-- Restriction of a ring homomorphism to a subfield of the domain. -/
def restrict_field (f : K →+* L) (s : subfield K) : s →+* L := f.comp s.subtype

@[simp] lemma restrict_field_apply (f : K →+* L) (x : s) : f.restrict_field s x = f x := rfl

end division_ring

section field_division_ring

variables {R : Type*} [field K] [division_ring L] [ring R] {s : subfield K}

=======
>>>>>>> 730c6d4c
/-- Restriction of a ring homomorphism to its range interpreted as a subfield. -/
def range_restrict_field (f : K →+* L) : K →+* f.field_range :=
f.srange_restrict

@[simp] lemma coe_range_restrict_field (f : K →+* L) (x : K) :
  (f.range_restrict_field x : L) = f x := rfl

/-- The subfield of elements `x : R` such that `f x = g x`, i.e.,
the equalizer of f and g as a subfield of R -/
<<<<<<< HEAD
def eq_locus_field (f g : K →+* R) : subfield K :=
subfield.mk' ((f : K →+* R).eq_locus g) $ λ x (hx : f x = g x), show f x⁻¹ = g x⁻¹,
begin
  by_cases hx0 : x = 0, { simp only [hx0, inv_zero, ring_hom.map_zero] },
  have hfx : is_unit (f x) := is_unit.map f.to_monoid_hom (is_unit.mk0 x hx0),
  rw [← hfx.mul_left_inj, ← f.map_mul, hx, ← g.map_mul, inv_mul_cancel hx0, f.map_one, g.map_one],
end
=======
def eq_locus_field (f g : K →+* L) : subfield K :=
{ inv_mem' := λ x (hx : f x = g x), show f x⁻¹ = g x⁻¹, by rw [map_inv₀ f, map_inv₀ g, hx],
  carrier := {x | f x = g x}, .. (f : K →+* L).eq_locus g }
>>>>>>> 730c6d4c

/-- If two ring homomorphisms are equal on a set, then they are equal on its subfield closure. -/
lemma eq_on_field_closure {f g : K →+* R} {s : set K} (h : set.eq_on f g s) :
  set.eq_on f g (closure s) :=
show closure s ≤ f.eq_locus_field g, from closure_le.2 h

lemma eq_of_eq_on_subfield_top {f g : K →+* R} (h : set.eq_on f g (⊤ : subfield K)) :
  f = g :=
ext $ λ x, h trivial

lemma eq_of_eq_on_of_field_closure_eq_top {s : set K} (hs : closure s = ⊤) {f g : K →+* R}
  (h : s.eq_on f g) : f = g :=
eq_of_eq_on_subfield_top $ hs ▸ eq_on_field_closure h

end field_division_ring

section field

variables [field K] [field L]

lemma field_closure_preimage_le (f : K →+* L) (s : set L) :
  closure (f ⁻¹' s) ≤ (closure s).comap f :=
closure_le.2 $ λ x hx, set_like.mem_coe.2 $ mem_comap.2 $ subset_closure hx

/-- The image under a ring homomorphism of the subfield generated by a set equals
the subfield generated by the image of the set. -/
lemma map_field_closure (f : K →+* L) (s : set K) :
  (closure s).map f = closure (f '' s) :=
le_antisymm
  (map_le_iff_le_comap.2 $ le_trans (closure_mono $ set.subset_preimage_image _ _)
    (field_closure_preimage_le _ _))
  (closure_le.2 $ set.image_subset _ subset_closure)

end field

end ring_hom

namespace subfield

open ring_hom

variables [division_ring K]

/-- The ring homomorphism associated to an inclusion of subfields. -/
def inclusion {S T : subfield K} (h : S ≤ T) : S →+* T :=
S.subtype.cod_restrict _ (λ x, h x.2)

@[simp] lemma field_range_subtype (s : subfield K) : s.subtype.field_range = s :=
set_like.ext' $ (coe_srange _).trans subtype.range_coe

end subfield

namespace ring_equiv

variables [division_ring K] {s t : subfield K}

/-- Makes the identity isomorphism from a proof two subfields of a multiplicative
    monoid are equal. -/
def subfield_congr (h : s = t) : s ≃+* t :=
{ map_mul' :=  λ _ _, rfl, map_add' := λ _ _, rfl, ..equiv.set_congr $ set_like.ext'_iff.1 h }

end ring_equiv

namespace subfield

variables [field K] [field L] {s : set K}

lemma closure_preimage_le (f : K →+* L) (s : set L) :
  closure (f ⁻¹' s) ≤ (closure s).comap f :=
closure_le.2 $ λ x hx, set_like.mem_coe.2 $ mem_comap.2 $ subset_closure hx

end subfield<|MERGE_RESOLUTION|>--- conflicted
+++ resolved
@@ -10,14 +10,10 @@
 /-!
 # Subfields
 
-<<<<<<< HEAD
-Let `K` be a division ring. This file defines the "bundled" subfield type `subfield K`, a type
-=======
 > THIS FILE IS SYNCHRONIZED WITH MATHLIB4.
 > Any changes to this file require a corresponding PR to mathlib4.
 
-Let `K` be a field. This file defines the "bundled" subfield type `subfield K`, a type
->>>>>>> 730c6d4c
+Let `K` be a division ring. This file defines the "bundled" subfield type `subfield K`, a type
 whose terms correspond to subfields of `K`. This is the preferred way to talk
 about subfields in mathlib. Unbundled subfields (`s : set K` and `is_subfield s`)
 are not in this file, and they will ultimately be deprecated.
@@ -172,8 +168,8 @@
 lemma mem_carrier {s : subfield K} {x : K} : x ∈ s.carrier ↔ x ∈ s := iff.rfl
 
 @[simp]
-lemma mem_mk {S : set K} {x : K} (h₁ h₂ h₃ h₄ h₅ h₆) :
-  x ∈ (⟨S, h₁, h₂, h₃, h₄, h₅, h₆⟩ : subfield K) ↔ x ∈ S := iff.rfl
+lemma mem_mk {S : set K} {x : K} (h₁ h₂ h₃ h₄ h₅ h₆ h₇) :
+  x ∈ (⟨S, h₁, h₂, h₃, h₄, h₅, h₆, h₇⟩ : subfield K) ↔ x ∈ S := iff.rfl
 
 @[simp] lemma coe_set_mk (S : set K) (h₁ h₂ h₃ h₄ h₅ h₆) :
   ((⟨S, h₁, h₂, h₃, h₄, h₅, h₆⟩ : subfield K) : set K) = S := rfl
@@ -204,12 +200,6 @@
 @[simp] lemma coe_to_subring (s : subfield K) : (s.to_subring : set K) = s :=
 rfl
 
-<<<<<<< HEAD
-@[simp] lemma mem_mk (s : set K) (ho hm hz ha hn hi hc) (x : K) :
-  x ∈ subfield.mk s ho hm hz ha hn hi hc ↔ x ∈ s := iff.rfl
-
-=======
->>>>>>> 730c6d4c
 @[simp] lemma mem_to_subring (s : subfield K) (x : K) :
   x ∈ s.to_subring ↔ x ∈ s := iff.rfl
 
@@ -246,15 +236,9 @@
 /-- A subfield contains the field's 0. -/
 protected theorem zero_mem : (0 : K) ∈ s := zero_mem s
 /-- A subfield is closed under multiplication. -/
-<<<<<<< HEAD
-theorem mul_mem : ∀ {x y : K}, x ∈ s → y ∈ s → x * y ∈ s := s.mul_mem'
-
+protected theorem mul_mem {x y : K} : x ∈ s → y ∈ s → x * y ∈ s := mul_mem
 /-- Elements of a subfield commute under multiplication. -/
 protected lemma mul_comm ⦃x y : K⦄ : x ∈ s → y ∈ s → x * y = y * x := s.mul_comm' x y
-
-=======
-protected theorem mul_mem {x y : K} : x ∈ s → y ∈ s → x * y ∈ s := mul_mem
->>>>>>> 730c6d4c
 /-- A subfield is closed under addition. -/
 protected theorem add_mem {x y : K} : x ∈ s → y ∈ s → x + y ∈ s := add_mem
 /-- A subfield is closed under negation. -/
@@ -268,16 +252,6 @@
 /-- Product of a list of elements in a subfield is in the subfield. -/
 protected lemma list_prod_mem {l : list K} : (∀ x ∈ l, x ∈ s) → l.prod ∈ s := list_prod_mem
 /-- Sum of a list of elements in a subfield is in the subfield. -/
-<<<<<<< HEAD
-lemma list_sum_mem {l : list K} : (∀ x ∈ l, x ∈ s) → l.sum ∈ s :=
-s.to_add_subgroup.list_sum_mem
-
-/-- Sum of a multiset of elements in a `subfield` is in the `subfield`. -/
-lemma multiset_sum_mem (m : multiset K) :
-  (∀ a ∈ m, a ∈ s) → m.sum ∈ s :=
-s.to_add_subgroup.multiset_sum_mem m
-
-=======
 protected lemma list_sum_mem {l : list K} : (∀ x ∈ l, x ∈ s) → l.sum ∈ s := list_sum_mem
 /-- Product of a multiset of elements in a subfield is in the subfield. -/
 protected lemma multiset_prod_mem (m : multiset K) : (∀ a ∈ m, a ∈ s) → m.prod ∈ s :=
@@ -289,7 +263,6 @@
 protected lemma prod_mem {ι : Type*} {t : finset ι} {f : ι → K} (h : ∀ c ∈ t, f c ∈ s) :
   ∏ i in t, f i ∈ s :=
 prod_mem h
->>>>>>> 730c6d4c
 /-- Sum of elements in a `subfield` indexed by a `finset` is in the `subfield`. -/
 protected lemma sum_mem {ι : Type*} {t : finset ι} {f : ι → K} (h : ∀ c ∈ t, f c ∈ s) :
   ∑ i in t, f i ∈ s :=
@@ -317,14 +290,9 @@
 
 /-- A subfield inherits a field structure -/
 instance to_field : field s :=
-<<<<<<< HEAD
-{ mul_comm := λ x y, subtype.ext $ s.mul_comm' x y x.2 y.2,
-  .. s.to_division_ring }
-=======
 subtype.coe_injective.field (coe : s → K)
   rfl rfl (λ _ _, rfl) (λ _ _, rfl) (λ _, rfl) (λ _ _, rfl) (λ _, rfl) (λ _ _, rfl) (λ _ _, rfl)
   (λ _ _, rfl) (λ _ _, rfl) (λ _ _, rfl) (λ _ _, rfl) (λ _, rfl) (λ _, rfl) (λ _, rfl)
->>>>>>> 730c6d4c
 
 /-- A subfield of a `linear_ordered_field` is a `linear_ordered_field`. -/
 instance to_linear_ordered_field {K} [linear_ordered_field K] (s : subfield K) :
@@ -343,13 +311,9 @@
 @[simp, norm_cast] lemma coe_zero : ((0 : s) : K) = 0 := rfl
 @[simp, norm_cast] lemma coe_one : ((1 : s) : K) = 1 := rfl
 
-<<<<<<< HEAD
+end derived_from_subfield_class
+
 /-- The embedding from a subfield of the division ring `K` to `K`. -/
-=======
-end derived_from_subfield_class
-
-/-- The embedding from a subfield of the field `K` to `K`. -/
->>>>>>> 730c6d4c
 def subtype (s : subfield K) : s →+* K :=
 { to_fun := coe,
  .. s.to_submonoid.subtype, .. s.to_add_subgroup.subtype }
@@ -383,8 +347,6 @@
   x ∈ s.to_add_subgroup ↔ x ∈ s := iff.rfl
 @[simp] lemma coe_to_add_subgroup : (s.to_add_subgroup : set K) = s := rfl
 
-<<<<<<< HEAD
-=======
 /-! # top -/
 
 /-- The subfield of `K` containing all elements of `K`. -/
@@ -401,19 +363,14 @@
 @[simps]
 def top_equiv : (⊤ : subfield K) ≃+* K := subsemiring.top_equiv
 
->>>>>>> 730c6d4c
 /-! # comap -/
 
 variables (f : K →+* L)
 
 /-- The preimage of a subfield along a ring homomorphism is a subfield. -/
 def comap (s : subfield L) : subfield K :=
-<<<<<<< HEAD
-{ inv_mem' := λ x hx, show f (x⁻¹) ∈ s, by { rw f.map_inv, exact s.inv_mem hx },
+{ inv_mem' := λ x hx, show f (x⁻¹) ∈ s, by { rw map_inv₀ f, exact s.inv_mem hx },
   mul_comm' := λ x y hx hy, f.injective $ by simp only [f.map_mul, s.mul_comm hx hy],
-=======
-{ inv_mem' := λ x hx, show f (x⁻¹) ∈ s, by { rw map_inv₀ f, exact s.inv_mem hx },
->>>>>>> 730c6d4c
   .. s.to_subring.comap f }
 
 @[simp] lemma coe_comap (s : subfield L) : (s.comap f : set K) = f ⁻¹' s := rfl
@@ -429,12 +386,8 @@
 
 /-- The image of a subfield along a ring homomorphism is a subfield. -/
 def map (s : subfield K) : subfield L :=
-<<<<<<< HEAD
-{ inv_mem' := by { rintros _ ⟨x, hx, rfl⟩, exact ⟨x⁻¹, s.inv_mem hx, f.map_inv x⟩ },
+{ inv_mem' := by { rintros _ ⟨x, hx, rfl⟩, exact ⟨x⁻¹, s.inv_mem hx, map_inv₀ f x⟩ },
   mul_comm' := by { rintros _ _ ⟨x, h, rfl⟩ ⟨y, h', rfl⟩, simp only [←f.map_mul, s.mul_comm h h'] },
-=======
-{ inv_mem' := by { rintros _ ⟨x, hx, rfl⟩, exact ⟨x⁻¹, s.inv_mem hx, map_inv₀ f x⟩ },
->>>>>>> 730c6d4c
   .. s.to_subring.map f }
 
 @[simp] lemma coe_map : (s.map f : set L) = f '' s := rfl
@@ -626,14 +579,9 @@
     obtain ⟨ny, hny, dy, hdy, rfl⟩ := id y_mem,
     exact ⟨nx * ny, subring.mul_mem _ hnx hny,
            dx * dy, subring.mul_mem _ hdx hdy,
-<<<<<<< HEAD
-           (div_mul_div _ _ _ _).symm⟩,
+           (div_mul_div_comm _ _ _ _).symm⟩
   end,
   mul_comm' := λ x y hx hy, mul_comm _ _ }
-=======
-           (div_mul_div_comm _ _ _ _).symm⟩
-  end }
->>>>>>> 730c6d4c
 
 lemma mem_closure_iff {s : set K} {x} :
   x ∈ closure s ↔ ∃ (y ∈ subring.closure s) (z ∈ subring.closure s), y / z = x := iff.rfl
@@ -679,14 +627,9 @@
   (Hneg : ∀ x, p x → p (-x))
   (Hinv : ∀ x, p x → p (x⁻¹))
   (Hmul : ∀ x y, p x → p y → p (x * y)) : p x :=
-<<<<<<< HEAD
-(@closure_le _ _ _ ⟨p, H1, Hmul,
-  @add_neg_self K _ 1 ▸ Hadd _ _ H1 (Hneg _ H1), Hadd, Hneg, Hinv,
-  by { intros, apply mul_comm }⟩).2 Hs h
-=======
 (@closure_le _ _ _ ⟨p, Hmul, H1,
-  Hadd, @add_neg_self K _ 1 ▸ Hadd _ _ H1 (Hneg _ H1), Hneg, Hinv⟩).2 Hs h
->>>>>>> 730c6d4c
+  Hadd, @add_neg_self K _ 1 ▸ Hadd _ _ H1 (Hneg _ H1), Hneg, Hinv, by { intros, apply mul_comm }⟩).2
+    Hs h
 
 variable (K)
 /-- `closure` forms a Galois insertion with the coercion to set. -/
@@ -781,33 +724,6 @@
 
 open subfield
 
-<<<<<<< HEAD
-section division_ring
-
-variables [division_ring K] [division_ring L] [division_ring M] {s : subfield K}
-
-/-- Restrict the codomain of a ring homomorphism to a subfield that includes the range. -/
-def cod_restrict_field (f : K →+* L)
-  (s : subfield L) (h : ∀ x, f x ∈ s) : K →+* s :=
-{ to_fun := λ x, ⟨f x, h x⟩,
-  map_add' := λ x y, subtype.eq $ f.map_add x y,
-  map_zero' := subtype.eq f.map_zero,
-  map_mul' := λ x y, subtype.eq $ f.map_mul x y,
-  map_one' := subtype.eq f.map_one }
-
-/-- Restriction of a ring homomorphism to a subfield of the domain. -/
-def restrict_field (f : K →+* L) (s : subfield K) : s →+* L := f.comp s.subtype
-
-@[simp] lemma restrict_field_apply (f : K →+* L) (x : s) : f.restrict_field s x = f x := rfl
-
-end division_ring
-
-section field_division_ring
-
-variables {R : Type*} [field K] [division_ring L] [ring R] {s : subfield K}
-
-=======
->>>>>>> 730c6d4c
 /-- Restriction of a ring homomorphism to its range interpreted as a subfield. -/
 def range_restrict_field (f : K →+* L) : K →+* f.field_range :=
 f.srange_restrict
@@ -817,19 +733,9 @@
 
 /-- The subfield of elements `x : R` such that `f x = g x`, i.e.,
 the equalizer of f and g as a subfield of R -/
-<<<<<<< HEAD
 def eq_locus_field (f g : K →+* R) : subfield K :=
-subfield.mk' ((f : K →+* R).eq_locus g) $ λ x (hx : f x = g x), show f x⁻¹ = g x⁻¹,
-begin
-  by_cases hx0 : x = 0, { simp only [hx0, inv_zero, ring_hom.map_zero] },
-  have hfx : is_unit (f x) := is_unit.map f.to_monoid_hom (is_unit.mk0 x hx0),
-  rw [← hfx.mul_left_inj, ← f.map_mul, hx, ← g.map_mul, inv_mul_cancel hx0, f.map_one, g.map_one],
-end
-=======
-def eq_locus_field (f g : K →+* L) : subfield K :=
-{ inv_mem' := λ x (hx : f x = g x), show f x⁻¹ = g x⁻¹, by rw [map_inv₀ f, map_inv₀ g, hx],
-  carrier := {x | f x = g x}, .. (f : K →+* L).eq_locus g }
->>>>>>> 730c6d4c
+((f : K →+* R).eq_locus g).to_subfield $ λ x (hx : f x = g x), show f x⁻¹ = g x⁻¹,
+  by rw [map_inv₀ f, map_inv₀ g, hx],
 
 /-- If two ring homomorphisms are equal on a set, then they are equal on its subfield closure. -/
 lemma eq_on_field_closure {f g : K →+* R} {s : set K} (h : set.eq_on f g s) :
