--- conflicted
+++ resolved
@@ -1287,37 +1287,18 @@
   c.singular_part μ + μ.with_densityᵥ (c.rn_deriv μ) = c :=
 begin
   conv_rhs { rw [← c.to_complex_measure_to_signed_measure] },
-<<<<<<< HEAD
-  have hint := c.integrable_rn_deriv μ,
-  ext i hi,
-  { have re_eq : ⇑(is_R_or_C.re : ℂ →+ ℝ) = complex.re := rfl,
-    rw [vector_measure.add_apply, signed_measure.to_complex_measure_apply,
-        complex.add_re, re_apply, with_densityᵥ_apply hint hi,
-        ←re_eq, ←integral_re hint.integrable_on],
-    rw [← with_densityᵥ_apply _ hi],
-=======
   ext i hi : 1,
   rw [vector_measure.add_apply, signed_measure.to_complex_measure_apply],
   ext,
   { rw [complex.add_re, with_densityᵥ_apply (c.integrable_rn_deriv μ) hi,
       ←is_R_or_C.re_eq_complex_re, ←integral_re (c.integrable_rn_deriv μ).integrable_on,
       is_R_or_C.re_eq_complex_re, ← with_densityᵥ_apply _ hi],
->>>>>>> ce26d75d
     { change (c.re.singular_part μ + μ.with_densityᵥ (c.re.rn_deriv μ)) i = _,
       rw c.re.singular_part_add_with_density_rn_deriv_eq μ },
     { exact (signed_measure.integrable_rn_deriv _ _) } },
-<<<<<<< HEAD
-  { rw [vector_measure.add_apply, signed_measure.to_complex_measure_apply,
-        complex.add_im, im_apply, with_densityᵥ_apply hint hi,
-        ← set_integral_re_add_im hint.integrable_on],
-    suffices : (c.singular_part μ i).im + ∫ x in i, (c.rn_deriv μ x).im ∂μ = (c i).im,
-    { simpa },
-    rw [← with_densityᵥ_apply _ hi],
-=======
   { rw [complex.add_im, with_densityᵥ_apply (c.integrable_rn_deriv μ) hi,
       ←is_R_or_C.im_eq_complex_im, ←integral_im (c.integrable_rn_deriv μ).integrable_on,
       is_R_or_C.im_eq_complex_im, ← with_densityᵥ_apply _ hi],
->>>>>>> ce26d75d
     { change (c.im.singular_part μ + μ.with_densityᵥ (c.im.rn_deriv μ)) i = _,
       rw c.im.singular_part_add_with_density_rn_deriv_eq μ },
     { exact (signed_measure.integrable_rn_deriv _ _) } },
