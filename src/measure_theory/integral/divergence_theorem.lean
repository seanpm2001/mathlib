/-
Copyright (c) 2021 Yury Kudryashov. All rights reserved.
Released under Apache 2.0 license as described in the file LICENSE.
Authors: Yury Kudryashov
-/
import analysis.box_integral.divergence_theorem
import analysis.box_integral.integrability
import measure_theory.integral.interval_integral

/-!
# Divergence theorem for Bochner integral

In this file we prove the Divergence theorem for Bochner integral on a box in
`ℝⁿ⁺¹ = fin (n + 1) → ℝ`. More precisely, we prove the following theorem.

Let `E` be a complete normed space with second countably topology. If `f : ℝⁿ⁺¹ → Eⁿ⁺¹` is
differentiable on a rectangular box `[a, b] : set ℝⁿ⁺¹`, `a ≤ b`, with derivative
`f' : ℝⁿ⁺¹ → ℝⁿ⁺¹ →L[ℝ] Eⁿ⁺¹` and the divergence `λ x, ∑ i, f' x eᵢ i` is integrable on `[a, b]`,
where `eᵢ = pi.single i 1` is the `i`-th basis vector, then its integral is equal to the sum of
integrals of `f` over the faces of `[a, b]`, taken with appropriat signs. Moreover, the same is true
if the function is not differentiable but continuous at countably many points of `[a, b]`.

## Notations

We use the following local notation to make the statement more readable. Note that the documentation
website shows the actual terms, not those abbreviated using local notations.

* `ℝⁿ`, `ℝⁿ⁺¹`, `Eⁿ⁺¹`: `fin n → ℝ`, `fin (n + 1) → ℝ`, `fin (n + 1) → E`;
* `face i`: the `i`-th face of the box `[a, b]` as a closed segment in `ℝⁿ`, namely `[a ∘
  fin.succ_above i, b ∘ fin.succ_above i]`;
* `e i` : `i`-th basis vector `pi.single i 1`;
* `front_face i`, `back_face i`: embeddings `ℝⁿ → ℝⁿ⁺¹` corresponding to the front face
  `{x | x i = b i}` and back face `{x | x i = a i}` of the box `[a, b]`, respectively.
  They are given by `fin.insert_nth i (b i)` and `fin.insert_nth i (a i)`.

## TODO

* Deduce corollaries about integrals in `ℝ × ℝ` and interval integral.
* Add a version that assumes existence and integrability of partial derivatives.

## Tags

divergence theorem, Bochner integral
-/

open set finset topological_space function box_integral measure_theory
open_locale big_operators classical

namespace measure_theory

universes u
variables {E : Type u} [normed_group E] [normed_space ℝ E] [measurable_space E] [borel_space E]
  [second_countable_topology E] [complete_space E]

section
variables {n : ℕ}

local notation `ℝⁿ` := fin n → ℝ
local notation `ℝⁿ⁺¹` := fin (n + 1) → ℝ
local notation `Eⁿ⁺¹` := fin (n + 1) → E

variables (a b : ℝⁿ⁺¹)

local notation `face` i := set.Icc (a ∘ fin.succ_above i) (b ∘ fin.succ_above i)
local notation `e` i := pi.single i 1
local notation `front_face` i:2000 := fin.insert_nth i (b i)
local notation `back_face` i:2000 := fin.insert_nth i (a i)

/-- **Divergence theorem** for Bochner integral. If `f : ℝⁿ⁺¹ → Eⁿ⁺¹` is differentiable on a
rectangular box `[a, b] : set ℝⁿ⁺¹`, `a ≤ b`, with derivative `f' : ℝⁿ⁺¹ → ℝⁿ⁺¹ →L[ℝ] Eⁿ⁺¹` and the
divergence `λ x, ∑ i, f' x eᵢ i` is integrable on `[a, b]`, where `eᵢ = pi.single i 1` is the `i`-th
basis vector, then its integral is equal to the sum of integrals of `f` over the faces of `[a, b]`,
taken with appropriat signs.

Moreover, the same is true if the function is not differentiable but continuous at countably many
points of `[a, b]`.

We represent both faces `x i = a i` and `x i = b i` as the box
`face i = [a ∘ fin.succ_above i, b ∘ fin.succ_above i]` in `ℝⁿ`, where
`fin.succ_above : fin n ↪o fin (n + 1)` is the order embedding with range `{i}ᶜ`. The restrictions
of `f : ℝⁿ⁺¹ → Eⁿ⁺¹` to these faces are given by `f ∘ back_face i` and `f ∘ front_face i`, where
`back_face i = fin.insert_nth i (a i)` and `front_face i = fin.insert_nth i (b i)` are embeddings
`ℝⁿ → ℝⁿ⁺¹` that take `y : ℝⁿ` and insert `a i` (resp., `b i`) as `i`-th coordinate. -/
lemma integral_divergence_of_has_fderiv_within_at_off_countable (hle : a ≤ b) (f : ℝⁿ⁺¹ → Eⁿ⁺¹)
  (f' : ℝⁿ⁺¹ → ℝⁿ⁺¹ →L[ℝ] Eⁿ⁺¹) (s : set ℝⁿ⁺¹) (hs : countable s)
  (Hc : ∀ x ∈ s, continuous_within_at f (Icc a b) x)
  (Hd : ∀ x ∈ Icc a b \ s, has_fderiv_within_at f (f' x) (Icc a b) x)
  (Hi : integrable_on (λ x, ∑ i, f' x (pi.single i 1) i) (Icc a b)) :
  ∫ x in Icc a b, ∑ i, f' x (e i) i =
    ∑ i : fin (n + 1),
      ((∫ x in face i, f (front_face i x) i) - ∫ x in face i, f (back_face i x) i) :=
begin
  simp only [volume_pi, ← set_integral_congr_set_ae measure.univ_pi_Ioc_ae_eq_Icc],
  by_cases heq : ∃ i, a i = b i,
  { rcases heq with ⟨i, hi⟩,
    have hi' : Ioc (a i) (b i) = ∅ := Ioc_eq_empty hi.not_lt,
    have : pi set.univ (λ j, Ioc (a j) (b j)) = ∅, from univ_pi_eq_empty hi',
    rw [this, integral_empty, sum_eq_zero],
    rintro j -,
    rcases eq_or_ne i j with rfl|hne,
    { simp [hi] },
    { rcases fin.exists_succ_above_eq hne with ⟨i, rfl⟩,
      have : pi set.univ (λ k : fin n, Ioc (a $ j.succ_above k) (b $ j.succ_above k)) = ∅,
        from univ_pi_eq_empty hi',
      rw [this, integral_empty, integral_empty, sub_self] } },
  { push_neg at heq,
    obtain ⟨I, rfl, rfl⟩ : ∃ I : box_integral.box (fin (n + 1)), I.lower = a ∧ I.upper = b,
      from ⟨⟨a, b, λ i, (hle i).lt_of_ne (heq i)⟩, rfl, rfl⟩,
    simp only [← box.coe_eq_pi, ← box.face_lower, ← box.face_upper],
    have A := ((Hi.mono_set box.coe_subset_Icc).has_box_integral ⊥ rfl),
    have B := has_integral_bot_divergence_of_forall_has_deriv_within_at I f f' s hs Hc Hd,
    have Hc : continuous_on f I.Icc,
    { intros x hx,
      by_cases hxs : x ∈ s,
      exacts [Hc x hxs, (Hd x ⟨hx, hxs⟩).continuous_within_at] },
    rw continuous_on_pi at Hc,
    refine (A.unique B).trans (sum_congr rfl $ λ i hi, _),
    refine congr_arg2 has_sub.sub _ _,
    { have := box.continuous_on_face_Icc (Hc i) (right_mem_Icc.2 (hle i)),
      have := (this.integrable_on_compact box.is_compact_Icc).mono_set box.coe_subset_Icc,
      exact (this.has_box_integral ⊥ rfl).integral_eq, apply_instance },
    { have := box.continuous_on_face_Icc (Hc i) (left_mem_Icc.2 (hle i)),
      have := (this.integrable_on_compact box.is_compact_Icc).mono_set box.coe_subset_Icc,
      exact (this.has_box_integral ⊥ rfl).integral_eq, apply_instance } }
end

<<<<<<< HEAD
open_locale interval

theorem FTC1 (f f' : ℝ → E) {a b : ℝ} {s : set ℝ} (hs : countable s)
  (Hc : ∀ x ∈ s, continuous_within_at f [a, b] x)
  (Hd : ∀ x ∈ [a, b] \ s, has_deriv_within_at f (f' x) [a, b] x)
  (Hi : interval_integrable f' volume a b) :
  ∫ x in a..b, f' x = f b - f a :=
begin
  wlog hab : a ≤ b := le_total a b using [a b, b a] tactic.skip,
  { set F : (fin 1 → ℝ) → E := λ x, f (x 0),

    rw interval_integrable_iff_integrable_Ioc_of_le hab at Hi,
    replace Hi := Hi.congr_set_ae Ioc_ae_eq_Icc.symm,
     }
=======
>>>>>>> b15134bc
end

end measure_theory<|MERGE_RESOLUTION|>--- conflicted
+++ resolved
@@ -124,7 +124,8 @@
       exact (this.has_box_integral ⊥ rfl).integral_eq, apply_instance } }
 end
 
-<<<<<<< HEAD
+end
+
 open_locale interval
 
 theorem FTC1 (f f' : ℝ → E) {a b : ℝ} {s : set ℝ} (hs : countable s)
@@ -139,8 +140,6 @@
     rw interval_integrable_iff_integrable_Ioc_of_le hab at Hi,
     replace Hi := Hi.congr_set_ae Ioc_ae_eq_Icc.symm,
      }
-=======
->>>>>>> b15134bc
 end
 
 end measure_theory