/-
Copyright (c) 2020 Rémy Degenne. All rights reserved.
Released under Apache 2.0 license as described in the file LICENSE.
Authors: Rémy Degenne, Sébastien Gouëzel
-/
import analysis.normed_space.indicator_function
import analysis.normed.group.hom
import analysis.special_functions.pow.continuity
import measure_theory.function.ess_sup
import measure_theory.function.ae_eq_fun
import measure_theory.integral.mean_inequalities
import topology.continuous_function.compact

/-!
# ℒp space and Lp space

This file describes properties of almost everywhere strongly measurable functions with finite
seminorm, denoted by `snorm f p μ` and defined for `p:ℝ≥0∞` asmm_group (Lp E p μ) := `0` if `p=0`,
`(∫ ‖f a‖^p ∂μ) ^ (1/p)` for `0 < p < ∞` and `ess_sup ‖f‖ μ` for `p=∞`.

The Prop-valued `mem_ℒp f p μ` states that a function `f : α → E` has finite seminorm.
The space `Lp E p μ` is the subtype of elements of `α →ₘ[μ] E` (see ae_eq_fun) such that
`snorm f p μ` is finite. For `1 ≤ p`, `snorm` defines a norm and `Lp` is a complete metric space.

## Main definitions

* `snorm' f p μ` : `(∫ ‖f a‖^p ∂μ) ^ (1/p)` for `f : α → F` and `p : ℝ`, where `α` is a  measurable
  space and `F` is a normed group.
* `snorm_ess_sup f μ` : seminorm in `ℒ∞`, equal to the essential supremum `ess_sup ‖f‖ μ`.
* `snorm f p μ` : for `p : ℝ≥0∞`, seminorm in `ℒp`, equal to `0` for `p=0`, to `snorm' f p μ`
  for `0 < p < ∞` and to `snorm_ess_sup f μ` for `p = ∞`.

* `mem_ℒp f p μ` : property that the function `f` is almost everywhere strongly measurable and has
  finite `p`-seminorm for the measure `μ` (`snorm f p μ < ∞`)
* `Lp E p μ` : elements of `α →ₘ[μ] E` (see ae_eq_fun) such that `snorm f p μ` is finite. Defined
  as an `add_subgroup` of `α →ₘ[μ] E`.

Lipschitz functions vanishing at zero act by composition on `Lp`. We define this action, and prove
that it is continuous. In particular,
* `continuous_linear_map.comp_Lp` defines the action on `Lp` of a continuous linear map.
* `Lp.pos_part` is the positive part of an `Lp` function.
* `Lp.neg_part` is the negative part of an `Lp` function.

When `α` is a topological space equipped with a finite Borel measure, there is a bounded linear map
from the normed space of bounded continuous functions (`α →ᵇ E`) to `Lp E p μ`.  We construct this
as `bounded_continuous_function.to_Lp`.

## Notations

* `α →₁[μ] E` : the type `Lp E 1 μ`.
* `α →₂[μ] E` : the type `Lp E 2 μ`.

## Implementation

Since `Lp` is defined as an `add_subgroup`, dot notation does not work. Use `Lp.measurable f` to
say that the coercion of `f` to a genuine function is measurable, instead of the non-working
`f.measurable`.

To prove that two `Lp` elements are equal, it suffices to show that their coercions to functions
coincide almost everywhere (this is registered as an `ext` rule). This can often be done using
`filter_upwards`. For instance, a proof from first principles that `f + (g + h) = (f + g) + h`
could read (in the `Lp` namespace)
```
example (f g h : Lp E p μ) : (f + g) + h = f + (g + h) :=
begin
  ext1,
  filter_upwards [coe_fn_add (f + g) h, coe_fn_add f g, coe_fn_add f (g + h), coe_fn_add g h]
    with _ ha1 ha2 ha3 ha4,
  simp only [ha1, ha2, ha3, ha4, add_assoc],
end
```
The lemma `coe_fn_add` states that the coercion of `f + g` coincides almost everywhere with the sum
of the coercions of `f` and `g`. All such lemmas use `coe_fn` in their name, to distinguish the
function coercion from the coercion to almost everywhere defined functions.
-/

noncomputable theory
open topological_space measure_theory filter
open_locale nnreal ennreal big_operators topology measure_theory

variables {α E F G : Type*} {m m0 : measurable_space α} {p : ℝ≥0∞} {q : ℝ} {μ ν : measure α}
  [normed_add_comm_group E] [normed_add_comm_group F] [normed_add_comm_group G]

namespace measure_theory

section ℒp

/-!
### ℒp seminorm

We define the ℒp seminorm, denoted by `snorm f p μ`. For real `p`, it is given by an integral
formula (for which we use the notation `snorm' f p μ`), and for `p = ∞` it is the essential
supremum (for which we use the notation `snorm_ess_sup f μ`).

We also define a predicate `mem_ℒp f p μ`, requesting that a function is almost everywhere
measurable and has finite `snorm f p μ`.

This paragraph is devoted to the basic properties of these definitions. It is constructed as
follows: for a given property, we prove it for `snorm'` and `snorm_ess_sup` when it makes sense,
deduce it for `snorm`, and translate it in terms of `mem_ℒp`.
-/

section ℒp_space_definition

/-- `(∫ ‖f a‖^q ∂μ) ^ (1/q)`, which is a seminorm on the space of measurable functions for which
this quantity is finite -/
def snorm' {m : measurable_space α} (f : α → F) (q : ℝ) (μ : measure α) : ℝ≥0∞ :=
(∫⁻ a, ‖f a‖₊^q ∂μ) ^ (1/q)

/-- seminorm for `ℒ∞`, equal to the essential supremum of `‖f‖`. -/
def snorm_ess_sup {m : measurable_space α} (f : α → F) (μ : measure α) :=
ess_sup (λ x, (‖f x‖₊ : ℝ≥0∞)) μ

/-- `ℒp` seminorm, equal to `0` for `p=0`, to `(∫ ‖f a‖^p ∂μ) ^ (1/p)` for `0 < p < ∞` and to
`ess_sup ‖f‖ μ` for `p = ∞`. -/
def snorm {m : measurable_space α} (f : α → F) (p : ℝ≥0∞) (μ : measure α) : ℝ≥0∞ :=
if p = 0 then 0 else (if p = ∞ then snorm_ess_sup f μ else snorm' f (ennreal.to_real p) μ)

lemma snorm_eq_snorm' (hp_ne_zero : p ≠ 0) (hp_ne_top : p ≠ ∞) {f : α → F} :
  snorm f p μ = snorm' f (ennreal.to_real p) μ :=
by simp [snorm, hp_ne_zero, hp_ne_top]

lemma snorm_eq_lintegral_rpow_nnnorm (hp_ne_zero : p ≠ 0) (hp_ne_top : p ≠ ∞) {f : α → F} :
  snorm f p μ = (∫⁻ x, ‖f x‖₊ ^ p.to_real ∂μ) ^ (1 / p.to_real) :=
by rw [snorm_eq_snorm' hp_ne_zero hp_ne_top, snorm']

lemma snorm_one_eq_lintegral_nnnorm {f : α → F} : snorm f 1 μ = ∫⁻ x, ‖f x‖₊ ∂μ :=
by simp_rw [snorm_eq_lintegral_rpow_nnnorm one_ne_zero ennreal.coe_ne_top, ennreal.one_to_real,
  one_div_one, ennreal.rpow_one]

@[simp] lemma snorm_exponent_top {f : α → F} : snorm f ∞ μ = snorm_ess_sup f μ := by simp [snorm]

/-- The property that `f:α→E` is ae strongly measurable and `(∫ ‖f a‖^p ∂μ)^(1/p)` is finite
if `p < ∞`, or `ess_sup f < ∞` if `p = ∞`. -/
def mem_ℒp {α} {m : measurable_space α}
  (f : α → E) (p : ℝ≥0∞) (μ : measure α . volume_tac) : Prop :=
ae_strongly_measurable f μ ∧ snorm f p μ < ∞

lemma mem_ℒp.ae_strongly_measurable {f : α → E} {p : ℝ≥0∞} (h : mem_ℒp f p μ) :
  ae_strongly_measurable f μ := h.1

lemma lintegral_rpow_nnnorm_eq_rpow_snorm' {f : α → F} (hq0_lt : 0 < q) :
  ∫⁻ a, ‖f a‖₊ ^ q ∂μ = (snorm' f q μ) ^ q :=
begin
  rw [snorm', ←ennreal.rpow_mul, one_div, inv_mul_cancel, ennreal.rpow_one],
  exact (ne_of_lt hq0_lt).symm,
end

end ℒp_space_definition

section top

lemma mem_ℒp.snorm_lt_top {f : α → E} (hfp : mem_ℒp f p μ) : snorm f p μ < ∞ := hfp.2

lemma mem_ℒp.snorm_ne_top {f : α → E} (hfp : mem_ℒp f p μ) : snorm f p μ ≠ ∞ := ne_of_lt (hfp.2)

lemma lintegral_rpow_nnnorm_lt_top_of_snorm'_lt_top {f : α → F} (hq0_lt : 0 < q)
  (hfq : snorm' f q μ < ∞) :
  ∫⁻ a, ‖f a‖₊ ^ q ∂μ < ∞ :=
begin
  rw lintegral_rpow_nnnorm_eq_rpow_snorm' hq0_lt,
  exact ennreal.rpow_lt_top_of_nonneg (le_of_lt hq0_lt) (ne_of_lt hfq),
end

lemma lintegral_rpow_nnnorm_lt_top_of_snorm_lt_top {f : α → F} (hp_ne_zero : p ≠ 0)
  (hp_ne_top : p ≠ ∞) (hfp : snorm f p μ < ∞) :
  ∫⁻ a, ‖f a‖₊ ^ p.to_real ∂μ < ∞ :=
begin
  apply lintegral_rpow_nnnorm_lt_top_of_snorm'_lt_top,
  { exact ennreal.to_real_pos hp_ne_zero hp_ne_top },
  { simpa [snorm_eq_snorm' hp_ne_zero hp_ne_top] using hfp }
end

lemma snorm_lt_top_iff_lintegral_rpow_nnnorm_lt_top {f : α → F} (hp_ne_zero : p ≠ 0)
  (hp_ne_top : p ≠ ∞) :
  snorm f p μ < ∞ ↔ ∫⁻ a, ‖f a‖₊ ^ p.to_real ∂μ < ∞ :=
⟨lintegral_rpow_nnnorm_lt_top_of_snorm_lt_top hp_ne_zero hp_ne_top,
  begin
    intros h,
    have hp' := ennreal.to_real_pos hp_ne_zero hp_ne_top,
    have : 0 < 1 / p.to_real := div_pos zero_lt_one hp',
    simpa [snorm_eq_lintegral_rpow_nnnorm hp_ne_zero hp_ne_top] using
      ennreal.rpow_lt_top_of_nonneg (le_of_lt this) (ne_of_lt h)
  end⟩

end top

section zero

@[simp] lemma snorm'_exponent_zero {f : α → F} : snorm' f 0 μ = 1 :=
by rw [snorm', div_zero, ennreal.rpow_zero]

@[simp] lemma snorm_exponent_zero {f : α → F} : snorm f 0 μ = 0 :=
by simp [snorm]

lemma mem_ℒp_zero_iff_ae_strongly_measurable {f : α → E} :
  mem_ℒp f 0 μ ↔ ae_strongly_measurable f μ :=
by simp [mem_ℒp, snorm_exponent_zero]

@[simp] lemma snorm'_zero (hp0_lt : 0 < q) : snorm' (0 : α → F) q μ = 0 :=
by simp [snorm', hp0_lt]

@[simp] lemma snorm'_zero' (hq0_ne : q ≠ 0) (hμ : μ ≠ 0) : snorm' (0 : α → F) q μ = 0 :=
begin
  cases le_or_lt 0 q with hq0 hq_neg,
  { exact snorm'_zero (lt_of_le_of_ne hq0 hq0_ne.symm), },
  { simp [snorm', ennreal.rpow_eq_zero_iff, hμ, hq_neg], },
end

@[simp] lemma snorm_ess_sup_zero : snorm_ess_sup (0 : α → F) μ = 0 :=
begin
  simp_rw [snorm_ess_sup, pi.zero_apply, nnnorm_zero, ennreal.coe_zero, ←ennreal.bot_eq_zero],
  exact ess_sup_const_bot,
end

@[simp] lemma snorm_zero : snorm (0 : α → F) p μ = 0 :=
begin
  by_cases h0 : p = 0,
  { simp [h0], },
  by_cases h_top : p = ∞,
  { simp only [h_top, snorm_exponent_top, snorm_ess_sup_zero], },
  rw ←ne.def at h0,
  simp [snorm_eq_snorm' h0 h_top, ennreal.to_real_pos h0 h_top],
end

@[simp] lemma snorm_zero' : snorm (λ x : α, (0 : F)) p μ = 0 :=
by convert snorm_zero

lemma zero_mem_ℒp : mem_ℒp (0 : α → E) p μ :=
⟨ae_strongly_measurable_zero, by { rw snorm_zero, exact ennreal.coe_lt_top, } ⟩

lemma zero_mem_ℒp' : mem_ℒp (λ x : α, (0 : E)) p μ :=
by convert zero_mem_ℒp

variables [measurable_space α]

lemma snorm'_measure_zero_of_pos {f : α → F} (hq_pos : 0 < q) :
  snorm' f q (0 : measure α) = 0 :=
by simp [snorm', hq_pos]

lemma snorm'_measure_zero_of_exponent_zero {f : α → F} : snorm' f 0 (0 : measure α) = 1 :=
by simp [snorm']

lemma snorm'_measure_zero_of_neg {f : α → F} (hq_neg : q < 0) : snorm' f q (0 : measure α) = ∞ :=
by simp [snorm', hq_neg]

@[simp] lemma snorm_ess_sup_measure_zero {f : α → F} : snorm_ess_sup f (0 : measure α) = 0 :=
by simp [snorm_ess_sup]

@[simp] lemma snorm_measure_zero {f : α → F} : snorm f p (0 : measure α) = 0 :=
begin
  by_cases h0 : p = 0,
  { simp [h0], },
  by_cases h_top : p = ∞,
  { simp [h_top], },
  rw ←ne.def at h0,
  simp [snorm_eq_snorm' h0 h_top, snorm', ennreal.to_real_pos h0 h_top],
end

end zero

section const

lemma snorm'_const (c : F) (hq_pos : 0 < q) :
  snorm' (λ x : α , c) q μ = (‖c‖₊ : ℝ≥0∞) * (μ set.univ) ^ (1/q) :=
begin
  rw [snorm', lintegral_const, ennreal.mul_rpow_of_nonneg _ _ (by simp [hq_pos.le] : 0 ≤ 1 / q)],
  congr,
  rw ←ennreal.rpow_mul,
  suffices hq_cancel : q * (1/q) = 1, by rw [hq_cancel, ennreal.rpow_one],
  rw [one_div, mul_inv_cancel (ne_of_lt hq_pos).symm],
end

lemma snorm'_const' [is_finite_measure μ] (c : F) (hc_ne_zero : c ≠ 0) (hq_ne_zero : q ≠ 0) :
  snorm' (λ x : α , c) q μ = (‖c‖₊ : ℝ≥0∞) * (μ set.univ) ^ (1/q) :=
begin
  rw [snorm', lintegral_const, ennreal.mul_rpow_of_ne_top _ (measure_ne_top μ set.univ)],
  { congr,
    rw ←ennreal.rpow_mul,
    suffices hp_cancel : q * (1/q) = 1, by rw [hp_cancel, ennreal.rpow_one],
    rw [one_div, mul_inv_cancel hq_ne_zero], },
  { rw [ne.def, ennreal.rpow_eq_top_iff, not_or_distrib, not_and_distrib, not_and_distrib],
    split,
    { left,
      rwa [ennreal.coe_eq_zero, nnnorm_eq_zero], },
    { exact or.inl ennreal.coe_ne_top, }, },
end

lemma snorm_ess_sup_const (c : F) (hμ : μ ≠ 0) :
  snorm_ess_sup (λ x : α, c) μ = (‖c‖₊ : ℝ≥0∞) :=
by rw [snorm_ess_sup, ess_sup_const _ hμ]

lemma snorm'_const_of_is_probability_measure (c : F) (hq_pos : 0 < q) [is_probability_measure μ] :
  snorm' (λ x : α , c) q μ = (‖c‖₊ : ℝ≥0∞) :=
by simp [snorm'_const c hq_pos, measure_univ]

lemma snorm_const (c : F) (h0 : p ≠ 0) (hμ : μ ≠ 0) :
  snorm (λ x : α , c) p μ = (‖c‖₊ : ℝ≥0∞) * (μ set.univ) ^ (1/(ennreal.to_real p)) :=
begin
  by_cases h_top : p = ∞,
  { simp [h_top, snorm_ess_sup_const c hμ], },
  simp [snorm_eq_snorm' h0 h_top, snorm'_const, ennreal.to_real_pos h0 h_top],
end

lemma snorm_const' (c : F) (h0 : p ≠ 0) (h_top: p ≠ ∞) :
  snorm (λ x : α , c) p μ = (‖c‖₊ : ℝ≥0∞) * (μ set.univ) ^ (1/(ennreal.to_real p)) :=
begin
  simp [snorm_eq_snorm' h0 h_top, snorm'_const, ennreal.to_real_pos h0 h_top],
end

lemma snorm_const_lt_top_iff {p : ℝ≥0∞} {c : F} (hp_ne_zero : p ≠ 0) (hp_ne_top : p ≠ ∞) :
  snorm (λ x : α, c) p μ < ∞ ↔ c = 0 ∨ μ set.univ < ∞ :=
begin
  have hp : 0 < p.to_real, from ennreal.to_real_pos hp_ne_zero hp_ne_top,
  by_cases hμ : μ = 0,
  { simp only [hμ, measure.coe_zero, pi.zero_apply, or_true, with_top.zero_lt_top,
      snorm_measure_zero], },
  by_cases hc : c = 0,
  { simp only [hc, true_or, eq_self_iff_true, with_top.zero_lt_top, snorm_zero'], },
  rw snorm_const' c hp_ne_zero hp_ne_top,
  by_cases hμ_top : μ set.univ = ∞,
  { simp [hc, hμ_top, hp], },
  rw ennreal.mul_lt_top_iff,
  simp only [true_and, one_div, ennreal.rpow_eq_zero_iff, hμ, false_or, or_false,
    ennreal.coe_lt_top, nnnorm_eq_zero, ennreal.coe_eq_zero,
    measure_theory.measure.measure_univ_eq_zero, hp, inv_lt_zero, hc, and_false, false_and,
    _root_.inv_pos, or_self, hμ_top, ne.lt_top hμ_top, iff_true],
  exact ennreal.rpow_lt_top_of_nonneg (inv_nonneg.mpr hp.le) hμ_top,
end

lemma mem_ℒp_const (c : E) [is_finite_measure μ] : mem_ℒp (λ a:α, c) p μ :=
begin
  refine ⟨ae_strongly_measurable_const, _⟩,
  by_cases h0 : p = 0,
  { simp [h0], },
  by_cases hμ : μ = 0,
  { simp [hμ], },
  rw snorm_const c h0 hμ,
  refine ennreal.mul_lt_top ennreal.coe_ne_top _,
  refine (ennreal.rpow_lt_top_of_nonneg _ (measure_ne_top μ set.univ)).ne,
  simp,
end

lemma mem_ℒp_top_const (c : E) : mem_ℒp (λ a:α, c) ∞ μ :=
begin
  refine ⟨ae_strongly_measurable_const, _⟩,
  by_cases h : μ = 0,
  { simp only [h, snorm_measure_zero, with_top.zero_lt_top] },
  { rw snorm_const _ ennreal.top_ne_zero h,
    simp only [ennreal.top_to_real, div_zero, ennreal.rpow_zero, mul_one, ennreal.coe_lt_top] }
end

lemma mem_ℒp_const_iff {p : ℝ≥0∞} {c : E} (hp_ne_zero : p ≠ 0) (hp_ne_top : p ≠ ∞) :
  mem_ℒp (λ x : α, c) p μ ↔ c = 0 ∨ μ set.univ < ∞ :=
begin
  rw ← snorm_const_lt_top_iff hp_ne_zero hp_ne_top,
  exact ⟨λ h, h.2, λ h, ⟨ae_strongly_measurable_const, h⟩⟩,
end

end const

lemma snorm'_mono_nnnorm_ae {f : α → F} {g : α → G} (hq : 0 ≤ q) (h : ∀ᵐ x ∂μ, ‖f x‖₊ ≤ ‖g x‖₊) :
  snorm' f q μ ≤ snorm' g q μ :=
begin
  rw [snorm'],
  refine ennreal.rpow_le_rpow _ (one_div_nonneg.2 hq),
  refine lintegral_mono_ae (h.mono $ λ x hx, _),
  exact ennreal.rpow_le_rpow (ennreal.coe_le_coe.2 hx) hq
end

lemma snorm'_mono_ae {f : α → F} {g : α → G} (hq : 0 ≤ q) (h : ∀ᵐ x ∂μ, ‖f x‖ ≤ ‖g x‖) :
  snorm' f q μ ≤ snorm' g q μ :=
snorm'_mono_nnnorm_ae hq h

lemma snorm'_congr_nnnorm_ae {f g : α → F} (hfg : ∀ᵐ x ∂μ, ‖f x‖₊ = ‖g x‖₊) :
  snorm' f q μ = snorm' g q μ :=
begin
  have : (λ x, (‖f x‖₊ ^ q : ℝ≥0∞)) =ᵐ[μ] (λ x, ‖g x‖₊ ^ q),
    from hfg.mono (λ x hx, by simp_rw hx),
  simp only [snorm', lintegral_congr_ae this]
end

lemma snorm'_congr_norm_ae {f g : α → F} (hfg : ∀ᵐ x ∂μ, ‖f x‖ = ‖g x‖) :
  snorm' f q μ = snorm' g q μ :=
snorm'_congr_nnnorm_ae $ hfg.mono $ λ x hx, nnreal.eq hx

lemma snorm'_congr_ae {f g : α → F} (hfg : f =ᵐ[μ] g) : snorm' f q μ = snorm' g q μ :=
snorm'_congr_nnnorm_ae (hfg.fun_comp _)

lemma snorm_ess_sup_congr_ae {f g : α → F} (hfg : f =ᵐ[μ] g) :
  snorm_ess_sup f μ = snorm_ess_sup g μ :=
ess_sup_congr_ae (hfg.fun_comp (coe ∘ nnnorm))

lemma snorm_mono_nnnorm_ae {f : α → F} {g : α → G} (h : ∀ᵐ x ∂μ, ‖f x‖₊ ≤ ‖g x‖₊) :
  snorm f p μ ≤ snorm g p μ :=
begin
  simp only [snorm],
  split_ifs,
  { exact le_rfl },
  { exact ess_sup_mono_ae (h.mono $ λ x hx, ennreal.coe_le_coe.mpr hx) },
  { exact snorm'_mono_nnnorm_ae ennreal.to_real_nonneg h }
end

lemma snorm_mono_ae {f : α → F} {g : α → G} (h : ∀ᵐ x ∂μ, ‖f x‖ ≤ ‖g x‖) :
  snorm f p μ ≤ snorm g p μ :=
snorm_mono_nnnorm_ae h

lemma snorm_mono_ae_real {f : α → F} {g : α → ℝ} (h : ∀ᵐ x ∂μ, ‖f x‖ ≤ g x) :
  snorm f p μ ≤ snorm g p μ :=
snorm_mono_ae $ h.mono (λ x hx, hx.trans ((le_abs_self _).trans (real.norm_eq_abs _).symm.le))

lemma snorm_mono_nnnorm {f : α → F} {g : α → G} (h : ∀ x, ‖f x‖₊ ≤ ‖g x‖₊) :
  snorm f p μ ≤ snorm g p μ :=
snorm_mono_nnnorm_ae (eventually_of_forall (λ x, h x))

lemma snorm_mono {f : α → F} {g : α → G} (h : ∀ x, ‖f x‖ ≤ ‖g x‖) :
  snorm f p μ ≤ snorm g p μ :=
snorm_mono_nnnorm h

lemma snorm_mono_real {f : α → F} {g : α → ℝ} (h : ∀ x, ‖f x‖ ≤ g x) :
  snorm f p μ ≤ snorm g p μ :=
snorm_mono_ae_real (eventually_of_forall (λ x, h x))

lemma snorm_ess_sup_le_of_ae_nnnorm_bound {f : α → F} {C : ℝ≥0} (hfC : ∀ᵐ x ∂μ, ‖f x‖₊ ≤ C) :
  snorm_ess_sup f μ ≤ C :=
ess_sup_le_of_ae_le C $ hfC.mono $ λ x hx, ennreal.coe_le_coe.mpr hx

lemma snorm_ess_sup_le_of_ae_bound {f : α → F} {C : ℝ} (hfC : ∀ᵐ x ∂μ, ‖f x‖ ≤ C) :
  snorm_ess_sup f μ ≤ ennreal.of_real C :=
snorm_ess_sup_le_of_ae_nnnorm_bound $ hfC.mono $ λ x hx, hx.trans C.le_coe_to_nnreal

lemma snorm_ess_sup_lt_top_of_ae_nnnorm_bound {f : α → F} {C : ℝ≥0} (hfC : ∀ᵐ x ∂μ, ‖f x‖₊ ≤ C) :
  snorm_ess_sup f μ < ∞ :=
(snorm_ess_sup_le_of_ae_nnnorm_bound hfC).trans_lt ennreal.coe_lt_top

lemma snorm_ess_sup_lt_top_of_ae_bound {f : α → F} {C : ℝ} (hfC : ∀ᵐ x ∂μ, ‖f x‖ ≤ C) :
  snorm_ess_sup f μ < ∞ :=
(snorm_ess_sup_le_of_ae_bound hfC).trans_lt ennreal.of_real_lt_top

lemma snorm_le_of_ae_nnnorm_bound {f : α → F} {C : ℝ≥0} (hfC : ∀ᵐ x ∂μ, ‖f x‖₊ ≤ C) :
  snorm f p μ ≤ C • (μ set.univ ^ p.to_real⁻¹) :=
begin
  by_cases hμ : μ = 0,
  { simp [hμ] },
  haveI : μ.ae.ne_bot := ae_ne_bot.mpr hμ,
  by_cases hp : p = 0,
  { simp [hp] },
  have : ∀ᵐ x ∂μ, ‖f x‖₊ ≤ ‖(C : ℝ)‖₊ := hfC.mono (λ x hx, hx.trans_eq C.nnnorm_eq.symm),
  refine (snorm_mono_ae this).trans_eq _,
  rw [snorm_const _ hp hμ, C.nnnorm_eq, one_div, ennreal.smul_def, smul_eq_mul],
end

lemma snorm_le_of_ae_bound {f : α → F} {C : ℝ} (hfC : ∀ᵐ x ∂μ, ‖f x‖ ≤ C) :
  snorm f p μ ≤ ((μ set.univ) ^ p.to_real⁻¹) * (ennreal.of_real C) :=
begin
  rw [←mul_comm],
  exact snorm_le_of_ae_nnnorm_bound (hfC.mono $ λ x hx, hx.trans C.le_coe_to_nnreal),
end

lemma snorm_congr_nnnorm_ae {f : α → F} {g : α → G} (hfg : ∀ᵐ x ∂μ, ‖f x‖₊ = ‖g x‖₊) :
  snorm f p μ = snorm g p μ :=
le_antisymm (snorm_mono_nnnorm_ae $ eventually_eq.le hfg)
  (snorm_mono_nnnorm_ae $ (eventually_eq.symm hfg).le)

lemma snorm_congr_norm_ae {f : α → F} {g : α → G} (hfg : ∀ᵐ x ∂μ, ‖f x‖ = ‖g x‖) :
  snorm f p μ = snorm g p μ :=
snorm_congr_nnnorm_ae $ hfg.mono $ λ x hx, nnreal.eq hx

@[simp] lemma snorm'_norm {f : α → F} : snorm' (λ a, ‖f a‖) q μ = snorm' f q μ :=
by simp [snorm']

@[simp] lemma snorm_norm (f : α → F) : snorm (λ x, ‖f x‖) p μ = snorm f p μ :=
snorm_congr_norm_ae $ eventually_of_forall $ λ x, norm_norm _

lemma snorm'_norm_rpow (f : α → F) (p q : ℝ) (hq_pos : 0 < q) :
  snorm' (λ x, ‖f x‖ ^ q) p μ = (snorm' f (p * q) μ) ^ q :=
begin
  simp_rw snorm',
  rw [← ennreal.rpow_mul, ←one_div_mul_one_div],
  simp_rw one_div,
  rw [mul_assoc, inv_mul_cancel hq_pos.ne.symm, mul_one],
  congr,
  ext1 x,
  simp_rw ← of_real_norm_eq_coe_nnnorm,
  rw [real.norm_eq_abs, abs_eq_self.mpr (real.rpow_nonneg_of_nonneg (norm_nonneg _) _),
    mul_comm, ← ennreal.of_real_rpow_of_nonneg (norm_nonneg _) hq_pos.le, ennreal.rpow_mul],
end

lemma snorm_norm_rpow (f : α → F) (hq_pos : 0 < q) :
  snorm (λ x, ‖f x‖ ^ q) p μ = (snorm f (p * ennreal.of_real q) μ) ^ q :=
begin
  by_cases h0 : p = 0,
  { simp [h0, ennreal.zero_rpow_of_pos hq_pos], },
  by_cases hp_top : p = ∞,
  { simp only [hp_top, snorm_exponent_top, ennreal.top_mul, hq_pos.not_le, ennreal.of_real_eq_zero,
      if_false, snorm_exponent_top, snorm_ess_sup],
    have h_rpow : ess_sup (λ (x : α), (‖(‖f x‖ ^ q)‖₊ : ℝ≥0∞)) μ
      = ess_sup (λ (x : α), (↑‖f x‖₊) ^ q) μ,
    { congr,
      ext1 x,
      nth_rewrite 1 ← nnnorm_norm,
      rw [ennreal.coe_rpow_of_nonneg _ hq_pos.le, ennreal.coe_eq_coe],
      ext,
      push_cast,
      rw real.norm_rpow_of_nonneg (norm_nonneg _), },
    rw h_rpow,
    have h_rpow_mono := ennreal.strict_mono_rpow_of_pos hq_pos,
    have h_rpow_surj := (ennreal.rpow_left_bijective hq_pos.ne.symm).2,
    let iso := h_rpow_mono.order_iso_of_surjective _ h_rpow_surj,
    exact (iso.ess_sup_apply (λ x, (‖f x‖₊ : ℝ≥0∞)) μ).symm, },
  rw [snorm_eq_snorm' h0 hp_top, snorm_eq_snorm' _ _],
  swap, { refine mul_ne_zero h0 _, rwa [ne.def, ennreal.of_real_eq_zero, not_le], },
  swap, { exact ennreal.mul_ne_top hp_top ennreal.of_real_ne_top, },
  rw [ennreal.to_real_mul, ennreal.to_real_of_real hq_pos.le],
  exact snorm'_norm_rpow f p.to_real q hq_pos,
end

lemma snorm_congr_ae {f g : α → F} (hfg : f =ᵐ[μ] g) : snorm f p μ = snorm g p μ :=
snorm_congr_norm_ae $ hfg.mono (λ x hx, hx ▸ rfl)

lemma mem_ℒp_congr_ae {f g : α → E} (hfg : f =ᵐ[μ] g) : mem_ℒp f p μ ↔ mem_ℒp g p μ :=
by simp only [mem_ℒp, snorm_congr_ae hfg, ae_strongly_measurable_congr hfg]

lemma mem_ℒp.ae_eq {f g : α → E} (hfg : f =ᵐ[μ] g) (hf_Lp : mem_ℒp f p μ) : mem_ℒp g p μ :=
(mem_ℒp_congr_ae hfg).1 hf_Lp

lemma mem_ℒp.of_le {f : α → E} {g : α → F}
  (hg : mem_ℒp g p μ) (hf : ae_strongly_measurable f μ) (hfg : ∀ᵐ x ∂μ, ‖f x‖ ≤ ‖g x‖) :
  mem_ℒp f p μ :=
⟨hf, (snorm_mono_ae hfg).trans_lt hg.snorm_lt_top⟩

alias mem_ℒp.of_le ← mem_ℒp.mono

lemma mem_ℒp.mono' {f : α → E} {g : α → ℝ} (hg : mem_ℒp g p μ)
  (hf : ae_strongly_measurable f μ) (h : ∀ᵐ a ∂μ, ‖f a‖ ≤ g a) : mem_ℒp f p μ :=
hg.mono hf $ h.mono $ λ x hx, le_trans hx (le_abs_self _)

lemma mem_ℒp.congr_norm {f : α → E} {g : α → F} (hf : mem_ℒp f p μ)
  (hg : ae_strongly_measurable g μ) (h : ∀ᵐ a ∂μ, ‖f a‖ = ‖g a‖) :
  mem_ℒp g p μ :=
hf.mono hg $ eventually_eq.le $ eventually_eq.symm h

lemma mem_ℒp_congr_norm {f : α → E} {g : α → F}
  (hf : ae_strongly_measurable f μ) (hg : ae_strongly_measurable g μ) (h : ∀ᵐ a ∂μ, ‖f a‖ = ‖g a‖) :
  mem_ℒp f p μ ↔ mem_ℒp g p μ :=
⟨λ h2f, h2f.congr_norm hg h, λ h2g, h2g.congr_norm hf $ eventually_eq.symm h⟩

lemma mem_ℒp_top_of_bound {f : α → E} (hf : ae_strongly_measurable f μ) (C : ℝ)
  (hfC : ∀ᵐ x ∂μ, ‖f x‖ ≤ C) :
  mem_ℒp f ∞ μ :=
⟨hf, by { rw snorm_exponent_top, exact snorm_ess_sup_lt_top_of_ae_bound hfC, }⟩

lemma mem_ℒp.of_bound [is_finite_measure μ] {f : α → E} (hf : ae_strongly_measurable f μ)
  (C : ℝ) (hfC : ∀ᵐ x ∂μ, ‖f x‖ ≤ C) :
  mem_ℒp f p μ :=
(mem_ℒp_const C).of_le hf (hfC.mono (λ x hx, le_trans hx (le_abs_self _)))

@[mono] lemma snorm'_mono_measure (f : α → F) (hμν : ν ≤ μ) (hq : 0 ≤ q) :
  snorm' f q ν ≤ snorm' f q μ :=
begin
  simp_rw snorm',
  suffices h_integral_mono : (∫⁻ a, (‖f a‖₊ : ℝ≥0∞) ^ q ∂ν) ≤ ∫⁻ a, ‖f a‖₊ ^ q ∂μ,
    from ennreal.rpow_le_rpow h_integral_mono (by simp [hq]),
  exact lintegral_mono' hμν le_rfl,
end

@[mono] lemma snorm_ess_sup_mono_measure (f : α → F) (hμν : ν ≪ μ) :
  snorm_ess_sup f ν ≤ snorm_ess_sup f μ :=
by { simp_rw snorm_ess_sup, exact ess_sup_mono_measure hμν, }

@[mono] lemma snorm_mono_measure (f : α → F) (hμν : ν ≤ μ) :
  snorm f p ν ≤ snorm f p μ :=
begin
  by_cases hp0 : p = 0,
  { simp [hp0], },
  by_cases hp_top : p = ∞,
  { simp [hp_top, snorm_ess_sup_mono_measure f (measure.absolutely_continuous_of_le hμν)], },
  simp_rw snorm_eq_snorm' hp0 hp_top,
  exact snorm'_mono_measure f hμν ennreal.to_real_nonneg,
end

lemma mem_ℒp.mono_measure {f : α → E} (hμν : ν ≤ μ) (hf : mem_ℒp f p μ) :
  mem_ℒp f p ν :=
⟨hf.1.mono_measure hμν, (snorm_mono_measure f hμν).trans_lt hf.2⟩

lemma mem_ℒp.restrict (s : set α) {f : α → E} (hf : mem_ℒp f p μ) :
  mem_ℒp f p (μ.restrict s) :=
hf.mono_measure measure.restrict_le_self

lemma snorm'_smul_measure {p : ℝ} (hp : 0 ≤ p) {f : α → F} (c : ℝ≥0∞) :
  snorm' f p (c • μ) = c ^ (1 / p) * snorm' f p μ :=
by { rw [snorm', lintegral_smul_measure, ennreal.mul_rpow_of_nonneg, snorm'], simp [hp], }

lemma snorm_ess_sup_smul_measure {f : α → F} {c : ℝ≥0∞} (hc : c ≠ 0) :
  snorm_ess_sup f (c • μ) = snorm_ess_sup f μ :=
by { simp_rw [snorm_ess_sup], exact ess_sup_smul_measure hc, }

/-- Use `snorm_smul_measure_of_ne_top` instead. -/
private lemma snorm_smul_measure_of_ne_zero_of_ne_top {p : ℝ≥0∞} (hp_ne_zero : p ≠ 0)
  (hp_ne_top : p ≠ ∞) {f : α → F} (c : ℝ≥0∞) :
  snorm f p (c • μ) = c ^ (1 / p).to_real • snorm f p μ :=
begin
  simp_rw snorm_eq_snorm' hp_ne_zero hp_ne_top,
  rw snorm'_smul_measure ennreal.to_real_nonneg,
  congr,
  simp_rw one_div,
  rw ennreal.to_real_inv,
end

lemma snorm_smul_measure_of_ne_zero {p : ℝ≥0∞} {f : α → F} {c : ℝ≥0∞} (hc : c ≠ 0) :
  snorm f p (c • μ) = c ^ (1 / p).to_real • snorm f p μ :=
begin
  by_cases hp0 : p = 0,
  { simp [hp0], },
  by_cases hp_top : p = ∞,
  { simp [hp_top, snorm_ess_sup_smul_measure hc], },
  exact snorm_smul_measure_of_ne_zero_of_ne_top hp0 hp_top c,
end

lemma snorm_smul_measure_of_ne_top {p : ℝ≥0∞} (hp_ne_top : p ≠ ∞) {f : α → F} (c : ℝ≥0∞) :
  snorm f p (c • μ) = c ^ (1 / p).to_real • snorm f p μ :=
begin
  by_cases hp0 : p = 0,
  { simp [hp0], },
  { exact snorm_smul_measure_of_ne_zero_of_ne_top hp0 hp_ne_top c, },
end

lemma snorm_one_smul_measure {f : α → F} (c : ℝ≥0∞) :
  snorm f 1 (c • μ) = c * snorm f 1 μ :=
by { rw @snorm_smul_measure_of_ne_top _ _ _ μ _ 1 (@ennreal.coe_ne_top 1) f c, simp, }

lemma mem_ℒp.of_measure_le_smul {μ' : measure α} (c : ℝ≥0∞) (hc : c ≠ ∞)
  (hμ'_le : μ' ≤ c • μ) {f : α → E} (hf : mem_ℒp f p μ) :
  mem_ℒp f p μ' :=
begin
  refine ⟨hf.1.mono' (measure.absolutely_continuous_of_le_smul hμ'_le), _⟩,
  refine (snorm_mono_measure f hμ'_le).trans_lt _,
  by_cases hc0 : c = 0,
  { simp [hc0], },
  rw [snorm_smul_measure_of_ne_zero hc0, smul_eq_mul],
  refine ennreal.mul_lt_top _ hf.2.ne,
  simp [hc, hc0],
end

lemma mem_ℒp.smul_measure {f : α → E} {c : ℝ≥0∞} (hf : mem_ℒp f p μ) (hc : c ≠ ∞) :
  mem_ℒp f p (c • μ) :=
hf.of_measure_le_smul c hc le_rfl

include m

lemma snorm_one_add_measure (f : α → F) (μ ν : measure α) :
  snorm f 1 (μ + ν) = snorm f 1 μ + snorm f 1 ν :=
by { simp_rw snorm_one_eq_lintegral_nnnorm, rw lintegral_add_measure _ μ ν, }

lemma snorm_le_add_measure_right (f : α → F) (μ ν : measure α) {p : ℝ≥0∞} :
  snorm f p μ ≤ snorm f p (μ + ν) :=
snorm_mono_measure f $ measure.le_add_right $ le_refl _

lemma snorm_le_add_measure_left (f : α → F) (μ ν : measure α) {p : ℝ≥0∞} :
  snorm f p ν ≤ snorm f p (μ + ν) :=
snorm_mono_measure f $ measure.le_add_left $ le_refl _

omit m

lemma mem_ℒp.left_of_add_measure {f : α → E} (h : mem_ℒp f p (μ + ν)) : mem_ℒp f p μ :=
h.mono_measure $ measure.le_add_right $ le_refl _

lemma mem_ℒp.right_of_add_measure {f : α → E} (h : mem_ℒp f p (μ + ν)) : mem_ℒp f p ν :=
h.mono_measure $ measure.le_add_left $ le_refl _

lemma mem_ℒp.norm {f : α → E} (h : mem_ℒp f p μ) : mem_ℒp (λ x, ‖f x‖) p μ :=
h.of_le h.ae_strongly_measurable.norm (eventually_of_forall (λ x, by simp))

lemma mem_ℒp_norm_iff {f : α → E} (hf : ae_strongly_measurable f μ) :
  mem_ℒp (λ x, ‖f x‖) p μ ↔ mem_ℒp f p μ :=
⟨λ h, ⟨hf, by { rw ← snorm_norm, exact h.2, }⟩, λ h, h.norm⟩

lemma snorm'_eq_zero_of_ae_zero {f : α → F} (hq0_lt : 0 < q) (hf_zero : f =ᵐ[μ] 0) :
  snorm' f q μ = 0 :=
by rw [snorm'_congr_ae hf_zero, snorm'_zero hq0_lt]

lemma snorm'_eq_zero_of_ae_zero' (hq0_ne : q ≠ 0) (hμ : μ ≠ 0) {f : α → F} (hf_zero : f =ᵐ[μ] 0) :
  snorm' f q μ = 0 :=
by rw [snorm'_congr_ae hf_zero, snorm'_zero' hq0_ne hμ]

lemma ae_eq_zero_of_snorm'_eq_zero {f : α → E} (hq0 : 0 ≤ q) (hf : ae_strongly_measurable f μ)
  (h : snorm' f q μ = 0) : f =ᵐ[μ] 0 :=
begin
  rw [snorm', ennreal.rpow_eq_zero_iff] at h,
  cases h,
  { rw lintegral_eq_zero_iff' (hf.ennnorm.pow_const q) at h,
    refine h.left.mono (λ x hx, _),
    rw [pi.zero_apply, ennreal.rpow_eq_zero_iff] at hx,
    cases hx,
    { cases hx with hx _,
      rwa [←ennreal.coe_zero, ennreal.coe_eq_coe, nnnorm_eq_zero] at hx, },
    { exact absurd hx.left ennreal.coe_ne_top, }, },
  { exfalso,
    rw [one_div, inv_lt_zero] at h,
    exact hq0.not_lt h.right },
end

lemma snorm'_eq_zero_iff (hq0_lt : 0 < q) {f : α → E} (hf : ae_strongly_measurable f μ) :
  snorm' f q μ = 0 ↔ f =ᵐ[μ] 0 :=
⟨ae_eq_zero_of_snorm'_eq_zero (le_of_lt hq0_lt) hf, snorm'_eq_zero_of_ae_zero hq0_lt⟩

lemma coe_nnnorm_ae_le_snorm_ess_sup {m : measurable_space α} (f : α → F) (μ : measure α) :
  ∀ᵐ x ∂μ, (‖f x‖₊ : ℝ≥0∞) ≤ snorm_ess_sup f μ :=
ennreal.ae_le_ess_sup (λ x, (‖f x‖₊ : ℝ≥0∞))

@[simp] lemma snorm_ess_sup_eq_zero_iff {f : α → F} : snorm_ess_sup f μ = 0 ↔ f =ᵐ[μ] 0 :=
by simp [eventually_eq, snorm_ess_sup]

lemma snorm_eq_zero_iff {f : α → E} (hf : ae_strongly_measurable f μ) (h0 : p ≠ 0) :
  snorm f p μ = 0 ↔ f =ᵐ[μ] 0 :=
begin
  by_cases h_top : p = ∞,
  { rw [h_top, snorm_exponent_top, snorm_ess_sup_eq_zero_iff], },
  rw snorm_eq_snorm' h0 h_top,
  exact snorm'_eq_zero_iff (ennreal.to_real_pos h0 h_top) hf,
end

lemma snorm'_add_le {f g : α → E}
  (hf : ae_strongly_measurable f μ) (hg : ae_strongly_measurable g μ) (hq1 : 1 ≤ q) :
  snorm' (f + g) q μ ≤ snorm' f q μ + snorm' g q μ :=
calc (∫⁻ a, ↑‖(f + g) a‖₊ ^ q ∂μ) ^ (1 / q)
    ≤ (∫⁻ a, (((λ a, (‖f a‖₊ : ℝ≥0∞))
        + (λ a, (‖g a‖₊ : ℝ≥0∞))) a) ^ q ∂μ) ^ (1 / q) :
begin
  refine ennreal.rpow_le_rpow _ (by simp [le_trans zero_le_one hq1] : 0 ≤ 1 / q),
  refine lintegral_mono (λ a, ennreal.rpow_le_rpow _ (le_trans zero_le_one hq1)),
  simp [←ennreal.coe_add, nnnorm_add_le],
end
... ≤ snorm' f q μ + snorm' g q μ :
  ennreal.lintegral_Lp_add_le hf.ennnorm hg.ennnorm hq1

lemma snorm'_add_le_of_le_one {f g : α → E}
  (hf : ae_strongly_measurable f μ) (hq0 : 0 ≤ q) (hq1 : q ≤ 1) :
  snorm' (f + g) q μ ≤ 2^(1/q-1) * (snorm' f q μ + snorm' g q μ) :=
calc (∫⁻ a, ↑‖(f + g) a‖₊ ^ q ∂μ) ^ (1 / q)
    ≤ (∫⁻ a, (((λ a, (‖f a‖₊ : ℝ≥0∞))
        + (λ a, (‖g a‖₊ : ℝ≥0∞))) a) ^ q ∂μ) ^ (1 / q) :
begin
  refine ennreal.rpow_le_rpow _ (by simp [hq0] : 0 ≤ 1 / q),
  refine lintegral_mono (λ a, ennreal.rpow_le_rpow _ hq0),
  simp [←ennreal.coe_add, nnnorm_add_le],
end
... ≤ 2^(1/q-1) * (snorm' f q μ + snorm' g q μ) :
  ennreal.lintegral_Lp_add_le_of_le_one hf.ennnorm hq0 hq1

lemma snorm_ess_sup_add_le {f g : α → F} :
  snorm_ess_sup (f + g) μ ≤ snorm_ess_sup f μ + snorm_ess_sup g μ :=
begin
  refine le_trans (ess_sup_mono_ae (eventually_of_forall (λ x, _)))
    (ennreal.ess_sup_add_le _ _),
  simp_rw [pi.add_apply, ←ennreal.coe_add, ennreal.coe_le_coe],
  exact nnnorm_add_le _ _,
end

lemma snorm_add_le
  {f g : α → E} (hf : ae_strongly_measurable f μ) (hg : ae_strongly_measurable g μ) (hp1 : 1 ≤ p) :
  snorm (f + g) p μ ≤ snorm f p μ + snorm g p μ :=
begin
  by_cases hp0 : p = 0,
  { simp [hp0], },
  by_cases hp_top : p = ∞,
  { simp [hp_top, snorm_ess_sup_add_le], },
  have hp1_real : 1 ≤ p.to_real,
  by rwa [← ennreal.one_to_real, ennreal.to_real_le_to_real ennreal.one_ne_top hp_top],
  repeat { rw snorm_eq_snorm' hp0 hp_top, },
  exact snorm'_add_le hf hg hp1_real,
end

/-- A constant for the inequality `‖f + g‖_{L^p} ≤ C * (‖f‖_{L^p} + ‖g‖_{L^p})`. It is equal to `1`
for `p ≥ 1` or `p = 0`, and `2^(1/p-1)` in the more tricky interval `(0, 1)`. -/
def Lp_add_const (p : ℝ≥0∞) : ℝ≥0∞ :=
if p ∈ set.Ioo (0 : ℝ≥0∞) 1 then 2^(1/p.to_real-1) else 1

lemma Lp_add_const_of_one_le {p : ℝ≥0∞} (hp : 1 ≤ p) : Lp_add_const p = 1 :=
begin
  rw [Lp_add_const, if_neg],
  assume h,
  exact lt_irrefl _ (h.2.trans_le hp),
end

lemma Lp_add_const_zero : Lp_add_const 0 = 1 :=
begin
  rw [Lp_add_const, if_neg],
  assume h,
  exact lt_irrefl _ (h.1),
end

lemma Lp_add_const_lt_top (p : ℝ≥0∞) : Lp_add_const p < ∞ :=
begin
  rw [Lp_add_const],
  split_ifs,
  { apply ennreal.rpow_lt_top_of_nonneg _ ennreal.two_ne_top,
    simp only [one_div, sub_nonneg],
    apply one_le_inv (ennreal.to_real_pos h.1.ne' (h.2.trans ennreal.one_lt_top).ne),
    simpa using ennreal.to_real_mono ennreal.one_ne_top h.2.le },
  { exact ennreal.one_lt_top }
end

lemma snorm_add_le'
  {f g : α → E} (hf : ae_strongly_measurable f μ) (hg : ae_strongly_measurable g μ) (p : ℝ≥0∞) :
  snorm (f + g) p μ ≤ Lp_add_const p * (snorm f p μ + snorm g p μ) :=
begin
  rcases eq_or_ne p 0 with rfl|hp,
  { simp only [snorm_exponent_zero, add_zero, mul_zero, le_zero_iff] },
  rcases lt_or_le p 1 with h'p|h'p,
  { simp only [snorm_eq_snorm' hp (h'p.trans ennreal.one_lt_top).ne],
    convert snorm'_add_le_of_le_one hf ennreal.to_real_nonneg _,
    { have : p ∈ set.Ioo (0 : ℝ≥0∞) 1 := ⟨hp.bot_lt, h'p⟩,
      simp only [Lp_add_const, if_pos this] },
    { simpa using ennreal.to_real_mono ennreal.one_ne_top h'p.le } },
  { simp [Lp_add_const_of_one_le h'p],
    exact snorm_add_le hf hg h'p }
end

variables (μ E)
/-- Technical lemma to control the addition of functions in `L^p` even for `p < 1`: Given `δ > 0`,
there exists `η` such that two functions bounded by `η` in `L^p` have a sum bounded by `δ`. One
could take `η = δ / 2` for `p ≥ 1`, but the point of the lemma is that it works also for `p < 1`.
-/
lemma exists_Lp_half (p : ℝ≥0∞) {δ : ℝ≥0∞} (hδ : δ ≠ 0) :
  ∃ (η : ℝ≥0∞), 0 < η ∧ ∀ (f g : α → E) (hf : ae_strongly_measurable f μ)
    (hg : ae_strongly_measurable g μ) (Hf : snorm f p μ ≤ η) (Hg : snorm g p μ ≤ η),
      snorm (f + g) p μ < δ :=
begin
  have : tendsto (λ (η : ℝ≥0∞), Lp_add_const p * (η + η)) (𝓝[>] 0) (𝓝 (Lp_add_const p * (0 + 0))),
    from (ennreal.tendsto.const_mul (tendsto_id.add tendsto_id)
      (or.inr (Lp_add_const_lt_top p).ne)).mono_left nhds_within_le_nhds,
  simp only [add_zero, mul_zero] at this,
  rcases (((tendsto_order.1 this).2 δ hδ.bot_lt).and self_mem_nhds_within).exists
    with ⟨η, hη, ηpos⟩,
  refine ⟨η, ηpos, λ f g hf hg Hf Hg, _⟩,
  calc snorm (f + g) p μ ≤ Lp_add_const p * (snorm f p μ + snorm g p μ) : snorm_add_le' hf hg p
  ... ≤ Lp_add_const p * (η + η) : mul_le_mul_of_nonneg_left (add_le_add Hf Hg) bot_le
  ... < δ : hη
end
variables {μ E}

lemma snorm_sub_le'
  {f g : α → E} (hf : ae_strongly_measurable f μ) (hg : ae_strongly_measurable g μ) (p : ℝ≥0∞) :
  snorm (f - g) p μ ≤ Lp_add_const p * (snorm f p μ + snorm g p μ) :=
calc snorm (f - g) p μ = snorm (f + - g) p μ : by rw sub_eq_add_neg
  -- We cannot use snorm_add_le on f and (-g) because we don't have `ae_measurable (-g) μ`, since
  -- we don't suppose `[borel_space E]`.
... = snorm (λ x, ‖f x + - g x‖) p μ : (snorm_norm (f + - g)).symm
... ≤ snorm (λ x, ‖f x‖ + ‖- g x‖) p μ : by
{ refine snorm_mono_real (λ x, _), rw norm_norm, exact norm_add_le _ _, }
... = snorm (λ x, ‖f x‖ + ‖g x‖) p μ : by simp_rw norm_neg
... ≤ Lp_add_const p * (snorm (λ x, ‖f x‖) p μ + snorm (λ x, ‖g x‖) p μ) :
  snorm_add_le' hf.norm hg.norm p
... = Lp_add_const p * (snorm f p μ + snorm g p μ) : by rw [← snorm_norm f, ← snorm_norm g]

lemma snorm_sub_le
  {f g : α → E} (hf : ae_strongly_measurable f μ) (hg : ae_strongly_measurable g μ) (hp : 1 ≤ p) :
  snorm (f - g) p μ ≤ snorm f p μ + snorm g p μ :=
by simpa [Lp_add_const_of_one_le hp] using snorm_sub_le' hf hg p

lemma snorm_add_lt_top {f g : α → E} (hf : mem_ℒp f p μ) (hg : mem_ℒp g p μ) :
  snorm (f + g) p μ < ∞ := calc
snorm (f + g) p μ ≤ Lp_add_const p * (snorm f p μ + snorm g p μ) :
  snorm_add_le' hf.ae_strongly_measurable hg.ae_strongly_measurable p
... < ∞ :
begin
  apply ennreal.mul_lt_top (Lp_add_const_lt_top p).ne,
  exact ((ennreal.add_lt_top).2 ⟨hf.2, hg.2⟩).ne,
end

lemma ae_le_snorm_ess_sup {f : α → F} : ∀ᵐ y ∂μ, ↑‖f y‖₊ ≤ snorm_ess_sup f μ := ae_le_ess_sup

lemma meas_snorm_ess_sup_lt {f : α → F} : μ {y | snorm_ess_sup f μ < ‖f y‖₊} = 0 :=
meas_ess_sup_lt

section map_measure

variables {β : Type*} {mβ : measurable_space β} {f : α → β} {g : β → E}

include mβ

lemma snorm_ess_sup_map_measure
  (hg : ae_strongly_measurable g (measure.map f μ)) (hf : ae_measurable f μ) :
  snorm_ess_sup g (measure.map f μ) = snorm_ess_sup (g ∘ f) μ :=
ess_sup_map_measure hg.ennnorm hf

lemma snorm_map_measure (hg : ae_strongly_measurable g (measure.map f μ)) (hf : ae_measurable f μ) :
  snorm g p (measure.map f μ) = snorm (g ∘ f) p μ :=
begin
  by_cases hp_zero : p = 0,
  { simp only [hp_zero, snorm_exponent_zero], },
  by_cases hp_top : p = ∞,
  { simp_rw [hp_top, snorm_exponent_top],
    exact snorm_ess_sup_map_measure hg hf, },
  simp_rw snorm_eq_lintegral_rpow_nnnorm hp_zero hp_top,
  rw lintegral_map' (hg.ennnorm.pow_const p.to_real) hf,
end

lemma mem_ℒp_map_measure_iff
  (hg : ae_strongly_measurable g (measure.map f μ)) (hf : ae_measurable f μ) :
  mem_ℒp g p (measure.map f μ) ↔ mem_ℒp (g ∘ f) p μ :=
by simp [mem_ℒp, snorm_map_measure hg hf, hg.comp_ae_measurable hf, hg]

lemma _root_.measurable_embedding.snorm_ess_sup_map_measure {g : β → F}
  (hf : measurable_embedding f) :
  snorm_ess_sup g (measure.map f μ) = snorm_ess_sup (g ∘ f) μ :=
hf.ess_sup_map_measure

lemma _root_.measurable_embedding.snorm_map_measure {g : β → F} (hf : measurable_embedding f) :
  snorm g p (measure.map f μ) = snorm (g ∘ f) p μ :=
begin
  by_cases hp_zero : p = 0,
  { simp only [hp_zero, snorm_exponent_zero], },
  by_cases hp : p = ∞,
  { simp_rw [hp, snorm_exponent_top],
    exact hf.ess_sup_map_measure, },
  { simp_rw snorm_eq_lintegral_rpow_nnnorm hp_zero hp,
    rw hf.lintegral_map, },
end

lemma _root_.measurable_embedding.mem_ℒp_map_measure_iff {g : β → F}
  (hf : measurable_embedding f) :
  mem_ℒp g p (measure.map f μ) ↔ mem_ℒp (g ∘ f) p μ :=
by simp_rw [mem_ℒp, hf.ae_strongly_measurable_map_iff, hf.snorm_map_measure]

lemma _root_.measurable_equiv.mem_ℒp_map_measure_iff (f : α ≃ᵐ β) {g : β → F} :
  mem_ℒp g p (measure.map f μ) ↔ mem_ℒp (g ∘ f) p μ :=
f.measurable_embedding.mem_ℒp_map_measure_iff

omit mβ

end map_measure

section trim

lemma snorm'_trim (hm : m ≤ m0) {f : α → E} (hf : strongly_measurable[m] f) :
  snorm' f q (ν.trim hm) = snorm' f q ν :=
begin
  simp_rw snorm',
  congr' 1,
  refine lintegral_trim hm _,
  refine @measurable.pow_const _ _ _ _ _ _ _ m _ (@measurable.coe_nnreal_ennreal _ m _ _) _,
  apply @strongly_measurable.measurable,
  exact (@strongly_measurable.nnnorm α m _ _ _ hf),
end

lemma limsup_trim (hm : m ≤ m0) {f : α → ℝ≥0∞} (hf : measurable[m] f) :
  (ν.trim hm).ae.limsup f = ν.ae.limsup f :=
begin
  simp_rw limsup_eq,
  suffices h_set_eq : {a : ℝ≥0∞ | ∀ᵐ n ∂(ν.trim hm), f n ≤ a} = {a : ℝ≥0∞ | ∀ᵐ n ∂ν, f n ≤ a},
    by rw h_set_eq,
  ext1 a,
  suffices h_meas_eq : ν {x | ¬ f x ≤ a} = ν.trim hm {x | ¬ f x ≤ a},
    by simp_rw [set.mem_set_of_eq, ae_iff, h_meas_eq],
  refine (trim_measurable_set_eq hm _).symm,
  refine @measurable_set.compl _ _ m (@measurable_set_le ℝ≥0∞ _ _ _ _ m _ _ _ _ _ hf _),
  exact @measurable_const _ _ _ m _,
end

lemma ess_sup_trim (hm : m ≤ m0) {f : α → ℝ≥0∞} (hf : measurable[m] f) :
  ess_sup f (ν.trim hm) = ess_sup f ν :=
by { simp_rw ess_sup, exact limsup_trim hm hf, }

lemma snorm_ess_sup_trim (hm : m ≤ m0) {f : α → E} (hf : strongly_measurable[m] f) :
  snorm_ess_sup f (ν.trim hm) = snorm_ess_sup f ν :=
ess_sup_trim _ (@strongly_measurable.ennnorm _ m _ _ _ hf)

lemma snorm_trim (hm : m ≤ m0) {f : α → E} (hf : strongly_measurable[m] f) :
  snorm f p (ν.trim hm) = snorm f p ν :=
begin
  by_cases h0 : p = 0,
  { simp [h0], },
  by_cases h_top : p = ∞,
  { simpa only [h_top, snorm_exponent_top] using snorm_ess_sup_trim hm hf, },
  simpa only [snorm_eq_snorm' h0 h_top] using snorm'_trim hm hf,
end

lemma snorm_trim_ae (hm : m ≤ m0) {f : α → E} (hf : ae_strongly_measurable f (ν.trim hm)) :
  snorm f p (ν.trim hm) = snorm f p ν :=
begin
  rw [snorm_congr_ae hf.ae_eq_mk, snorm_congr_ae (ae_eq_of_ae_eq_trim hf.ae_eq_mk)],
  exact snorm_trim hm hf.strongly_measurable_mk,
end

lemma mem_ℒp_of_mem_ℒp_trim (hm : m ≤ m0) {f : α → E} (hf : mem_ℒp f p (ν.trim hm)) :
  mem_ℒp f p ν :=
⟨ae_strongly_measurable_of_ae_strongly_measurable_trim hm hf.1,
(le_of_eq (snorm_trim_ae hm hf.1).symm).trans_lt hf.2⟩

end trim

@[simp] lemma snorm'_neg {f : α → F} : snorm' (-f) q μ = snorm' f q μ := by simp [snorm']

@[simp] lemma snorm_neg {f : α → F} : snorm (-f) p μ = snorm f p μ :=
begin
  by_cases h0 : p = 0,
  { simp [h0], },
  by_cases h_top : p = ∞,
  { simp [h_top, snorm_ess_sup], },
  simp [snorm_eq_snorm' h0 h_top],
end

lemma mem_ℒp.neg {f : α → E} (hf : mem_ℒp f p μ) : mem_ℒp (-f) p μ :=
⟨ae_strongly_measurable.neg hf.1, by simp [hf.right]⟩

lemma mem_ℒp_neg_iff {f : α → E} : mem_ℒp (-f) p μ ↔ mem_ℒp f p μ :=
⟨λ h, neg_neg f ▸ h.neg, mem_ℒp.neg⟩

lemma snorm'_le_snorm'_mul_rpow_measure_univ {p q : ℝ} (hp0_lt : 0 < p) (hpq : p ≤ q)
  {f : α → E} (hf : ae_strongly_measurable f μ) :
  snorm' f p μ ≤ snorm' f q μ * (μ set.univ) ^ (1/p - 1/q) :=
begin
  have hq0_lt : 0 < q, from lt_of_lt_of_le hp0_lt hpq,
  by_cases hpq_eq : p = q,
  { rw [hpq_eq, sub_self, ennreal.rpow_zero, mul_one],
    exact le_rfl, },
  have hpq : p < q, from lt_of_le_of_ne hpq hpq_eq,
  let g := λ a : α, (1 : ℝ≥0∞),
  have h_rw : ∫⁻ a, ↑‖f a‖₊^p ∂ μ = ∫⁻ a, (‖f a‖₊ * (g a))^p ∂ μ,
  from lintegral_congr (λ a, by simp),
  repeat {rw snorm'},
  rw h_rw,
  let r := p * q / (q - p),
  have hpqr : 1/p = 1/q + 1/r,
  { field_simp [(ne_of_lt hp0_lt).symm,
      (ne_of_lt hq0_lt).symm],
    ring, },
  calc (∫⁻ (a : α), (↑‖f a‖₊ * g a) ^ p ∂μ) ^ (1/p)
      ≤ (∫⁻ (a : α), ↑‖f a‖₊ ^ q ∂μ) ^ (1/q) * (∫⁻ (a : α), (g a) ^ r ∂μ) ^ (1/r) :
    ennreal.lintegral_Lp_mul_le_Lq_mul_Lr hp0_lt hpq hpqr μ hf.ennnorm ae_measurable_const
  ... = (∫⁻ (a : α), ↑‖f a‖₊ ^ q ∂μ) ^ (1/q) * μ set.univ ^ (1/p - 1/q) :
    by simp [hpqr],
end

lemma snorm'_le_snorm_ess_sup_mul_rpow_measure_univ (hq_pos : 0 < q) {f : α → F} :
  snorm' f q μ ≤ snorm_ess_sup f μ * (μ set.univ) ^ (1/q) :=
begin
  have h_le : ∫⁻ (a : α), ↑‖f a‖₊ ^ q ∂μ ≤ ∫⁻ (a : α), (snorm_ess_sup f μ) ^ q ∂μ,
  { refine lintegral_mono_ae _,
    have h_nnnorm_le_snorm_ess_sup := coe_nnnorm_ae_le_snorm_ess_sup f μ,
    refine h_nnnorm_le_snorm_ess_sup.mono (λ x hx, ennreal.rpow_le_rpow hx (le_of_lt hq_pos)), },
  rw [snorm', ←ennreal.rpow_one (snorm_ess_sup f μ)],
  nth_rewrite 1 ←mul_inv_cancel (ne_of_lt hq_pos).symm,
  rw [ennreal.rpow_mul, one_div,
    ←ennreal.mul_rpow_of_nonneg _ _ (by simp [hq_pos.le] : 0 ≤ q⁻¹)],
  refine ennreal.rpow_le_rpow _ (by simp [hq_pos.le]),
  rwa lintegral_const at h_le,
end

lemma snorm_le_snorm_mul_rpow_measure_univ {p q : ℝ≥0∞} (hpq : p ≤ q) {f : α → E}
  (hf : ae_strongly_measurable f μ) :
  snorm f p μ ≤ snorm f q μ * (μ set.univ) ^ (1/p.to_real - 1/q.to_real) :=
begin
  by_cases hp0 : p = 0,
  { simp [hp0, zero_le], },
  rw ← ne.def at hp0,
  have hp0_lt : 0 < p, from lt_of_le_of_ne (zero_le _) hp0.symm,
  have hq0_lt : 0 < q, from lt_of_lt_of_le hp0_lt hpq,
  by_cases hq_top : q = ∞,
  { simp only [hq_top, div_zero, one_div, ennreal.top_to_real, sub_zero, snorm_exponent_top,
      inv_zero],
    by_cases hp_top : p = ∞,
    { simp only [hp_top, ennreal.rpow_zero, mul_one, ennreal.top_to_real, sub_zero, inv_zero,
        snorm_exponent_top],
      exact le_rfl, },
    rw snorm_eq_snorm' hp0 hp_top,
    have hp_pos : 0 < p.to_real, from ennreal.to_real_pos hp0_lt.ne' hp_top,
    refine (snorm'_le_snorm_ess_sup_mul_rpow_measure_univ hp_pos).trans (le_of_eq _),
    congr,
    exact one_div _, },
  have hp_lt_top : p < ∞, from hpq.trans_lt (lt_top_iff_ne_top.mpr hq_top),
  have hp_pos : 0 < p.to_real, from ennreal.to_real_pos hp0_lt.ne' hp_lt_top.ne,
  rw [snorm_eq_snorm' hp0_lt.ne.symm hp_lt_top.ne, snorm_eq_snorm' hq0_lt.ne.symm hq_top],
  have hpq_real : p.to_real ≤ q.to_real, by rwa ennreal.to_real_le_to_real hp_lt_top.ne hq_top,
  exact snorm'_le_snorm'_mul_rpow_measure_univ hp_pos hpq_real hf,
end

lemma snorm'_le_snorm'_of_exponent_le {m : measurable_space α} {p q : ℝ} (hp0_lt : 0 < p)
  (hpq : p ≤ q) (μ : measure α) [is_probability_measure μ] {f : α → E}
  (hf : ae_strongly_measurable f μ) :
  snorm' f p μ ≤ snorm' f q μ :=
begin
  have h_le_μ := snorm'_le_snorm'_mul_rpow_measure_univ hp0_lt hpq hf,
  rwa [measure_univ, ennreal.one_rpow, mul_one] at h_le_μ,
end

lemma snorm'_le_snorm_ess_sup (hq_pos : 0 < q) {f : α → F} [is_probability_measure μ] :
  snorm' f q μ ≤ snorm_ess_sup f μ :=
le_trans (snorm'_le_snorm_ess_sup_mul_rpow_measure_univ hq_pos) (le_of_eq (by simp [measure_univ]))

lemma snorm_le_snorm_of_exponent_le {p q : ℝ≥0∞} (hpq : p ≤ q) [is_probability_measure μ]
  {f : α → E} (hf : ae_strongly_measurable f μ) :
  snorm f p μ ≤ snorm f q μ :=
(snorm_le_snorm_mul_rpow_measure_univ hpq hf).trans (le_of_eq (by simp [measure_univ]))

lemma snorm'_lt_top_of_snorm'_lt_top_of_exponent_le {p q : ℝ} [is_finite_measure μ] {f : α → E}
  (hf : ae_strongly_measurable f μ) (hfq_lt_top : snorm' f q μ < ∞)
  (hp_nonneg : 0 ≤ p) (hpq : p ≤ q) :
  snorm' f p μ < ∞ :=
begin
  cases le_or_lt p 0 with hp_nonpos hp_pos,
  { rw le_antisymm hp_nonpos hp_nonneg,
    simp, },
  have hq_pos : 0 < q, from lt_of_lt_of_le hp_pos hpq,
  calc snorm' f p μ
      ≤ snorm' f q μ * (μ set.univ) ^ (1/p - 1/q) :
    snorm'_le_snorm'_mul_rpow_measure_univ hp_pos hpq hf
  ... < ∞ :
  begin
    rw ennreal.mul_lt_top_iff,
    refine or.inl ⟨hfq_lt_top, ennreal.rpow_lt_top_of_nonneg _ (measure_ne_top μ set.univ)⟩,
    rwa [le_sub_comm, sub_zero, one_div, one_div, inv_le_inv hq_pos hp_pos],
  end
end

variables (μ)

lemma pow_mul_meas_ge_le_snorm {f : α → E}
  (hp_ne_zero : p ≠ 0) (hp_ne_top : p ≠ ∞) (hf : ae_strongly_measurable f μ) (ε : ℝ≥0∞) :
  (ε * μ {x | ε ≤ ‖f x‖₊ ^ p.to_real}) ^ (1 / p.to_real) ≤ snorm f p μ :=
begin
  rw snorm_eq_lintegral_rpow_nnnorm hp_ne_zero hp_ne_top,
  exact ennreal.rpow_le_rpow (mul_meas_ge_le_lintegral₀ (hf.ennnorm.pow_const _) ε)
    (one_div_nonneg.2 ennreal.to_real_nonneg),
end

lemma mul_meas_ge_le_pow_snorm {f : α → E}
  (hp_ne_zero : p ≠ 0) (hp_ne_top : p ≠ ∞) (hf : ae_strongly_measurable f μ) (ε : ℝ≥0∞) :
  ε * μ {x | ε ≤ ‖f x‖₊ ^ p.to_real} ≤ snorm f p μ ^ p.to_real :=
begin
  have : 1 / p.to_real * p.to_real = 1,
  { refine one_div_mul_cancel _,
    rw [ne, ennreal.to_real_eq_zero_iff],
    exact not_or hp_ne_zero hp_ne_top },
  rw [← ennreal.rpow_one (ε * μ {x | ε ≤ ‖f x‖₊ ^ p.to_real}), ← this, ennreal.rpow_mul],
  exact ennreal.rpow_le_rpow (pow_mul_meas_ge_le_snorm μ hp_ne_zero hp_ne_top hf ε)
    ennreal.to_real_nonneg,
end

/-- A version of Markov's inequality using Lp-norms. -/
lemma mul_meas_ge_le_pow_snorm' {f : α → E}
  (hp_ne_zero : p ≠ 0) (hp_ne_top : p ≠ ∞) (hf : ae_strongly_measurable f μ) (ε : ℝ≥0∞) :
  ε ^ p.to_real * μ {x | ε ≤ ‖f x‖₊} ≤ snorm f p μ ^ p.to_real :=
begin
  convert mul_meas_ge_le_pow_snorm μ hp_ne_zero hp_ne_top hf (ε ^ p.to_real),
  ext x,
  rw ennreal.rpow_le_rpow_iff (ennreal.to_real_pos hp_ne_zero hp_ne_top),
end

lemma meas_ge_le_mul_pow_snorm {f : α → E} (hp_ne_zero : p ≠ 0) (hp_ne_top : p ≠ ∞)
  (hf : ae_strongly_measurable f μ) {ε : ℝ≥0∞} (hε : ε ≠ 0) :
  μ {x | ε ≤ ‖f x‖₊} ≤ ε⁻¹ ^ p.to_real * snorm f p μ ^ p.to_real :=
begin
  by_cases ε = ∞,
  { simp [h] },
  have hεpow : ε ^ p.to_real ≠ 0 := (ennreal.rpow_pos (pos_iff_ne_zero.2 hε) h).ne.symm,
  have hεpow' : ε ^ p.to_real ≠ ∞ := (ennreal.rpow_ne_top_of_nonneg ennreal.to_real_nonneg h),
  rw [ennreal.inv_rpow, ← ennreal.mul_le_mul_left hεpow hεpow', ← mul_assoc,
      ennreal.mul_inv_cancel hεpow hεpow', one_mul],
  exact mul_meas_ge_le_pow_snorm' μ hp_ne_zero hp_ne_top hf ε,
end

variables {μ}

lemma mem_ℒp.mem_ℒp_of_exponent_le {p q : ℝ≥0∞} [is_finite_measure μ] {f : α → E}
  (hfq : mem_ℒp f q μ) (hpq : p ≤ q) :
  mem_ℒp f p μ :=
begin
  cases hfq with hfq_m hfq_lt_top,
  by_cases hp0 : p = 0,
  { rwa [hp0, mem_ℒp_zero_iff_ae_strongly_measurable], },
  rw ←ne.def at hp0,
  refine ⟨hfq_m, _⟩,
  by_cases hp_top : p = ∞,
  { have hq_top : q = ∞,
      by rwa [hp_top, top_le_iff] at hpq,
    rw [hp_top],
    rwa hq_top at hfq_lt_top, },
  have hp_pos : 0 < p.to_real, from ennreal.to_real_pos hp0 hp_top,
  by_cases hq_top : q = ∞,
  { rw snorm_eq_snorm' hp0 hp_top,
    rw [hq_top, snorm_exponent_top] at hfq_lt_top,
    refine lt_of_le_of_lt (snorm'_le_snorm_ess_sup_mul_rpow_measure_univ hp_pos) _,
    refine ennreal.mul_lt_top hfq_lt_top.ne _,
    exact (ennreal.rpow_lt_top_of_nonneg (by simp [hp_pos.le]) (measure_ne_top μ set.univ)).ne },
  have hq0 : q ≠ 0,
  { by_contra hq_eq_zero,
    have hp_eq_zero : p = 0, from le_antisymm (by rwa hq_eq_zero at hpq) (zero_le _),
    rw [hp_eq_zero, ennreal.zero_to_real] at hp_pos,
    exact (lt_irrefl _) hp_pos, },
  have hpq_real : p.to_real ≤ q.to_real, by rwa ennreal.to_real_le_to_real hp_top hq_top,
  rw snorm_eq_snorm' hp0 hp_top,
  rw snorm_eq_snorm' hq0 hq_top at hfq_lt_top,
  exact snorm'_lt_top_of_snorm'_lt_top_of_exponent_le hfq_m hfq_lt_top (le_of_lt hp_pos) hpq_real,
end

section has_measurable_add
-- variable [has_measurable_add₂ E]

lemma snorm'_sum_le {ι} {f : ι → α → E} {s : finset ι}
  (hfs : ∀ i, i ∈ s → ae_strongly_measurable (f i) μ) (hq1 : 1 ≤ q) :
  snorm' (∑ i in s, f i) q μ ≤ ∑ i in s, snorm' (f i) q μ :=
finset.le_sum_of_subadditive_on_pred (λ (f : α → E), snorm' f q μ)
  (λ f, ae_strongly_measurable f μ) (snorm'_zero (zero_lt_one.trans_le hq1))
  (λ f g hf hg, snorm'_add_le hf hg hq1) (λ f g hf hg, hf.add hg) _ hfs

lemma snorm_sum_le {ι} {f : ι → α → E} {s : finset ι}
  (hfs : ∀ i, i ∈ s → ae_strongly_measurable (f i) μ) (hp1 : 1 ≤ p) :
  snorm (∑ i in s, f i) p μ ≤ ∑ i in s, snorm (f i) p μ :=
finset.le_sum_of_subadditive_on_pred (λ (f : α → E), snorm f p μ)
  (λ f, ae_strongly_measurable f μ) snorm_zero (λ f g hf hg, snorm_add_le hf hg hp1)
  (λ f g hf hg, hf.add hg) _ hfs

lemma mem_ℒp.add {f g : α → E} (hf : mem_ℒp f p μ) (hg : mem_ℒp g p μ) : mem_ℒp (f + g) p μ :=
⟨ae_strongly_measurable.add hf.1 hg.1, snorm_add_lt_top hf hg⟩

lemma mem_ℒp.sub {f g : α → E} (hf : mem_ℒp f p μ) (hg : mem_ℒp g p μ) : mem_ℒp (f - g) p μ :=
by { rw sub_eq_add_neg, exact hf.add hg.neg }

lemma mem_ℒp_finset_sum {ι} (s : finset ι) {f : ι → α → E} (hf : ∀ i ∈ s, mem_ℒp (f i) p μ) :
  mem_ℒp (λ a, ∑ i in s, f i a) p μ :=
begin
  haveI : decidable_eq ι := classical.dec_eq _,
  revert hf,
  refine finset.induction_on s _ _,
  { simp only [zero_mem_ℒp', finset.sum_empty, implies_true_iff], },
  { intros i s his ih hf,
    simp only [his, finset.sum_insert, not_false_iff],
    exact (hf i (s.mem_insert_self i)).add (ih (λ j hj, hf j (finset.mem_insert_of_mem hj))), },
end

lemma mem_ℒp_finset_sum' {ι} (s : finset ι) {f : ι → α → E} (hf : ∀ i ∈ s, mem_ℒp (f i) p μ) :
  mem_ℒp (∑ i in s, f i) p μ :=
begin
  convert mem_ℒp_finset_sum s hf,
  ext x,
  simp,
end

end has_measurable_add

lemma snorm'_le_nnreal_smul_snorm' {f : α → F} {g : α → G} {c : ℝ≥0}
  (h : ∀ᵐ x ∂μ, ‖f x‖₊ ≤ c * ‖g x‖₊) {p : ℝ} (hp : 0 < p) :
  snorm' f p μ ≤ c • snorm' g p μ :=
begin
  simp_rw [snorm'],
  rw [←ennreal.rpow_le_rpow_iff hp, ennreal.smul_def, smul_eq_mul,
    ennreal.mul_rpow_of_nonneg _ _ hp.le],
  simp_rw [←ennreal.rpow_mul, one_div, inv_mul_cancel hp.ne.symm, ennreal.rpow_one,
    ennreal.coe_rpow_of_nonneg _ hp.le, ←lintegral_const_mul' _ _ ennreal.coe_ne_top,
    ←ennreal.coe_mul],
  apply lintegral_mono_ae,
  simp_rw [ennreal.coe_le_coe, ←nnreal.mul_rpow, nnreal.rpow_le_rpow_iff hp],
  exact h,
end

/-!
### Bounded actions by normed rings

In this section we show inequalities on the norm.
-/
section has_bounded_smul

variables {𝕜 : Type*} [normed_ring 𝕜] [mul_action_with_zero 𝕜 E] [mul_action_with_zero 𝕜 F]
variables [has_bounded_smul 𝕜 E] [has_bounded_smul 𝕜 F]

namespace lipschitz_with
variables (μ)

lemma snorm'_comp_le {g : F → E} {K : ℝ≥0} (hg : lipschitz_with K g) (hg0 : g 0 = 0)
  (f : α → F) (hq_pos : 0 < q) :
  snorm' (g ∘ f) q μ ≤ K • snorm' f q μ :=
begin
  refine snorm'_le_nnreal_smul_snorm' (eventually_of_forall $ λ a, _) hq_pos,
  -- TODO: add `lipschitz_with.nnnorm_sub_le` and `lipschitz_with.nnnorm_le`
  simpa [hg0] using hg.norm_sub_le (f a) 0,
end

lemma ess_sup_comp_le {g : F → E} {K : ℝ≥0}
  (hg : lipschitz_with K g) (hg0 : g 0 = 0) (f : α → F) :
  snorm_ess_sup (g ∘ f) μ ≤ K • snorm_ess_sup f μ :=
calc ess_sup (λ x, ↑‖g (f x)‖₊) μ ≤ ess_sup (λ x, ↑(K • ‖f x‖₊)) μ :
    ess_sup_mono_ae (ae_of_all _ $ λ a, ennreal.coe_le_coe.mpr $
      -- TODO: add `lipschitz_with.nnnorm_sub_le` and `lipschitz_with.nnnorm_le`
      by simpa [hg0] using hg.norm_sub_le (f a) 0)
  ... = _ : by simp_rw [ennreal.coe_smul, ennreal.smul_def, smul_eq_mul, ennreal.ess_sup_const_mul,
    snorm_ess_sup]

end lipschitz_with

lemma snorm'_const_smul_le (c : 𝕜) (f : α → F) (hq_pos : 0 < q) :
  snorm' (c • f) q μ ≤ ‖c‖₊ • snorm' f q μ :=
begin
  refine lipschitz_with.snorm'_comp_le μ _ (smul_zero c) f hq_pos,
  exact (lipschitz_with_smul c),
end

lemma snorm_ess_sup_const_smul_le (c : 𝕜) (f : α → F) :
  snorm_ess_sup (c • f) μ ≤ ‖c‖₊ • snorm_ess_sup f μ :=
begin
  refine (lipschitz_with.ess_sup_comp_le μ _ (smul_zero c) f : _),
  exact lipschitz_with_smul c,
end

lemma snorm_const_smul_le (c : 𝕜) (f : α → F) :
  snorm (c • f) p μ ≤ ‖c‖₊ • snorm f p μ :=
begin
  by_cases h0 : p = 0,
  { simp [h0], },
  by_cases h_top : p = ∞,
  { simp [h_top, snorm_ess_sup_const_smul_le], },
  repeat { rw snorm_eq_snorm' h0 h_top, },
  rw ←ne.def at h0,
  exact snorm'_const_smul_le c f (ennreal.to_real_pos h0 h_top),
end

lemma mem_ℒp.const_smul {f : α → E} (hf : mem_ℒp f p μ) (c : 𝕜) :
  mem_ℒp (c • f) p μ :=
⟨ae_strongly_measurable.const_smul hf.1 c,
  (snorm_const_smul_le c f).trans_lt (ennreal.mul_lt_top ennreal.coe_ne_top hf.2.ne)⟩

lemma mem_ℒp.const_mul {R} [normed_ring R] {f : α → R} (hf : mem_ℒp f p μ) (c : R) :
  mem_ℒp (λ x, c * f x) p μ :=
hf.const_smul c

lemma snorm'_smul_le_mul_snorm' {p q r : ℝ}
  {f : α → E} (hf : ae_strongly_measurable f μ) {φ : α → 𝕜} (hφ : ae_strongly_measurable φ μ)
  (hp0_lt : 0 < p) (hpq : p < q) (hpqr : 1/p = 1/q + 1/r) :
  snorm' (φ • f) p μ ≤ snorm' φ q μ * snorm' f r μ :=
begin
  rw snorm',
  calc (∫⁻ (a : α), ↑‖φ a • f a‖₊ ^ p ∂μ) ^ (1 / p)
        ≤ (∫⁻ (a : α), ↑(‖φ a‖₊ • ‖f a‖₊) ^ p ∂μ) ^ (1 / p) :
          (ennreal.rpow_le_rpow_iff $ one_div_pos.mpr (hp0_lt)).mpr $
            lintegral_mono $ λ a, (ennreal.rpow_le_rpow_iff (hp0_lt)).mpr $
              ennreal.coe_le_coe.mpr $ nnnorm_smul_le _ _
    ... ≤ _ : _,
  simp_rw [snorm', smul_eq_mul, ennreal.coe_mul],
  exact ennreal.lintegral_Lp_mul_le_Lq_mul_Lr hp0_lt hpq hpqr μ hφ.ennnorm
    hf.ennnorm,
end

lemma snorm_smul_le_snorm_top_mul_snorm (p : ℝ≥0∞)
  {f : α → E} (hf : ae_strongly_measurable f μ) (φ : α → 𝕜) :
  snorm (φ • f) p μ ≤ snorm φ ∞ μ * snorm f p μ :=
begin
  by_cases hp_top : p = ∞,
  { simp_rw [hp_top, snorm_exponent_top],
    refine le_trans (ess_sup_mono_ae $ ae_of_all _ $ λ a, _) (ennreal.ess_sup_mul_le _ _),
    simp_rw [pi.mul_apply, ←ennreal.coe_mul, ennreal.coe_le_coe, pi.smul_apply'],
    exact nnnorm_smul_le _ _ },
  by_cases hp_zero : p = 0,
  { simp only [hp_zero, snorm_exponent_zero, mul_zero, le_zero_iff], },
  simp_rw [snorm_eq_lintegral_rpow_nnnorm hp_zero hp_top, snorm_exponent_top, snorm_ess_sup],
  calc (∫⁻ x, ↑‖(φ • f) x‖₊ ^ p.to_real ∂μ) ^ (1 / p.to_real)
      ≤ (∫⁻ x, ↑‖φ x‖₊ ^ p.to_real * ↑‖f x‖₊ ^ p.to_real ∂μ) ^ (1 / p.to_real) :
    begin
      refine ennreal.rpow_le_rpow _ (one_div_nonneg.mpr ennreal.to_real_nonneg),
      refine lintegral_mono (λ a, _),
      simp_rw [pi.mul_apply],
      rw ←ennreal.mul_rpow_of_nonneg _ _ ennreal.to_real_nonneg,
      refine ennreal.rpow_le_rpow _ ennreal.to_real_nonneg,
      rw [←ennreal.coe_mul, ennreal.coe_le_coe],
      exact nnnorm_smul_le _ _,
    end
  ... ≤ (∫⁻ x, (ess_sup (λ x, ↑‖φ x‖₊) μ) ^ p.to_real * ↑‖f x‖₊ ^ p.to_real ∂μ) ^ (1 / p.to_real) :
    begin
      refine ennreal.rpow_le_rpow _ _,
      swap, { rw one_div_nonneg, exact ennreal.to_real_nonneg, },
      refine lintegral_mono_ae _,
      filter_upwards [@ennreal.ae_le_ess_sup _ _ μ (λ x, ↑‖φ x‖₊)] with x hx,
      exact mul_le_mul_right' (ennreal.rpow_le_rpow hx ennreal.to_real_nonneg) _
    end
  ... = ess_sup (λ x, ↑‖φ x‖₊) μ * (∫⁻ x, ↑‖f x‖₊ ^ p.to_real ∂μ) ^ (1 / p.to_real) :
    begin
      rw lintegral_const_mul'',
      swap, { exact hf.nnnorm.ae_measurable.coe_nnreal_ennreal.pow ae_measurable_const, },
      rw ennreal.mul_rpow_of_nonneg,
      swap, { rw one_div_nonneg, exact ennreal.to_real_nonneg, },
      rw [← ennreal.rpow_mul, one_div, mul_inv_cancel, ennreal.rpow_one],
      rw [ne.def, ennreal.to_real_eq_zero_iff, auto.not_or_eq],
      exact ⟨hp_zero, hp_top⟩,
    end
end

lemma snorm_smul_le_snorm_mul_snorm_top (p : ℝ≥0∞)
  (f : α → E) {φ : α → 𝕜} (hφ : ae_strongly_measurable φ μ) :
  snorm (φ • f) p μ ≤ snorm φ p μ * snorm f ∞ μ :=
begin
  rw [← snorm_norm φ, ← snorm_norm f],
  refine (snorm_mono_real (λ a, norm_smul_le (φ a) (f a))).trans _,
  have : (λ x, ‖φ x‖ * ‖f x‖) = (λ x, ‖f x‖) • (λ x, ‖φ x‖),
  { rw [smul_eq_mul, mul_comm], refl, },
  rw [this, mul_comm],
  exact snorm_smul_le_snorm_top_mul_snorm p hφ.norm (λ x, ‖f x‖),
end

/-- Hölder's inequality, as an inequality on the `ℒp` seminorm of a scalar product `φ • f`. -/
lemma snorm_smul_le_mul_snorm {p q r : ℝ≥0∞}
  {f : α → E} (hf : ae_strongly_measurable f μ) {φ : α → 𝕜} (hφ : ae_strongly_measurable φ μ)
  (hpqr : 1/p = 1/q + 1/r) :
  snorm (φ • f) p μ ≤ snorm φ q μ * snorm f r μ :=
begin
  by_cases hp_zero : p = 0,
  { simp [hp_zero], },
  have hq_ne_zero : q ≠ 0,
  { intro hq_zero,
    simp only [hq_zero, hp_zero, one_div, ennreal.inv_zero, top_add,
      ennreal.inv_eq_top] at hpqr,
    exact hpqr, },
  have hr_ne_zero : r ≠ 0,
  { intro hr_zero,
    simp only [hr_zero, hp_zero, one_div, ennreal.inv_zero, add_top,
      ennreal.inv_eq_top] at hpqr,
    exact hpqr, },
  by_cases hq_top : q = ∞,
  { have hpr : p = r,
    { simpa only [hq_top, one_div, ennreal.div_top, zero_add, inv_inj] using hpqr, },
    rw [← hpr, hq_top],
    exact snorm_smul_le_snorm_top_mul_snorm p hf φ, },
  by_cases hr_top : r = ∞,
  { have hpq : p = q,
    { simpa only [hr_top, one_div, ennreal.div_top, add_zero, inv_inj] using hpqr, },
    rw [← hpq, hr_top],
    exact snorm_smul_le_snorm_mul_snorm_top p f hφ, },
  have hpq : p < q,
  { suffices : 1 / q < 1 / p,
    { rwa [one_div, one_div, ennreal.inv_lt_inv] at this, },
    rw hpqr,
    refine ennreal.lt_add_right _ _,
    { simp only [hq_ne_zero, one_div, ne.def, ennreal.inv_eq_top, not_false_iff], },
    { simp only [hr_top, one_div, ne.def, ennreal.inv_eq_zero, not_false_iff], }, },
  rw [snorm_eq_snorm' hp_zero (hpq.trans_le le_top).ne, snorm_eq_snorm' hq_ne_zero hq_top,
    snorm_eq_snorm' hr_ne_zero hr_top],
  refine snorm'_smul_le_mul_snorm' hf hφ _ _ _,
  { exact ennreal.to_real_pos hp_zero (hpq.trans_le le_top).ne, },
  { exact ennreal.to_real_strict_mono hq_top hpq, },
  rw [← ennreal.one_to_real, ← ennreal.to_real_div, ← ennreal.to_real_div, ← ennreal.to_real_div,
    hpqr, ennreal.to_real_add],
  { simp only [hq_ne_zero, one_div, ne.def, ennreal.inv_eq_top, not_false_iff], },
  { simp only [hr_ne_zero, one_div, ne.def, ennreal.inv_eq_top, not_false_iff], },
end

lemma mem_ℒp.smul {p q r : ℝ≥0∞} {f : α → E} {φ : α → 𝕜}
  (hf : mem_ℒp f r μ) (hφ : mem_ℒp φ q μ) (hpqr : 1/p = 1/q + 1/r) :
  mem_ℒp (φ • f) p μ :=
⟨hφ.1.smul hf.1, (snorm_smul_le_mul_snorm hf.1 hφ.1 hpqr).trans_lt
  (ennreal.mul_lt_top hφ.snorm_ne_top hf.snorm_ne_top)⟩

lemma mem_ℒp.smul_of_top_right {p : ℝ≥0∞} {f : α → E} {φ : α → 𝕜}
  (hf : mem_ℒp f p μ) (hφ : mem_ℒp φ ∞ μ) :
  mem_ℒp (φ • f) p μ :=
by { apply hf.smul hφ, simp only [ennreal.div_top, zero_add] }

lemma mem_ℒp.smul_of_top_left {p : ℝ≥0∞} {f : α → E} {φ : α → 𝕜}
  (hf : mem_ℒp f ∞ μ) (hφ : mem_ℒp φ p μ) :
  mem_ℒp (φ • f) p μ :=
by { apply hf.smul hφ, simp only [ennreal.div_top, add_zero] }

end has_bounded_smul

/-!
### Bounded actions by normed division rings

The inequalities in the previous section are now tight.
-/
section normed_space

variables {𝕜 : Type*} [normed_division_ring 𝕜] [mul_action_with_zero 𝕜 E] [module 𝕜 F]
variables [has_bounded_smul 𝕜 E] [has_bounded_smul 𝕜 F]

lemma snorm'_const_smul {f : α → F} (c : 𝕜) (hq_pos : 0 < q) :
  snorm' (c • f) q μ = ‖c‖₊ • snorm' f q μ :=
begin
  obtain rfl | hc := eq_or_ne c 0,
  { simp [snorm', hq_pos], },
  refine le_antisymm (snorm'_const_smul_le _ _ hq_pos) _,
  have : snorm' _ q μ ≤ _:= snorm'_const_smul_le (c⁻¹) (c • f) hq_pos,
  rwa [inv_smul_smul₀ hc, nnnorm_inv, ennreal.le_inv_smul_iff (nnnorm_ne_zero_iff.mpr hc)] at this,
end

lemma snorm_ess_sup_const_smul (c : 𝕜) (f : α → F) :
  snorm_ess_sup (c • f) μ = (‖c‖₊ : ℝ≥0∞) * snorm_ess_sup f μ :=
by simp_rw [snorm_ess_sup,  pi.smul_apply, nnnorm_smul, ennreal.coe_mul, ennreal.ess_sup_const_mul]

lemma snorm_const_smul (c : 𝕜) (f : α → F) :
  snorm (c • f) p μ = (‖c‖₊ : ℝ≥0∞) * snorm f p μ :=
begin
  obtain rfl | hc := eq_or_ne c 0,
  { simp, },
  refine le_antisymm (snorm_const_smul_le _ _) _,
  have : snorm _ p μ ≤ _:= snorm_const_smul_le (c⁻¹) (c • f),
  rwa [inv_smul_smul₀ hc, nnnorm_inv, ennreal.le_inv_smul_iff (nnnorm_ne_zero_iff.mpr hc)] at this,
end

end normed_space

/-! ### Monotonicity -/

section monotonicity

lemma snorm_le_nnreal_smul_snorm_of_ae_le_mul {f : α → F} {g : α → G} {c : ℝ≥0}
  (h : ∀ᵐ x ∂μ, ‖f x‖₊ ≤ c * ‖g x‖₊) (p : ℝ≥0∞) :
  snorm f p μ ≤ c • snorm g p μ :=
begin
<<<<<<< HEAD
  lift c to ℝ≥0 using hc,
  rw [ennreal.of_real_coe_nnreal, ← c.nnnorm_eq, ← snorm_norm g,
    ← snorm_const_smul (c : ℝ) (_ : _ → ℝ)],
  refine snorm_mono_ae _,
  simpa
=======
  rw [← snorm_norm g, ←c.nnnorm_eq, ennreal.smul_def, smul_eq_mul, ← snorm_const_smul (c : ℝ)],
  swap, apply_instance,
  refine snorm_mono_nnnorm_ae (h.mono $ λ x hx, hx.trans_eq _),
  rw [pi.smul_apply, smul_eq_mul, nnnorm_mul, nnreal.nnnorm_eq, nnnorm_norm],
end

-- TODO: add the whole family of lemmas?
private lemma le_mul_iff_eq_zero_of_nonneg_of_neg_of_nonneg {α} [linear_ordered_semiring α]
  {a b c : α} (ha : 0 ≤ a) (hb : b < 0) (hc : 0 ≤ c) : a ≤ b * c ↔ a = 0 ∧ c = 0 :=
begin
  split,
  { intro h,
    exact ⟨(h.trans (mul_nonpos_of_nonpos_of_nonneg hb.le hc)).antisymm ha,
      (nonpos_of_mul_nonneg_right (ha.trans h) hb).antisymm hc⟩ },
  { rintro ⟨rfl, rfl⟩,
    rw mul_zero, }
>>>>>>> 6480bedf
end

/-- When `c` is negative, `‖f x‖ ≤ c * ‖g x‖` is nonsense and forces both `f` and `g` to have an
`snorm` of `0`. -/
lemma snorm_eq_zero_and_zero_of_ae_le_mul_neg {f : α → F} {g : α → G} {c : ℝ}
  (h : ∀ᵐ x ∂μ, ‖f x‖ ≤ c * ‖g x‖) (hc : c < 0) (p : ℝ≥0∞) :
  snorm f p μ = 0 ∧ snorm g p μ = 0 :=
begin
  simp_rw [le_mul_iff_eq_zero_of_nonneg_of_neg_of_nonneg (norm_nonneg _) hc (norm_nonneg _),
    norm_eq_zero, eventually_and] at h,
  change f =ᵐ[μ] 0 ∧ g =ᵐ[μ] 0 at h,
  simp [snorm_congr_ae h.1, snorm_congr_ae h.2],
end

lemma snorm_le_mul_snorm_of_ae_le_mul {f : α → F} {g : α → G} {c : ℝ}
  (h : ∀ᵐ x ∂μ, ‖f x‖ ≤ c * ‖g x‖) (p : ℝ≥0∞) :
  snorm f p μ ≤ (ennreal.of_real c) * snorm g p μ :=
snorm_le_nnreal_smul_snorm_of_ae_le_mul
  (h.mono $ λ x hx, hx.trans $ mul_le_mul_of_nonneg_right c.le_coe_to_nnreal (norm_nonneg _)) _

lemma mem_ℒp.of_nnnorm_le_mul {f : α → E} {g : α → F} {c : ℝ≥0}
  (hg : mem_ℒp g p μ) (hf : ae_strongly_measurable f μ) (hfg : ∀ᵐ x ∂μ, ‖f x‖₊ ≤ c * ‖g x‖₊) :
  mem_ℒp f p μ :=
⟨hf, (snorm_le_nnreal_smul_snorm_of_ae_le_mul hfg p).trans_lt $
  ennreal.mul_lt_top ennreal.coe_ne_top hg.snorm_ne_top⟩

lemma mem_ℒp.of_le_mul {f : α → E} {g : α → F} {c : ℝ}
  (hg : mem_ℒp g p μ) (hf : ae_strongly_measurable f μ) (hfg : ∀ᵐ x ∂μ, ‖f x‖ ≤ c * ‖g x‖) :
  mem_ℒp f p μ :=
⟨hf, (snorm_le_mul_snorm_of_ae_le_mul hfg p).trans_lt $
  ennreal.mul_lt_top ennreal.of_real_ne_top hg.snorm_ne_top⟩

end monotonicity

lemma snorm_indicator_ge_of_bdd_below (hp : p ≠ 0) (hp' : p ≠ ∞)
  {f : α → F} (C : ℝ≥0) {s : set α} (hs : measurable_set s)
  (hf : ∀ᵐ x ∂μ, x ∈ s → C ≤ ‖s.indicator f x‖₊) :
  C • μ s ^ (1 / p.to_real) ≤ snorm (s.indicator f) p μ :=
begin
  rw [ennreal.smul_def, smul_eq_mul, snorm_eq_lintegral_rpow_nnnorm hp hp',
    ennreal.le_rpow_one_div_iff (ennreal.to_real_pos hp hp'),
    ennreal.mul_rpow_of_nonneg _ _ ennreal.to_real_nonneg,
    ← ennreal.rpow_mul, one_div_mul_cancel (ennreal.to_real_pos hp hp').ne.symm, ennreal.rpow_one,
    ← set_lintegral_const, ← lintegral_indicator _ hs],
  refine lintegral_mono_ae _,
  filter_upwards [hf] with x hx,
  rw nnnorm_indicator_eq_indicator_nnnorm,
  by_cases hxs : x ∈ s,
  { simp only [set.indicator_of_mem hxs] at ⊢ hx,
    exact ennreal.rpow_le_rpow (ennreal.coe_le_coe.2 (hx hxs)) ennreal.to_real_nonneg },
  { simp [set.indicator_of_not_mem hxs] },
end

section is_R_or_C
variables {𝕜 : Type*} [is_R_or_C 𝕜] {f : α → 𝕜}

lemma mem_ℒp.re (hf : mem_ℒp f p μ) : mem_ℒp (λ x, is_R_or_C.re (f x)) p μ :=
begin
  have : ∀ x, ‖is_R_or_C.re (f x)‖ ≤ 1 * ‖f x‖,
    by { intro x, rw one_mul, exact is_R_or_C.norm_re_le_norm (f x), },
  refine hf.of_le_mul _ (eventually_of_forall this),
  exact is_R_or_C.continuous_re.comp_ae_strongly_measurable hf.1,
end

lemma mem_ℒp.im (hf : mem_ℒp f p μ) : mem_ℒp (λ x, is_R_or_C.im (f x)) p μ :=
begin
  have : ∀ x, ‖is_R_or_C.im (f x)‖ ≤ 1 * ‖f x‖,
    by { intro x, rw one_mul, exact is_R_or_C.norm_im_le_norm (f x), },
  refine hf.of_le_mul _ (eventually_of_forall this),
  exact is_R_or_C.continuous_im.comp_ae_strongly_measurable hf.1,
end

end is_R_or_C

section liminf

variables [measurable_space E] [opens_measurable_space E] {R : ℝ≥0}

lemma ae_bdd_liminf_at_top_rpow_of_snorm_bdd {p : ℝ≥0∞}
  {f : ℕ → α → E} (hfmeas : ∀ n, measurable (f n)) (hbdd : ∀ n, snorm (f n) p μ ≤ R) :
  ∀ᵐ x ∂μ, liminf (λ n, (‖f n x‖₊ ^ p.to_real : ℝ≥0∞)) at_top < ∞ :=
begin
  by_cases hp0 : p.to_real = 0,
  { simp only [hp0, ennreal.rpow_zero],
    refine eventually_of_forall (λ x, _),
    rw liminf_const (1 : ℝ≥0∞),
    exacts [ennreal.one_lt_top, at_top_ne_bot] },
  have hp : p ≠ 0 := λ h, by simpa [h] using hp0,
  have hp' : p ≠ ∞ := λ h, by simpa [h] using hp0,
  refine ae_lt_top
    (measurable_liminf (λ n, (hfmeas n).nnnorm.coe_nnreal_ennreal.pow_const p.to_real))
    (lt_of_le_of_lt (lintegral_liminf_le
      (λ n, (hfmeas n).nnnorm.coe_nnreal_ennreal.pow_const p.to_real))
      (lt_of_le_of_lt _ (ennreal.rpow_lt_top_of_nonneg
        ennreal.to_real_nonneg ennreal.coe_ne_top : ↑R ^ p.to_real < ∞))).ne,
  simp_rw snorm_eq_lintegral_rpow_nnnorm hp hp' at hbdd,
  simp_rw [liminf_eq, eventually_at_top],
  exact Sup_le (λ b ⟨a, ha⟩, (ha a le_rfl).trans
    ((ennreal.rpow_one_div_le_iff (ennreal.to_real_pos hp hp')).1 (hbdd _))),
end

lemma ae_bdd_liminf_at_top_of_snorm_bdd {p : ℝ≥0∞} (hp : p ≠ 0)
  {f : ℕ → α → E} (hfmeas : ∀ n, measurable (f n)) (hbdd : ∀ n, snorm (f n) p μ ≤ R) :
  ∀ᵐ x ∂μ, liminf (λ n, (‖f n x‖₊ : ℝ≥0∞)) at_top < ∞ :=
begin
  by_cases hp' : p = ∞,
  { subst hp',
    simp_rw snorm_exponent_top at hbdd,
    have : ∀ n, ∀ᵐ x ∂μ, (‖f n x‖₊ : ℝ≥0∞) < R + 1 :=
      λ n, ae_lt_of_ess_sup_lt (lt_of_le_of_lt (hbdd n) $
        ennreal.lt_add_right ennreal.coe_ne_top one_ne_zero),
    rw ← ae_all_iff at this,
    filter_upwards [this] with x hx using lt_of_le_of_lt
      (liminf_le_of_frequently_le' $ frequently_of_forall $ λ n, (hx n).le)
      (ennreal.add_lt_top.2 ⟨ennreal.coe_lt_top, ennreal.one_lt_top⟩) },
  filter_upwards [ae_bdd_liminf_at_top_rpow_of_snorm_bdd hfmeas hbdd] with x hx,
  have hppos : 0 < p.to_real := ennreal.to_real_pos hp hp',
  have : liminf (λ n, (‖f n x‖₊ ^ p.to_real : ℝ≥0∞)) at_top =
    (liminf (λ n, (‖f n x‖₊ : ℝ≥0∞)) at_top)^ p.to_real,
  { change liminf (λ n, ennreal.order_iso_rpow p.to_real hppos (‖f n x‖₊ : ℝ≥0∞)) at_top =
      ennreal.order_iso_rpow p.to_real hppos (liminf (λ n, (‖f n x‖₊ : ℝ≥0∞)) at_top),
    refine (order_iso.liminf_apply (ennreal.order_iso_rpow p.to_real _) _ _ _ _).symm;
    is_bounded_default },
  rw this at hx,
  rw [← ennreal.rpow_one (liminf (λ n, ‖f n x‖₊) at_top), ← mul_inv_cancel hppos.ne.symm,
    ennreal.rpow_mul],
  exact ennreal.rpow_lt_top_of_nonneg (inv_nonneg.2 hppos.le) hx.ne,
end

end liminf

end ℒp

/-!
### Lp space

The space of equivalence classes of measurable functions for which `snorm f p μ < ∞`.
-/

@[simp] lemma snorm_ae_eq_fun {α E : Type*} [measurable_space α] {μ : measure α}
  [normed_add_comm_group E] {p : ℝ≥0∞} {f : α → E} (hf : ae_strongly_measurable f μ) :
  snorm (ae_eq_fun.mk f hf) p μ = snorm f p μ :=
snorm_congr_ae (ae_eq_fun.coe_fn_mk _ _)

lemma mem_ℒp.snorm_mk_lt_top {α E : Type*} [measurable_space α] {μ : measure α}
  [normed_add_comm_group E] {p : ℝ≥0∞} {f : α → E} (hfp : mem_ℒp f p μ) :
  snorm (ae_eq_fun.mk f hfp.1) p μ < ∞ :=
by simp [hfp.2]

/-- Lp space -/
def Lp {α} (E : Type*) {m : measurable_space α} [normed_add_comm_group E]
  (p : ℝ≥0∞) (μ : measure α . volume_tac) : add_subgroup (α →ₘ[μ] E) :=
{ carrier := {f | snorm f p μ < ∞},
  zero_mem' := by simp [snorm_congr_ae ae_eq_fun.coe_fn_zero, snorm_zero],
  add_mem' := λ f g hf hg, by simp [snorm_congr_ae (ae_eq_fun.coe_fn_add _ _),
    snorm_add_lt_top ⟨f.ae_strongly_measurable, hf⟩ ⟨g.ae_strongly_measurable, hg⟩],
  neg_mem' := λ f hf,
    by rwa [set.mem_set_of_eq, snorm_congr_ae (ae_eq_fun.coe_fn_neg _), snorm_neg] }

localized "notation (name := measure_theory.L1)
  α ` →₁[`:25 μ `] ` E := measure_theory.Lp E 1 μ" in measure_theory
localized "notation (name := measure_theory.L2)
  α ` →₂[`:25 μ `] ` E := measure_theory.Lp E 2 μ" in measure_theory

namespace mem_ℒp

/-- make an element of Lp from a function verifying `mem_ℒp` -/
def to_Lp (f : α → E) (h_mem_ℒp : mem_ℒp f p μ) : Lp E p μ :=
⟨ae_eq_fun.mk f h_mem_ℒp.1, h_mem_ℒp.snorm_mk_lt_top⟩

lemma coe_fn_to_Lp {f : α → E} (hf : mem_ℒp f p μ) : hf.to_Lp f =ᵐ[μ] f :=
ae_eq_fun.coe_fn_mk _ _

lemma to_Lp_congr {f g : α → E} (hf : mem_ℒp f p μ) (hg : mem_ℒp g p μ) (hfg : f =ᵐ[μ] g) :
  hf.to_Lp f = hg.to_Lp g :=
by simp [to_Lp, hfg]

@[simp] lemma to_Lp_eq_to_Lp_iff {f g : α → E} (hf : mem_ℒp f p μ) (hg : mem_ℒp g p μ) :
  hf.to_Lp f = hg.to_Lp g ↔ f =ᵐ[μ] g :=
by simp [to_Lp]

@[simp] lemma to_Lp_zero (h : mem_ℒp (0 : α → E) p μ) : h.to_Lp 0 = 0 := rfl

lemma to_Lp_add {f g : α → E} (hf : mem_ℒp f p μ) (hg : mem_ℒp g p μ) :
  (hf.add hg).to_Lp (f + g) = hf.to_Lp f + hg.to_Lp g := rfl

lemma to_Lp_neg {f : α → E} (hf : mem_ℒp f p μ) : hf.neg.to_Lp (-f) = - hf.to_Lp f := rfl

lemma to_Lp_sub {f g : α → E} (hf : mem_ℒp f p μ) (hg : mem_ℒp g p μ) :
  (hf.sub hg).to_Lp (f - g) = hf.to_Lp f - hg.to_Lp g := rfl

end mem_ℒp

namespace Lp

instance : has_coe_to_fun (Lp E p μ) (λ _, α → E) := ⟨λ f, ((f : α →ₘ[μ] E) : α → E)⟩

@[ext] lemma ext {f g : Lp E p μ} (h : f =ᵐ[μ] g) : f = g :=
begin
  cases f,
  cases g,
  simp only [subtype.mk_eq_mk],
  exact ae_eq_fun.ext h
end

lemma ext_iff {f g : Lp E p μ} : f = g ↔ f =ᵐ[μ] g :=
⟨λ h, by rw h, λ h, ext h⟩

lemma mem_Lp_iff_snorm_lt_top {f : α →ₘ[μ] E} : f ∈ Lp E p μ ↔ snorm f p μ < ∞ := iff.refl _

lemma mem_Lp_iff_mem_ℒp {f : α →ₘ[μ] E} : f ∈ Lp E p μ ↔ mem_ℒp f p μ :=
by simp [mem_Lp_iff_snorm_lt_top, mem_ℒp, f.strongly_measurable.ae_strongly_measurable]

protected lemma antitone [is_finite_measure μ] {p q : ℝ≥0∞} (hpq : p ≤ q) : Lp E q μ ≤ Lp E p μ :=
λ f hf, (mem_ℒp.mem_ℒp_of_exponent_le ⟨f.ae_strongly_measurable, hf⟩ hpq).2

@[simp] lemma coe_fn_mk {f : α →ₘ[μ] E} (hf : snorm f p μ < ∞) :
  ((⟨f, hf⟩ : Lp E p μ) : α → E) = f := rfl

@[simp] lemma coe_mk {f : α →ₘ[μ] E} (hf : snorm f p μ < ∞) :
  ((⟨f, hf⟩ : Lp E p μ) : α →ₘ[μ] E) = f := rfl

@[simp] lemma to_Lp_coe_fn (f : Lp E p μ) (hf : mem_ℒp f p μ) : hf.to_Lp f = f :=
by { cases f, simp [mem_ℒp.to_Lp] }

lemma snorm_lt_top (f : Lp E p μ) : snorm f p μ < ∞ := f.prop

lemma snorm_ne_top (f : Lp E p μ) : snorm f p μ ≠ ∞ := (snorm_lt_top f).ne

@[measurability]
protected lemma strongly_measurable (f : Lp E p μ) : strongly_measurable f :=
f.val.strongly_measurable

@[measurability]
protected lemma ae_strongly_measurable (f : Lp E p μ) : ae_strongly_measurable f μ :=
f.val.ae_strongly_measurable

protected lemma mem_ℒp (f : Lp E p μ) : mem_ℒp f p μ := ⟨Lp.ae_strongly_measurable f, f.prop⟩

variables (E p μ)
lemma coe_fn_zero : ⇑(0 : Lp E p μ) =ᵐ[μ] 0 := ae_eq_fun.coe_fn_zero
variables {E p μ}

lemma coe_fn_neg (f : Lp E p μ) : ⇑(-f) =ᵐ[μ] -f := ae_eq_fun.coe_fn_neg _

lemma coe_fn_add (f g : Lp E p μ) : ⇑(f + g) =ᵐ[μ] f + g := ae_eq_fun.coe_fn_add _ _

lemma coe_fn_sub (f g : Lp E p μ) : ⇑(f - g) =ᵐ[μ] f - g := ae_eq_fun.coe_fn_sub _ _

lemma mem_Lp_const (α) {m : measurable_space α} (μ : measure α) (c : E) [is_finite_measure μ] :
  @ae_eq_fun.const α _ _ μ _ c ∈ Lp E p μ :=
(mem_ℒp_const c).snorm_mk_lt_top

instance : has_norm (Lp E p μ) := { norm := λ f, ennreal.to_real (snorm f p μ) }

-- note: we need this to be defeq to the instance from `seminormed_add_group.to_has_nnnorm`, so
-- can't use `ennreal.to_nnreal (snorm f p μ)`
instance : has_nnnorm (Lp E p μ) := { nnnorm := λ f, ⟨‖f‖, ennreal.to_real_nonneg⟩ }

instance : has_dist (Lp E p μ) := { dist := λ f g, ‖f - g‖}

instance : has_edist (Lp E p μ) := { edist := λ f g, snorm (f - g) p μ }

lemma norm_def (f : Lp E p μ) : ‖f‖ = ennreal.to_real (snorm f p μ) := rfl

lemma nnnorm_def (f : Lp E p μ) : ‖f‖₊ = ennreal.to_nnreal (snorm f p μ) := subtype.eta _ _

@[simp, norm_cast] protected lemma coe_nnnorm (f : Lp E p μ) : (‖f‖₊ : ℝ) = ‖f‖ := rfl

@[simp] lemma norm_to_Lp (f : α → E) (hf : mem_ℒp f p μ) :
  ‖hf.to_Lp f‖ = ennreal.to_real (snorm f p μ) :=
by rw [norm_def, snorm_congr_ae (mem_ℒp.coe_fn_to_Lp hf)]

@[simp] lemma nnnorm_to_Lp (f : α → E) (hf : mem_ℒp f p μ) :
  ‖hf.to_Lp f‖₊ = ennreal.to_nnreal (snorm f p μ) :=
nnreal.eq $ norm_to_Lp f hf

lemma dist_def (f g : Lp E p μ) : dist f g = (snorm (f - g) p μ).to_real :=
begin
  simp_rw [dist, norm_def],
  congr' 1,
  apply snorm_congr_ae (coe_fn_sub _ _),
end

lemma edist_def (f g : Lp E p μ) : edist f g = snorm (f - g) p μ :=
rfl

@[simp] lemma edist_to_Lp_to_Lp (f g : α → E) (hf : mem_ℒp f p μ) (hg : mem_ℒp g p μ) :
  edist (hf.to_Lp f) (hg.to_Lp g) = snorm (f - g) p μ :=
by { rw edist_def, exact snorm_congr_ae (hf.coe_fn_to_Lp.sub hg.coe_fn_to_Lp) }

@[simp] lemma edist_to_Lp_zero (f : α → E) (hf : mem_ℒp f p μ) :
  edist (hf.to_Lp f) 0 = snorm f p μ :=
by { convert edist_to_Lp_to_Lp f 0 hf zero_mem_ℒp, simp }

@[simp] lemma nnnorm_zero : ‖(0 : Lp E p μ)‖₊ = 0 :=
begin
  rw [nnnorm_def],
  change (snorm ⇑(0 : α →ₘ[μ] E) p μ).to_nnreal = 0,
  simp [snorm_congr_ae ae_eq_fun.coe_fn_zero, snorm_zero]
end

@[simp] lemma norm_zero : ‖(0 : Lp E p μ)‖ = 0 :=
congr_arg coe nnnorm_zero

lemma nnnorm_eq_zero_iff {f : Lp E p μ} (hp : 0 < p) : ‖f‖₊ = 0 ↔ f = 0 :=
begin
  refine ⟨λ hf, _, λ hf, by simp [hf]⟩,
  rw [nnnorm_def, ennreal.to_nnreal_eq_zero_iff] at hf,
  cases hf,
  { rw snorm_eq_zero_iff (Lp.ae_strongly_measurable f) hp.ne.symm at hf,
    exact subtype.eq (ae_eq_fun.ext (hf.trans ae_eq_fun.coe_fn_zero.symm)), },
  { exact absurd hf (snorm_ne_top f), },
end

lemma norm_eq_zero_iff {f : Lp E p μ} (hp : 0 < p) : ‖f‖ = 0 ↔ f = 0 :=
iff.symm $ (nnnorm_eq_zero_iff hp).symm.trans $ (nnreal.coe_eq_zero _).symm

lemma eq_zero_iff_ae_eq_zero {f : Lp E p μ} : f = 0 ↔ f =ᵐ[μ] 0 :=
begin
  split,
  { assume h,
    rw h,
    exact ae_eq_fun.coe_fn_const _ _ },
  { assume h,
    ext1,
    filter_upwards [h, ae_eq_fun.coe_fn_const α (0 : E)] with _ ha h'a,
    rw ha,
    exact h'a.symm, },
end

@[simp] lemma nnnorm_neg (f : Lp E p μ) : ‖-f‖₊ = ‖f‖₊ :=
by rw [nnnorm_def, nnnorm_def, snorm_congr_ae (coe_fn_neg _), snorm_neg]

@[simp] lemma norm_neg (f : Lp E p μ) : ‖-f‖ = ‖f‖ :=
(congr_arg (coe : ℝ≥0 → ℝ) (nnnorm_neg f) : _)

lemma nnnorm_le_mul_nnnorm_of_ae_le_mul {c : ℝ≥0} {f : Lp E p μ} {g : Lp F p μ}
  (h : ∀ᵐ x ∂μ, ‖f x‖₊ ≤ c * ‖g x‖₊ ) : ‖f‖₊ ≤ c * ‖g‖₊  :=
begin
  simp only [nnnorm_def],
  have := snorm_le_nnreal_smul_snorm_of_ae_le_mul h p,
  rwa [← ennreal.to_nnreal_le_to_nnreal, ennreal.smul_def, smul_eq_mul, ennreal.to_nnreal_mul,
    ennreal.to_nnreal_coe] at this,
  { exact (Lp.mem_ℒp _).snorm_ne_top },
  { exact ennreal.mul_ne_top ennreal.coe_ne_top (Lp.mem_ℒp _).snorm_ne_top },
end

lemma norm_le_mul_norm_of_ae_le_mul {c : ℝ} {f : Lp E p μ} {g : Lp F p μ}
  (h : ∀ᵐ x ∂μ, ‖f x‖ ≤ c * ‖g x‖) : ‖f‖ ≤ c * ‖g‖ :=
begin
  cases le_or_lt 0 c with hc hc,
  { lift c to ℝ≥0 using hc,
    exact nnreal.coe_le_coe.mpr (nnnorm_le_mul_nnnorm_of_ae_le_mul h) },
  { simp only [norm_def],
    have := snorm_eq_zero_and_zero_of_ae_le_mul_neg h hc p,
    simp [this] }
end

lemma norm_le_norm_of_ae_le {f : Lp E p μ} {g : Lp F p μ} (h : ∀ᵐ x ∂μ, ‖f x‖ ≤ ‖g x‖) :
  ‖f‖ ≤ ‖g‖ :=
begin
  rw [norm_def, norm_def, ennreal.to_real_le_to_real (snorm_ne_top _) (snorm_ne_top _)],
  exact snorm_mono_ae h
end

lemma mem_Lp_of_nnnorm_ae_le_mul {c : ℝ≥0} {f : α →ₘ[μ] E} {g : Lp F p μ}
  (h : ∀ᵐ x ∂μ, ‖f x‖₊ ≤ c * ‖g x‖₊) :
  f ∈ Lp E p μ :=
mem_Lp_iff_mem_ℒp.2 $ mem_ℒp.of_nnnorm_le_mul (Lp.mem_ℒp g) f.ae_strongly_measurable h

lemma mem_Lp_of_ae_le_mul {c : ℝ} {f : α →ₘ[μ] E} {g : Lp F p μ} (h : ∀ᵐ x ∂μ, ‖f x‖ ≤ c * ‖g x‖) :
  f ∈ Lp E p μ :=
mem_Lp_iff_mem_ℒp.2 $ mem_ℒp.of_le_mul (Lp.mem_ℒp g) f.ae_strongly_measurable h

lemma mem_Lp_of_nnnorm_ae_le {f : α →ₘ[μ] E} {g : Lp F p μ} (h : ∀ᵐ x ∂μ, ‖f x‖₊ ≤ ‖g x‖₊) :
  f ∈ Lp E p μ :=
mem_Lp_iff_mem_ℒp.2 $ mem_ℒp.of_le (Lp.mem_ℒp g) f.ae_strongly_measurable h

lemma mem_Lp_of_ae_le {f : α →ₘ[μ] E} {g : Lp F p μ} (h : ∀ᵐ x ∂μ, ‖f x‖ ≤ ‖g x‖) :
  f ∈ Lp E p μ :=
mem_Lp_of_nnnorm_ae_le h

lemma mem_Lp_of_ae_nnnorm_bound [is_finite_measure μ] {f : α →ₘ[μ] E} (C : ℝ≥0)
  (hfC : ∀ᵐ x ∂μ, ‖f x‖₊ ≤ C) :
  f ∈ Lp E p μ :=
mem_Lp_iff_mem_ℒp.2 $ mem_ℒp.of_bound f.ae_strongly_measurable _ hfC

lemma mem_Lp_of_ae_bound [is_finite_measure μ] {f : α →ₘ[μ] E} (C : ℝ) (hfC : ∀ᵐ x ∂μ, ‖f x‖ ≤ C) :
  f ∈ Lp E p μ :=
mem_Lp_iff_mem_ℒp.2 $ mem_ℒp.of_bound f.ae_strongly_measurable _ hfC

lemma nnnorm_le_of_ae_bound [is_finite_measure μ] {f : Lp E p μ} {C : ℝ≥0}
  (hfC : ∀ᵐ x ∂μ, ‖f x‖₊ ≤ C) :
  ‖f‖₊ ≤ (measure_univ_nnreal μ) ^ (p.to_real)⁻¹ * C :=
begin
  by_cases hμ : μ = 0,
  { by_cases hp : p.to_real⁻¹ = 0,
    { simp [hp, hμ, nnnorm_def] },
    { simp [hμ, nnnorm_def, real.zero_rpow hp] } },
  rw [←ennreal.coe_le_coe, nnnorm_def, ennreal.coe_to_nnreal (snorm_ne_top _)],
  refine (snorm_le_of_ae_nnnorm_bound hfC).trans_eq _,
  rw [← coe_measure_univ_nnreal μ, ennreal.coe_rpow_of_ne_zero (measure_univ_nnreal_pos hμ).ne',
    ennreal.coe_mul, mul_comm, ennreal.smul_def, smul_eq_mul],
end

lemma norm_le_of_ae_bound [is_finite_measure μ] {f : Lp E p μ} {C : ℝ} (hC : 0 ≤ C)
  (hfC : ∀ᵐ x ∂μ, ‖f x‖ ≤ C) :
  ‖f‖ ≤ (measure_univ_nnreal μ) ^ (p.to_real)⁻¹ * C :=
begin
  lift C to ℝ≥0 using hC,
  have := nnnorm_le_of_ae_bound hfC,
  rwa [←nnreal.coe_le_coe, nnreal.coe_mul, nnreal.coe_rpow] at this,
end

instance [hp : fact (1 ≤ p)] : normed_add_comm_group (Lp E p μ) :=
{ edist := edist,
  edist_dist := λ f g, by
    rw [edist_def, dist_def, ←snorm_congr_ae (coe_fn_sub _ _),
      ennreal.of_real_to_real (snorm_ne_top (f - g))],
  ..add_group_norm.to_normed_add_comm_group
    { to_fun := (norm : Lp E p μ → ℝ),
      map_zero' := norm_zero,
      neg' := by simp,
      add_le' := λ f g, begin
        simp only [norm_def],
        rw ← ennreal.to_real_add (snorm_ne_top f) (snorm_ne_top g),
        suffices h_snorm : snorm ⇑(f + g) p μ ≤ snorm ⇑f p μ + snorm ⇑g p μ,
        { rwa ennreal.to_real_le_to_real (snorm_ne_top (f + g)),
          exact ennreal.add_ne_top.mpr ⟨snorm_ne_top f, snorm_ne_top g⟩, },
        rw [snorm_congr_ae (coe_fn_add _ _)],
        exact snorm_add_le (Lp.ae_strongly_measurable f) (Lp.ae_strongly_measurable g) hp.1,
      end,
      eq_zero_of_map_eq_zero' := λ f, (norm_eq_zero_iff $ zero_lt_one.trans_le hp.1).1 } }

-- check no diamond is created
example [fact (1 ≤ p)] :
  pseudo_emetric_space.to_has_edist = (Lp.has_edist : has_edist (Lp E p μ)) :=
rfl

<<<<<<< HEAD
lemma nnnorm_def [fact (1 ≤ p)] (f : Lp E p μ) : ‖f‖₊ = ennreal.to_nnreal (snorm f p μ) :=
nnreal.eq $ norm_def f
=======
example [fact (1 ≤ p)] :
  seminormed_add_group.to_has_nnnorm = (Lp.has_nnnorm : has_nnnorm (Lp E p μ)) :=
rfl

section normed_space
>>>>>>> 6480bedf

section has_bounded_smul

variables {𝕜 : Type*} [normed_ring 𝕜] [module 𝕜 E] [has_bounded_smul 𝕜 E]

lemma mem_Lp_const_smul (c : 𝕜) (f : Lp E p μ) : c • ↑f ∈ Lp E p μ :=
begin
  rw [mem_Lp_iff_snorm_lt_top, snorm_congr_ae (ae_eq_fun.coe_fn_smul _ _)],
  refine (snorm_const_smul_le _ _).trans_lt _,
  rw [ennreal.smul_def, smul_eq_mul, ennreal.mul_lt_top_iff],
  exact or.inl ⟨ennreal.coe_lt_top, f.prop⟩,
end

variables (E p μ 𝕜)

/-- The `𝕜`-submodule of elements of `α →ₘ[μ] E` whose `Lp` norm is finite.  This is `Lp E p μ`,
with extra structure. -/
def Lp_submodule : submodule 𝕜 (α →ₘ[μ] E) :=
{ smul_mem' := λ c f hf, by simpa using mem_Lp_const_smul c ⟨f, hf⟩,
  .. Lp E p μ }

variables {E p μ 𝕜}

lemma coe_Lp_submodule : (Lp_submodule E p μ 𝕜).to_add_subgroup = Lp E p μ := rfl

instance : module 𝕜 (Lp E p μ) :=
{ .. (Lp_submodule E p μ 𝕜).module }

lemma coe_fn_smul (c : 𝕜) (f : Lp E p μ) : ⇑(c • f) =ᵐ[μ] c • f := ae_eq_fun.coe_fn_smul _ _

instance [module 𝕜ᵐᵒᵖ E] [has_bounded_smul 𝕜ᵐᵒᵖ E] [is_central_scalar 𝕜 E] :
  is_central_scalar 𝕜 (Lp E p μ) :=
{ op_smul_eq_smul := λ k f, subtype.ext $ op_smul_eq_smul k (f : α →ₘ[μ] E) }

instance [fact (1 ≤ p)] : has_bounded_smul 𝕜 (Lp E p μ) :=
-- TODO: add `has_bounded_smul.of_nnnorm_smul_le
has_bounded_smul.of_norm_smul_le $ λ r f, begin
  suffices : (‖r • f‖₊ : ℝ≥0∞) ≤ ‖r‖₊ * ‖f‖₊,
  { exact_mod_cast this },
  rw [nnnorm_def, nnnorm_def, ennreal.coe_to_nnreal (Lp.snorm_ne_top _),
    snorm_congr_ae (coe_fn_smul _ _), ennreal.coe_to_nnreal (Lp.snorm_ne_top _)],
  exact snorm_const_smul_le r f,
end

end has_bounded_smul

section normed_space
variables {𝕜 : Type*} [normed_field 𝕜] [normed_space 𝕜 E]

instance [fact (1 ≤ p)] : normed_space 𝕜 (Lp E p μ) :=
{ norm_smul_le := λ _ _, norm_smul_le _ _ }

end normed_space

end Lp

namespace mem_ℒp
variables {𝕜 : Type*} [normed_ring 𝕜] [module 𝕜 E] [has_bounded_smul 𝕜 E]

lemma to_Lp_const_smul {f : α → E} (c : 𝕜) (hf : mem_ℒp f p μ) :
  (hf.const_smul c).to_Lp (c • f) = c • hf.to_Lp f := rfl

end mem_ℒp

/-! ### Indicator of a set as an element of Lᵖ

For a set `s` with `(hs : measurable_set s)` and `(hμs : μ s < ∞)`, we build
`indicator_const_Lp p hs hμs c`, the element of `Lp` corresponding to `s.indicator (λ x, c)`.
-/

section indicator

variables {s : set α} {hs : measurable_set s} {c : E} {f : α → E} {hf : ae_strongly_measurable f μ}

lemma snorm_ess_sup_indicator_le (s : set α) (f : α → G) :
  snorm_ess_sup (s.indicator f) μ ≤ snorm_ess_sup f μ :=
begin
  refine ess_sup_mono_ae (eventually_of_forall (λ x, _)),
  rw [ennreal.coe_le_coe, nnnorm_indicator_eq_indicator_nnnorm],
  exact set.indicator_le_self s _ x,
end

lemma snorm_ess_sup_indicator_const_le (s : set α) (c : G) :
  snorm_ess_sup (s.indicator (λ x : α , c)) μ ≤ ‖c‖₊ :=
begin
  by_cases hμ0 : μ = 0,
  { rw [hμ0, snorm_ess_sup_measure_zero],
    exact zero_le _ },
  { exact (snorm_ess_sup_indicator_le s (λ x, c)).trans (snorm_ess_sup_const c hμ0).le, },
end

lemma snorm_ess_sup_indicator_const_eq (s : set α) (c : G) (hμs : μ s ≠ 0) :
  snorm_ess_sup (s.indicator (λ x : α , c)) μ = ‖c‖₊ :=
begin
  refine le_antisymm (snorm_ess_sup_indicator_const_le s c) _,
  by_contra' h,
  have h' := ae_iff.mp (ae_lt_of_ess_sup_lt h),
  push_neg at h',
  refine hμs (measure_mono_null (λ x hx_mem, _) h'),
  rw [set.mem_set_of_eq, set.indicator_of_mem hx_mem],
  exact le_rfl,
end

variables (hs)

lemma snorm_indicator_le {E : Type*} [normed_add_comm_group E] (f : α → E) :
  snorm (s.indicator f) p μ ≤ snorm f p μ :=
begin
  refine snorm_mono_ae (eventually_of_forall (λ x, _)),
  suffices : ‖s.indicator f x‖₊ ≤ ‖f x‖₊,
  { exact nnreal.coe_mono this },
  rw nnnorm_indicator_eq_indicator_nnnorm,
  exact s.indicator_le_self _ x,
end

variables {hs}

lemma snorm_indicator_const {c : G} (hs : measurable_set s) (hp : p ≠ 0) (hp_top : p ≠ ∞) :
  snorm (s.indicator (λ x, c)) p μ = ‖c‖₊ * (μ s) ^ (1 / p.to_real) :=
begin
  have hp_pos : 0 < p.to_real, from ennreal.to_real_pos hp hp_top,
  rw snorm_eq_lintegral_rpow_nnnorm hp hp_top,
  simp_rw [nnnorm_indicator_eq_indicator_nnnorm, ennreal.coe_indicator],
  have h_indicator_pow : (λ a : α, s.indicator (λ (x : α), (‖c‖₊ : ℝ≥0∞)) a ^ p.to_real)
    = s.indicator (λ (x : α), ↑‖c‖₊ ^ p.to_real),
  { rw set.comp_indicator_const (‖c‖₊ : ℝ≥0∞) (λ x, x ^ p.to_real) _,
    simp [hp_pos], },
  rw [h_indicator_pow, lintegral_indicator _ hs, set_lintegral_const, ennreal.mul_rpow_of_nonneg],
  { rw [← ennreal.rpow_mul, mul_one_div_cancel hp_pos.ne.symm, ennreal.rpow_one], },
  { simp [hp_pos.le], },
end

lemma snorm_indicator_const' {c : G} (hs : measurable_set s) (hμs : μ s ≠ 0) (hp : p ≠ 0) :
  snorm (s.indicator (λ _, c)) p μ = ‖c‖₊ * (μ s) ^ (1 / p.to_real) :=
begin
  by_cases hp_top : p = ∞,
  { simp [hp_top, snorm_ess_sup_indicator_const_eq s c hμs], },
  { exact snorm_indicator_const hs hp hp_top, },
end

lemma snorm_indicator_const_le (c : G) (p : ℝ≥0∞) :
  snorm (s.indicator (λ x, c)) p μ ≤ ‖c‖₊ * (μ s) ^ (1 / p.to_real) :=
begin
  rcases eq_or_ne p 0 with rfl|hp,
  { simp only [snorm_exponent_zero, zero_le'] },
  rcases eq_or_ne p ∞ with rfl|h'p,
  { simp only [snorm_exponent_top, ennreal.top_to_real, div_zero, ennreal.rpow_zero, mul_one],
    exact snorm_ess_sup_indicator_const_le _ _ },
  let t := to_measurable μ s,
  calc snorm (s.indicator (λ x, c)) p μ
      ≤ snorm (t.indicator (λ x, c)) p μ :
    snorm_mono (norm_indicator_le_of_subset (subset_to_measurable _ _) _)
  ... = ‖c‖₊ * (μ t) ^ (1 / p.to_real) :
    snorm_indicator_const (measurable_set_to_measurable _ _) hp h'p
  ... = ‖c‖₊ * (μ s) ^ (1 / p.to_real) : by rw measure_to_measurable
end

lemma mem_ℒp.indicator (hs : measurable_set s) (hf : mem_ℒp f p μ) :
  mem_ℒp (s.indicator f) p μ :=
⟨hf.ae_strongly_measurable.indicator hs, lt_of_le_of_lt (snorm_indicator_le f) hf.snorm_lt_top⟩

lemma snorm_ess_sup_indicator_eq_snorm_ess_sup_restrict {f : α → F} (hs : measurable_set s) :
  snorm_ess_sup (s.indicator f) μ = snorm_ess_sup f (μ.restrict s) :=
begin
  simp_rw [snorm_ess_sup, nnnorm_indicator_eq_indicator_nnnorm, ennreal.coe_indicator],
  by_cases hs_null : μ s = 0,
  { rw measure.restrict_zero_set hs_null,
    simp only [ess_sup_measure_zero, ennreal.ess_sup_eq_zero_iff, ennreal.bot_eq_zero],
    have hs_empty : s =ᵐ[μ] (∅ : set α), by { rw ae_eq_set, simpa using hs_null, },
    refine (indicator_ae_eq_of_ae_eq_set hs_empty).trans _,
    rw set.indicator_empty,
    refl, },
  rw ess_sup_indicator_eq_ess_sup_restrict (eventually_of_forall (λ x, _)) hs hs_null,
  rw pi.zero_apply,
  exact zero_le _,
end

lemma snorm_indicator_eq_snorm_restrict {f : α → F} (hs : measurable_set s) :
  snorm (s.indicator f) p μ = snorm f p (μ.restrict s) :=
begin
  by_cases hp_zero : p = 0,
  { simp only [hp_zero, snorm_exponent_zero], },
  by_cases hp_top : p = ∞,
  { simp_rw [hp_top, snorm_exponent_top],
    exact snorm_ess_sup_indicator_eq_snorm_ess_sup_restrict hs, },
  simp_rw snorm_eq_lintegral_rpow_nnnorm hp_zero hp_top,
  suffices : ∫⁻ x, ‖s.indicator f x‖₊ ^ p.to_real ∂μ = ∫⁻ x in s, ‖f x‖₊ ^ p.to_real ∂μ,
    by rw this,
  rw ← lintegral_indicator _ hs,
  congr,
  simp_rw [nnnorm_indicator_eq_indicator_nnnorm, ennreal.coe_indicator],
  have h_zero : (λ x, x ^ p.to_real) (0 : ℝ≥0∞) = 0,
    by simp [ennreal.to_real_pos hp_zero hp_top],
  exact (set.indicator_comp_of_zero h_zero).symm,
end

lemma mem_ℒp_indicator_iff_restrict (hs : measurable_set s) :
  mem_ℒp (s.indicator f) p μ ↔ mem_ℒp f p (μ.restrict s) :=
by simp [mem_ℒp, ae_strongly_measurable_indicator_iff hs, snorm_indicator_eq_snorm_restrict hs]

lemma mem_ℒp_indicator_const (p : ℝ≥0∞) (hs : measurable_set s) (c : E) (hμsc : c = 0 ∨ μ s ≠ ∞) :
  mem_ℒp (s.indicator (λ _, c)) p μ :=
begin
  rw mem_ℒp_indicator_iff_restrict hs,
  by_cases hp_zero : p = 0,
  { rw hp_zero, exact mem_ℒp_zero_iff_ae_strongly_measurable.mpr ae_strongly_measurable_const, },
  by_cases hp_top : p = ∞,
  { rw hp_top,
    exact mem_ℒp_top_of_bound ae_strongly_measurable_const (‖c‖)
      (eventually_of_forall (λ x, le_rfl)), },
  rw [mem_ℒp_const_iff hp_zero hp_top, measure.restrict_apply_univ],
  cases hμsc,
  { exact or.inl hμsc, },
  { exact or.inr hμsc.lt_top, },
end

/-- The `ℒ^p` norm of the indicator of a set is uniformly small if the set itself has small measure,
for any `p < ∞`. Given here as an existential `∀ ε > 0, ∃ η > 0, ...` to avoid later
management of `ℝ≥0∞`-arithmetic. -/
lemma exists_snorm_indicator_le (hp : p ≠ ∞) (c : E) {ε : ℝ≥0∞} (hε : ε ≠ 0) :
  ∃ (η : ℝ≥0), 0 < η ∧ ∀ (s : set α), μ s ≤ η → snorm (s.indicator (λ x, c)) p μ ≤ ε :=
begin
  rcases eq_or_ne p 0 with rfl|h'p,
  { exact ⟨1, zero_lt_one, λ s hs, by simp⟩ },
  have hp₀ : 0 < p := bot_lt_iff_ne_bot.2 h'p,
  have hp₀' : 0 ≤ 1 / p.to_real := div_nonneg zero_le_one ennreal.to_real_nonneg,
  have hp₀'' : 0 < p.to_real,
  { simpa [← ennreal.to_real_lt_to_real ennreal.zero_ne_top hp] using hp₀ },
  obtain ⟨η, hη_pos, hη_le⟩ : ∃ (η : ℝ≥0), 0 < η ∧ (‖c‖₊ * η ^ (1 / p.to_real) : ℝ≥0∞) ≤ ε,
  { have : filter.tendsto (λ x : ℝ≥0, ((‖c‖₊ * x ^ (1 / p.to_real) : ℝ≥0) : ℝ≥0∞))
      (𝓝 0) (𝓝 (0 : ℝ≥0)),
    { rw ennreal.tendsto_coe,
      convert ((nnreal.continuous_at_rpow_const (or.inr hp₀')).tendsto).const_mul _,
      simp [hp₀''.ne'] },
    have hε' : 0 < ε := hε.bot_lt,
    obtain ⟨δ, hδ, hδε'⟩ :=
      nnreal.nhds_zero_basis.eventually_iff.mp (eventually_le_of_tendsto_lt hε' this),
    obtain ⟨η, hη, hηδ⟩ := exists_between hδ,
    refine ⟨η, hη, _⟩,
    rw [ennreal.coe_rpow_of_nonneg _ hp₀', ← ennreal.coe_mul],
    exact hδε' hηδ },
  refine ⟨η, hη_pos, λ s hs, _⟩,
  refine (snorm_indicator_const_le _ _).trans (le_trans _ hη_le),
  exact mul_le_mul_left' (ennreal.rpow_le_rpow hs hp₀') _,
end

end indicator

section indicator_const_Lp

open set function

variables {s : set α} {hs : measurable_set s} {hμs : μ s ≠ ∞} {c : E}

/-- Indicator of a set as an element of `Lp`. -/
def indicator_const_Lp (p : ℝ≥0∞) (hs : measurable_set s) (hμs : μ s ≠ ∞) (c : E) : Lp E p μ :=
mem_ℒp.to_Lp (s.indicator (λ _, c)) (mem_ℒp_indicator_const p hs c (or.inr hμs))

lemma indicator_const_Lp_coe_fn : ⇑(indicator_const_Lp p hs hμs c) =ᵐ[μ] s.indicator (λ _, c) :=
mem_ℒp.coe_fn_to_Lp (mem_ℒp_indicator_const p hs c (or.inr hμs))

lemma indicator_const_Lp_coe_fn_mem :
  ∀ᵐ (x : α) ∂μ, x ∈ s → indicator_const_Lp p hs hμs c x = c :=
indicator_const_Lp_coe_fn.mono (λ x hx hxs, hx.trans (set.indicator_of_mem hxs _))

lemma indicator_const_Lp_coe_fn_nmem :
  ∀ᵐ (x : α) ∂μ, x ∉ s → indicator_const_Lp p hs hμs c x = 0 :=
indicator_const_Lp_coe_fn.mono (λ x hx hxs, hx.trans (set.indicator_of_not_mem hxs _))

lemma norm_indicator_const_Lp (hp_ne_zero : p ≠ 0) (hp_ne_top : p ≠ ∞) :
  ‖indicator_const_Lp p hs hμs c‖ = ‖c‖ * (μ s).to_real ^ (1 / p.to_real) :=
by rw [Lp.norm_def, snorm_congr_ae indicator_const_Lp_coe_fn,
    snorm_indicator_const hs hp_ne_zero hp_ne_top, ennreal.to_real_mul, ennreal.to_real_rpow,
    ennreal.coe_to_real, coe_nnnorm]

lemma norm_indicator_const_Lp_top (hμs_ne_zero : μ s ≠ 0) : ‖indicator_const_Lp ∞ hs hμs c‖ = ‖c‖ :=
by rw [Lp.norm_def, snorm_congr_ae indicator_const_Lp_coe_fn,
    snorm_indicator_const' hs hμs_ne_zero ennreal.top_ne_zero, ennreal.top_to_real, div_zero,
    ennreal.rpow_zero, mul_one, ennreal.coe_to_real, coe_nnnorm]

lemma norm_indicator_const_Lp' (hp_pos : p ≠ 0) (hμs_pos : μ s ≠ 0) :
  ‖indicator_const_Lp p hs hμs c‖ = ‖c‖ * (μ s).to_real ^ (1 / p.to_real) :=
begin
  by_cases hp_top : p = ∞,
  { rw [hp_top, ennreal.top_to_real, div_zero, real.rpow_zero, mul_one],
    exact norm_indicator_const_Lp_top hμs_pos, },
  { exact norm_indicator_const_Lp hp_pos hp_top, },
end

@[simp] lemma indicator_const_empty :
  indicator_const_Lp p measurable_set.empty (by simp : μ ∅ ≠ ∞) c = 0 :=
begin
  rw Lp.eq_zero_iff_ae_eq_zero,
  convert indicator_const_Lp_coe_fn,
  simp [set.indicator_empty'],
end

lemma mem_ℒp_add_of_disjoint {f g : α → E}
  (h : disjoint (support f) (support g)) (hf : strongly_measurable f) (hg : strongly_measurable g) :
  mem_ℒp (f + g) p μ ↔ mem_ℒp f p μ ∧ mem_ℒp g p μ :=
begin
  borelize E,
  refine ⟨λ hfg, ⟨_, _⟩, λ h, h.1.add h.2⟩,
  { rw ← indicator_add_eq_left h, exact hfg.indicator (measurable_set_support hf.measurable) },
  { rw ← indicator_add_eq_right h, exact hfg.indicator (measurable_set_support hg.measurable) }
end

/-- The indicator of a disjoint union of two sets is the sum of the indicators of the sets. -/
lemma indicator_const_Lp_disjoint_union {s t : set α} (hs : measurable_set s)
  (ht : measurable_set t) (hμs : μ s ≠ ∞) (hμt : μ t ≠ ∞) (hst : s ∩ t = ∅) (c : E) :
  (indicator_const_Lp p (hs.union ht) ((measure_union_le s t).trans_lt
      (lt_top_iff_ne_top.mpr (ennreal.add_ne_top.mpr ⟨hμs, hμt⟩))).ne c)
    = indicator_const_Lp p hs hμs c + indicator_const_Lp p ht hμt c :=
begin
  ext1,
  refine indicator_const_Lp_coe_fn.trans (eventually_eq.trans _ (Lp.coe_fn_add _ _).symm),
  refine eventually_eq.trans _
    (eventually_eq.add indicator_const_Lp_coe_fn.symm indicator_const_Lp_coe_fn.symm),
  rw set.indicator_union_of_disjoint (set.disjoint_iff_inter_eq_empty.mpr hst) _,
end

end indicator_const_Lp

lemma mem_ℒp.norm_rpow_div {f : α → E}
  (hf : mem_ℒp f p μ) (q : ℝ≥0∞) :
  mem_ℒp (λ (x : α), ‖f x‖ ^ q.to_real) (p/q) μ :=
begin
  refine ⟨(hf.1.norm.ae_measurable.pow_const q.to_real).ae_strongly_measurable, _⟩,
  by_cases q_top : q = ∞, { simp [q_top] },
  by_cases q_zero : q = 0,
  { simp [q_zero],
    by_cases p_zero : p = 0, { simp [p_zero] },
    rw ennreal.div_zero p_zero,
    exact (mem_ℒp_top_const (1 : ℝ)).2 },
  rw snorm_norm_rpow _ (ennreal.to_real_pos q_zero q_top),
  apply ennreal.rpow_lt_top_of_nonneg ennreal.to_real_nonneg,
  rw [ennreal.of_real_to_real q_top, div_eq_mul_inv, mul_assoc,
    ennreal.inv_mul_cancel q_zero q_top, mul_one],
  exact hf.2.ne
end

lemma mem_ℒp_norm_rpow_iff {q : ℝ≥0∞} {f : α → E} (hf : ae_strongly_measurable f μ)
  (q_zero : q ≠ 0) (q_top : q ≠ ∞) :
  mem_ℒp (λ (x : α), ‖f x‖ ^ q.to_real) (p/q) μ ↔ mem_ℒp f p μ :=
begin
  refine ⟨λ h, _, λ h, h.norm_rpow_div q⟩,
  apply (mem_ℒp_norm_iff hf).1,
  convert h.norm_rpow_div (q⁻¹),
  { ext x,
    rw [real.norm_eq_abs, real.abs_rpow_of_nonneg (norm_nonneg _), ← real.rpow_mul (abs_nonneg _),
      ennreal.to_real_inv, mul_inv_cancel, abs_of_nonneg (norm_nonneg _), real.rpow_one],
    simp [ennreal.to_real_eq_zero_iff, not_or_distrib, q_zero, q_top] },
  { rw [div_eq_mul_inv, inv_inv, div_eq_mul_inv, mul_assoc, ennreal.inv_mul_cancel q_zero q_top,
    mul_one] }
end

lemma mem_ℒp.norm_rpow {f : α → E}
  (hf : mem_ℒp f p μ) (hp_ne_zero : p ≠ 0) (hp_ne_top : p ≠ ∞) :
  mem_ℒp (λ (x : α), ‖f x‖ ^ p.to_real) 1 μ :=
begin
  convert hf.norm_rpow_div p,
  rw [div_eq_mul_inv, ennreal.mul_inv_cancel hp_ne_zero hp_ne_top],
end

end measure_theory

open measure_theory

/-!
### Composition on `L^p`

We show that Lipschitz functions vanishing at zero act by composition on `L^p`, and specialize
this to the composition with continuous linear maps, and to the definition of the positive
part of an `L^p` function.
-/

section composition

variables {g : E → F} {c : ℝ≥0}

lemma lipschitz_with.comp_mem_ℒp {α E F} {K} [measurable_space α] {μ : measure α}
  [normed_add_comm_group E] [normed_add_comm_group F] {f : α → E} {g : E → F}
  (hg : lipschitz_with K g) (g0 : g 0 = 0) (hL : mem_ℒp f p μ) : mem_ℒp (g ∘ f) p μ  :=
begin
  have : ∀ᵐ x ∂μ, ‖g (f x)‖ ≤ K * ‖f x‖,
  { apply filter.eventually_of_forall (λ x, _),
    rw [← dist_zero_right, ← dist_zero_right, ← g0],
    apply hg.dist_le_mul },
  exact hL.of_le_mul (hg.continuous.comp_ae_strongly_measurable hL.1) this,
end

lemma measure_theory.mem_ℒp.of_comp_antilipschitz_with {α E F} {K'}
  [measurable_space α] {μ : measure α} [normed_add_comm_group E] [normed_add_comm_group F]
  {f : α → E} {g : E → F} (hL : mem_ℒp (g ∘ f) p μ)
  (hg : uniform_continuous g) (hg' : antilipschitz_with K' g) (g0 : g 0 = 0) : mem_ℒp f p μ :=
begin
  have A : ∀ᵐ x ∂μ, ‖f x‖ ≤ K' * ‖g (f x)‖,
  { apply filter.eventually_of_forall (λ x, _),
    rw [← dist_zero_right, ← dist_zero_right, ← g0],
    apply hg'.le_mul_dist },
  have B : ae_strongly_measurable f μ :=
    ((hg'.uniform_embedding hg).embedding.ae_strongly_measurable_comp_iff.1 hL.1),
  exact hL.of_le_mul B A,
end

namespace lipschitz_with

lemma mem_ℒp_comp_iff_of_antilipschitz {α E F} {K K'} [measurable_space α] {μ : measure α}
  [normed_add_comm_group E] [normed_add_comm_group F]
  {f : α → E} {g : E → F} (hg : lipschitz_with K g) (hg' : antilipschitz_with K' g) (g0 : g 0 = 0) :
  mem_ℒp (g ∘ f) p μ ↔ mem_ℒp f p μ :=
⟨λ h, h.of_comp_antilipschitz_with hg.uniform_continuous hg' g0, λ h, hg.comp_mem_ℒp g0 h⟩

/-- When `g` is a Lipschitz function sending `0` to `0` and `f` is in `Lp`, then `g ∘ f` is well
defined as an element of `Lp`. -/
def comp_Lp (hg : lipschitz_with c g) (g0 : g 0 = 0) (f : Lp E p μ) : Lp F p μ :=
⟨ae_eq_fun.comp g hg.continuous (f : α →ₘ[μ] E),
begin
  suffices : ∀ᵐ x ∂μ, ‖ae_eq_fun.comp g hg.continuous (f : α →ₘ[μ] E) x‖ ≤ c * ‖f x‖,
  { exact Lp.mem_Lp_of_ae_le_mul this },
  filter_upwards [ae_eq_fun.coe_fn_comp g hg.continuous (f : α →ₘ[μ] E)] with a ha,
  simp only [ha],
  rw [← dist_zero_right, ← dist_zero_right, ← g0],
  exact hg.dist_le_mul (f a) 0,
end⟩

lemma coe_fn_comp_Lp (hg : lipschitz_with c g) (g0 : g 0 = 0) (f : Lp E p μ) :
  hg.comp_Lp g0 f =ᵐ[μ] g ∘ f :=
ae_eq_fun.coe_fn_comp _ _ _

@[simp] lemma comp_Lp_zero (hg : lipschitz_with c g) (g0 : g 0 = 0) :
  hg.comp_Lp g0 (0 : Lp E p μ) = 0 :=
begin
  rw Lp.eq_zero_iff_ae_eq_zero,
  apply (coe_fn_comp_Lp _ _ _).trans,
  filter_upwards [Lp.coe_fn_zero E p μ] with _ ha,
  simp [ha, g0],
end

lemma norm_comp_Lp_sub_le (hg : lipschitz_with c g) (g0 : g 0 = 0) (f f' : Lp E p μ) :
  ‖hg.comp_Lp g0 f - hg.comp_Lp g0 f'‖ ≤ c * ‖f - f'‖ :=
begin
  apply Lp.norm_le_mul_norm_of_ae_le_mul,
  filter_upwards [hg.coe_fn_comp_Lp g0 f, hg.coe_fn_comp_Lp g0 f',
    Lp.coe_fn_sub (hg.comp_Lp g0 f) (hg.comp_Lp g0 f'), Lp.coe_fn_sub f f'] with a ha1 ha2 ha3 ha4,
  simp [ha1, ha2, ha3, ha4, ← dist_eq_norm],
  exact hg.dist_le_mul (f a) (f' a)
end

lemma norm_comp_Lp_le (hg : lipschitz_with c g) (g0 : g 0 = 0) (f : Lp E p μ) :
  ‖hg.comp_Lp g0 f‖ ≤ c * ‖f‖ :=
by simpa using hg.norm_comp_Lp_sub_le g0 f 0

lemma lipschitz_with_comp_Lp [fact (1 ≤ p)] (hg : lipschitz_with c g) (g0 : g 0 = 0) :
  lipschitz_with c (hg.comp_Lp g0 : Lp E p μ → Lp F p μ) :=
lipschitz_with.of_dist_le_mul $ λ f g, by simp [dist_eq_norm, norm_comp_Lp_sub_le]

lemma continuous_comp_Lp [fact (1 ≤ p)] (hg : lipschitz_with c g) (g0 : g 0 = 0) :
  continuous (hg.comp_Lp g0 : Lp E p μ → Lp F p μ) :=
(lipschitz_with_comp_Lp hg g0).continuous

end lipschitz_with

namespace continuous_linear_map
variables {𝕜 : Type*} [nontrivially_normed_field 𝕜] [normed_space 𝕜 E] [normed_space 𝕜 F]

/-- Composing `f : Lp ` with `L : E →L[𝕜] F`. -/
def comp_Lp (L : E →L[𝕜] F) (f : Lp E p μ) : Lp F p μ :=
L.lipschitz.comp_Lp (map_zero L) f

lemma coe_fn_comp_Lp (L : E →L[𝕜] F) (f : Lp E p μ) :
  ∀ᵐ a ∂μ, (L.comp_Lp f) a = L (f a) :=
lipschitz_with.coe_fn_comp_Lp _ _ _

lemma coe_fn_comp_Lp' (L : E →L[𝕜] F) (f : Lp E p μ) :
  L.comp_Lp f =ᵐ[μ] λ a, L (f a) :=
L.coe_fn_comp_Lp f

lemma comp_mem_ℒp (L : E →L[𝕜] F) (f : Lp E p μ) : mem_ℒp (L ∘ f) p μ :=
(Lp.mem_ℒp (L.comp_Lp f)).ae_eq (L.coe_fn_comp_Lp' f)

lemma comp_mem_ℒp' (L : E →L[𝕜] F) {f : α → E} (hf : mem_ℒp f p μ) : mem_ℒp (L ∘ f) p μ :=
(L.comp_mem_ℒp (hf.to_Lp f)).ae_eq (eventually_eq.fun_comp (hf.coe_fn_to_Lp) _)

section is_R_or_C

variables {K : Type*} [is_R_or_C K]

lemma _root_.measure_theory.mem_ℒp.of_real
  {f : α → ℝ} (hf : mem_ℒp f p μ) : mem_ℒp (λ x, (f x : K)) p μ :=
(@is_R_or_C.of_real_clm K _).comp_mem_ℒp' hf

lemma _root_.measure_theory.mem_ℒp_re_im_iff {f : α → K} :
  mem_ℒp (λ x, is_R_or_C.re (f x)) p μ ∧ mem_ℒp (λ x, is_R_or_C.im (f x)) p μ ↔
  mem_ℒp f p μ :=
begin
  refine ⟨_, λ hf, ⟨hf.re, hf.im⟩⟩,
  rintro ⟨hre, him⟩,
  convert hre.of_real.add (him.of_real.const_mul is_R_or_C.I),
  { ext1 x,
    rw [pi.add_apply, mul_comm, is_R_or_C.re_add_im] },
  all_goals { apply_instance }
end

end is_R_or_C

lemma add_comp_Lp (L L' : E →L[𝕜] F) (f : Lp E p μ) :
  (L + L').comp_Lp f = L.comp_Lp f + L'.comp_Lp f :=
begin
  ext1,
  refine (coe_fn_comp_Lp' (L + L') f).trans _,
  refine eventually_eq.trans _ (Lp.coe_fn_add _ _).symm,
  refine eventually_eq.trans _
    (eventually_eq.add (L.coe_fn_comp_Lp' f).symm (L'.coe_fn_comp_Lp' f).symm),
  refine eventually_of_forall (λ x, _),
  refl,
end

lemma smul_comp_Lp {𝕜'} [normed_ring 𝕜'] [module 𝕜' F] [has_bounded_smul 𝕜' F]
  [smul_comm_class 𝕜 𝕜' F]
  (c : 𝕜') (L : E →L[𝕜] F) (f : Lp E p μ) :
  (c • L).comp_Lp f = c • L.comp_Lp f :=
begin
  ext1,
  refine (coe_fn_comp_Lp' (c • L) f).trans _,
  refine eventually_eq.trans _ (Lp.coe_fn_smul _ _).symm,
  refine (L.coe_fn_comp_Lp' f).mono (λ x hx, _),
  rw [pi.smul_apply, hx],
  refl,
end

lemma norm_comp_Lp_le (L : E →L[𝕜] F) (f : Lp E p μ)  : ‖L.comp_Lp f‖ ≤ ‖L‖ * ‖f‖ :=
lipschitz_with.norm_comp_Lp_le _ _ _

variables (μ p)

/-- Composing `f : Lp E p μ` with `L : E →L[𝕜] F`, seen as a `𝕜`-linear map on `Lp E p μ`. -/
def comp_Lpₗ (L : E →L[𝕜] F) : (Lp E p μ) →ₗ[𝕜] (Lp F p μ) :=
{ to_fun := λ f, L.comp_Lp f,
  map_add' := begin
    intros f g,
    ext1,
    filter_upwards [Lp.coe_fn_add f g, coe_fn_comp_Lp L (f + g), coe_fn_comp_Lp L f,
      coe_fn_comp_Lp L g, Lp.coe_fn_add (L.comp_Lp f) (L.comp_Lp g)],
    assume a ha1 ha2 ha3 ha4 ha5,
    simp only [ha1, ha2, ha3, ha4, ha5, map_add, pi.add_apply],
  end,
  map_smul' := begin
    intros c f,
    dsimp,
    ext1,
    filter_upwards [Lp.coe_fn_smul c f, coe_fn_comp_Lp L (c • f), Lp.coe_fn_smul c (L.comp_Lp f),
      coe_fn_comp_Lp L f] with _ ha1 ha2 ha3 ha4,
    simp only [ha1, ha2, ha3, ha4, smul_hom_class.map_smul, pi.smul_apply],
  end }

/-- Composing `f : Lp E p μ` with `L : E →L[𝕜] F`, seen as a continuous `𝕜`-linear map on
`Lp E p μ`. See also the similar
* `linear_map.comp_left` for functions,
* `continuous_linear_map.comp_left_continuous` for continuous functions,
* `continuous_linear_map.comp_left_continuous_bounded` for bounded continuous functions,
* `continuous_linear_map.comp_left_continuous_compact` for continuous functions on compact spaces.
-/
def comp_LpL [fact (1 ≤ p)] (L : E →L[𝕜] F) : (Lp E p μ) →L[𝕜] (Lp F p μ) :=
linear_map.mk_continuous (L.comp_Lpₗ p μ) ‖L‖ L.norm_comp_Lp_le

variables {μ p}

lemma coe_fn_comp_LpL [fact (1 ≤ p)] (L : E →L[𝕜] F) (f : Lp E p μ) :
  L.comp_LpL p μ f =ᵐ[μ] λ a, L (f a) :=
L.coe_fn_comp_Lp f

lemma add_comp_LpL [fact (1 ≤ p)] (L L' : E →L[𝕜] F) :
  (L + L').comp_LpL p μ = L.comp_LpL p μ + L'.comp_LpL p μ :=
by { ext1 f, exact add_comp_Lp L L' f }

lemma smul_comp_LpL [fact (1 ≤ p)] (c : 𝕜) (L : E →L[𝕜] F) :
  (c • L).comp_LpL p μ  = c • (L.comp_LpL p μ) :=
by { ext1 f, exact smul_comp_Lp c L f }

/-- TODO: written in an "apply" way because of a missing `has_smul` instance. -/
lemma smul_comp_LpL_apply [fact (1 ≤ p)] {𝕜'} [normed_ring 𝕜'] [module 𝕜' F]
  [has_bounded_smul 𝕜' F] [smul_comm_class 𝕜 𝕜' F] (c : 𝕜') (L : E →L[𝕜] F) (f : Lp E p μ) :
  (c • L).comp_LpL p μ f = c • (L.comp_LpL p μ f) :=
smul_comp_Lp c L f

lemma norm_compLpL_le [fact (1 ≤ p)] (L : E →L[𝕜] F) :
  ‖L.comp_LpL p μ‖ ≤ ‖L‖ :=
linear_map.mk_continuous_norm_le _ (norm_nonneg _) _

end continuous_linear_map

namespace measure_theory

lemma indicator_const_Lp_eq_to_span_singleton_comp_Lp {s : set α} [normed_space ℝ F]
  (hs : measurable_set s) (hμs : μ s ≠ ∞) (x : F) :
  indicator_const_Lp 2 hs hμs x =
    (continuous_linear_map.to_span_singleton ℝ x).comp_Lp (indicator_const_Lp 2 hs hμs (1 : ℝ)) :=
begin
  ext1,
  refine indicator_const_Lp_coe_fn.trans _,
  have h_comp_Lp := (continuous_linear_map.to_span_singleton ℝ x).coe_fn_comp_Lp
    (indicator_const_Lp 2 hs hμs (1 : ℝ)),
  rw ← eventually_eq at h_comp_Lp,
  refine eventually_eq.trans _ h_comp_Lp.symm,
  refine (@indicator_const_Lp_coe_fn _ _ _ 2 μ _ s hs hμs (1 : ℝ)).mono (λ y hy, _),
  dsimp only,
  rw hy,
  simp_rw [continuous_linear_map.to_span_singleton_apply],
  by_cases hy_mem : y ∈ s; simp [hy_mem, continuous_linear_map.lsmul_apply],
end

namespace Lp
section pos_part

lemma lipschitz_with_pos_part : lipschitz_with 1 (λ (x : ℝ), max x 0) :=
lipschitz_with.of_dist_le_mul $ λ x y, by simp [real.dist_eq, abs_max_sub_max_le_abs]

lemma _root_.measure_theory.mem_ℒp.pos_part {f : α → ℝ} (hf : mem_ℒp f p μ) :
  mem_ℒp (λ x, max (f x) 0) p μ :=
lipschitz_with_pos_part.comp_mem_ℒp  (max_eq_right le_rfl) hf

lemma _root_.measure_theory.mem_ℒp.neg_part {f : α → ℝ} (hf : mem_ℒp f p μ) :
  mem_ℒp (λ x, max (-f x) 0) p μ :=
lipschitz_with_pos_part.comp_mem_ℒp (max_eq_right le_rfl) hf.neg

/-- Positive part of a function in `L^p`. -/
def pos_part (f : Lp ℝ p μ) : Lp ℝ p μ :=
lipschitz_with_pos_part.comp_Lp (max_eq_right le_rfl) f

/-- Negative part of a function in `L^p`. -/
def neg_part (f : Lp ℝ p μ) : Lp ℝ p μ := pos_part (-f)

@[norm_cast]
lemma coe_pos_part (f : Lp ℝ p μ) : (pos_part f : α →ₘ[μ] ℝ) = (f : α →ₘ[μ] ℝ).pos_part := rfl

lemma coe_fn_pos_part (f : Lp ℝ p μ) : ⇑(pos_part f) =ᵐ[μ] λ a, max (f a) 0 :=
ae_eq_fun.coe_fn_pos_part _

lemma coe_fn_neg_part_eq_max (f : Lp ℝ p μ) : ∀ᵐ a ∂μ, neg_part f a = max (- f a) 0 :=
begin
  rw neg_part,
  filter_upwards [coe_fn_pos_part (-f), coe_fn_neg f] with _ h₁ h₂,
  rw [h₁, h₂, pi.neg_apply],
end

lemma coe_fn_neg_part (f : Lp ℝ p μ) : ∀ᵐ a ∂μ, neg_part f a = - min (f a) 0 :=
(coe_fn_neg_part_eq_max f).mono $ assume a h,
by rw [h, ← max_neg_neg, neg_zero]

lemma continuous_pos_part [fact (1 ≤ p)] : continuous (λf : Lp ℝ p μ, pos_part f) :=
lipschitz_with.continuous_comp_Lp _ _

lemma continuous_neg_part [fact (1 ≤ p)] : continuous (λf : Lp ℝ p μ, neg_part f) :=
have eq : (λf : Lp ℝ p μ, neg_part f) = (λf : Lp ℝ p μ, pos_part (-f)) := rfl,
by { rw eq, exact continuous_pos_part.comp continuous_neg }

end pos_part
end Lp
end measure_theory

end composition



/-!
## `L^p` is a complete space

We show that `L^p` is a complete space for `1 ≤ p`.
-/

section complete_space

namespace measure_theory
namespace Lp

lemma snorm'_lim_eq_lintegral_liminf {ι} [nonempty ι] [linear_order ι] {f : ι → α → G} {p : ℝ}
  (hp_nonneg : 0 ≤ p) {f_lim : α → G}
  (h_lim : ∀ᵐ (x : α) ∂μ, tendsto (λ n, f n x) at_top (𝓝 (f_lim x))) :
  snorm' f_lim p μ = (∫⁻ a, at_top.liminf (λ m, (‖f m a‖₊ : ℝ≥0∞)^p) ∂μ) ^ (1/p) :=
begin
  suffices h_no_pow : (∫⁻ a, ‖f_lim a‖₊ ^ p ∂μ)
    = (∫⁻ a, at_top.liminf (λ m, (‖f m a‖₊ : ℝ≥0∞)^p) ∂μ),
  { rw [snorm', h_no_pow], },
  refine lintegral_congr_ae (h_lim.mono (λ a ha, _)),
  rw tendsto.liminf_eq,
  simp_rw [ennreal.coe_rpow_of_nonneg _ hp_nonneg, ennreal.tendsto_coe],
  refine ((nnreal.continuous_rpow_const hp_nonneg).tendsto (‖f_lim a‖₊)).comp _,
  exact (continuous_nnnorm.tendsto (f_lim a)).comp ha,
end

lemma snorm'_lim_le_liminf_snorm' {E} [normed_add_comm_group E] {f : ℕ → α → E} {p : ℝ}
  (hp_pos : 0 < p) (hf : ∀ n, ae_strongly_measurable (f n) μ) {f_lim : α → E}
  (h_lim : ∀ᵐ (x : α) ∂μ, tendsto (λ n, f n x) at_top (𝓝 (f_lim x)))  :
  snorm' f_lim p μ ≤ at_top.liminf (λ n, snorm' (f n) p μ) :=
begin
  rw snorm'_lim_eq_lintegral_liminf hp_pos.le h_lim,
  rw [←ennreal.le_rpow_one_div_iff (by simp [hp_pos] : 0 < 1 / p), one_div_one_div],
  refine (lintegral_liminf_le' (λ m, ((hf m).ennnorm.pow_const _))).trans_eq _,
  have h_pow_liminf : at_top.liminf (λ n, snorm' (f n) p μ) ^ p
    = at_top.liminf (λ n, (snorm' (f n) p μ) ^ p),
  { have h_rpow_mono := ennreal.strict_mono_rpow_of_pos hp_pos,
    have h_rpow_surj := (ennreal.rpow_left_bijective hp_pos.ne.symm).2,
    refine (h_rpow_mono.order_iso_of_surjective _ h_rpow_surj).liminf_apply _ _ _ _,
    all_goals { is_bounded_default }, },
  rw h_pow_liminf,
  simp_rw [snorm', ← ennreal.rpow_mul, one_div, inv_mul_cancel hp_pos.ne.symm, ennreal.rpow_one],
end

lemma snorm_exponent_top_lim_eq_ess_sup_liminf {ι} [nonempty ι] [linear_order ι] {f : ι → α → G}
  {f_lim : α → G}
  (h_lim : ∀ᵐ (x : α) ∂μ, tendsto (λ n, f n x) at_top (𝓝 (f_lim x))) :
  snorm f_lim ∞ μ = ess_sup (λ x, at_top.liminf (λ m, (‖f m x‖₊ : ℝ≥0∞))) μ :=
begin
  rw [snorm_exponent_top, snorm_ess_sup],
  refine ess_sup_congr_ae (h_lim.mono (λ x hx, _)),
  rw tendsto.liminf_eq,
  rw ennreal.tendsto_coe,
  exact (continuous_nnnorm.tendsto (f_lim x)).comp hx,
end

lemma snorm_exponent_top_lim_le_liminf_snorm_exponent_top {ι} [nonempty ι] [countable ι]
  [linear_order ι] {f : ι → α → F} {f_lim : α → F}
  (h_lim : ∀ᵐ (x : α) ∂μ, tendsto (λ n, f n x) at_top (𝓝 (f_lim x))) :
  snorm f_lim ∞ μ ≤ at_top.liminf (λ n, snorm (f n) ∞ μ) :=
begin
  rw snorm_exponent_top_lim_eq_ess_sup_liminf h_lim,
  simp_rw [snorm_exponent_top, snorm_ess_sup],
  exact ennreal.ess_sup_liminf_le (λ n, (λ x, (‖f n x‖₊ : ℝ≥0∞))),
end

lemma snorm_lim_le_liminf_snorm {E} [normed_add_comm_group E]
  {f : ℕ → α → E} (hf : ∀ n, ae_strongly_measurable (f n) μ) (f_lim : α → E)
  (h_lim : ∀ᵐ (x : α) ∂μ, tendsto (λ n, f n x) at_top (𝓝 (f_lim x))) :
  snorm f_lim p μ ≤ at_top.liminf (λ n, snorm (f n) p μ) :=
begin
  by_cases hp0 : p = 0,
  { simp [hp0], },
  rw ← ne.def at hp0,
  by_cases hp_top : p = ∞,
  { simp_rw [hp_top],
    exact snorm_exponent_top_lim_le_liminf_snorm_exponent_top h_lim, },
  simp_rw snorm_eq_snorm' hp0 hp_top,
  have hp_pos : 0 < p.to_real, from ennreal.to_real_pos hp0 hp_top,
  exact snorm'_lim_le_liminf_snorm' hp_pos hf h_lim,
end

/-! ### `Lp` is complete iff Cauchy sequences of `ℒp` have limits in `ℒp` -/

lemma tendsto_Lp_iff_tendsto_ℒp' {ι} {fi : filter ι} [fact (1 ≤ p)]
  (f : ι → Lp E p μ) (f_lim : Lp E p μ) :
  fi.tendsto f (𝓝 f_lim) ↔ fi.tendsto (λ n, snorm (f n - f_lim) p μ) (𝓝 0) :=
begin
  rw tendsto_iff_dist_tendsto_zero,
  simp_rw dist_def,
  rw [← ennreal.zero_to_real, ennreal.tendsto_to_real_iff (λ n, _) ennreal.zero_ne_top],
  rw snorm_congr_ae (Lp.coe_fn_sub _ _).symm,
  exact Lp.snorm_ne_top _,
end

lemma tendsto_Lp_iff_tendsto_ℒp {ι} {fi : filter ι} [fact (1 ≤ p)]
  (f : ι → Lp E p μ) (f_lim : α → E) (f_lim_ℒp : mem_ℒp f_lim p μ) :
  fi.tendsto f (𝓝 (f_lim_ℒp.to_Lp f_lim)) ↔ fi.tendsto (λ n, snorm (f n - f_lim) p μ) (𝓝 0) :=
begin
  rw tendsto_Lp_iff_tendsto_ℒp',
  suffices h_eq : (λ n, snorm (f n - mem_ℒp.to_Lp f_lim f_lim_ℒp) p μ)
      = (λ n, snorm (f n - f_lim) p μ),
    by rw h_eq,
  exact funext (λ n, snorm_congr_ae (eventually_eq.rfl.sub (mem_ℒp.coe_fn_to_Lp f_lim_ℒp))),
end

lemma tendsto_Lp_iff_tendsto_ℒp'' {ι} {fi : filter ι} [fact (1 ≤ p)]
  (f : ι → α → E) (f_ℒp : ∀ n, mem_ℒp (f n) p μ) (f_lim : α → E) (f_lim_ℒp : mem_ℒp f_lim p μ) :
  fi.tendsto (λ n, (f_ℒp n).to_Lp (f n)) (𝓝 (f_lim_ℒp.to_Lp f_lim))
    ↔ fi.tendsto (λ n, snorm (f n - f_lim) p μ) (𝓝 0) :=
begin
  convert Lp.tendsto_Lp_iff_tendsto_ℒp' _ _,
  ext1 n,
  apply snorm_congr_ae,
  filter_upwards [((f_ℒp n).sub f_lim_ℒp).coe_fn_to_Lp,
    Lp.coe_fn_sub ((f_ℒp n).to_Lp (f n)) (f_lim_ℒp.to_Lp f_lim)] with _ hx₁ hx₂,
  rw ← hx₂,
  exact hx₁.symm,
end

lemma tendsto_Lp_of_tendsto_ℒp {ι} {fi : filter ι} [hp : fact (1 ≤ p)]
  {f : ι → Lp E p μ} (f_lim : α → E) (f_lim_ℒp : mem_ℒp f_lim p μ)
  (h_tendsto : fi.tendsto (λ n, snorm (f n - f_lim) p μ) (𝓝 0)) :
  fi.tendsto f (𝓝 (f_lim_ℒp.to_Lp f_lim)) :=
(tendsto_Lp_iff_tendsto_ℒp f f_lim f_lim_ℒp).mpr h_tendsto

lemma cauchy_seq_Lp_iff_cauchy_seq_ℒp {ι} [nonempty ι] [semilattice_sup ι] [hp : fact (1 ≤ p)]
  (f : ι → Lp E p μ) :
  cauchy_seq f ↔ tendsto (λ (n : ι × ι), snorm (f n.fst - f n.snd) p μ) at_top (𝓝 0) :=
begin
  simp_rw [cauchy_seq_iff_tendsto_dist_at_top_0, dist_def],
  rw [← ennreal.zero_to_real, ennreal.tendsto_to_real_iff (λ n, _) ennreal.zero_ne_top],
  rw snorm_congr_ae (Lp.coe_fn_sub _ _).symm,
  exact snorm_ne_top _,
end

lemma complete_space_Lp_of_cauchy_complete_ℒp [hp : fact (1 ≤ p)]
  (H : ∀ (f : ℕ → α → E) (hf : ∀ n, mem_ℒp (f n) p μ) (B : ℕ → ℝ≥0∞) (hB : ∑' i, B i < ∞)
      (h_cau : ∀ (N n m : ℕ), N ≤ n → N ≤ m → snorm (f n - f m) p μ < B N),
    ∃ (f_lim : α → E) (hf_lim_meas : mem_ℒp f_lim p μ),
      at_top.tendsto (λ n, snorm (f n - f_lim) p μ) (𝓝 0)) :
  complete_space (Lp E p μ) :=
begin
  let B := λ n : ℕ, ((1:ℝ) / 2) ^ n,
  have hB_pos : ∀ n, 0 < B n, from λ n, pow_pos (div_pos zero_lt_one zero_lt_two) n,
  refine metric.complete_of_convergent_controlled_sequences B hB_pos (λ f hf, _),
  rsuffices ⟨f_lim, hf_lim_meas, h_tendsto⟩ : ∃ (f_lim : α → E) (hf_lim_meas : mem_ℒp f_lim p μ),
    at_top.tendsto (λ n, snorm (f n - f_lim) p μ) (𝓝 0),
  { exact ⟨hf_lim_meas.to_Lp f_lim, tendsto_Lp_of_tendsto_ℒp f_lim hf_lim_meas h_tendsto⟩, },
  have hB : summable B, from summable_geometric_two,
  cases hB with M hB,
  let B1 := λ n, ennreal.of_real (B n),
  have hB1_has : has_sum B1 (ennreal.of_real M),
  { have h_tsum_B1 : ∑' i, B1 i = (ennreal.of_real M),
    { change (∑' (n : ℕ), ennreal.of_real (B n)) = ennreal.of_real M,
      rw ←hB.tsum_eq,
      exact (ennreal.of_real_tsum_of_nonneg (λ n, le_of_lt (hB_pos n)) hB.summable).symm, },
    have h_sum := (@ennreal.summable _ B1).has_sum,
    rwa h_tsum_B1 at h_sum, },
  have hB1 : ∑' i, B1 i < ∞, by {rw hB1_has.tsum_eq, exact ennreal.of_real_lt_top, },
  let f1 : ℕ → α → E := λ n, f n,
  refine H f1 (λ n, Lp.mem_ℒp (f n)) B1 hB1 (λ N n m hn hm, _),
  specialize hf N n m hn hm,
  rw dist_def at hf,
  simp_rw [f1, B1],
  rwa ennreal.lt_of_real_iff_to_real_lt,
  rw snorm_congr_ae (Lp.coe_fn_sub _ _).symm,
  exact Lp.snorm_ne_top _,
end

/-! ### Prove that controlled Cauchy sequences of `ℒp` have limits in `ℒp` -/

private lemma snorm'_sum_norm_sub_le_tsum_of_cauchy_snorm' {f : ℕ → α → E}
  (hf : ∀ n, ae_strongly_measurable (f n) μ) {p : ℝ} (hp1 : 1 ≤ p)
  {B : ℕ → ℝ≥0∞} (h_cau : ∀ (N n m : ℕ), N ≤ n → N ≤ m → snorm' (f n - f m) p μ < B N) (n : ℕ) :
  snorm' (λ x, ∑ i in finset.range (n + 1), ‖f (i + 1) x - f i x‖) p μ ≤ ∑' i, B i :=
begin
  let f_norm_diff := λ i x, ‖f (i + 1) x - f i x‖,
  have hgf_norm_diff : ∀ n, (λ x, ∑ i in finset.range (n + 1), ‖f (i + 1) x - f i x‖)
      = ∑ i in finset.range (n + 1), f_norm_diff i,
    from λ n, funext (λ x, by simp [f_norm_diff]),
  rw hgf_norm_diff,
  refine (snorm'_sum_le (λ i _, ((hf (i+1)).sub (hf i)).norm) hp1).trans _,
  simp_rw [←pi.sub_apply, snorm'_norm],
  refine (finset.sum_le_sum _).trans (sum_le_tsum _ (λ m _, zero_le _) ennreal.summable),
  exact λ m _, (h_cau m (m + 1) m (nat.le_succ m) (le_refl m)).le,
end

private lemma lintegral_rpow_sum_coe_nnnorm_sub_le_rpow_tsum {f : ℕ → α → E}
  (hf : ∀ n, ae_strongly_measurable (f n) μ) {p : ℝ} (hp1 : 1 ≤ p) {B : ℕ → ℝ≥0∞} (n : ℕ)
  (hn : snorm' (λ x, ∑ i in finset.range (n + 1), ‖f (i + 1) x - f i x‖) p μ ≤ ∑' i, B i) :
  ∫⁻ a, (∑ i in finset.range (n + 1), ‖f (i + 1) a - f i a‖₊ : ℝ≥0∞)^p ∂μ
    ≤ (∑' i, B i) ^ p :=
begin
  have hp_pos : 0 < p := zero_lt_one.trans_le hp1,
  rw [←one_div_one_div p, @ennreal.le_rpow_one_div_iff _ _ (1/p) (by simp [hp_pos]),
    one_div_one_div p],
  simp_rw snorm' at hn,
  have h_nnnorm_nonneg :
    (λ a, (‖∑ i in finset.range (n + 1), ‖f (i + 1) a - f i a‖‖₊ : ℝ≥0∞) ^ p)
    = λ a, (∑ i in finset.range (n + 1), (‖f (i + 1) a - f i a‖₊ : ℝ≥0∞)) ^ p,
  { ext1 a,
    congr,
    simp_rw ←of_real_norm_eq_coe_nnnorm,
    rw ←ennreal.of_real_sum_of_nonneg,
    { rw real.norm_of_nonneg _,
      exact finset.sum_nonneg (λ x hx, norm_nonneg _), },
    { exact λ x hx, norm_nonneg _, }, },
  change (∫⁻ a, (λ x, ↑‖∑ i in finset.range (n + 1), ‖f (i+1) x - f i x‖‖₊^p) a ∂μ)^(1/p)
    ≤ ∑' i, B i at hn,
  rwa h_nnnorm_nonneg at hn,
end

private lemma lintegral_rpow_tsum_coe_nnnorm_sub_le_tsum {f : ℕ → α → E}
  (hf : ∀ n, ae_strongly_measurable (f n) μ) {p : ℝ} (hp1 : 1 ≤ p) {B : ℕ → ℝ≥0∞}
  (h : ∀ n, ∫⁻ a, (∑ i in finset.range (n + 1), ‖f (i + 1) a - f i a‖₊ : ℝ≥0∞)^p ∂μ
    ≤ (∑' i, B i) ^ p) :
  (∫⁻ a, (∑' i, ‖f (i + 1) a - f i a‖₊ : ℝ≥0∞)^p ∂μ) ^ (1/p) ≤ ∑' i, B i :=
begin
  have hp_pos : 0 < p := zero_lt_one.trans_le hp1,
  suffices h_pow : ∫⁻ a, (∑' i, ‖f (i + 1) a - f i a‖₊ : ℝ≥0∞)^p ∂μ ≤ (∑' i, B i) ^ p,
    by rwa [←ennreal.le_rpow_one_div_iff (by simp [hp_pos] : 0 < 1 / p), one_div_one_div],
  have h_tsum_1 : ∀ g : ℕ → ℝ≥0∞,
      ∑' i, g i = at_top.liminf (λ n, ∑ i in finset.range (n + 1), g i),
    by { intro g, rw [ennreal.tsum_eq_liminf_sum_nat, ← liminf_nat_add _ 1], },
  simp_rw h_tsum_1 _,
  rw ← h_tsum_1,
  have h_liminf_pow : ∫⁻ a, at_top.liminf (λ n, ∑ i in finset.range (n + 1),
      (‖f (i + 1) a - f i a‖₊))^p ∂μ
    = ∫⁻ a, at_top.liminf (λ n, (∑ i in finset.range (n + 1), (‖f (i + 1) a - f i a‖₊))^p) ∂μ,
  { refine lintegral_congr (λ x, _),
    have h_rpow_mono := ennreal.strict_mono_rpow_of_pos (zero_lt_one.trans_le hp1),
    have h_rpow_surj := (ennreal.rpow_left_bijective hp_pos.ne.symm).2,
    refine (h_rpow_mono.order_iso_of_surjective _ h_rpow_surj).liminf_apply _ _ _ _,
    all_goals { is_bounded_default }, },
  rw h_liminf_pow,
  refine (lintegral_liminf_le' _).trans _,
  { exact λ n, (finset.ae_measurable_sum (finset.range (n+1))
      (λ i _, ((hf (i+1)).sub (hf i)).ennnorm)).pow_const _, },
  { exact liminf_le_of_frequently_le' (frequently_of_forall h), },
end

private lemma tsum_nnnorm_sub_ae_lt_top
  {f : ℕ → α → E} (hf : ∀ n, ae_strongly_measurable (f n) μ) {p : ℝ} (hp1 : 1 ≤ p) {B : ℕ → ℝ≥0∞}
  (hB : ∑' i, B i ≠ ∞)
  (h : (∫⁻ a, (∑' i, ‖f (i + 1) a - f i a‖₊ : ℝ≥0∞)^p ∂μ) ^ (1/p) ≤ ∑' i, B i) :
  ∀ᵐ x ∂μ, (∑' i, ‖f (i + 1) x - f i x‖₊ : ℝ≥0∞) < ∞ :=
begin
  have hp_pos : 0 < p := zero_lt_one.trans_le hp1,
  have h_integral : ∫⁻ a, (∑' i, ‖f (i + 1) a - f i a‖₊ : ℝ≥0∞)^p ∂μ < ∞,
  { have h_tsum_lt_top : (∑' i, B i) ^ p < ∞,
      from ennreal.rpow_lt_top_of_nonneg hp_pos.le hB,
    refine lt_of_le_of_lt _ h_tsum_lt_top,
    rwa [←ennreal.le_rpow_one_div_iff (by simp [hp_pos] : 0 < 1 / p), one_div_one_div] at h, },
  have rpow_ae_lt_top : ∀ᵐ x ∂μ, (∑' i, ‖f (i + 1) x - f i x‖₊ : ℝ≥0∞)^p < ∞,
  { refine ae_lt_top' (ae_measurable.pow_const _ _) h_integral.ne,
    exact ae_measurable.ennreal_tsum (λ n, ((hf (n+1)).sub (hf n)).ennnorm), },
  refine rpow_ae_lt_top.mono (λ x hx, _),
  rwa [←ennreal.lt_rpow_one_div_iff hp_pos,
    ennreal.top_rpow_of_pos (by simp [hp_pos] : 0 < 1 / p)] at hx,
end

lemma ae_tendsto_of_cauchy_snorm' [complete_space E] {f : ℕ → α → E} {p : ℝ}
  (hf : ∀ n, ae_strongly_measurable (f n) μ) (hp1 : 1 ≤ p) {B : ℕ → ℝ≥0∞} (hB : ∑' i, B i ≠ ∞)
  (h_cau : ∀ (N n m : ℕ), N ≤ n → N ≤ m → snorm' (f n - f m) p μ < B N) :
  ∀ᵐ x ∂μ, ∃ l : E, at_top.tendsto (λ n, f n x) (𝓝 l) :=
begin
  have h_summable : ∀ᵐ x ∂μ, summable (λ (i : ℕ), f (i + 1) x - f i x),
  { have h1 : ∀ n, snorm' (λ x, ∑ i in finset.range (n + 1), ‖f (i + 1) x - f i x‖) p μ
        ≤ ∑' i, B i,
      from snorm'_sum_norm_sub_le_tsum_of_cauchy_snorm' hf hp1 h_cau,
    have h2 : ∀ n, ∫⁻ a, (∑ i in finset.range (n + 1), ‖f (i + 1) a - f i a‖₊ : ℝ≥0∞)^p ∂μ
        ≤ (∑' i, B i) ^ p,
      from λ n, lintegral_rpow_sum_coe_nnnorm_sub_le_rpow_tsum hf hp1 n (h1 n),
    have h3 : (∫⁻ a, (∑' i, ‖f (i + 1) a - f i a‖₊ : ℝ≥0∞)^p ∂μ) ^ (1/p) ≤ ∑' i, B i,
      from lintegral_rpow_tsum_coe_nnnorm_sub_le_tsum hf hp1 h2,
    have h4 : ∀ᵐ x ∂μ, (∑' i, ‖f (i + 1) x - f i x‖₊ : ℝ≥0∞) < ∞,
      from tsum_nnnorm_sub_ae_lt_top hf hp1 hB h3,
    exact h4.mono (λ x hx, summable_of_summable_nnnorm
      (ennreal.tsum_coe_ne_top_iff_summable.mp (lt_top_iff_ne_top.mp hx))), },
  have h : ∀ᵐ x ∂μ, ∃ l : E,
    at_top.tendsto (λ n, ∑ i in finset.range n, (f (i + 1) x - f i x)) (𝓝 l),
  { refine h_summable.mono (λ x hx, _),
    let hx_sum := hx.has_sum.tendsto_sum_nat,
    exact ⟨∑' i, (f (i + 1) x - f i x), hx_sum⟩, },
  refine h.mono (λ x hx, _),
  cases hx with l hx,
  have h_rw_sum : (λ n, ∑ i in finset.range n, (f (i + 1) x - f i x)) = λ n, f n x - f 0 x,
  { ext1 n,
    change ∑ (i : ℕ) in finset.range n, ((λ m, f m x) (i + 1) - (λ m, f m x) i) = f n x - f 0 x,
    rw finset.sum_range_sub, },
  rw h_rw_sum at hx,
  have hf_rw : (λ n, f n x) = λ n, f n x - f 0 x + f 0 x, by { ext1 n, abel, },
  rw hf_rw,
  exact ⟨l + f 0 x, tendsto.add_const _ hx⟩,
end

lemma ae_tendsto_of_cauchy_snorm [complete_space E] {f : ℕ → α → E}
  (hf : ∀ n, ae_strongly_measurable (f n) μ) (hp : 1 ≤ p) {B : ℕ → ℝ≥0∞} (hB : ∑' i, B i ≠ ∞)
  (h_cau : ∀ (N n m : ℕ), N ≤ n → N ≤ m → snorm (f n - f m) p μ < B N) :
  ∀ᵐ x ∂μ, ∃ l : E, at_top.tendsto (λ n, f n x) (𝓝 l) :=
begin
  by_cases hp_top : p = ∞,
  { simp_rw [hp_top] at *,
    have h_cau_ae : ∀ᵐ x ∂μ, ∀ N n m, N ≤ n → N ≤ m → (‖(f n - f m) x‖₊ : ℝ≥0∞) < B N,
    { simp_rw ae_all_iff,
      exact λ N n m hnN hmN, ae_lt_of_ess_sup_lt (h_cau N n m hnN hmN), },
    simp_rw [snorm_exponent_top, snorm_ess_sup] at h_cau,
    refine h_cau_ae.mono (λ x hx, cauchy_seq_tendsto_of_complete _),
    refine cauchy_seq_of_le_tendsto_0 (λ n, (B n).to_real) _ _,
    { intros n m N hnN hmN,
      specialize hx N n m hnN hmN,
      rw [dist_eq_norm, ←ennreal.to_real_of_real (norm_nonneg _),
        ennreal.to_real_le_to_real ennreal.of_real_ne_top
        (ennreal.ne_top_of_tsum_ne_top hB N)],
      rw ←of_real_norm_eq_coe_nnnorm at hx,
      exact hx.le, },
    { rw ← ennreal.zero_to_real,
      exact tendsto.comp (ennreal.tendsto_to_real ennreal.zero_ne_top)
        (ennreal.tendsto_at_top_zero_of_tsum_ne_top hB), }, },
  have hp1 : 1 ≤ p.to_real,
  { rw [← ennreal.of_real_le_iff_le_to_real hp_top, ennreal.of_real_one],
    exact hp, },
  have h_cau' : ∀ (N n m : ℕ), N ≤ n → N ≤ m → snorm' (f n - f m) (p.to_real) μ < B N,
  { intros N n m hn hm,
    specialize h_cau N n m hn hm,
    rwa snorm_eq_snorm' (zero_lt_one.trans_le hp).ne.symm hp_top at h_cau, },
  exact ae_tendsto_of_cauchy_snorm' hf hp1 hB h_cau',
end

lemma cauchy_tendsto_of_tendsto {f : ℕ → α → E} (hf : ∀ n, ae_strongly_measurable (f n) μ)
  (f_lim : α → E) {B : ℕ → ℝ≥0∞}
  (hB : ∑' i, B i ≠ ∞) (h_cau : ∀ (N n m : ℕ), N ≤ n → N ≤ m → snorm (f n - f m) p μ < B N)
  (h_lim : ∀ᵐ (x : α) ∂μ, tendsto (λ n, f n x) at_top (𝓝 (f_lim x))) :
  at_top.tendsto (λ n, snorm (f n - f_lim) p μ) (𝓝 0) :=
begin
  rw ennreal.tendsto_at_top_zero,
  intros ε hε,
  have h_B : ∃ (N : ℕ), B N ≤ ε,
  { suffices h_tendsto_zero : ∃ (N : ℕ), ∀ n : ℕ, N ≤ n → B n ≤ ε,
      from ⟨h_tendsto_zero.some, h_tendsto_zero.some_spec _ le_rfl⟩,
    exact (ennreal.tendsto_at_top_zero.mp (ennreal.tendsto_at_top_zero_of_tsum_ne_top hB))
      ε hε, },
  cases h_B with N h_B,
  refine ⟨N, λ n hn, _⟩,
  have h_sub : snorm (f n - f_lim) p μ ≤ at_top.liminf (λ m, snorm (f n - f m) p μ),
  { refine snorm_lim_le_liminf_snorm (λ m, (hf n).sub (hf m)) (f n - f_lim) _,
    refine h_lim.mono (λ x hx, _),
    simp_rw sub_eq_add_neg,
    exact tendsto.add tendsto_const_nhds (tendsto.neg hx), },
  refine h_sub.trans _,
  refine liminf_le_of_frequently_le' (frequently_at_top.mpr _),
  refine λ N1, ⟨max N N1, le_max_right _ _, _⟩,
  exact (h_cau N n (max N N1) hn (le_max_left _ _)).le.trans h_B,
end

lemma mem_ℒp_of_cauchy_tendsto (hp : 1 ≤ p) {f : ℕ → α → E} (hf : ∀ n, mem_ℒp (f n) p μ)
  (f_lim : α → E) (h_lim_meas : ae_strongly_measurable f_lim μ)
  (h_tendsto : at_top.tendsto (λ n, snorm (f n - f_lim) p μ) (𝓝 0)) :
  mem_ℒp f_lim p μ :=
begin
  refine ⟨h_lim_meas, _⟩,
  rw ennreal.tendsto_at_top_zero at h_tendsto,
  cases (h_tendsto 1 zero_lt_one) with N h_tendsto_1,
  specialize h_tendsto_1 N (le_refl N),
  have h_add : f_lim = f_lim - f N + f N, by abel,
  rw h_add,
  refine lt_of_le_of_lt (snorm_add_le (h_lim_meas.sub (hf N).1) (hf N).1 hp) _,
  rw ennreal.add_lt_top,
  split,
  { refine lt_of_le_of_lt _ ennreal.one_lt_top,
    have h_neg : f_lim - f N = -(f N - f_lim), by simp,
    rwa [h_neg, snorm_neg], },
  { exact (hf N).2, },
end

lemma cauchy_complete_ℒp [complete_space E] (hp : 1 ≤ p)
  {f : ℕ → α → E} (hf : ∀ n, mem_ℒp (f n) p μ) {B : ℕ → ℝ≥0∞} (hB : ∑' i, B i ≠ ∞)
  (h_cau : ∀ (N n m : ℕ), N ≤ n → N ≤ m → snorm (f n - f m) p μ < B N) :
  ∃ (f_lim : α → E) (hf_lim_meas : mem_ℒp f_lim p μ),
    at_top.tendsto (λ n, snorm (f n - f_lim) p μ) (𝓝 0) :=
begin
  obtain ⟨f_lim, h_f_lim_meas, h_lim⟩ : ∃ (f_lim : α → E) (hf_lim_meas : strongly_measurable f_lim),
      ∀ᵐ x ∂μ, tendsto (λ n, f n x) at_top (nhds (f_lim x)),
    from exists_strongly_measurable_limit_of_tendsto_ae (λ n, (hf n).1)
      (ae_tendsto_of_cauchy_snorm (λ n, (hf n).1) hp hB h_cau),
  have h_tendsto' : at_top.tendsto (λ n, snorm (f n - f_lim) p μ) (𝓝 0),
    from cauchy_tendsto_of_tendsto (λ m, (hf m).1) f_lim hB h_cau h_lim,
  have h_ℒp_lim : mem_ℒp f_lim p μ,
    from mem_ℒp_of_cauchy_tendsto hp hf f_lim h_f_lim_meas.ae_strongly_measurable h_tendsto',
  exact ⟨f_lim, h_ℒp_lim, h_tendsto'⟩,
end

/-! ### `Lp` is complete for `1 ≤ p` -/

instance [complete_space E] [hp : fact (1 ≤ p)] : complete_space (Lp E p μ) :=
complete_space_Lp_of_cauchy_complete_ℒp $
  λ f hf B hB h_cau, cauchy_complete_ℒp hp.elim hf hB.ne h_cau

end Lp
end measure_theory

end complete_space

/-! ### Continuous functions in `Lp` -/

open_locale bounded_continuous_function
open bounded_continuous_function

section

variables [topological_space α] [borel_space α] [second_countable_topology_either α E]
variables (E p μ)

/-- An additive subgroup of `Lp E p μ`, consisting of the equivalence classes which contain a
bounded continuous representative. -/
def measure_theory.Lp.bounded_continuous_function : add_subgroup (Lp E p μ) :=
add_subgroup.add_subgroup_of
  ((continuous_map.to_ae_eq_fun_add_hom μ).comp (to_continuous_map_add_hom α E)).range
  (Lp E p μ)

variables {E p μ}

/-- By definition, the elements of `Lp.bounded_continuous_function E p μ` are the elements of
`Lp E p μ` which contain a bounded continuous representative. -/
lemma measure_theory.Lp.mem_bounded_continuous_function_iff {f : (Lp E p μ)} :
  f ∈ measure_theory.Lp.bounded_continuous_function E p μ
    ↔ ∃ f₀ : (α →ᵇ E), f₀.to_continuous_map.to_ae_eq_fun μ = (f : α →ₘ[μ] E) :=
add_subgroup.mem_add_subgroup_of

namespace bounded_continuous_function

variables [is_finite_measure μ]

/-- A bounded continuous function on a finite-measure space is in `Lp`. -/
lemma mem_Lp (f : α →ᵇ E) :
  f.to_continuous_map.to_ae_eq_fun μ ∈ Lp E p μ :=
begin
  refine Lp.mem_Lp_of_ae_bound (‖f‖) _,
  filter_upwards [f.to_continuous_map.coe_fn_to_ae_eq_fun μ] with x _,
  convert f.norm_coe_le_norm x
end

/-- The `Lp`-norm of a bounded continuous function is at most a constant (depending on the measure
of the whole space) times its sup-norm. -/
lemma Lp_nnnorm_le (f : α →ᵇ E) :
  ‖(⟨f.to_continuous_map.to_ae_eq_fun μ, mem_Lp f⟩ : Lp E p μ)‖₊
  ≤ (measure_univ_nnreal μ) ^ (p.to_real)⁻¹ * ‖f‖₊ :=
begin
  apply Lp.nnnorm_le_of_ae_bound,
  refine (f.to_continuous_map.coe_fn_to_ae_eq_fun μ).mono _,
  intros x hx,
  rw [←nnreal.coe_le_coe, coe_nnnorm, coe_nnnorm],
  convert f.norm_coe_le_norm x,
end

/-- The `Lp`-norm of a bounded continuous function is at most a constant (depending on the measure
of the whole space) times its sup-norm. -/
lemma Lp_norm_le (f : α →ᵇ E) :
  ‖(⟨f.to_continuous_map.to_ae_eq_fun μ, mem_Lp f⟩ : Lp E p μ)‖
  ≤ (measure_univ_nnreal μ) ^ (p.to_real)⁻¹ * ‖f‖ :=
Lp_nnnorm_le f

variables (p μ)

/-- The normed group homomorphism of considering a bounded continuous function on a finite-measure
space as an element of `Lp`. -/
def to_Lp_hom [fact (1 ≤ p)] : normed_add_group_hom (α →ᵇ E) (Lp E p μ) :=
{ bound' := ⟨_, Lp_norm_le⟩,
  .. add_monoid_hom.cod_restrict
      ((continuous_map.to_ae_eq_fun_add_hom μ).comp (to_continuous_map_add_hom α E))
      (Lp E p μ)
      mem_Lp }

lemma range_to_Lp_hom [fact (1 ≤ p)] :
  ((to_Lp_hom p μ).range : add_subgroup (Lp E p μ))
    = measure_theory.Lp.bounded_continuous_function E p μ :=
begin
  symmetry,
  convert add_monoid_hom.add_subgroup_of_range_eq_of_le
    ((continuous_map.to_ae_eq_fun_add_hom μ).comp (to_continuous_map_add_hom α E))
    (by { rintros - ⟨f, rfl⟩, exact mem_Lp f } : _ ≤ Lp E p μ),
end

variables (𝕜 : Type*) [fact (1 ≤ p)]

/-- The bounded linear map of considering a bounded continuous function on a finite-measure space
as an element of `Lp`. -/
def to_Lp [normed_field 𝕜] [normed_space 𝕜 E] :
  (α →ᵇ E) →L[𝕜] (Lp E p μ) :=
linear_map.mk_continuous
  (linear_map.cod_restrict
    (Lp.Lp_submodule E p μ 𝕜)
    ((continuous_map.to_ae_eq_fun_linear_map μ).comp (to_continuous_map_linear_map α E 𝕜))
    mem_Lp)
  _
  Lp_norm_le

lemma coe_fn_to_Lp [normed_field 𝕜] [normed_space 𝕜 E] (f : α →ᵇ E) :
  to_Lp p μ 𝕜 f =ᵐ[μ] f := ae_eq_fun.coe_fn_mk f _

variables {𝕜}

lemma range_to_Lp [normed_field 𝕜] [normed_space 𝕜 E] :
  ((linear_map.range (to_Lp p μ 𝕜 : (α →ᵇ E) →L[𝕜] Lp E p μ)).to_add_subgroup)
    = measure_theory.Lp.bounded_continuous_function E p μ :=
range_to_Lp_hom p μ

variables {p}

lemma to_Lp_norm_le [nontrivially_normed_field 𝕜] [normed_space 𝕜 E]:
  ‖(to_Lp p μ 𝕜 : (α →ᵇ E) →L[𝕜] (Lp E p μ))‖ ≤ (measure_univ_nnreal μ) ^ (p.to_real)⁻¹ :=
linear_map.mk_continuous_norm_le _ ((measure_univ_nnreal μ) ^ (p.to_real)⁻¹).coe_nonneg _

lemma to_Lp_inj {f g : α →ᵇ E} [μ.is_open_pos_measure] [normed_field 𝕜] [normed_space 𝕜 E] :
  to_Lp p μ 𝕜 f = to_Lp p μ 𝕜 g ↔ f = g :=
begin
  refine ⟨λ h, _, by tauto⟩,
  rw [←fun_like.coe_fn_eq, ←(map_continuous f).ae_eq_iff_eq μ (map_continuous g)],
  refine (coe_fn_to_Lp p μ 𝕜 f).symm.trans (eventually_eq.trans _ $ coe_fn_to_Lp p μ 𝕜 g),
  rw h,
end

lemma to_Lp_injective [μ.is_open_pos_measure] [normed_field 𝕜] [normed_space 𝕜 E] :
  function.injective ⇑(to_Lp p μ 𝕜 : (α →ᵇ E) →L[𝕜] (Lp E p μ)) := λ f g hfg, (to_Lp_inj μ).mp hfg

end bounded_continuous_function

namespace continuous_map

variables [compact_space α] [is_finite_measure μ]
variables (𝕜 : Type*) (p μ) [fact (1 ≤ p)]

/-- The bounded linear map of considering a continuous function on a compact finite-measure
space `α` as an element of `Lp`.  By definition, the norm on `C(α, E)` is the sup-norm, transferred
from the space `α →ᵇ E` of bounded continuous functions, so this construction is just a matter of
transferring the structure from `bounded_continuous_function.to_Lp` along the isometry. -/
def to_Lp [normed_field 𝕜] [normed_space 𝕜 E] :
  C(α, E) →L[𝕜] (Lp E p μ) :=
(bounded_continuous_function.to_Lp p μ 𝕜).comp
  (linear_isometry_bounded_of_compact α E 𝕜).to_linear_isometry.to_continuous_linear_map

variables {𝕜}

lemma range_to_Lp [normed_field 𝕜] [normed_space 𝕜 E] :
  (linear_map.range (to_Lp p μ 𝕜 : C(α, E) →L[𝕜] Lp E p μ)).to_add_subgroup
    = measure_theory.Lp.bounded_continuous_function E p μ :=
begin
  refine set_like.ext' _,
  have := (linear_isometry_bounded_of_compact α E 𝕜).surjective,
  convert function.surjective.range_comp this (bounded_continuous_function.to_Lp p μ 𝕜),
  rw ←bounded_continuous_function.range_to_Lp p μ,
  refl,
end

variables {p}

lemma coe_fn_to_Lp [normed_field 𝕜] [normed_space 𝕜 E] (f : C(α,  E)) :
  to_Lp p μ 𝕜 f =ᵐ[μ] f :=
ae_eq_fun.coe_fn_mk f _

lemma to_Lp_def [normed_field 𝕜] [normed_space 𝕜 E] (f : C(α, E)) :
  to_Lp p μ 𝕜 f
  = bounded_continuous_function.to_Lp p μ 𝕜 (linear_isometry_bounded_of_compact α E 𝕜 f) :=
rfl

@[simp] lemma to_Lp_comp_to_continuous_map [normed_field 𝕜] [normed_space 𝕜 E] (f : α →ᵇ E) :
  to_Lp p μ 𝕜 f.to_continuous_map
  = bounded_continuous_function.to_Lp p μ 𝕜 f :=
rfl

@[simp] lemma coe_to_Lp [normed_field 𝕜] [normed_space 𝕜 E] (f : C(α, E)) :
  (to_Lp p μ 𝕜 f : α →ₘ[μ] E) = f.to_ae_eq_fun μ :=
rfl

lemma to_Lp_injective [μ.is_open_pos_measure] [normed_field 𝕜] [normed_space 𝕜 E] :
  function.injective ⇑(to_Lp p μ 𝕜 : C(α, E) →L[𝕜] (Lp E p μ)) :=
(bounded_continuous_function.to_Lp_injective _).comp
  (linear_isometry_bounded_of_compact α E 𝕜).injective

lemma to_Lp_inj {f g : C(α, E)} [μ.is_open_pos_measure] [normed_field 𝕜] [normed_space 𝕜 E] :
  to_Lp p μ 𝕜 f = to_Lp p μ 𝕜 g ↔ f = g :=
(to_Lp_injective μ).eq_iff

variables {μ}

/-- If a sum of continuous functions `g n` is convergent, and the same sum converges in `Lᵖ` to `h`,
then in fact `g n` converges uniformly to `h`.  -/
lemma has_sum_of_has_sum_Lp {β : Type*} [μ.is_open_pos_measure] [normed_field 𝕜] [normed_space 𝕜 E]
  {g : β → C(α, E)} {f : C(α, E)} (hg : summable g)
  (hg2 : has_sum (to_Lp p μ 𝕜 ∘ g) (to_Lp p μ 𝕜 f)) : has_sum g f :=
begin
  convert summable.has_sum hg,
  exact to_Lp_injective μ (hg2.unique ((to_Lp p μ 𝕜).has_sum $ summable.has_sum hg)),
end

variables (μ) [nontrivially_normed_field 𝕜] [normed_space 𝕜 E]

lemma to_Lp_norm_eq_to_Lp_norm_coe :
  ‖(to_Lp p μ 𝕜 : C(α, E) →L[𝕜] (Lp E p μ))‖
  = ‖(bounded_continuous_function.to_Lp p μ 𝕜 : (α →ᵇ E) →L[𝕜] (Lp E p μ))‖ :=
continuous_linear_map.op_norm_comp_linear_isometry_equiv _ _

/-- Bound for the operator norm of `continuous_map.to_Lp`. -/
lemma to_Lp_norm_le :
  ‖(to_Lp p μ 𝕜 : C(α, E) →L[𝕜] (Lp E p μ))‖ ≤ (measure_univ_nnreal μ) ^ (p.to_real)⁻¹ :=
by { rw to_Lp_norm_eq_to_Lp_norm_coe, exact bounded_continuous_function.to_Lp_norm_le μ }

end continuous_map

end

namespace measure_theory

namespace Lp

lemma pow_mul_meas_ge_le_norm (f : Lp E p μ)
  (hp_ne_zero : p ≠ 0) (hp_ne_top : p ≠ ∞) (ε : ℝ≥0∞) :
  (ε * μ {x | ε ≤ ‖f x‖₊ ^ p.to_real}) ^ (1 / p.to_real) ≤ (ennreal.of_real ‖f‖) :=
(ennreal.of_real_to_real (snorm_ne_top f)).symm ▸
  pow_mul_meas_ge_le_snorm μ hp_ne_zero hp_ne_top (Lp.ae_strongly_measurable f) ε

lemma mul_meas_ge_le_pow_norm (f : Lp E p μ)
  (hp_ne_zero : p ≠ 0) (hp_ne_top : p ≠ ∞) (ε : ℝ≥0∞) :
  ε * μ {x | ε ≤ ‖f x‖₊ ^ p.to_real} ≤ (ennreal.of_real ‖f‖) ^ p.to_real :=
(ennreal.of_real_to_real (snorm_ne_top f)).symm ▸
  mul_meas_ge_le_pow_snorm μ hp_ne_zero hp_ne_top (Lp.ae_strongly_measurable f) ε

/-- A version of Markov's inequality with elements of Lp. -/
lemma mul_meas_ge_le_pow_norm' (f : Lp E p μ)
  (hp_ne_zero : p ≠ 0) (hp_ne_top : p ≠ ∞) (ε : ℝ≥0∞) :
  ε ^ p.to_real * μ {x | ε ≤ ‖f x‖₊} ≤ (ennreal.of_real ‖f‖) ^ p.to_real :=
(ennreal.of_real_to_real (snorm_ne_top f)).symm ▸
  mul_meas_ge_le_pow_snorm' μ hp_ne_zero hp_ne_top (Lp.ae_strongly_measurable f) ε

lemma meas_ge_le_mul_pow_norm (f : Lp E p μ)
  (hp_ne_zero : p ≠ 0) (hp_ne_top : p ≠ ∞) {ε : ℝ≥0∞} (hε : ε ≠ 0) :
  μ {x | ε ≤ ‖f x‖₊} ≤ ε⁻¹ ^ p.to_real * (ennreal.of_real ‖f‖) ^ p.to_real :=
(ennreal.of_real_to_real (snorm_ne_top f)).symm ▸
  meas_ge_le_mul_pow_snorm μ hp_ne_zero hp_ne_top (Lp.ae_strongly_measurable f) hε

end Lp

end measure_theory<|MERGE_RESOLUTION|>--- conflicted
+++ resolved
@@ -1505,15 +1505,8 @@
   (h : ∀ᵐ x ∂μ, ‖f x‖₊ ≤ c * ‖g x‖₊) (p : ℝ≥0∞) :
   snorm f p μ ≤ c • snorm g p μ :=
 begin
-<<<<<<< HEAD
-  lift c to ℝ≥0 using hc,
-  rw [ennreal.of_real_coe_nnreal, ← c.nnnorm_eq, ← snorm_norm g,
+  rw [← snorm_norm g, ←c.nnnorm_eq, ennreal.smul_def, smul_eq_mul,
     ← snorm_const_smul (c : ℝ) (_ : _ → ℝ)],
-  refine snorm_mono_ae _,
-  simpa
-=======
-  rw [← snorm_norm g, ←c.nnnorm_eq, ennreal.smul_def, smul_eq_mul, ← snorm_const_smul (c : ℝ)],
-  swap, apply_instance,
   refine snorm_mono_nnnorm_ae (h.mono $ λ x hx, hx.trans_eq _),
   rw [pi.smul_apply, smul_eq_mul, nnnorm_mul, nnreal.nnnorm_eq, nnnorm_norm],
 end
@@ -1528,7 +1521,6 @@
       (nonpos_of_mul_nonneg_right (ha.trans h) hb).antisymm hc⟩ },
   { rintro ⟨rfl, rfl⟩,
     rw mul_zero, }
->>>>>>> 6480bedf
 end
 
 /-- When `c` is negative, `‖f x‖ ≤ c * ‖g x‖` is nonsense and forces both `f` and `g` to have an
@@ -1969,16 +1961,9 @@
   pseudo_emetric_space.to_has_edist = (Lp.has_edist : has_edist (Lp E p μ)) :=
 rfl
 
-<<<<<<< HEAD
-lemma nnnorm_def [fact (1 ≤ p)] (f : Lp E p μ) : ‖f‖₊ = ennreal.to_nnreal (snorm f p μ) :=
-nnreal.eq $ norm_def f
-=======
 example [fact (1 ≤ p)] :
   seminormed_add_group.to_has_nnnorm = (Lp.has_nnnorm : has_nnnorm (Lp E p μ)) :=
 rfl
-
-section normed_space
->>>>>>> 6480bedf
 
 section has_bounded_smul
 
