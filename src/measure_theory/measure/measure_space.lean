--- conflicted
+++ resolved
@@ -1096,15 +1096,9 @@
 begin
   rw [eventually_eq, ae_iff] at hst ⊢,
   have h_eq_α : {a : α | ¬s a = t a} = s \ t ∪ t \ s,
-<<<<<<< HEAD
-  { ext1 x, simp only [eq_iff_iff, mem_set_of_eq, mem_union_eq, mem_diff], tauto, },
-  have h_eq_β : {a : β | ¬(f '' s) a = (f '' t) a} = f '' s \ f '' t ∪ f '' t \ f '' s,
-  { ext1 x, simp only [eq_iff_iff, mem_set_of_eq, mem_union_eq, mem_diff], tauto, },
-=======
   { ext1 x, simp only [eq_iff_iff, mem_set_of_eq, mem_union, mem_diff], tauto, },
   have h_eq_β : {a : β | ¬(f '' s) a = (f '' t) a} = f '' s \ f '' t ∪ f '' t \ f '' s,
   { ext1 x, simp only [eq_iff_iff, mem_set_of_eq, mem_union, mem_diff], tauto, },
->>>>>>> 3b307b60
   rw [← set.image_diff hfi, ← set.image_diff hfi, ← set.image_union] at h_eq_β,
   rw h_eq_β,
   rw h_eq_α at hst,
