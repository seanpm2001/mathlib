--- conflicted
+++ resolved
@@ -417,7 +417,11 @@
 lemma measure_congr (H : s =ᵐ[μ] t) : μ s = μ t :=
 le_antisymm H.le.measure_le H.symm.le.measure_le
 
-<<<<<<< HEAD
+alias measure_congr ← filter.eventually_eq.measure_eq
+
+lemma measure_mono_null_ae (H : s ≤ᵐ[μ] t) (ht : μ t = 0) : μ s = 0 :=
+nonpos_iff_eq_zero.1 $ ht ▸ H.measure_le
+
 /-- A measurable set `t ⊇ s` such that `μ t = μ s`. It even satisfies `μ (t ∩ u) = μ (s ∩ u)` for
 any measurable set `u` if `μ s ≠ ∞`, see `measure_to_measurable_inter`.
 (This property holds without the assumption `μ s ≠ ∞` when the space is sigma-finite,
@@ -426,17 +430,6 @@
 we also have `t =ᵐ[μ] s`, see `null_measurable_set.to_measurable_ae_eq`.
 This notion is sometimes called a "measurable hull" in the literature. -/
 @[irreducible] def to_measurable (μ : measure α) (s : set α) : set α :=
-=======
-alias measure_congr ← filter.eventually_eq.measure_eq
-
-lemma measure_mono_null_ae (H : s ≤ᵐ[μ] t) (ht : μ t = 0) : μ s = 0 :=
-nonpos_iff_eq_zero.1 $ ht ▸ H.measure_le
-
-/-- A measurable set `t ⊇ s` such that `μ t = μ s`. It even satisifies `μ (t ∩ u) = μ (s ∩ u)` for
-any measurable set `u`, see `measure_to_measurable_inter`. If `s` is a null measurable set, then
-we also have `t =ᵐ[μ] s`, see `null_measurable_set.to_measurable_ae_eq`. -/
-def to_measurable (μ : measure α) (s : set α) : set α :=
->>>>>>> 905871f4
 if h : ∃ t ⊇ s, measurable_set t ∧ t =ᵐ[μ] s then h.some
 else if h' : ∃ t ⊇ s, measurable_set t ∧ (∀ u, measurable_set u → μ (t ∩ u) = μ (s ∩ u))
   then h'.some
