--- conflicted
+++ resolved
@@ -352,35 +352,6 @@
       measure_union A measurable_set_Ioo, f.mono.le_left_lim hab, ← ennreal.of_real_add] }
 end
 
-<<<<<<< HEAD
-lemma measure_Iic {l : ℝ} (hf : tendsto f at_bot (𝓝 l)) (x : ℝ) :
-  f.measure (Iic x) = of_real (f x - l) :=
-begin
-  have h_tendsto_1 : tendsto (λ r : ℚ, f.measure (Ioc r x)) at_bot (𝓝 (f.measure (Iic x))),
-  { have h_Iic_eq_Union : Iic x = ⋃ r : ℚ, Ioc (↑-r) x,
-    { ext1 x,
-      simp only [mem_Iic, mem_Union, mem_Ioc, exists_and_distrib_right, iff_and_self],
-      intro h,
-      simp_rw [rat.cast_neg, neg_lt],
-      exact exists_rat_gt _, },
-    rw h_Iic_eq_Union,
-    suffices h_neg_top : tendsto (λ (r : ℚ), f.measure (Ioc (↑-r) x)) at_top
-      (𝓝 (f.measure (⋃ (r : ℚ), Ioc (↑-r) x))),
-    { have : (λ (r : ℚ), f.measure (Ioc (↑r) x)) = (λ r, f.measure (Ioc (↑- -r) x)),
-      { simp_rw neg_neg, },
-      rw this,
-      exact h_neg_top.comp tendsto_neg_at_bot_at_top, },
-    refine tendsto_measure_Union (λ r r' hrr' x, _),
-    simp only [rat.cast_neg, mem_Ioc, and_imp],
-    refine λ hrx hxq, ⟨(neg_le_neg _).trans_lt hrx, hxq⟩,
-    exact_mod_cast hrr', },
-  have h_tendsto_2 : tendsto (λ r : ℚ, f.measure (Ioc r x)) at_bot (𝓝 (of_real (f x - l))),
-  { simp_rw measure_Ioc,
-    refine ennreal.tendsto_of_real (tendsto.const_sub _ (hf.comp _)),
-    rw tendsto_coe_rat_at_bot_iff,
-    exact tendsto_id, },
-  exact tendsto_nhds_unique h_tendsto_1 h_tendsto_2,
-=======
 section move_this
 
 -- todo: is this already somewhere?
@@ -501,40 +472,11 @@
   refine tendsto_nhds_unique (tendsto_measure_Ioc_at_bot _ _) _,
   simp_rw measure_Ioc,
   exact ennreal.tendsto_of_real (tendsto.const_sub _ hf),
->>>>>>> f75842f5
 end
 
 lemma measure_Ici {l : ℝ} (hf : tendsto f at_top (𝓝 l)) (x : ℝ) :
   f.measure (Ici x) = of_real (l - left_lim f x) :=
 begin
-<<<<<<< HEAD
-  have h_tendsto_1 : tendsto (λ r : ℚ, f.measure (Ico x r)) at_top (𝓝 (f.measure (Ici x))),
-  { have h_Iic_eq_Union : Ici x = ⋃ r : ℚ, Ico x r,
-    { ext1 y,
-      simp only [mem_Ici, mem_Union, mem_Ico, exists_and_distrib_left, iff_self_and],
-      intro h,
-      exact exists_rat_gt _, },
-    rw h_Iic_eq_Union,
-    refine tendsto_measure_Union (λ r r' hrr' y, _),
-    simp only [mem_Ico, and_imp],
-    refine λ hxy hyr, ⟨hxy, hyr.trans_le _⟩,
-    exact_mod_cast hrr', },
-  have h_tendsto_2 : tendsto (λ r : ℚ, f.measure (Ico x r)) at_top (𝓝 (of_real (l - left_lim f x))),
-  { simp_rw measure_Ico,
-    refine ennreal.tendsto_of_real _,
-    have hf' : tendsto (λ x, left_lim f x) at_top (𝓝 l),
-    { have h_le1 : ∀ x, f (x - 1) ≤ left_lim f x := λ x, monotone.le_left_lim f.mono (sub_one_lt x),
-      have h_le2 : ∀ x, left_lim f x ≤ f x := λ x, monotone.left_lim_le f.mono le_rfl,
-      refine tendsto_of_tendsto_of_tendsto_of_le_of_le (hf.comp _) hf h_le1 h_le2,
-      rw tendsto_at_top_at_top,
-      exact λ y, ⟨y + 1, λ z hyz, by rwa le_sub_iff_add_le⟩, },
-    refine (tendsto.sub_const (hf'.comp _) _),
-    rw tendsto_coe_rat_at_top_iff,
-    exact tendsto_id, },
-  exact tendsto_nhds_unique h_tendsto_1 h_tendsto_2,
-end
-
-=======
   refine tendsto_nhds_unique (tendsto_measure_Ico_at_top _ _) _,
   simp_rw measure_Ico,
   refine ennreal.tendsto_of_real (tendsto.sub_const _ _),
@@ -546,7 +488,6 @@
 end
 
 
->>>>>>> f75842f5
 instance : is_locally_finite_measure f.measure :=
 ⟨λ x, ⟨Ioo (x-1) (x+1), Ioo_mem_nhds (by linarith) (by linarith), by simp⟩⟩
 
