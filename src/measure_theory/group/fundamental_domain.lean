/-
Copyright (c) 2021 Yury G. Kudryashov. All rights reserved.
Released under Apache 2.0 license as described in the file LICENSE.
Authors: Yury G. Kudryashov
-/
import measure_theory.group.action
import measure_theory.integral.set_integral

/-!
# Fundamental domain of a group action

A set `s` is said to be a *fundamental domain* of an action of a group `G` on a measurable space `α`
with respect to a measure `μ` if

* `s` is a measurable set;

* the sets `g • s` over all `g : G` cover almost all points of the whole space;

* the sets `g • s`, are pairwise a.e. disjoint, i.e., `μ (g₁ • s ∩ g₂ • s) = 0` whenever `g₁ ≠ g₂`;
  we require this for `g₂ = 1` in the definition, then deduce it for any two `g₁ ≠ g₂`.

In this file we prove that in case of a countable group `G` and a measure preserving action, any two
fundamental domains have the same measure, and for a `G`-invariant function, its integrals over any
two fundamental domains are equal to each other.

We also generate additive versions of all theorems in this file using the `to_additive` attribute.

## Main declarations

* `measure_theory.is_fundamental_domain`: Predicate for a set to be a fundamental domain of the
  action of a group
* `measure_theory.fundamental_frontier`: Fundamental frontier of a set under the action of a group.
  Elements of `s` that belong to some other translate of `s`.
* `measure_theory.fundamental_interior`: Fundamental interior of a set under the action of a group.
  Elements of `s` that do not belong to any other translate of `s`.
-/

open_locale ennreal pointwise topology nnreal ennreal measure_theory
open measure_theory measure_theory.measure set function topological_space filter

namespace measure_theory

/-- A measurable set `s` is a *fundamental domain* for an additive action of an additive group `G`
on a measurable space `α` with respect to a measure `α` if the sets `g +ᵥ s`, `g : G`, are pairwise
a.e. disjoint and cover the whole space. -/
@[protect_proj] structure is_add_fundamental_domain (G : Type*) {α : Type*} [has_zero G]
  [has_vadd G α] [measurable_space α] (s : set α) (μ : measure α . volume_tac) : Prop :=
(null_measurable_set : null_measurable_set s μ)
(ae_covers : ∀ᵐ x ∂μ, ∃ g : G, g +ᵥ x ∈ s)
(ae_disjoint : pairwise $ ae_disjoint μ on λ g : G, g +ᵥ s)

/-- A measurable set `s` is a *fundamental domain* for an action of a group `G` on a measurable
space `α` with respect to a measure `α` if the sets `g • s`, `g : G`, are pairwise a.e. disjoint and
cover the whole space. -/
@[protect_proj, to_additive is_add_fundamental_domain]
structure is_fundamental_domain (G : Type*) {α : Type*} [has_one G] [has_smul G α]
  [measurable_space α] (s : set α) (μ : measure α . volume_tac) : Prop :=
(null_measurable_set : null_measurable_set s μ)
(ae_covers : ∀ᵐ x ∂μ, ∃ g : G, g • x ∈ s)
(ae_disjoint : pairwise $ ae_disjoint μ on λ g : G, g • s)

variables {G H α β E : Type*}

namespace is_fundamental_domain
variables [group G] [group H] [mul_action G α] [measurable_space α] [mul_action H β]
  [measurable_space β] [normed_add_comm_group E] {s t : set α} {μ : measure α}

/-- If for each `x : α`, exactly one of `g • x`, `g : G`, belongs to a measurable set `s`, then `s`
is a fundamental domain for the action of `G` on `α`. -/
@[to_additive "If for each `x : α`, exactly one of `g +ᵥ x`, `g : G`, belongs to a measurable set
`s`, then `s` is a fundamental domain for the additive action of `G` on `α`."]
lemma mk' (h_meas : null_measurable_set s μ) (h_exists : ∀ x : α, ∃! g : G, g • x ∈ s) :
  is_fundamental_domain G s μ :=
{ null_measurable_set := h_meas,
  ae_covers := eventually_of_forall $ λ x, (h_exists x).exists,
  ae_disjoint := λ a b hab, disjoint.ae_disjoint $ disjoint_left.2 $ λ x hxa hxb,
    begin
      rw mem_smul_set_iff_inv_smul_mem at hxa hxb,
      exact hab (inv_injective $ (h_exists x).unique hxa hxb),
    end }

<<<<<<< HEAD
=======
/-- For `s` to be a fundamental domain, it's enough to check `ae_disjoint (g • s) s` for `g ≠ 1`. -/
@[to_additive "For `s` to be a fundamental domain, it's enough to check `ae_disjoint (g +ᵥ s) s` for
`g ≠ 0`."]
lemma mk'' (h_meas : null_measurable_set s μ) (h_ae_covers : ∀ᵐ x ∂μ, ∃ g : G, g • x ∈ s)
  (h_ae_disjoint : ∀ g ≠ (1 : G), ae_disjoint μ (g • s) s)
  (h_qmp : ∀ (g : G), quasi_measure_preserving ((•) g : α → α) μ μ) :
  is_fundamental_domain G s μ :=
{ null_measurable_set := h_meas,
  ae_covers := h_ae_covers,
  ae_disjoint := pairwise_ae_disjoint_of_ae_disjoint_forall_ne_one h_ae_disjoint h_qmp }

>>>>>>> dbde88c8
/-- If a measurable space has a finite measure `μ` and a countable group `G` acts
quasi-measure-preservingly, then to show that a set `s` is a fundamental domain, it is sufficient
to check that its translates `g • s` are (almost) disjoint and that the sum `∑' g, μ (g • s)` is
sufficiently large. -/
@[to_additive measure_theory.is_add_fundamental_domain.mk_of_measure_univ_le "
If a measurable space has a finite measure `μ` and a countable additive group `G` acts
quasi-measure-preservingly, then to show that a set `s` is a fundamental domain, it is sufficient
to check that its translates `g +ᵥ s` are (almost) disjoint and that the sum `∑' g, μ (g +ᵥ s)` is
sufficiently large."]
lemma mk_of_measure_univ_le [is_finite_measure μ] [countable G]
  (h_meas : null_measurable_set s μ)
  (h_ae_disjoint : ∀ g ≠ (1 : G), ae_disjoint μ (g • s) s)
  (h_qmp : ∀ (g : G), quasi_measure_preserving ((•) g : α → α) μ μ)
  (h_measure_univ_le : μ (univ : set α) ≤ ∑' (g : G), μ (g • s)) :
  is_fundamental_domain G s μ :=
<<<<<<< HEAD
{ null_measurable_set := h_meas,
  ae_disjoint := h_ae_disjoint,
  ae_covers :=
  begin
    replace ae_disjoint : pairwise (ae_disjoint μ on (λ (g : G), g • s)) :=
      pairwise_ae_disjoint_of_ae_disjoint_forall_ne_one h_ae_disjoint h_qmp,
=======
have ae_disjoint : pairwise (ae_disjoint μ on (λ (g : G), g • s)) :=
  pairwise_ae_disjoint_of_ae_disjoint_forall_ne_one h_ae_disjoint h_qmp,
{ null_measurable_set := h_meas,
  ae_disjoint := ae_disjoint,
  ae_covers :=
  begin
>>>>>>> dbde88c8
    replace h_meas : ∀ (g : G), null_measurable_set (g • s) μ :=
      λ g, by { rw [← inv_inv g, ← preimage_smul], exact h_meas.preimage (h_qmp g⁻¹), },
    have h_meas' : null_measurable_set {a | ∃ (g : G), g • a ∈ s} μ,
    { rw ← Union_smul_eq_set_of_exists, exact null_measurable_set.Union h_meas, },
    rw [ae_iff_measure_eq h_meas', ← Union_smul_eq_set_of_exists],
    refine le_antisymm (measure_mono $ subset_univ _) _,
    rw measure_Union₀ ae_disjoint h_meas,
    exact h_measure_univ_le,
  end }

@[to_additive] lemma Union_smul_ae_eq (h : is_fundamental_domain G s μ) :
  (⋃ g : G, g • s) =ᵐ[μ] univ :=
eventually_eq_univ.2 $ h.ae_covers.mono $ λ x ⟨g, hg⟩, mem_Union.2 ⟨g⁻¹, _, hg, inv_smul_smul _ _⟩

@[to_additive] lemma mono (h : is_fundamental_domain G s μ) {ν : measure α} (hle : ν ≪ μ) :
  is_fundamental_domain G s ν :=
<<<<<<< HEAD
⟨h.1.mono_ac hle, hle h.2, λ g hg, hle (h.3 g hg)⟩

variables [measurable_space G] [has_measurable_smul G α] [smul_invariant_measure G α μ]

@[to_additive] lemma null_measurable_set_smul (h : is_fundamental_domain G s μ) (g : G) :
  null_measurable_set (g • s) μ :=
h.null_measurable_set.smul g

@[to_additive] lemma restrict_restrict (h : is_fundamental_domain G s μ) (g : G) (t : set α) :
  (μ.restrict t).restrict (g • s) = μ.restrict (g • s ∩ t) :=
restrict_restrict₀ ((h.null_measurable_set_smul g).mono restrict_le_self)

@[to_additive] lemma pairwise_ae_disjoint (h : is_fundamental_domain G s μ) :
  pairwise (λ g₁ g₂ : G, ae_disjoint μ (g₁ • s) (g₂ • s)) :=
pairwise_ae_disjoint_of_ae_disjoint_forall_ne_one h.ae_disjoint
  (λ g, measure_preserving.quasi_measure_preserving $ by simp)

@[to_additive] lemma pairwise_ae_disjoint_of_ac {ν} (h : is_fundamental_domain G s μ) (hν : ν ≪ μ) :
  pairwise (λ g₁ g₂ : G, ae_disjoint ν (g₁ • s) (g₂ • s)) :=
h.pairwise_ae_disjoint.mono $ λ g₁ g₂ H, hν H
=======
⟨h.1.mono_ac hle, hle h.2, h.ae_disjoint.mono $ λ a b hab, hle hab⟩
>>>>>>> dbde88c8

@[to_additive] lemma preimage_of_equiv {ν : measure β} (h : is_fundamental_domain G s μ) {f : β → α}
  (hf : quasi_measure_preserving f ν μ) {e : G → H} (he : bijective e)
  (hef : ∀ g, semiconj f ((•) (e g)) ((•) g)) :
  is_fundamental_domain H (f ⁻¹' s) ν :=
{ null_measurable_set := h.null_measurable_set.preimage hf,
  ae_covers := (hf.ae h.ae_covers).mono $ λ x ⟨g, hg⟩, ⟨e g, by rwa [mem_preimage, hef g x]⟩,
  ae_disjoint := λ a b hab,
    begin
      lift e to G ≃ H using he,
      have : (e.symm a⁻¹)⁻¹ ≠ (e.symm b⁻¹)⁻¹, by simp [hab],
      convert (h.ae_disjoint this).preimage hf using 1,
      simp only [←preimage_smul_inv, preimage_preimage, ←hef _ _, e.apply_symm_apply, inv_inv],
    end }

@[to_additive] lemma image_of_equiv {ν : measure β} (h : is_fundamental_domain G s μ)
  (f : α ≃ β) (hf : quasi_measure_preserving f.symm ν μ)
  (e : H ≃ G) (hef : ∀ g, semiconj f ((•) (e g)) ((•) g)) :
  is_fundamental_domain H (f '' s) ν :=
begin
  rw f.image_eq_preimage,
  refine h.preimage_of_equiv hf e.symm.bijective (λ g x, _),
  rcases f.surjective x with ⟨x, rfl⟩,
  rw [← hef _ _, f.symm_apply_apply, f.symm_apply_apply, e.apply_symm_apply]
end

@[to_additive] lemma pairwise_ae_disjoint_of_ac {ν} (h : is_fundamental_domain G s μ) (hν : ν ≪ μ) :
  pairwise (λ g₁ g₂ : G, ae_disjoint ν (g₁ • s) (g₂ • s)) :=
h.ae_disjoint.mono $ λ g₁ g₂ H, hν H

@[to_additive] lemma smul_of_comm {G' : Type*} [group G'] [mul_action G' α] [measurable_space G']
  [has_measurable_smul G' α] [smul_invariant_measure G' α μ] [smul_comm_class G' G α]
  (h : is_fundamental_domain G s μ) (g : G') :
  is_fundamental_domain G (g • s) μ :=
h.image_of_equiv (mul_action.to_perm g) (measure_preserving_smul _ _).quasi_measure_preserving
  (equiv.refl _) $ smul_comm g

variables [measurable_space G] [has_measurable_smul G α] [smul_invariant_measure G α μ]

@[to_additive] lemma null_measurable_set_smul (h : is_fundamental_domain G s μ) (g : G) :
  null_measurable_set (g • s) μ :=
h.null_measurable_set.smul g

@[to_additive] lemma restrict_restrict (h : is_fundamental_domain G s μ) (g : G) (t : set α) :
  (μ.restrict t).restrict (g • s) = μ.restrict (g • s ∩ t) :=
restrict_restrict₀ ((h.null_measurable_set_smul g).mono restrict_le_self)

@[to_additive] lemma smul (h : is_fundamental_domain G s μ) (g : G) :
  is_fundamental_domain G (g • s) μ :=
h.image_of_equiv (mul_action.to_perm g) (measure_preserving_smul _ _).quasi_measure_preserving
  ⟨λ g', g⁻¹ * g' * g, λ g', g * g' * g⁻¹, λ g', by simp [mul_assoc], λ g', by simp [mul_assoc]⟩ $
  λ g' x, by simp [smul_smul, mul_assoc]

variables [countable G] {ν : measure α}

@[to_additive] lemma sum_restrict_of_ac (h : is_fundamental_domain G s μ) (hν : ν ≪ μ) :
  sum (λ g : G, ν.restrict (g • s)) = ν :=
by rw [← restrict_Union_ae (h.ae_disjoint.mono $ λ i j h, hν h)
    (λ g, (h.null_measurable_set_smul g).mono_ac hν),
  restrict_congr_set (hν h.Union_smul_ae_eq), restrict_univ]

@[to_additive] lemma lintegral_eq_tsum_of_ac (h : is_fundamental_domain G s μ) (hν : ν ≪ μ)
  (f : α → ℝ≥0∞) : ∫⁻ x, f x ∂ν = ∑' g : G, ∫⁻ x in g • s, f x ∂ν :=
by rw [← lintegral_sum_measure, h.sum_restrict_of_ac hν]

@[to_additive] lemma sum_restrict (h : is_fundamental_domain G s μ) :
  sum (λ g : G, μ.restrict (g • s)) = μ :=
h.sum_restrict_of_ac (refl _)

@[to_additive] lemma lintegral_eq_tsum (h : is_fundamental_domain G s μ) (f : α → ℝ≥0∞) :
  ∫⁻ x, f x ∂μ = ∑' g : G, ∫⁻ x in g • s, f x ∂μ :=
h.lintegral_eq_tsum_of_ac (refl _) f

@[to_additive] lemma lintegral_eq_tsum' (h : is_fundamental_domain G s μ) (f : α → ℝ≥0∞) :
  ∫⁻ x, f x ∂μ = ∑' g : G, ∫⁻ x in s, f (g⁻¹ • x) ∂μ :=
calc ∫⁻ x, f x ∂μ = ∑' g : G, ∫⁻ x in g • s, f x ∂μ : h.lintegral_eq_tsum f
... = ∑' g : G, ∫⁻ x in g⁻¹ • s, f x ∂μ : ((equiv.inv G).tsum_eq _).symm
... = ∑' g : G, ∫⁻ x in s, f (g⁻¹ • x) ∂μ :
  tsum_congr $ λ g, ((measure_preserving_smul g⁻¹ μ).set_lintegral_comp_emb
    (measurable_embedding_const_smul _) _ _).symm

@[to_additive] lemma set_lintegral_eq_tsum (h : is_fundamental_domain G s μ) (f : α → ℝ≥0∞)
  (t : set α) : ∫⁻ x in t, f x ∂μ = ∑' g : G, ∫⁻ x in t ∩ g • s, f x ∂μ :=
calc ∫⁻ x in t, f x ∂μ = ∑' g : G, ∫⁻ x in g • s, f x ∂(μ.restrict t) :
  h.lintegral_eq_tsum_of_ac restrict_le_self.absolutely_continuous _
... = ∑' g : G, ∫⁻ x in t ∩ g • s, f x ∂μ :
  by simp only [h.restrict_restrict, inter_comm]

@[to_additive] lemma set_lintegral_eq_tsum' (h : is_fundamental_domain G s μ) (f : α → ℝ≥0∞)
  (t : set α) :
  ∫⁻ x in t, f x ∂μ = ∑' g : G, ∫⁻ x in g • t ∩ s, f (g⁻¹ • x) ∂μ :=
calc ∫⁻ x in t, f x ∂μ = ∑' g : G, ∫⁻ x in t ∩ g • s, f x ∂μ :
  h.set_lintegral_eq_tsum f t
... = ∑' g : G, ∫⁻ x in t ∩ g⁻¹ • s, f x ∂μ : ((equiv.inv G).tsum_eq _).symm
... = ∑' g : G, ∫⁻ x in g⁻¹ • (g • t ∩ s), f (x) ∂μ :
  by simp only [smul_set_inter, inv_smul_smul]
... = ∑' g : G, ∫⁻ x in g • t ∩ s, f (g⁻¹ • x) ∂μ :
  tsum_congr $ λ g, ((measure_preserving_smul g⁻¹ μ).set_lintegral_comp_emb
    (measurable_embedding_const_smul _) _ _).symm

@[to_additive] lemma measure_eq_tsum_of_ac (h : is_fundamental_domain G s μ) (hν : ν ≪ μ)
  (t : set α) :
  ν t = ∑' g : G, ν (t ∩ g • s) :=
have H : ν.restrict t ≪ μ, from measure.restrict_le_self.absolutely_continuous.trans hν,
by simpa only [set_lintegral_one, pi.one_def,
    measure.restrict_apply₀ ((h.null_measurable_set_smul _).mono_ac H), inter_comm]
  using h.lintegral_eq_tsum_of_ac H 1

@[to_additive] lemma measure_eq_tsum' (h : is_fundamental_domain G s μ) (t : set α) :
  μ t = ∑' g : G, μ (t ∩ g • s) :=
h.measure_eq_tsum_of_ac absolutely_continuous.rfl t

@[to_additive] lemma measure_eq_tsum (h : is_fundamental_domain G s μ) (t : set α) :
  μ t = ∑' g : G, μ (g • t ∩ s) :=
by simpa only [set_lintegral_one] using h.set_lintegral_eq_tsum' (λ _, 1) t

@[to_additive] lemma measure_zero_of_invariant (h : is_fundamental_domain G s μ) (t : set α)
  (ht : ∀ g : G, g • t = t) (hts : μ (t ∩ s) = 0) :
  μ t = 0 :=
by simp [measure_eq_tsum h, ht, hts]

/-- Given a measure space with an action of a finite group `G`, the measure of any `G`-invariant set
is determined by the measure of its intersection with a fundamental domain for the action of `G`. -/
@[to_additive measure_eq_card_smul_of_vadd_ae_eq_self "Given a measure space with an action of a
finite additive group `G`, the measure of any `G`-invariant set is determined by the measure of its
intersection with a fundamental domain for the action of `G`."]
lemma measure_eq_card_smul_of_smul_ae_eq_self [finite G]
  (h : is_fundamental_domain G s μ) (t : set α) (ht : ∀ g : G, (g • t : set α) =ᵐ[μ] t) :
  μ t = nat.card G • μ (t ∩ s) :=
begin
  haveI : fintype G := fintype.of_finite G,
  rw h.measure_eq_tsum,
  replace ht : ∀ g : G, ((g • t) ∩ s : set α) =ᵐ[μ] (t ∩ s : set α) :=
    λ g, ae_eq_set_inter (ht g) (ae_eq_refl s),
  simp_rw [measure_congr (ht _), tsum_fintype, finset.sum_const, nat.card_eq_fintype_card,
    finset.card_univ],
end

@[to_additive] protected lemma set_lintegral_eq (hs : is_fundamental_domain G s μ)
  (ht : is_fundamental_domain G t μ) (f : α → ℝ≥0∞) (hf : ∀ (g : G) x, f (g • x) = f x) :
  ∫⁻ x in s, f x ∂μ = ∫⁻ x in t, f x ∂μ :=
calc ∫⁻ x in s, f x ∂μ = ∑' g : G, ∫⁻ x in s ∩ g • t, f x ∂μ : ht.set_lintegral_eq_tsum _ _
... = ∑' g : G, ∫⁻ x in g • t ∩ s, f (g⁻¹ • x) ∂μ            : by simp only [hf, inter_comm]
... = ∫⁻ x in t, f x ∂μ                                      : (hs.set_lintegral_eq_tsum' _ _).symm

@[to_additive] lemma measure_set_eq (hs : is_fundamental_domain G s μ)
  (ht : is_fundamental_domain G t μ) {A : set α} (hA₀ : measurable_set A)
  (hA : ∀ (g : G), (λ x, g • x) ⁻¹' A = A) :
  μ (A ∩ s) = μ (A ∩ t) :=
begin
  have : ∫⁻ x in s, A.indicator 1 x ∂μ = ∫⁻ x in t, A.indicator 1 x ∂μ,
  { refine hs.set_lintegral_eq ht (set.indicator A (λ _, 1)) _,
    intros g x,
    convert (set.indicator_comp_right (λ x : α, g • x)).symm,
    rw hA g },
  simpa [measure.restrict_apply hA₀, lintegral_indicator _ hA₀] using this
end

/-- If `s` and `t` are two fundamental domains of the same action, then their measures are equal. -/
@[to_additive "If `s` and `t` are two fundamental domains of the same action, then their measures
are equal."]
protected lemma measure_eq (hs : is_fundamental_domain G s μ)
  (ht : is_fundamental_domain G t μ) : μ s = μ t :=
by simpa only [set_lintegral_one] using hs.set_lintegral_eq ht (λ _, 1) (λ _ _, rfl)

@[to_additive] protected lemma ae_strongly_measurable_on_iff
  {β : Type*} [topological_space β] [pseudo_metrizable_space β]
  (hs : is_fundamental_domain G s μ) (ht : is_fundamental_domain G t μ) {f : α → β}
  (hf : ∀ (g : G) x, f (g • x) = f x) :
  ae_strongly_measurable f (μ.restrict s) ↔ ae_strongly_measurable f (μ.restrict t) :=
calc ae_strongly_measurable f (μ.restrict s)
    ↔ ae_strongly_measurable f (measure.sum $ λ g : G, (μ.restrict (g • t ∩ s))) :
  by simp only [← ht.restrict_restrict,
    ht.sum_restrict_of_ac restrict_le_self.absolutely_continuous]
... ↔ ∀ g : G, ae_strongly_measurable f (μ.restrict (g • (g⁻¹ • s ∩ t))) :
  by simp only [smul_set_inter, inter_comm, smul_inv_smul, ae_strongly_measurable_sum_measure_iff]
... ↔ ∀ g : G, ae_strongly_measurable f (μ.restrict (g⁻¹ • (g⁻¹⁻¹ • s ∩ t))) : inv_surjective.forall
... ↔ ∀ g : G, ae_strongly_measurable f (μ.restrict (g⁻¹ • (g • s ∩ t))) : by simp only [inv_inv]
... ↔ ∀ g : G, ae_strongly_measurable f (μ.restrict (g • s ∩ t)) :
  begin
    refine forall_congr (λ g, _),
    have he : measurable_embedding ((•) g⁻¹ : α → α) := measurable_embedding_const_smul _,
    rw [← image_smul,
    ← ((measure_preserving_smul g⁻¹ μ).restrict_image_emb he _).ae_strongly_measurable_comp_iff he],
    simp only [(∘), hf]
  end
... ↔ ae_strongly_measurable f (μ.restrict t) :
  by simp only [← ae_strongly_measurable_sum_measure_iff, ← hs.restrict_restrict,
    hs.sum_restrict_of_ac restrict_le_self.absolutely_continuous]

@[to_additive] protected lemma has_finite_integral_on_iff (hs : is_fundamental_domain G s μ)
  (ht : is_fundamental_domain G t μ) {f : α → E} (hf : ∀ (g : G) x, f (g • x) = f x) :
  has_finite_integral f (μ.restrict s) ↔ has_finite_integral f (μ.restrict t) :=
begin
  dunfold has_finite_integral,
  rw hs.set_lintegral_eq ht,
  intros g x, rw hf
end

@[to_additive] protected lemma integrable_on_iff (hs : is_fundamental_domain G s μ)
  (ht : is_fundamental_domain G t μ) {f : α → E} (hf : ∀ (g : G) x, f (g • x) = f x) :
  integrable_on f s μ ↔ integrable_on f t μ :=
and_congr (hs.ae_strongly_measurable_on_iff ht hf) (hs.has_finite_integral_on_iff ht hf)

variables [normed_space ℝ E] [complete_space E]

@[to_additive] lemma integral_eq_tsum_of_ac (h : is_fundamental_domain G s μ) (hν : ν ≪ μ)
  (f : α → E) (hf : integrable f ν) : ∫ x, f x ∂ν = ∑' g : G, ∫ x in g • s, f x ∂ν :=
begin
  rw [← measure_theory.integral_sum_measure, h.sum_restrict_of_ac hν],
  rw h.sum_restrict_of_ac hν, -- Weirdly, these rewrites seem not to be combinable
  exact hf,
end

@[to_additive] lemma integral_eq_tsum (h : is_fundamental_domain G s μ)
  (f : α → E) (hf : integrable f μ) : ∫ x, f x ∂μ = ∑' g : G, ∫ x in g • s, f x ∂μ :=
integral_eq_tsum_of_ac h (by refl) f hf

@[to_additive] lemma integral_eq_tsum' (h : is_fundamental_domain G s μ)
  (f : α → E) (hf : integrable f μ) : ∫ x, f x ∂μ = ∑' g : G, ∫ x in s, f (g⁻¹ • x) ∂μ :=
calc ∫ x, f x ∂μ = ∑' g : G, ∫ x in g • s, f x ∂μ : h.integral_eq_tsum f hf
... = ∑' g : G, ∫ x in g⁻¹ • s, f x ∂μ : ((equiv.inv G).tsum_eq _).symm
... = ∑' g : G, ∫ x in s, f (g⁻¹ • x) ∂μ :
  tsum_congr $ λ g, (measure_preserving_smul g⁻¹ μ).set_integral_image_emb
    (measurable_embedding_const_smul _) _ _

@[to_additive] lemma set_integral_eq_tsum (h : is_fundamental_domain G s μ) {f : α → E}
  {t : set α} (hf : integrable_on f t μ) :
  ∫ x in t, f x ∂μ = ∑' g : G, ∫ x in t ∩ g • s, f x ∂μ :=
calc ∫ x in t, f x ∂μ = ∑' g : G, ∫ x in g • s, f x ∂(μ.restrict t) :
  h.integral_eq_tsum_of_ac restrict_le_self.absolutely_continuous f hf
... = ∑' g : G, ∫ x in t ∩ g • s, f x ∂μ :
  by simp only [h.restrict_restrict, measure_smul, inter_comm]

@[to_additive] lemma set_integral_eq_tsum' (h : is_fundamental_domain G s μ) {f : α → E}
  {t : set α} (hf : integrable_on f t μ) :
  ∫ x in t, f x ∂μ = ∑' g : G, ∫ x in g • t ∩ s, f (g⁻¹ • x) ∂μ :=
calc ∫ x in t, f x ∂μ = ∑' g : G, ∫ x in t ∩ g • s, f x ∂μ :
  h.set_integral_eq_tsum hf
... = ∑' g : G, ∫ x in t ∩ g⁻¹ • s, f x ∂μ : ((equiv.inv G).tsum_eq _).symm
... = ∑' g : G, ∫ x in g⁻¹ • (g • t ∩ s), f (x) ∂μ :
  by simp only [smul_set_inter, inv_smul_smul]
... = ∑' g : G, ∫ x in g • t ∩ s, f (g⁻¹ • x) ∂μ :
  tsum_congr $ λ g, (measure_preserving_smul g⁻¹ μ).set_integral_image_emb
    (measurable_embedding_const_smul _) _ _

@[to_additive] protected lemma set_integral_eq (hs : is_fundamental_domain G s μ)
  (ht : is_fundamental_domain G t μ) {f : α → E} (hf : ∀ (g : G) x, f (g • x) = f x) :
  ∫ x in s, f x ∂μ = ∫ x in t, f x ∂μ :=
begin
  by_cases hfs : integrable_on f s μ,
  { have hft : integrable_on f t μ, by rwa ht.integrable_on_iff hs hf,
    calc ∫ x in s, f x ∂μ = ∑' g : G, ∫ x in s ∩ g • t, f x ∂μ : ht.set_integral_eq_tsum hfs
    ... = ∑' g : G, ∫ x in g • t ∩ s, f (g⁻¹ • x) ∂μ : by simp only [hf, inter_comm]
    ... = ∫ x in t, f x ∂μ : (hs.set_integral_eq_tsum' hft).symm, },
  { rw [integral_undef hfs, integral_undef],
    rwa [hs.integrable_on_iff ht hf] at hfs }
end

/-- If the action of a countable group `G` admits an invariant measure `μ` with a fundamental domain
`s`, then every null-measurable set `t` such that the sets `g • t ∩ s` are pairwise a.e.-disjoint
has measure at most `μ s`. -/
@[to_additive "If the additive action of a countable group `G` admits an invariant measure `μ` with
a fundamental domain `s`, then every null-measurable set `t` such that the sets `g +ᵥ t ∩ s` are
pairwise a.e.-disjoint has measure at most `μ s`."]
 lemma measure_le_of_pairwise_disjoint (hs : is_fundamental_domain G s μ)
  (ht : null_measurable_set t μ) (hd : pairwise (ae_disjoint μ on (λ g : G, g • t ∩ s))) :
  μ t ≤ μ s :=
calc μ t = ∑' g : G, μ (g • t ∩ s) : hs.measure_eq_tsum t
... = μ (⋃ g : G, g • t ∩ s) : eq.symm $ measure_Union₀ hd $
  λ g, (ht.smul _).inter hs.null_measurable_set
... ≤ μ s : measure_mono (Union_subset $ λ g, inter_subset_right _ _)

/-- If the action of a countable group `G` admits an invariant measure `μ` with a fundamental domain
`s`, then every null-measurable set `t` of measure strictly greater than `μ s` contains two
points `x y` such that `g • x = y` for some `g ≠ 1`. -/
@[to_additive "If the additive action of a countable group `G` admits an invariant measure `μ` with
a fundamental domain `s`, then every null-measurable set `t` of measure strictly greater than `μ s`
contains two points `x y` such that `g +ᵥ x = y` for some `g ≠ 0`."]
lemma exists_ne_one_smul_eq (hs : is_fundamental_domain G s μ) (htm : null_measurable_set t μ)
  (ht : μ s < μ t) : ∃ (x y ∈ t) (g ≠ (1 : G)), g • x = y :=
begin
  contrapose! ht,
  refine hs.measure_le_of_pairwise_disjoint htm (pairwise.ae_disjoint $ λ g₁ g₂ hne, _),
  dsimp [function.on_fun],
  refine (disjoint.inf_left _ _).inf_right _,
  rw set.disjoint_left,
  rintro _ ⟨x, hx, rfl⟩ ⟨y, hy, hxy⟩,
  refine ht x hx y hy (g₂⁻¹ * g₁) (mt inv_mul_eq_one.1 hne.symm) _,
  rw [mul_smul, ← hxy, inv_smul_smul]
end

/-- If `f` is invariant under the action of a countable group `G`, and `μ` is a `G`-invariant
  measure with a fundamental domain `s`, then the `ess_sup` of `f` restricted to `s` is the same as
  that of `f` on all of its domain. -/
@[to_additive "If `f` is invariant under the action of a countable additive group `G`, and `μ` is a
`G`-invariant measure with a fundamental domain `s`, then the `ess_sup` of `f` restricted to `s` is
the same as that of `f` on all of its domain."]
lemma ess_sup_measure_restrict (hs : is_fundamental_domain G s μ)
  {f : α → ℝ≥0∞} (hf : ∀ γ : G, ∀ x: α, f (γ • x) =  f x) :
  ess_sup f (μ.restrict s) = ess_sup f μ :=
begin
  refine le_antisymm (ess_sup_mono_measure' measure.restrict_le_self) _,
  rw [ess_sup_eq_Inf (μ.restrict s) f, ess_sup_eq_Inf μ f],
  refine Inf_le_Inf _,
  rintro a (ha : (μ.restrict s) {x : α | a < f x} = 0),
  rw measure.restrict_apply₀' hs.null_measurable_set at ha,
  refine measure_zero_of_invariant hs _ _ ha,
  intros γ,
  ext x,
  rw mem_smul_set_iff_inv_smul_mem,
  simp only [mem_set_of_eq, hf (γ⁻¹) x],
end

end is_fundamental_domain

/-! ### Interior/frontier of a fundamental domain -/

section measurable_space
variables (G) [group G] [mul_action G α] (s : set α) {x : α}

/-- The boundary of a fundamental domain, those points of the domain that also lie in a nontrivial
translate. -/
@[to_additive measure_theory.add_fundamental_frontier "The boundary of a fundamental domain, those
points of the domain that also lie in a nontrivial translate."]
def fundamental_frontier : set α := s ∩ ⋃ (g : G) (hg : g ≠ 1), g • s

/-- The interior of a fundamental domain, those points of the domain not lying in any translate. -/
@[to_additive measure_theory.add_fundamental_interior "The interior of a fundamental domain, those
points of the domain not lying in any translate."]
def fundamental_interior : set α := s \ ⋃ (g : G) (hg : g ≠ 1), g • s

variables {G s}

@[simp, to_additive measure_theory.mem_add_fundamental_frontier]
lemma mem_fundamental_frontier :
  x ∈ fundamental_frontier G s ↔ x ∈ s ∧ ∃ (g : G) (hg : g ≠ 1), x ∈ g • s :=
by simp [fundamental_frontier]

@[simp, to_additive measure_theory.mem_add_fundamental_interior]
lemma mem_fundamental_interior :
  x ∈ fundamental_interior G s ↔ x ∈ s ∧ ∀ (g : G) (hg : g ≠ 1), x ∉ g • s :=
by simp [fundamental_interior]

@[to_additive measure_theory.add_fundamental_frontier_subset]
lemma fundamental_frontier_subset : fundamental_frontier G s ⊆ s := inter_subset_left _ _

@[to_additive measure_theory.add_fundamental_interior_subset]
lemma fundamental_interior_subset : fundamental_interior G s ⊆ s := diff_subset _ _

variables (G s)

@[to_additive measure_theory.disjoint_add_fundamental_interior_add_fundamental_frontier]
lemma disjoint_fundamental_interior_fundamental_frontier :
  disjoint (fundamental_interior G s) (fundamental_frontier G s) :=
disjoint_sdiff_self_left.mono_right inf_le_right

@[simp, to_additive measure_theory.add_fundamental_interior_union_add_fundamental_frontier]
lemma fundamental_interior_union_fundamental_frontier :
  fundamental_interior G s ∪ fundamental_frontier G s = s :=
diff_union_inter _ _

@[simp, to_additive measure_theory.add_fundamental_interior_union_add_fundamental_frontier]
lemma fundamental_frontier_union_fundamental_interior :
  fundamental_frontier G s ∪ fundamental_interior G s = s :=
inter_union_diff _ _

@[simp, to_additive measure_theory.sdiff_add_fundamental_interior]
lemma sdiff_fundamental_interior : s \ fundamental_interior G s = fundamental_frontier G s :=
sdiff_sdiff_right_self

@[simp, to_additive measure_theory.sdiff_add_fundamental_frontier]
lemma sdiff_fundamental_frontier : s \ fundamental_frontier G s = fundamental_interior G s :=
diff_self_inter

@[simp, to_additive measure_theory.add_fundamental_frontier_vadd]
lemma fundamental_frontier_smul [group H] [mul_action H α] [smul_comm_class H G α] (g : H) :
  fundamental_frontier G (g • s) = g • fundamental_frontier G s :=
by simp_rw [fundamental_frontier, smul_set_inter, smul_set_Union, smul_comm g]

@[simp, to_additive measure_theory.add_fundamental_interior_vadd]
lemma fundamental_interior_smul [group H] [mul_action H α] [smul_comm_class H G α] (g : H) :
  fundamental_interior G (g • s) = g • fundamental_interior G s :=
by simp_rw [fundamental_interior, smul_set_sdiff, smul_set_Union, smul_comm g]

@[to_additive measure_theory.pairwise_disjoint_add_fundamental_interior]
lemma pairwise_disjoint_fundamental_interior :
  pairwise (disjoint on λ g : G, g • fundamental_interior G s) :=
begin
  refine λ a b hab, disjoint_left.2 _,
  rintro _ ⟨x, hx, rfl⟩ ⟨y, hy, hxy⟩,
  rw mem_fundamental_interior at hx hy,
  refine hx.2 (a⁻¹ * b) _ _,
  rwa [ne.def, inv_mul_eq_iff_eq_mul, mul_one, eq_comm],
  simpa [mul_smul, ←hxy, mem_inv_smul_set_iff] using hy.1,
end

variables [countable G] [measurable_space G] [measurable_space α] [has_measurable_smul G α]
  {μ : measure α} [smul_invariant_measure G α μ]

@[to_additive measure_theory.null_measurable_set.add_fundamental_frontier]
protected lemma null_measurable_set.fundamental_frontier (hs : null_measurable_set s μ) :
  null_measurable_set (fundamental_frontier G s) μ :=
hs.inter $ null_measurable_set.Union $ λ g, null_measurable_set.Union $ λ hg, hs.smul _

@[to_additive measure_theory.null_measurable_set.add_fundamental_interior]
protected lemma null_measurable_set.fundamental_interior (hs : null_measurable_set s μ) :
  null_measurable_set (fundamental_interior G s) μ :=
hs.diff $ null_measurable_set.Union $ λ g, null_measurable_set.Union $ λ hg, hs.smul _

end measurable_space

namespace is_fundamental_domain
section group
variables [countable G] [group G] [mul_action G α] [measurable_space α] {μ : measure α} {s : set α}
  (hs : is_fundamental_domain G s μ)
include hs

@[to_additive measure_theory.is_add_fundamental_domain.measure_add_fundamental_frontier]
lemma measure_fundamental_frontier : μ (fundamental_frontier G s) = 0 :=
by simpa only [fundamental_frontier, Union₂_inter, measure_Union_null_iff', one_smul,
  measure_Union_null_iff, inter_comm s, function.on_fun] using λ g (hg : g ≠ 1), hs.ae_disjoint hg

@[to_additive measure_theory.is_add_fundamental_domain.measure_add_fundamental_interior]
lemma measure_fundamental_interior : μ (fundamental_interior G s) = μ s :=
measure_diff_null' hs.measure_fundamental_frontier

end group

variables [countable G] [group G] [mul_action G α] [measurable_space α] {μ : measure α} {s : set α}
  (hs : is_fundamental_domain G s μ) [measurable_space G] [has_measurable_smul G α]
  [smul_invariant_measure G α μ]
include hs

protected lemma fundamental_interior : is_fundamental_domain G (fundamental_interior G s) μ :=
{ null_measurable_set := hs.null_measurable_set.fundamental_interior _ _,
  ae_covers := begin
    simp_rw [ae_iff, not_exists, ←mem_inv_smul_set_iff, set_of_forall, ←compl_set_of, set_of_mem_eq,
      ←compl_Union],
    have : (⋃ g : G, g⁻¹ • s) \ (⋃ g : G, g⁻¹ • fundamental_frontier G s) ⊆
      ⋃ g : G, g⁻¹ • fundamental_interior G s,
    { simp_rw [diff_subset_iff, ←Union_union_distrib, ←smul_set_union,
        fundamental_frontier_union_fundamental_interior] },
    refine eq_bot_mono (μ.mono $ compl_subset_compl.2 this) _,
    simp only [Union_inv_smul, outer_measure.measure_of_eq_coe, coe_to_outer_measure, compl_sdiff,
      ennreal.bot_eq_zero, himp_eq, sup_eq_union, @Union_smul_eq_set_of_exists _ _ _ _ s],
    exact measure_union_null
      (measure_Union_null $ λ _, measure_smul_null hs.measure_fundamental_frontier _) hs.ae_covers,
  end,
  ae_disjoint := (pairwise_disjoint_fundamental_interior _ _).mono $ λ _ _, disjoint.ae_disjoint }

end is_fundamental_domain
end measure_theory<|MERGE_RESOLUTION|>--- conflicted
+++ resolved
@@ -79,8 +79,6 @@
       exact hab (inv_injective $ (h_exists x).unique hxa hxb),
     end }
 
-<<<<<<< HEAD
-=======
 /-- For `s` to be a fundamental domain, it's enough to check `ae_disjoint (g • s) s` for `g ≠ 1`. -/
 @[to_additive "For `s` to be a fundamental domain, it's enough to check `ae_disjoint (g +ᵥ s) s` for
 `g ≠ 0`."]
@@ -92,7 +90,6 @@
   ae_covers := h_ae_covers,
   ae_disjoint := pairwise_ae_disjoint_of_ae_disjoint_forall_ne_one h_ae_disjoint h_qmp }
 
->>>>>>> dbde88c8
 /-- If a measurable space has a finite measure `μ` and a countable group `G` acts
 quasi-measure-preservingly, then to show that a set `s` is a fundamental domain, it is sufficient
 to check that its translates `g • s` are (almost) disjoint and that the sum `∑' g, μ (g • s)` is
@@ -108,21 +105,12 @@
   (h_qmp : ∀ (g : G), quasi_measure_preserving ((•) g : α → α) μ μ)
   (h_measure_univ_le : μ (univ : set α) ≤ ∑' (g : G), μ (g • s)) :
   is_fundamental_domain G s μ :=
-<<<<<<< HEAD
-{ null_measurable_set := h_meas,
-  ae_disjoint := h_ae_disjoint,
-  ae_covers :=
-  begin
-    replace ae_disjoint : pairwise (ae_disjoint μ on (λ (g : G), g • s)) :=
-      pairwise_ae_disjoint_of_ae_disjoint_forall_ne_one h_ae_disjoint h_qmp,
-=======
 have ae_disjoint : pairwise (ae_disjoint μ on (λ (g : G), g • s)) :=
   pairwise_ae_disjoint_of_ae_disjoint_forall_ne_one h_ae_disjoint h_qmp,
 { null_measurable_set := h_meas,
   ae_disjoint := ae_disjoint,
   ae_covers :=
   begin
->>>>>>> dbde88c8
     replace h_meas : ∀ (g : G), null_measurable_set (g • s) μ :=
       λ g, by { rw [← inv_inv g, ← preimage_smul], exact h_meas.preimage (h_qmp g⁻¹), },
     have h_meas' : null_measurable_set {a | ∃ (g : G), g • a ∈ s} μ,
@@ -139,30 +127,7 @@
 
 @[to_additive] lemma mono (h : is_fundamental_domain G s μ) {ν : measure α} (hle : ν ≪ μ) :
   is_fundamental_domain G s ν :=
-<<<<<<< HEAD
-⟨h.1.mono_ac hle, hle h.2, λ g hg, hle (h.3 g hg)⟩
-
-variables [measurable_space G] [has_measurable_smul G α] [smul_invariant_measure G α μ]
-
-@[to_additive] lemma null_measurable_set_smul (h : is_fundamental_domain G s μ) (g : G) :
-  null_measurable_set (g • s) μ :=
-h.null_measurable_set.smul g
-
-@[to_additive] lemma restrict_restrict (h : is_fundamental_domain G s μ) (g : G) (t : set α) :
-  (μ.restrict t).restrict (g • s) = μ.restrict (g • s ∩ t) :=
-restrict_restrict₀ ((h.null_measurable_set_smul g).mono restrict_le_self)
-
-@[to_additive] lemma pairwise_ae_disjoint (h : is_fundamental_domain G s μ) :
-  pairwise (λ g₁ g₂ : G, ae_disjoint μ (g₁ • s) (g₂ • s)) :=
-pairwise_ae_disjoint_of_ae_disjoint_forall_ne_one h.ae_disjoint
-  (λ g, measure_preserving.quasi_measure_preserving $ by simp)
-
-@[to_additive] lemma pairwise_ae_disjoint_of_ac {ν} (h : is_fundamental_domain G s μ) (hν : ν ≪ μ) :
-  pairwise (λ g₁ g₂ : G, ae_disjoint ν (g₁ • s) (g₂ • s)) :=
-h.pairwise_ae_disjoint.mono $ λ g₁ g₂ H, hν H
-=======
 ⟨h.1.mono_ac hle, hle h.2, h.ae_disjoint.mono $ λ a b hab, hle hab⟩
->>>>>>> dbde88c8
 
 @[to_additive] lemma preimage_of_equiv {ν : measure β} (h : is_fundamental_domain G s μ) {f : β → α}
   (hf : quasi_measure_preserving f ν μ) {e : G → H} (he : bijective e)
