--- conflicted
+++ resolved
@@ -204,11 +204,7 @@
 
 lemma measurable_of_fintype [fintype α] [measurable_singleton_class α] (f : α → β) :
   measurable f :=
-<<<<<<< HEAD
 λ s hs, (finite_of_subtype (f ⁻¹' s)).measurable_set
-=======
-λ s hs, (set.finite.of_fintype (f ⁻¹' s)).measurable_set
->>>>>>> 2d76f563
 
 end typeclass_measurable_space
 
