--- conflicted
+++ resolved
@@ -34,162 +34,7 @@
 
 open multiset prod
 
-<<<<<<< HEAD
-section aux_rels
-variables (rα : α → α → Prop) (rβ : β → β → Prop) (f : α → β)
-
-/-- A function `f : α → β` is a fibration between the relation `rα` and `rβ` if for all
-  `a : α` and `b : β`, whenever `b : β` and `f a` are related by `rβ`, `b` is the image
-  of some `a' : α` under `f`, and `a'` and `a` are related by `rα`. -/
-def fibration := ∀ ⦃a b⦄, rβ b (f a) → ∃ a', rα a' a ∧ f a' = b
-
-variables {rα rβ}
-
-/-- If `f : α → β` is a fibration between relations `rα` and `rβ`, and `a : α` is
-  accessible under `rα`, then `f a` is accessible under `rβ`. -/
-lemma _root_.acc.of_fibration (fib : fibration rα rβ f) {a} (ha : acc rα a) : acc rβ (f a) :=
-begin
-  induction ha with a ha ih,
-  refine acc.intro (f a) (λ b hr, _),
-  obtain ⟨a', hr', rfl⟩ := fib hr,
-  exact ih a' hr',
-end
-
-lemma _root_.acc.of_downward_closed (dc : ∀ {a b}, rβ b (f a) → b ∈ set.range f)
-  (a : α) (ha : acc (inv_image rβ f) a) : acc rβ (f a) :=
-ha.of_fibration f (λ a b h, let ⟨a', he⟩ := dc h in ⟨a', he.substr h, he⟩)
-
-variables (rα rβ)
-
-/-- The "addition of games" relation in combinatorial game theory, on the product type: if
-  `rα a' a` means that `a ⟶ a'` is a valid move in game `α`, and `rβ b' b` means that `b ⟶ b'`
-  is a valid move in game `β`, then `game_add rα rβ` specifies the valid moves in the juxtaposition
-  of `α` and `β`: the player is free to choose one of the games and make a move in it,
-  while leaving the other game unchanged. -/
-inductive game_add : α × β → α × β → Prop
-| fst {a' a b} : rα a' a → game_add (a', b) (a, b)
-| snd {a b' b} : rβ b' b → game_add (a, b') (a, b)
-
-/-- `game_add` is a `subrelation` of `prod.lex`. -/
-lemma game_add_le_lex : game_add rα rβ ≤ prod.lex rα rβ :=
-λ _ _ h, h.rec (λ _ _ b, prod.lex.left b b) (λ a _ _, prod.lex.right a)
-
-/-- `prod.rprod` is a subrelation of the transitive closure of `game_add`. -/
-lemma rprod_le_trans_gen_game_add : prod.rprod rα rβ ≤ trans_gen (game_add rα rβ) :=
-λ _ _ h, h.rec begin
-  intros _ _ _ _ hα hβ,
-  exact trans_gen.tail (trans_gen.single $ game_add.fst hα) (game_add.snd hβ),
-end
-
-variables {rα rβ}
-
-@[simp] lemma game_add_swap_swap : ∀ (a b : α × β),
-  game_add rβ rα a.swap b.swap ↔ game_add rα rβ a b :=
-λ ⟨a₁, b₁⟩ ⟨a₂, b₂⟩, begin
-  split;
-  { rintro (⟨_, _, _, rb⟩ | ⟨_, _, _, ra⟩),
-    exacts [game_add.snd rb, game_add.fst ra] }
-end
-
-/-- If `a` is accessible under `rα` and `b` is accessible under `rβ`, then `(a, b)` is
-  accessible under `relation.game_add rα rβ`. Notice that `prod.lex_accessible` requires the
-  stronger condition `∀ b, acc rβ b`. -/
-lemma _root_.acc.game_add {a b} (ha : acc rα a) (hb : acc rβ b) : acc (game_add rα rβ) (a, b) :=
-begin
-  induction ha with a ha iha generalizing b,
-  induction hb with b hb ihb,
-  refine acc.intro _ (λ h, _),
-  rintro (⟨_,_,_,ra⟩|⟨_,_,_,rb⟩),
-  exacts [iha _ ra (acc.intro b hb), ihb _ rb],
-end
-
-/-- The sum of two well-founded games is well-founded. -/
-lemma _root_.well_founded.game_add (hα : well_founded rα) (hβ : well_founded rβ) :
-  well_founded (game_add rα rβ) := ⟨λ ⟨a,b⟩, (hα.apply a).game_add (hβ.apply b)⟩
-
-/-- Recursion on the well-founded `game_add` relation. -/
-def game_add.fix {C : α → β → Sort*} (hα : well_founded rα) (hβ : well_founded rβ)
-  (IH : Π a₁ b₁, (Π a₂ b₂, game_add rα rβ (a₂, b₂) (a₁, b₁) → C a₂ b₂) → C a₁ b₁) (a : α) (b : β) :
-  C a b :=
-@well_founded.fix (α × β) (λ x, C x.1 x.2) _ (hα.game_add hβ)
-  (λ ⟨x₁, x₂⟩ IH', IH x₁ x₂ $ λ a' b', IH' ⟨a', b'⟩) ⟨a, b⟩
-
-lemma game_add.fix_eq {C : α → β → Sort*} (hα : well_founded rα) (hβ : well_founded rβ)
-  (IH : Π a₁ b₁, (Π a₂ b₂, game_add rα rβ (a₂, b₂) (a₁, b₁) → C a₂ b₂) → C a₁ b₁) (a : α) (b : β) :
-  game_add.fix hα hβ IH a b = IH a b (λ a' b' h, game_add.fix hα hβ IH a' b') :=
-by { rw [game_add.fix, well_founded.fix_eq], refl }
-
-/-- Induction on the well-founded `game_add` relation. -/
-lemma game_add.induction {C : α → β → Prop} : well_founded rα → well_founded rβ →
-  (∀ a₁ b₁, (∀ a₂ b₂, game_add rα rβ (a₂, b₂) (a₁, b₁) → C a₂ b₂) → C a₁ b₁) → ∀ a b, C a b :=
-game_add.fix
-
-/-- The relation `game_add r r a b ∨ game_add r r a.swap b`, which is well-founded when `r` is. -/
-def game_add_swap (r : α → α → Prop) (a b : α × α) : Prop :=
-game_add r r a b ∨ game_add r r a.swap b
-
-variable {r : α → α → Prop}
-
-lemma game_add.swap {a b} : game_add r r a b → game_add_swap r a b := or.inl
-
-lemma game_add.swap_left {a b} (h : game_add r r a b) : game_add_swap r a.swap b :=
-or.inr $ by rwa prod.swap_swap
-
-lemma game_add.swap_right {a b} (h : game_add r r a b) : game_add_swap r a b.swap :=
-or.inr $ by rwa game_add_swap_swap
-
-lemma game_add.swap_mk_left {a b c d} : game_add r r (a, b) (c, d) →
-  game_add_swap r (b, a) (c, d) :=
-@game_add.swap_left α r (a, b) (c, d)
-
-lemma game_add.swap_mk_right {a b c d} : game_add r r (a, b) (c, d) →
-  game_add_swap r (a, b) (d, c) :=
-@game_add.swap_right α r (a, b) (c, d)
-
-/-- `game_add` is a `subrelation` of `game_add_swap`. -/
-lemma game_add_swap_le_game_add : game_add r r ≤ game_add_swap r := λ a b, game_add.swap
-
-private lemma game_add_swap_aux {a b} (ha : acc r a) (hb : acc r b) :
-  acc (game_add_swap r) (a, b) ∧ acc (game_add_swap r) (b, a) :=
-begin
-  induction ha with a ha iha generalizing b,
-  induction hb with b hb ihb,
-  split; split; rintros ⟨c, d⟩ ((⟨_, _, _, rc⟩ | ⟨_, _, _, rd⟩) | (⟨_, _, _, rd⟩ | ⟨_, _, _, rc⟩)),
-  exacts [(iha c rc ⟨b, hb⟩).1, (ihb d rd).1, (iha d rd ⟨b, hb⟩).2, (ihb c rc).2,
-    (ihb c rc).2, (iha d rd ⟨b, hb⟩).2, (ihb d rd).1, (iha c rc ⟨b, hb⟩).1]
-end
-
-lemma _root_.acc.game_add_swap {a b} (ha : acc r a) (hb : acc r b) : acc (game_add_swap r) (a, b) :=
-(game_add_swap_aux ha hb).1
-
-/-- The `game_add_swap` relation is well-founded. -/
-lemma _root_.well_founded.game_add_swap (h : well_founded r) :
-  well_founded (game_add_swap r) := ⟨λ ⟨a, b⟩, (h.apply a).game_add_swap (h.apply b)⟩
-
-/-- Recursion on the well-founded `game_add_swap` relation. -/
-def game_add_swap.fix {C : α → α → Sort*} (hr : well_founded r)
-  (IH : Π a₁ b₁, (Π a₂ b₂, game_add_swap r (a₂, b₂) (a₁, b₁) → C a₂ b₂) → C a₁ b₁) (a b : α) :
-  C a b :=
-@well_founded.fix (α × α) (λ x, C x.1 x.2) _ hr.game_add_swap
-  (λ ⟨x₁, x₂⟩ IH', IH x₁ x₂ $ λ a' b', IH' ⟨a', b'⟩) ⟨a, b⟩
-
-lemma game_add_swap.fix_eq {C : α → α → Sort*} (hr : well_founded r)
-  (IH : Π a₁ b₁, (Π a₂ b₂, game_add_swap r (a₂, b₂) (a₁, b₁) → C a₂ b₂) → C a₁ b₁) (a b : α) :
-  game_add_swap.fix hr IH a b = IH a b (λ a' b' h, game_add_swap.fix hr IH a' b') :=
-by { rw [game_add_swap.fix, well_founded.fix_eq], refl }
-
-/-- Induction on the well-founded `game_add_swap` relation. -/
-lemma game_add_swap.induction {C : α → α → Prop} : well_founded r →
-  (∀ a₁ b₁, (∀ a₂ b₂, game_add_swap r (a₂, b₂) (a₁, b₁) → C a₂ b₂) → C a₁ b₁) → ∀ a b, C a b :=
-game_add_swap.fix
-
-end aux_rels
-
-section hydra
-open game_add multiset
-=======
 variables {α : Type*}
->>>>>>> 966e0cf0
 
 /-- The relation that specifies valid moves in our hydra game. `cut_expand r s' s`
   means that `s'` is obtained by removing one head `a ∈ s` and adding back an arbitrary
