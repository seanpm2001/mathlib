--- conflicted
+++ resolved
@@ -1246,17 +1246,9 @@
 
 end classical
 
-<<<<<<< HEAD
-/-- Classically, we can extract an element from a `nonempty α`. -/
-noncomputable def nonempty.choose {α : Sort*} (n : nonempty α) : α :=
-classical.indefinite_description _
-  (nonempty.dcases_on n (λ (n : α), Exists.intro n trivial) : ∃ a : α, true)
-
-=======
 /-- This function has the same type as `exists.rec_on`, and can be used to case on an equality,
 but `exists.rec_on` can only eliminate into Prop, while this version eliminates into any universe
 using the axiom of choice. -/
->>>>>>> 1b3da831
 @[elab_as_eliminator]
 noncomputable def {u} exists.classical_rec_on
  {α} {p : α → Prop} (h : ∃ a, p a) {C : Sort u} (H : ∀ a, p a → C) : C :=
