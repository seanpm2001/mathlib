--- conflicted
+++ resolved
@@ -1605,12 +1605,6 @@
 lemma ite_and : ite (P ∧ Q) a b = ite P (ite Q a b) b :=
 by by_cases hp : P; by_cases hq : Q; simp [hp, hq]
 
-<<<<<<< HEAD
-lemma ite_ite_eq_of_ne {α β} [decidable_eq β] {a b c : α} {i j k : β} (h : j ≠ k) :
-  (if i = j then a else if i = k then b else c) =
-  if i = k then b else if i = j then a else c :=
-ite_eq_iff'.2 ⟨λ he, by rw [if_pos he, if_neg (he.substr h)], λ he, by rw if_neg he⟩
-=======
 lemma dite_dite_comm {B : Q → α} {C : ¬P → ¬Q → α} (h : P → ¬Q) :
   (if p : P then A p else if q : Q then B q else C p q) =
   (if q : Q then B q else if p : P then A p else C p q) :=
@@ -1620,6 +1614,5 @@
   (if P then a else if Q then b else c) =
   (if Q then b else if P then a else c) :=
 dite_dite_comm P Q h
->>>>>>> b49d5686
 
 end ite