--- conflicted
+++ resolved
@@ -317,21 +317,12 @@
   is_complex w  ↔ ¬ complex_embedding.is_real (embedding w) :=
 begin
   split,
-<<<<<<< HEAD
-    { rintros ⟨φ, ⟨hφ, rfl⟩⟩,
-      contrapose hφ,
-      cases eq_iff.mp (mk_embedding (mk φ)),
-      { rwa ← h, },
-      { rw ← complex_embedding.is_real_conjugate_iff at hφ,
-        rwa ← h, }},
-=======
   { rintros ⟨φ, ⟨hφ, rfl⟩⟩,
     contrapose! hφ,
     cases mk_eq_iff.mp (mk_embedding (mk φ)),
     { rwa ← h, },
     { rw ← complex_embedding.is_real_conjugate_iff at hφ,
       rwa ← h, }},
->>>>>>> b85a1768
   { exact λ h, ⟨embedding w, h, mk_embedding w⟩, },
 end
 
