/-
Copyright (c) 2022 Xavier Roblot. All rights reserved.
Released under Apache 2.0 license as described in the file LICENSE.
Authors: Alex J. Best, Xavier Roblot
-/

import number_theory.number_field.basic
import topology.algebra.polynomial
import number_theory.number_field.aux
import analysis.special_functions.log.basic

/-!
# Embeddings of number fields
This file defines the embeddings of a number field into an algebraic closed field.

## Main Results
* `number_field.embeddings.range_eval_eq_root_set_minpoly`: let `x ∈ K` with `K` number field and
  let `A` be an algebraic closed field of char. 0, then the images of `x` by the embeddings of `K`
   in `A` are exactly the roots in `A` of the minimal polynomial of `x` over `ℚ`.
* `number_field.embeddings.pow_eq_one_of_norm_eq_one`: an algebraic integer whose conjugates are
  all of norm one is a root of unity.

## Tags
number field, embeddings
-/

namespace number_field.embeddings

section fintype

open finite_dimensional

variables (K : Type*) [field K] [number_field K]
variables (A : Type*) [field A] [char_zero A]

/-- There are finitely many embeddings of a number field. -/
noncomputable instance : fintype (K →+* A) := fintype.of_equiv (K →ₐ[ℚ] A)
ring_hom.equiv_rat_alg_hom.symm

variables [is_alg_closed A]

/-- The number of embeddings of a number field is equal to its finrank. -/
lemma card : fintype.card (K →+* A) = finrank ℚ K :=
by rw [fintype.of_equiv_card ring_hom.equiv_rat_alg_hom.symm, alg_hom.card]

end fintype

section roots

open set polynomial

variables (K A : Type*) [field K] [number_field K]
  [field A] [algebra ℚ A] [is_alg_closed A] (x : K)

/-- Let `A` be an algebraically closed field and let `x ∈ K`, with `K` a number field.
The images of `x` by the embeddings of `K` in `A` are exactly the roots in `A` of
the minimal polynomial of `x` over `ℚ`. -/
lemma range_eval_eq_root_set_minpoly : range (λ φ : K →+* A, φ x) = (minpoly ℚ x).root_set A :=
begin
  convert (number_field.is_algebraic K).range_eval_eq_root_set_minpoly A x using 1,
  ext a,
  exact ⟨λ ⟨φ, hφ⟩, ⟨φ.to_rat_alg_hom, hφ⟩, λ ⟨φ, hφ⟩, ⟨φ.to_ring_hom, hφ⟩⟩,
end

end roots

section bounded

open finite_dimensional polynomial set

variables {K : Type*} [field K] [number_field K]
variables {A : Type*} [normed_field A] [is_alg_closed A] [normed_algebra ℚ A]

lemma coeff_bdd_of_norm_le {B : ℝ} {x : K} (h : ∀ φ : K →+* A, ‖φ x‖ ≤ B) (i : ℕ) :
  ‖(minpoly ℚ x).coeff i‖ ≤ (max B 1) ^ (finrank ℚ K) * (finrank ℚ K).choose ((finrank ℚ K) / 2) :=
begin
  have hx := is_separable.is_integral ℚ x,
  rw [← norm_algebra_map' A, ← coeff_map (algebra_map ℚ A)],
  refine coeff_bdd_of_roots_le _ (minpoly.monic hx) (is_alg_closed.splits_codomain _)
    (minpoly.nat_degree_le hx) (λ z hz, _) i,
  classical, rw ← multiset.mem_to_finset at hz,
  obtain ⟨φ, rfl⟩ := (range_eval_eq_root_set_minpoly K A x).symm.subset hz,
  exact h φ,
end

variables (K A)

/-- Let `B` be a real number. The set of algebraic integers in `K` whose conjugates are all
smaller in norm than `B` is finite. -/
lemma finite_of_norm_le (B : ℝ) :
  {x : K | is_integral ℤ x ∧ ∀ φ : K →+* A, ‖φ x‖ ≤ B}.finite :=
begin
  let C := nat.ceil ((max B 1) ^ (finrank ℚ K) * (finrank ℚ K).choose ((finrank ℚ K) / 2)),
  have := bUnion_roots_finite (algebra_map ℤ K) (finrank ℚ K) (finite_Icc (-C : ℤ) C),
  refine this.subset (λ x hx, _), simp_rw mem_Union,
  have h_map_ℚ_minpoly := minpoly.gcd_domain_eq_field_fractions' ℚ hx.1,
  refine ⟨_, ⟨_, λ i, _⟩, (mem_root_set_iff (minpoly.ne_zero hx.1) x).2 (minpoly.aeval ℤ x)⟩,
  { rw [← (minpoly.monic hx.1).nat_degree_map (algebra_map ℤ ℚ), ← h_map_ℚ_minpoly],
    exact minpoly.nat_degree_le (is_integral_of_is_scalar_tower hx.1) },
  rw [mem_Icc, ← abs_le, ← @int.cast_le ℝ],
  refine (eq.trans_le _ $ coeff_bdd_of_norm_le hx.2 i).trans (nat.le_ceil _),
  rw [h_map_ℚ_minpoly, coeff_map, eq_int_cast, int.norm_cast_rat, int.norm_eq_abs, int.cast_abs],
end

/-- An algebraic integer whose conjugates are all of norm one is a root of unity. -/
lemma pow_eq_one_of_norm_eq_one {x : K}
  (hxi : is_integral ℤ x) (hx : ∀ φ : K →+* A, ‖φ x‖ = 1) :
  ∃ (n : ℕ) (hn : 0 < n), x ^ n = 1 :=
begin
  obtain ⟨a, -, b, -, habne, h⟩ := @set.infinite.exists_ne_map_eq_of_maps_to _ _ _ _
    ((^) x : ℕ → K) set.infinite_univ _ (finite_of_norm_le K A (1:ℝ)),
  { replace habne := habne.lt_or_lt,
    have : _, swap, cases habne, swap,
    { revert a b, exact this },
    { exact this b a h.symm habne },
    refine λ a b h hlt, ⟨a - b, tsub_pos_of_lt hlt, _⟩,
    rw [← nat.sub_add_cancel hlt.le, pow_add, mul_left_eq_self₀] at h,
    refine h.resolve_right (λ hp, _),
    specialize hx (is_alg_closed.lift (number_field.is_algebraic K)).to_ring_hom,
    rw [pow_eq_zero hp, map_zero, norm_zero] at hx, norm_num at hx },
  { exact λ a _, ⟨hxi.pow a, λ φ, by simp only [hx φ, norm_pow, one_pow, map_pow]⟩ },
end

end bounded

section place

variables {A : Type*} [normed_division_ring A] {K : Type*} [field K] (φ : K →+* A)

/-- An embedding into a normed division ring defines a place of `K` -/
def place : K → ℝ := norm ∘ φ

end place

section complex_embeddings

open complex number_field

open_locale complex_conjugate

variables {K : Type*} [field K]

/-- The conjugate of a complex embedding as a complex embedding. -/
def conjugate (φ : K →+* ℂ) : K →+* ℂ := ring_hom.comp conj_ae.to_ring_equiv.to_ring_hom φ

lemma conjugate_coe_eq (φ : K →+* ℂ) : (conjugate φ : K → ℂ) = conj ∘ φ := rfl

<<<<<<< HEAD
lemma conjugate.place_eq (φ : K →+* ℂ) : place (conjugate φ) = place φ :=
by { ext1, simp only [place, conjugate.coe_eq, function.comp_app, norm_eq_abs, abs_conj] }
=======
lemma conjugate_place_eq (φ : K →+* ℂ) : place (conjugate φ) = place φ :=
by { ext1, simp only [place, conjugate_coe_eq, function.comp_app, norm_eq_abs, abs_conj], }
>>>>>>> e492f3a7

/-- Two complex embeddings define the same place iff they are equal or complex conjugate. -/
lemma infinite_place_eq_iff {φ ψ : K →+* ℂ} :
  place φ = place ψ ↔ φ = ψ ∨ conjugate φ = ψ :=
begin
  split,
  { intro h₀,
    obtain ⟨_, hiφ⟩ := φ.injective.has_left_inverse ,
    let ι := ring_equiv.of_left_inverse hiφ,
    have hlip : lipschitz_with 1 (ring_hom.comp ψ ι.symm.to_ring_hom),
    { change lipschitz_with 1 (ψ ∘ ι.symm),
      apply lipschitz_with.of_dist_le_mul,
      intros x y,
      rw [nonneg.coe_one, one_mul, normed_field.dist_eq, ← map_sub, ← map_sub],
      convert (le_of_eq (congr_fun h₀ (ι.symm (x - y))).symm) using 1,
      rw [place, function.comp_app, ← ring_equiv.of_left_inverse_apply hiφ _,
        ring_equiv.apply_symm_apply ι _],
      refl, },
    cases (φ.field_range.uniform_continuous_ring_hom_eq_id_or_conj hlip.uniform_continuous),
    { left, ext1 x,
      convert (congr_fun h (ι x)).symm,
      exact (ring_equiv.apply_symm_apply ι.symm x).symm, },
    { right, ext1 x,
      convert (congr_fun h (ι x)).symm,
      exact (ring_equiv.apply_symm_apply ι.symm x).symm, }},
  { rintros (⟨h⟩ | ⟨h⟩),
    { ext x, convert congr_arg complex.abs (ring_hom.congr_fun h x), },
    { ext x, rw [← h, conjugate_place_eq], }},
end

<<<<<<< HEAD
/-- A embedding into `ℂ` is real if it is fixed by complex conjugation. -/
def is_real (φ : K →+* ℂ): Prop := conjugate φ = φ
=======
end complex_embeddings
>>>>>>> e492f3a7

/-- A embedding into `ℂ` is complex if it is not fixed by complex conjugation. -/
def is_complex (φ : K →+* ℂ): Prop := conjugate φ ≠ φ

lemma conjugate_conjugate (φ : K →+* ℂ) :
  conjugate (conjugate φ) = φ :=
  by { ext1, simp only [conjugate.coe_eq, function.comp_app, star_ring_end_self_apply], }

lemma conjugate.is_real_iff (φ : K →+* ℂ) :
  is_real (conjugate φ) ↔ is_real φ := by simp only [is_real, conjugate_conjugate, eq_comm]

lemma conjugate.is_complex_iff (φ : K →+* ℂ) :
  is_complex (conjugate φ) ↔ is_complex φ := by simp only [is_complex, conjugate_conjugate, ne_comm]

end complex_embeddings

end number_field.embeddings

section infinite_places

open number_field fintype number_field.embeddings subtype

-- TODO. figure out naming and order of results and variables...

variables (K : Type*) [field K]

/-- An infinite place of a number field `K` is a place associated to an embedding into 'ℂ'. -/
def infinite_places := set.range (λ φ : K →+* ℂ, place φ)

variable {K}

/-- An infinite place is real if it is defined by a real embedding. -/
def place_is_real (w : infinite_places K) : Prop :=
  ∃ φ : K →+* ℂ, is_real φ ∧ place φ = w

/-- An infinite place is complex if it is defined by a complex embedding. -/
def place_is_complex (w : infinite_places K) : Prop :=
  ∃ φ : K →+* ℂ, is_complex φ ∧ place φ = w

variable [number_field K]
variable (K)

open_locale classical

noncomputable instance : fintype (infinite_places K) := set.fintype_range _

lemma card_real_embeddings_eq :
  card {φ : K →+* ℂ // is_real φ} = card {w : infinite_places K // place_is_real w} :=
begin
  rw fintype.card_of_bijective (_ : function.bijective _),
  exact λ φ, ⟨⟨place φ.val, ⟨φ, rfl⟩⟩, ⟨φ, ⟨φ.prop, rfl⟩⟩⟩,
  split,
  { rintros ⟨_, hφ⟩ _ h,
    rw is_real at hφ,
    rwa [mk_eq_mk, mk_eq_mk, infinite_place_eq_iff, hφ, or_self, ← ext_iff_val] at h, },
  { exact λ ⟨_, ⟨φ, ⟨hφ1, hφ2⟩⟩⟩, ⟨⟨φ, hφ1⟩, by { simp only [mk_eq_mk, hφ2, coe_eta], }⟩, },
end

lemma card_complex_embeddings_eq :
  card {φ : K →+* ℂ // is_complex φ} = 2 * card {w : infinite_places K // place_is_complex w} :=
begin
  let f : {φ : K →+* ℂ // is_complex φ} → {w : infinite_places K // place_is_complex w},
  { exact λ φ, ⟨⟨place φ.val, ⟨φ, rfl⟩⟩, ⟨φ, ⟨φ.prop, rfl⟩⟩⟩, },
  suffices :  ∀ w : {w // place_is_complex w}, card {φ // f φ = w} = 2,
  { rw [fintype.card, fintype.card, mul_comm, ← algebra.id.smul_eq_mul, ← finset.sum_const],
    conv { to_rhs, congr, skip, funext, rw ← this x, rw fintype.card, },
    simp_rw finset.card_eq_sum_ones,
    exact (fintype.sum_fiberwise f (function.const _ 1)).symm, },
  { rintros ⟨⟨w, hw⟩, ⟨φ, ⟨hφ1, hφ2⟩⟩⟩,
    rw [fintype.card, finset.card_eq_two],
    refine ⟨⟨⟨φ, hφ1⟩, _⟩, ⟨⟨conjugate φ, (conjugate.is_complex_iff φ).mpr hφ1⟩, _⟩, ⟨_, _⟩⟩,
    repeat { simp only [f, hφ2, coe_mk, conjugate.place_eq], },
    { exact subtype.ne_of_val_ne (ne_of_val_ne hφ1.symm), },
    ext ⟨⟨ψ, hψ1⟩, hψ2⟩,
    simpa only [finset.mem_univ, finset.mem_insert, finset.mem_singleton, true_iff,
      @eq_comm _ ψ _, ← infinite_place_eq_iff, hφ2, coe_mk]
      using subtype.mk_eq_mk.mp (subtype.mk_eq_mk.mp hψ2.symm), },
end

end infinite_places<|MERGE_RESOLUTION|>--- conflicted
+++ resolved
@@ -145,13 +145,8 @@
 
 lemma conjugate_coe_eq (φ : K →+* ℂ) : (conjugate φ : K → ℂ) = conj ∘ φ := rfl
 
-<<<<<<< HEAD
-lemma conjugate.place_eq (φ : K →+* ℂ) : place (conjugate φ) = place φ :=
-by { ext1, simp only [place, conjugate.coe_eq, function.comp_app, norm_eq_abs, abs_conj] }
-=======
 lemma conjugate_place_eq (φ : K →+* ℂ) : place (conjugate φ) = place φ :=
 by { ext1, simp only [place, conjugate_coe_eq, function.comp_app, norm_eq_abs, abs_conj], }
->>>>>>> e492f3a7
 
 /-- Two complex embeddings define the same place iff they are equal or complex conjugate. -/
 lemma infinite_place_eq_iff {φ ψ : K →+* ℂ} :
@@ -182,12 +177,8 @@
     { ext x, rw [← h, conjugate_place_eq], }},
 end
 
-<<<<<<< HEAD
 /-- A embedding into `ℂ` is real if it is fixed by complex conjugation. -/
 def is_real (φ : K →+* ℂ): Prop := conjugate φ = φ
-=======
-end complex_embeddings
->>>>>>> e492f3a7
 
 /-- A embedding into `ℂ` is complex if it is not fixed by complex conjugation. -/
 def is_complex (φ : K →+* ℂ): Prop := conjugate φ ≠ φ
