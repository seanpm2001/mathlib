/-
Copyright (c) 2021 Ashvni Narayanan. All rights reserved.
Released under Apache 2.0 license as described in the file LICENSE.
Authors: Ashvni Narayanan, Anne Baanen
-/

import algebra.char_p.algebra
<<<<<<< HEAD
import linear_algebra.free_module.pid
import ring_theory.localization.module
=======
import ring_theory.dedekind_domain.integral_closure
>>>>>>> 0ae121db

/-!
# Number fields
This file defines a number field and the ring of integers corresponding to it.

## Main definitions
 - `number_field` defines a number field as a field which has characteristic zero and is finite
    dimensional over ℚ.
 - `ring_of_integers` defines the ring of integers (or number ring) corresponding to a number field
    as the integral closure of ℤ in the number field.

## Implementation notes
The definitions that involve a field of fractions choose a canonical field of fractions,
but are independent of that choice.

## References
* [D. Marcus, *Number Fields*][marcus1977number]
* [J.W.S. Cassels, A. Frölich, *Algebraic Number Theory*][cassels1967algebraic]
* [P. Samuel, *Algebraic Theory of Numbers*][samuel1970algebraic]

## Tags
number field, ring of integers
-/

/-- A number field is a field which has characteristic zero and is finite
dimensional over ℚ. -/
class number_field (K : Type*) [field K] : Prop :=
[to_char_zero : char_zero K]
[to_finite_dimensional : finite_dimensional ℚ K]

open function module
<<<<<<< HEAD
open_locale classical big_operators
=======
open_locale classical big_operators non_zero_divisors
>>>>>>> 0ae121db

/-- `ℤ` with its usual ring structure is not a field. -/
lemma int.not_is_field : ¬ is_field ℤ :=
λ h, int.not_even_one $ (h.mul_inv_cancel two_ne_zero).imp $ λ a, (by rw ← two_mul; exact eq.symm)

namespace number_field

variables (K L : Type*) [field K] [field L] [nf : number_field K]

include nf

-- See note [lower instance priority]
attribute [priority 100, instance] number_field.to_char_zero number_field.to_finite_dimensional

protected lemma is_algebraic : algebra.is_algebraic ℚ K := algebra.is_algebraic_of_finite _ _

omit nf

/-- The ring of integers (or number ring) corresponding to a number field
is the integral closure of ℤ in the number field. -/
def ring_of_integers := integral_closure ℤ K

localized "notation (name := ring_of_integers)
  `𝓞` := number_field.ring_of_integers" in number_field

lemma mem_ring_of_integers (x : K) : x ∈ 𝓞 K ↔ is_integral ℤ x := iff.rfl

lemma is_integral_of_mem_ring_of_integers {K : Type*} [field K] {x : K} (hx : x ∈ 𝓞 K) :
  is_integral ℤ (⟨x, hx⟩ : 𝓞 K) :=
begin
  obtain ⟨P, hPm, hP⟩ := hx,
  refine ⟨P, hPm, _⟩,
  rw [← polynomial.aeval_def, ← subalgebra.coe_eq_zero, polynomial.aeval_subalgebra_coe,
    polynomial.aeval_def,  subtype.coe_mk, hP]
end

/-- Given an algebra between two fields, create an algebra between their two rings of integers.

For now, this is not an instance by default as it creates an equal-but-not-defeq diamond with
`algebra.id` when `K = L`. This is caused by `x = ⟨x, x.prop⟩` not being defeq on subtypes. This
will likely change in Lean 4. -/
def ring_of_integers_algebra [algebra K L] : algebra (𝓞 K) (𝓞 L) := ring_hom.to_algebra
{ to_fun := λ k, ⟨algebra_map K L k, is_integral.algebra_map k.2⟩,
  map_zero' := subtype.ext $ by simp only [subtype.coe_mk, subalgebra.coe_zero, map_zero],
  map_one'  := subtype.ext $ by simp only [subtype.coe_mk, subalgebra.coe_one, map_one],
  map_add' := λ x y, subtype.ext $ by simp only [map_add, subalgebra.coe_add, subtype.coe_mk],
  map_mul' := λ x y, subtype.ext $ by simp only [subalgebra.coe_mul, map_mul, subtype.coe_mk] }

namespace ring_of_integers

variables {K}

instance [number_field K] : is_fraction_ring (𝓞 K) K :=
integral_closure.is_fraction_ring_of_finite_extension ℚ _

instance : is_integral_closure (𝓞 K) ℤ K :=
integral_closure.is_integral_closure _ _

instance [number_field K] : is_integrally_closed (𝓞 K) :=
integral_closure.is_integrally_closed_of_finite_extension ℚ

lemma is_integral_coe (x : 𝓞 K) : is_integral ℤ (x : K) :=
x.2

lemma map_mem {F L : Type*} [field L] [char_zero K] [char_zero L]
  [alg_hom_class F ℚ K L] (f : F) (x : 𝓞 K) : f x ∈ 𝓞 L :=
(mem_ring_of_integers _ _).2 $ map_is_integral_int f $ ring_of_integers.is_integral_coe x

/-- The ring of integers of `K` are equivalent to any integral closure of `ℤ` in `K` -/
protected noncomputable def equiv (R : Type*) [comm_ring R] [algebra R K]
  [is_integral_closure R ℤ K] : 𝓞 K ≃+* R :=
(is_integral_closure.equiv ℤ R K _).symm.to_ring_equiv

variable (K)
<<<<<<< HEAD
variable [number_field K]
=======
include nf
>>>>>>> 0ae121db

instance : char_zero (𝓞 K) := char_zero.of_module _ K

instance : is_noetherian ℤ (𝓞 K) := is_integral_closure.is_noetherian _ ℚ K _

/-- The ring of integers of a number field is not a field. -/
lemma not_is_field : ¬ is_field (𝓞 K) :=
begin
  have h_inj : function.injective ⇑(algebra_map ℤ (𝓞 K)),
  { exact ring_hom.injective_int (algebra_map ℤ (𝓞 K)) },
  intro hf,
  exact int.not_is_field
    (((is_integral_closure.is_integral_algebra ℤ K).is_field_iff_is_field h_inj).mpr hf)
end

instance : is_dedekind_domain (𝓞 K) :=
is_integral_closure.is_dedekind_domain ℤ ℚ K _

<<<<<<< HEAD
variables (R : Type*) [comm_ring R] [algebra R K]

lemma _root_.number_field.is_integral_closure.free (hc : is_integral_closure R ℤ K) :
  free ℤ R :=
begin
  haveI : no_zero_smul_divisors ℤ R := function.injective.no_zero_smul_divisors _
    hc.algebra_map_injective (map_zero _) (map_zsmul _),
  haveI : is_noetherian ℤ R := is_integral_closure.is_noetherian _ ℚ K _,
  have basis : Σ n, basis (fin n) ℤ R := free_of_finite_type_torsion_free',
  obtain ⟨n, b⟩ := basis,
  exact free.of_basis b,
end

lemma _root_.number_field.is_integral_closure.is_localization
  (hc : is_integral_closure R ℤ K) :
  is_localization (algebra.algebra_map_submonoid R (non_zero_divisors ℤ)) K :=
begin
  haveI : char_zero R := char_zero.of_module _ K,
  haveI : is_domain R := ring_equiv.is_domain (𝓞 K) (number_field.ring_of_integers.equiv R).symm,
  refine ⟨_, λ z, _, λ x y, ⟨λ h, ⟨1, _⟩, _⟩⟩,
  { rintros ⟨_, ⟨x, ⟨hx, rfl⟩⟩⟩,
    rw [is_unit_iff_ne_zero, map_ne_zero_iff _ (is_integral_closure.algebra_map_injective R ℤ K),
      subtype.coe_mk, map_ne_zero_iff _ (ring_hom.injective_int (algebra_map ℤ R))],
    exact mem_non_zero_divisors_iff_ne_zero.mp hx, },
  { obtain ⟨m, hm⟩ := is_integral.exists_multiple_integral_of_is_localization
      (non_zero_divisors ℤ) z (is_separable.is_integral ℚ z),
    obtain ⟨x, hx⟩ := hc.is_integral_iff.mp hm,
    exact ⟨⟨x, ⟨m, ⟨m, ⟨set_like.coe_mem m, rfl⟩⟩⟩⟩, by {simp only [hx, coe_coe,
      set_like.coe_mk, map_int_cast, submonoid.smul_def, mul_comm, zsmul_eq_mul], }⟩, },
  { simp only [hc.algebra_map_injective h], },
  { rintros ⟨⟨_, ⟨m, ⟨hm, rfl⟩⟩⟩, h⟩,
    refine congr_arg (algebra_map R K) ((mul_right_inj' _).mp h),
    rw [subtype.coe_mk, map_ne_zero_iff _ (ring_hom.injective_int (algebra_map ℤ R))],
    exact mem_non_zero_divisors_iff_ne_zero.mp hm, },
end

instance : free ℤ (𝓞 K) := is_integral_closure.free K _ infer_instance

instance : is_localization (algebra.algebra_map_submonoid (𝓞 K) (non_zero_divisors ℤ)) K :=
is_integral_closure.is_localization K _ infer_instance

/-- A ℤ-basis of the ring of integers of `K`. -/
noncomputable def basis : basis (free.choose_basis_index ℤ (𝓞 K)) ℤ (𝓞 K)
:= free.choose_basis ℤ (𝓞 K)

end ring_of_integers

variable [number_field K]
=======
instance : free ℤ (𝓞 K) := is_integral_closure.module_free ℤ ℚ K (𝓞 K)

instance : is_localization (algebra.algebra_map_submonoid (𝓞 K) ℤ⁰) K :=
is_integral_closure.is_localization ℤ ℚ K (𝓞 K)

/-- A ℤ-basis of the ring of integers of `K`. -/
noncomputable def basis : basis (free.choose_basis_index ℤ (𝓞 K)) ℤ (𝓞 K) :=
free.choose_basis ℤ (𝓞 K)

end ring_of_integers

include nf
>>>>>>> 0ae121db

/-- A basis of `K` over `ℚ` that is also a basis of `𝓞 K` over `ℤ`. -/
noncomputable def integral_basis : basis (free.choose_basis_index ℤ (𝓞 K)) ℚ K :=
basis.localization_localization ℚ (non_zero_divisors ℤ) K (ring_of_integers.basis K)

@[simp]
lemma integral_basis_apply (i : free.choose_basis_index ℤ (𝓞 K)) :
<<<<<<< HEAD
  (integral_basis K) i = (algebra_map (𝓞 K) K) (ring_of_integers.basis K i) :=
basis.localization_localization_apply ℚ (non_zero_divisors ℤ) K (ring_of_integers.basis K) i

variables (R : Type*) [comm_ring R] [algebra R K]

lemma is_integral_closure.rank (hc : is_integral_closure R ℤ K) :
  finite_dimensional.finrank ℤ R = finite_dimensional.finrank ℚ K :=
begin
  haveI : free ℤ R := is_integral_closure.free K R hc,
  haveI : is_noetherian ℤ R := is_integral_closure.is_noetherian _ ℚ K _,
  haveI : is_localization (algebra.algebra_map_submonoid R (non_zero_divisors ℤ)) K :=
  is_integral_closure.is_localization K R hc,
  let b := basis.localization_localization ℚ (non_zero_divisors ℤ) K (free.choose_basis ℤ R),
  rw free.finrank_eq_card_choose_basis_index,
  rw finite_dimensional.finrank_eq_card_basis b,
end
=======
  integral_basis K i = algebra_map (𝓞 K) K (ring_of_integers.basis K i) :=
basis.localization_localization_apply ℚ (non_zero_divisors ℤ) K (ring_of_integers.basis K) i

lemma ring_of_integers.rank  :
  finite_dimensional.finrank ℤ (𝓞 K) = finite_dimensional.finrank ℚ K :=
is_integral_closure.rank ℤ ℚ K (𝓞 K)
>>>>>>> 0ae121db

end number_field

namespace rat

open number_field

instance number_field : number_field ℚ :=
{ to_char_zero := infer_instance,
  to_finite_dimensional :=
    -- The vector space structure of `ℚ` over itself can arise in multiple ways:
    -- all fields are vector spaces over themselves (used in `rat.finite_dimensional`)
    -- all char 0 fields have a canonical embedding of `ℚ` (used in `number_field`).
    -- Show that these coincide:
    by convert (infer_instance : finite_dimensional ℚ ℚ), }

/-- The ring of integers of `ℚ` as a number field is just `ℤ`. -/
noncomputable def ring_of_integers_equiv : ring_of_integers ℚ ≃+* ℤ :=
ring_of_integers.equiv ℤ

end rat

namespace adjoin_root

section

open_locale polynomial

local attribute [-instance] algebra_rat

/-- The quotient of `ℚ[X]` by the ideal generated by an irreducible polynomial of `ℚ[X]`
is a number field. -/
instance {f : ℚ[X]} [hf : fact (irreducible f)] : number_field (adjoin_root f) :=
{ to_char_zero := char_zero_of_injective_algebra_map (algebra_map ℚ _).injective,
  to_finite_dimensional := by convert (adjoin_root.power_basis hf.out.ne_zero).finite_dimensional }
end

end adjoin_root<|MERGE_RESOLUTION|>--- conflicted
+++ resolved
@@ -5,12 +5,7 @@
 -/
 
 import algebra.char_p.algebra
-<<<<<<< HEAD
-import linear_algebra.free_module.pid
-import ring_theory.localization.module
-=======
 import ring_theory.dedekind_domain.integral_closure
->>>>>>> 0ae121db
 
 /-!
 # Number fields
@@ -42,11 +37,7 @@
 [to_finite_dimensional : finite_dimensional ℚ K]
 
 open function module
-<<<<<<< HEAD
-open_locale classical big_operators
-=======
 open_locale classical big_operators non_zero_divisors
->>>>>>> 0ae121db
 
 /-- `ℤ` with its usual ring structure is not a field. -/
 lemma int.not_is_field : ¬ is_field ℤ :=
@@ -121,11 +112,7 @@
 (is_integral_closure.equiv ℤ R K _).symm.to_ring_equiv
 
 variable (K)
-<<<<<<< HEAD
-variable [number_field K]
-=======
 include nf
->>>>>>> 0ae121db
 
 instance : char_zero (𝓞 K) := char_zero.of_module _ K
 
@@ -144,56 +131,6 @@
 instance : is_dedekind_domain (𝓞 K) :=
 is_integral_closure.is_dedekind_domain ℤ ℚ K _
 
-<<<<<<< HEAD
-variables (R : Type*) [comm_ring R] [algebra R K]
-
-lemma _root_.number_field.is_integral_closure.free (hc : is_integral_closure R ℤ K) :
-  free ℤ R :=
-begin
-  haveI : no_zero_smul_divisors ℤ R := function.injective.no_zero_smul_divisors _
-    hc.algebra_map_injective (map_zero _) (map_zsmul _),
-  haveI : is_noetherian ℤ R := is_integral_closure.is_noetherian _ ℚ K _,
-  have basis : Σ n, basis (fin n) ℤ R := free_of_finite_type_torsion_free',
-  obtain ⟨n, b⟩ := basis,
-  exact free.of_basis b,
-end
-
-lemma _root_.number_field.is_integral_closure.is_localization
-  (hc : is_integral_closure R ℤ K) :
-  is_localization (algebra.algebra_map_submonoid R (non_zero_divisors ℤ)) K :=
-begin
-  haveI : char_zero R := char_zero.of_module _ K,
-  haveI : is_domain R := ring_equiv.is_domain (𝓞 K) (number_field.ring_of_integers.equiv R).symm,
-  refine ⟨_, λ z, _, λ x y, ⟨λ h, ⟨1, _⟩, _⟩⟩,
-  { rintros ⟨_, ⟨x, ⟨hx, rfl⟩⟩⟩,
-    rw [is_unit_iff_ne_zero, map_ne_zero_iff _ (is_integral_closure.algebra_map_injective R ℤ K),
-      subtype.coe_mk, map_ne_zero_iff _ (ring_hom.injective_int (algebra_map ℤ R))],
-    exact mem_non_zero_divisors_iff_ne_zero.mp hx, },
-  { obtain ⟨m, hm⟩ := is_integral.exists_multiple_integral_of_is_localization
-      (non_zero_divisors ℤ) z (is_separable.is_integral ℚ z),
-    obtain ⟨x, hx⟩ := hc.is_integral_iff.mp hm,
-    exact ⟨⟨x, ⟨m, ⟨m, ⟨set_like.coe_mem m, rfl⟩⟩⟩⟩, by {simp only [hx, coe_coe,
-      set_like.coe_mk, map_int_cast, submonoid.smul_def, mul_comm, zsmul_eq_mul], }⟩, },
-  { simp only [hc.algebra_map_injective h], },
-  { rintros ⟨⟨_, ⟨m, ⟨hm, rfl⟩⟩⟩, h⟩,
-    refine congr_arg (algebra_map R K) ((mul_right_inj' _).mp h),
-    rw [subtype.coe_mk, map_ne_zero_iff _ (ring_hom.injective_int (algebra_map ℤ R))],
-    exact mem_non_zero_divisors_iff_ne_zero.mp hm, },
-end
-
-instance : free ℤ (𝓞 K) := is_integral_closure.free K _ infer_instance
-
-instance : is_localization (algebra.algebra_map_submonoid (𝓞 K) (non_zero_divisors ℤ)) K :=
-is_integral_closure.is_localization K _ infer_instance
-
-/-- A ℤ-basis of the ring of integers of `K`. -/
-noncomputable def basis : basis (free.choose_basis_index ℤ (𝓞 K)) ℤ (𝓞 K)
-:= free.choose_basis ℤ (𝓞 K)
-
-end ring_of_integers
-
-variable [number_field K]
-=======
 instance : free ℤ (𝓞 K) := is_integral_closure.module_free ℤ ℚ K (𝓞 K)
 
 instance : is_localization (algebra.algebra_map_submonoid (𝓞 K) ℤ⁰) K :=
@@ -206,7 +143,6 @@
 end ring_of_integers
 
 include nf
->>>>>>> 0ae121db
 
 /-- A basis of `K` over `ℚ` that is also a basis of `𝓞 K` over `ℤ`. -/
 noncomputable def integral_basis : basis (free.choose_basis_index ℤ (𝓞 K)) ℚ K :=
@@ -214,31 +150,12 @@
 
 @[simp]
 lemma integral_basis_apply (i : free.choose_basis_index ℤ (𝓞 K)) :
-<<<<<<< HEAD
-  (integral_basis K) i = (algebra_map (𝓞 K) K) (ring_of_integers.basis K i) :=
-basis.localization_localization_apply ℚ (non_zero_divisors ℤ) K (ring_of_integers.basis K) i
-
-variables (R : Type*) [comm_ring R] [algebra R K]
-
-lemma is_integral_closure.rank (hc : is_integral_closure R ℤ K) :
-  finite_dimensional.finrank ℤ R = finite_dimensional.finrank ℚ K :=
-begin
-  haveI : free ℤ R := is_integral_closure.free K R hc,
-  haveI : is_noetherian ℤ R := is_integral_closure.is_noetherian _ ℚ K _,
-  haveI : is_localization (algebra.algebra_map_submonoid R (non_zero_divisors ℤ)) K :=
-  is_integral_closure.is_localization K R hc,
-  let b := basis.localization_localization ℚ (non_zero_divisors ℤ) K (free.choose_basis ℤ R),
-  rw free.finrank_eq_card_choose_basis_index,
-  rw finite_dimensional.finrank_eq_card_basis b,
-end
-=======
   integral_basis K i = algebra_map (𝓞 K) K (ring_of_integers.basis K i) :=
 basis.localization_localization_apply ℚ (non_zero_divisors ℤ) K (ring_of_integers.basis K) i
 
 lemma ring_of_integers.rank  :
   finite_dimensional.finrank ℤ (𝓞 K) = finite_dimensional.finrank ℚ K :=
 is_integral_closure.rank ℤ ℚ K (𝓞 K)
->>>>>>> 0ae121db
 
 end number_field
 
