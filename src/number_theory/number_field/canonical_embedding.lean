/-
Copyright (c) 2022 Xavier Roblot. All rights reserved.
Released under Apache 2.0 license as described in the file LICENSE.
Authors: Xavier Roblot
-/

import number_theory.number_field.embeddings
import measure_theory.group.geometry_of_numbers
import ring_theory.discriminant
import algebra.module.zlattice

/-!
# Canonical embedding of a number field
The canonical embedding of a number field `K` of signature `(r₁, r₂)` is the ring homomorphism
`K →+* ℝ^r₁ × ℂ^r₂` that sends `x ∈ K` to `(φ_₁(x),...,φ_r₁(x)) × (ψ_₁(x),..., ψ_r₂(x))` where
`φ_₁,...,φ_r₁` are its real embeddings and `ψ_₁,..., ψ_r₂` are its complex embeddings (up to
complex conjugation).

## Main definitions and results
* `number_field.canonical_embedding.ring_of_integers.inter_ball_finite`: the intersection of the
image of the ring of integers by the canonical embedding and any ball centered at `0` of finite
radius is finite.

## Tags
number field, infinite places
-/

open_locale classical number_field

noncomputable theory

open number_field number_field.infinite_place module fintype finite_dimensional

variables (K : Type*) [field K]

namespace number_field.canonical_embedding

/-- The ambiant space `ℝ^r₁ × ℂ^r₂` with `(r₁, r₂)` the signature of `K`. -/
@[reducible]
def space :=
  ({w : infinite_place K // is_real w} → ℝ) × ({w : infinite_place K // is_complex w} → ℂ)

instance : comm_ring (space K) := prod.comm_ring

instance : module ℝ (space K) := prod.module

lemma space_rank [number_field K] :
  finrank ℝ (space K) = finrank ℚ K :=
begin
  haveI : module.free ℝ ℂ := infer_instance,
  rw [module.free.finrank_prod, module.free.finrank_pi, module.free.finrank_pi_fintype,
    complex.finrank_real_complex, finset.sum_const, finset.card_univ, ← card_real_embeddings,
    algebra.id.smul_eq_mul, mul_comm, ← card_complex_embeddings, ← number_field.embeddings.card K ℂ,
    fintype.card_subtype_compl, nat.add_sub_of_le (fintype.card_subtype_le _)],
end

lemma space_nontrivial [number_field K] : nontrivial (space K) :=
begin
  obtain ⟨w⟩ := infinite_place.nonempty K,
  by_cases hw : is_real w,
  { convert nontrivial_prod_left,
    { convert @function.nontrivial _ _ _ real.nontrivial,
      use ⟨w, hw⟩, },
    exact nonempty_of_inhabited, },
 { convert nontrivial_prod_right,
   {  exact nonempty_of_inhabited, },
   {  convert @function.nontrivial _ _ _ complex.nontrivial,
      use ⟨w, not_is_real_iff_is_complex.mp hw⟩, }},
end

/-- The canonical embedding of a number field `K` of signature `(r₁, r₂)` into `ℝ^r₁ × ℂ^r₂`. -/
def _root_.number_field.canonical_embedding : K →+* (space K) :=
ring_hom.prod (pi.ring_hom (λ w, w.prop.embedding)) (pi.ring_hom (λ w, w.val.embedding))

lemma _root_.number_field.canonical_embedding_injective [number_field K] :
  function.injective (number_field.canonical_embedding K) :=
begin
  convert ring_hom.injective _,
  exact (space_nontrivial K),
end

open number_field

variable {K}

@[simp]
lemma apply_at_real_infinite_place (w : {w : infinite_place K // is_real w}) (x : K) :
  (number_field.canonical_embedding K x).1 w = w.prop.embedding x :=
by simp only [canonical_embedding, ring_hom.prod_apply, pi.ring_hom_apply]

@[simp]
lemma apply_at_complex_infinite_place (w : { w : infinite_place K // is_complex w}) (x : K) :
  (number_field.canonical_embedding K x).2 w = embedding w.val x :=
by simp only [canonical_embedding, ring_hom.prod_apply, pi.ring_hom_apply]

lemma nnnorm_eq [number_field K] (x : K) :
  ‖canonical_embedding K x‖₊ = finset.univ.sup (λ w : infinite_place K, ⟨w x, map_nonneg w x⟩) :=
begin
  rw [prod.nnnorm_def', pi.nnnorm_def, pi.nnnorm_def],
  rw ( _ : finset.univ = {w : infinite_place K | is_real w}.to_finset
    ∪ {w : infinite_place K | is_complex w}.to_finset),
  { rw [finset.sup_union, sup_eq_max],
    refine congr_arg2 _ _ _,
    { convert (finset.univ.sup_map (function.embedding.subtype (λ w : infinite_place K, is_real w))
        (λ w, (⟨w x, map_nonneg w x⟩ : nnreal))).symm using 2,
      ext w,
      simp only [apply_at_real_infinite_place, coe_nnnorm, real.norm_eq_abs,
<<<<<<< HEAD
        function.embedding.coe_subtype, subtype.coe_mk, is_real.abs_embedding_apply],
       },
=======
        function.embedding.coe_subtype, subtype.coe_mk, is_real.abs_embedding_apply], },
>>>>>>> 5cbb667c
    { convert (finset.univ.sup_map (function.embedding.subtype (λ w : infinite_place K,
        is_complex w)) (λ w, (⟨w x, map_nonneg w x⟩ : nnreal))).symm using 2,
      ext w,
      simp only [apply_at_complex_infinite_place, subtype.val_eq_coe, coe_nnnorm,
        complex.norm_eq_abs, function.embedding.coe_subtype, subtype.coe_mk, abs_embedding], }},
  { ext w,
    simp only [em (is_real w), set.mem_set_of_eq, finset.mem_union, set.mem_to_finset,
      finset.mem_univ, ←infinite_place.not_is_real_iff_is_complex], },
end

lemma le_of_le [number_field K] (x : K) (r : ℝ) :
  ‖canonical_embedding K x‖ ≤ r ↔ ∀ w : infinite_place K, w x ≤ r :=
begin
  obtain hr | hr := lt_or_le r 0,
  { split,
    { intro h,
      exfalso,
      exact (not_le.mpr (lt_of_le_of_lt h hr)) (norm_nonneg _), },
    { intro h,
      exfalso,
      obtain ⟨w⟩ := infinite_place.nonempty K,
      exact (not_le.mpr (lt_of_le_of_lt (h w) hr)) (map_nonneg w _), }},
  { lift r to nnreal using hr,
    simp_rw [← coe_nnnorm, nnnorm_eq, nnreal.coe_le_coe, finset.sup_le_iff, finset.mem_univ,
      forall_true_left],
    split; { exact λ h w, h w, }},
end

variables (K)

/-- The image of `𝓞 K` as a subring of `ℝ^r₁ × ℂ^r₂`. -/
def integer_lattice : subring (space K) :=
subring.map (canonical_embedding K) (ring_hom.range (algebra_map (𝓞 K) K))

/-- The ring equiv between `𝓞 K` and the integer lattice. -/
def equiv_integer_lattice [number_field K] :
  𝓞 K ≃ₗ[ℤ] (integer_lattice K) :=
begin
  refine linear_equiv.of_bijective _ _,
  { refine linear_map.mk _ _ _,
    exact λ x, ⟨canonical_embedding K (algebra_map (𝓞 K) K x), algebra_map (𝓞 K) K x,
      by simp only [subring.mem_carrier, ring_hom.mem_range, exists_apply_eq_apply], rfl⟩,
    { intros _ _,
      simpa only [map_add], },
    { intros _ _,
      simpa only [zsmul_eq_mul, map_mul, map_int_cast], }},
  { split,
    { intros _ _ h,
      rw [linear_map.coe_mk, subtype.mk_eq_mk] at h,
      exact (is_fraction_ring.injective (𝓞 K) K) (canonical_embedding_injective K h), },
    { exact λ ⟨_, ⟨_, ⟨⟨a, rfl⟩, rfl⟩⟩⟩, ⟨a, rfl⟩, }}
end

lemma integer_lattice.inter_ball_finite [number_field K] (r : ℝ) :
  ((integer_lattice K : set (space K)) ∩ (metric.closed_ball 0 r)).finite :=
begin
  obtain hr | hr := lt_or_le r 0,
  { convert set.finite_empty,
    rw metric.closed_ball_eq_empty.mpr hr,
    exact set.inter_empty _, },
  { have heq : ∀ x : K, canonical_embedding K x ∈ (metric.closed_ball (0 : (space K)) r) ↔
      ∀ (φ : K →+* ℂ), ‖φ x‖ ≤ r,
    { simp_rw [← place_apply, ← infinite_place.coe_mk, mem_closed_ball_zero_iff, le_of_le],
      exact λ x, le_iff_le x r, },
    convert set.finite.image (canonical_embedding K) (embeddings.finite_of_norm_le K ℂ r),
    ext, split,
    { rintros ⟨⟨_, ⟨⟨x, rfl⟩, rfl⟩⟩, hx2⟩,
      exact ⟨x, ⟨⟨set_like.coe_mem x, (heq x).mp hx2⟩, rfl⟩⟩, },
    { rintros ⟨x, ⟨⟨ hx1, hx2⟩, rfl⟩⟩,
      exact ⟨⟨x, ⟨⟨⟨x, hx1⟩, rfl⟩, rfl⟩⟩, (heq x).mpr hx2⟩, }},
end

lemma integer_lattice.countable [number_field K] : countable (integer_lattice K) :=
begin
  suffices : (⋃ n : ℕ, ((integer_lattice K : set (space K)) ∩ (metric.closed_ball 0 n))).countable,
  { refine set.countable.to_subtype (set.countable.mono _ this),
    rintros _ ⟨x, ⟨hx, rfl⟩⟩,
    rw set.mem_Union,
    use nat.ceil (‖canonical_embedding K x‖),
    exact ⟨⟨x, hx, rfl⟩, mem_closed_ball_zero_iff.mpr (nat.le_ceil _)⟩, },
  { exact set.countable_Union (λ n, (integer_lattice.inter_ball_finite K n).countable), },
end

section basis

open_locale complex_conjugate

variable (K)

/-- The embedding of `K` into `K →+* (K →+* ℂ) → ℂ` defined by sending `x : K` to the vector of its
image by all the complex embeddings of `K`. -/
def _root_.number_field.full_embedding : K →+* (K →+* ℂ) → ℂ :=
{ to_fun := λ x φ, φ x,
  map_zero' := funext (λ φ, map_zero φ),
  map_one' := funext (λ φ, map_one φ),
  map_add' := λ x y, funext (λ φ, map_add φ x y),
  map_mul' := λ x y, funext (λ φ, map_mul φ x y), }

example (p q : Prop) (hp : p) (hq : q) : p ∧ q := ⟨hp, hq⟩

/-- The map from `(K →+* ℂ) → ℂ` to `space K` that gives a commuting diagramm, see
`number_field.canonical_embedding.commutes`. -/
def comm_map : ((K →+* ℂ) → ℂ) →ₗ[ℝ] (space K):=
{ to_fun := λ e, ⟨λ w, (e w.val.embedding).re, λ w, (e w.val.embedding)⟩,
  map_smul' := λ _ _, by simp_rw [ring_hom.id_apply, prod.smul_mk, pi.smul_def, smul_eq_mul,
    complex.real_smul, complex.of_real_mul_re],
  map_add' := λ _ _, by simp only [subtype.val_eq_coe, pi.add_apply, complex.add_re, prod.mk_add_mk,
    pi.add_def, eq_self_iff_true], }

lemma _root_.number_field.full_embedding.conj_apply [number_field K] {x : (K →+* ℂ) → ℂ}
  (φ : K →+* ℂ) (hx : x ∈ submodule.span ℝ
    (set.range (λ i, number_field.full_embedding K (integral_basis K i)))) :
  x (complex_embedding.conjugate φ) = conj (x φ) :=
begin
  refine submodule.span_induction hx _ _ (λ _ _ hx hy, _) (λ _ _ hx, _),
  { rintros _ ⟨_, rfl⟩, refl, },
  { simp only [pi.zero_apply, map_zero], },
  { rw [pi.add_apply, pi.add_apply, map_add, hx, hy], },
  { rw [pi.smul_apply, pi.smul_apply, complex.real_smul, complex.real_smul, map_mul, hx,
      is_R_or_C.conj_of_real], }
end

open number_field

lemma comm_map_eq_zero [number_field K] {x : (K →+* ℂ) → ℂ}
  (hx : x ∈ submodule.span ℝ (set.range (λ i, full_embedding K (integral_basis K i))))
  (hc : comm_map K x = 0):
  x = 0 :=
begin
  ext1 φ,
  rw pi.zero_apply,
  by_cases hφ : complex_embedding.is_real φ,
  { rw (_ : x φ = (x φ).re),
    { convert congr_arg (coe : ℝ → ℂ)
        (congr_arg (λ x : (space K), x.1 ⟨mk φ, ⟨φ, hφ, rfl⟩⟩) hc),
      exact (complex_embeddings.is_real.embedding_mk hφ).symm, },
    { rw [eq_comm, ← complex.eq_conj_iff_re, ← full_embedding.conj_apply K _ hx,
        complex_embedding.is_real_iff.mp hφ], }},
  { have heqz := congr_arg (λ x : (space K), x.2 ⟨mk φ, ⟨φ, hφ, rfl⟩⟩) hc,
    by_cases h_same : φ = (infinite_place.mk φ).embedding,
    { convert heqz, },
    { rw [ ← map_eq_zero_iff (star_ring_end ℂ) star_injective, ← full_embedding.conj_apply K _ hx],
      rw (_ : φ = complex_embedding.conjugate (infinite_place.mk φ).embedding),
      { convert heqz,
        ext1 φ,
        simp only [complex_embedding.conjugate_coe_eq, star_ring_end_self_apply], },
      { rw eq_comm,
        refine (mk_eq_iff.mp _).resolve_left (ne_comm.mp h_same),
        exact mk_embedding _, }}},
end

lemma commutes (x : K) :
  comm_map K (full_embedding K x) = canonical_embedding K x :=
begin
  simp_rw [comm_map, full_embedding, canonical_embedding, subtype.val_eq_coe, ring_hom.coe_mk,
    linear_map.coe_mk, ring_hom.prod_apply, prod.mk.inj_iff],
  split,
  { ext w,
    simpa only [pi.ring_hom_apply, ← complex_embedding.is_real.coe_embedding_apply
      (is_real_iff.mp w.prop) x, complex.of_real_re], },
  { ext1 w,
    simp only [pi.ring_hom_apply], },
end

/-- A `ℝ`-basis of `(space K)` that is also a `ℤ`-basis of the `unit_lattice`. -/
def lattice_basis [number_field K] : basis (free.choose_basis_index ℤ (𝓞 K)) ℝ (space K) :=
begin
  let e : (K →+* ℂ) ≃ free.choose_basis_index ℤ (𝓞 K) :=
    equiv_of_card_eq ((embeddings.card K ℂ).trans (finrank_eq_card_basis (integral_basis K))),
  suffices : linear_independent ℂ (λ i, full_embedding K (integral_basis K (e i))),
  { replace := @linear_independent.restrict_scalars _ ℝ ℂ _ _ _ _ _ _ _ _ _
      (smul_left_injective ℝ one_ne_zero) this,
    replace : linear_independent ℝ (λ i, full_embedding K (integral_basis K i)),
    { refine (linear_independent_equiv' e.symm _).mpr this,
      ext1 φ,
      simp only [equiv.apply_symm_apply, function.comp_app], },
    replace : linear_independent ℝ (λ i, (comm_map K ∘ full_embedding K) (integral_basis K i)),
    { refine linear_independent.map this
        (linear_map.disjoint_ker.mpr (λ x hx hc, comm_map_eq_zero K hx hc)), },
    replace : linear_independent ℝ (λ i, canonical_embedding K (integral_basis K i)),
    { refine (linear_independent_equiv' (equiv.refl _) _).mp this,
      ext1 i,
      exact (commutes K (integral_basis K i)).symm, },
    refine basis.mk this (le_of_eq (eq_of_le_of_finrank_le le_top _).symm),
    rw [finrank_top, canonical_embedding.space_rank, ← set.finrank,
      ← linear_independent_iff_card_eq_finrank_span.mp this, ← ring_of_integers.rank,
      free.finrank_eq_card_choose_basis_index], },
  let B := pi.basis_fun ℂ (K →+* ℂ),
  let M := B.to_matrix (λ i, full_embedding K (integral_basis K (e i))),
  suffices : M.det ≠ 0,
  { rw [← is_unit_iff_ne_zero, ← basis.det_apply, ← is_basis_iff_det] at this,
    exact this.1, },
  let N := algebra.embeddings_matrix_reindex ℚ ℂ (λ i, integral_basis K (e i))
    ring_hom.equiv_rat_alg_hom,
  rw (_ : M = N.transpose),
  { rw [matrix.det_transpose, ← @pow_ne_zero_iff ℂ _ _ _ 2 (by norm_num)],
    convert (map_ne_zero_iff _ (algebra_map ℚ ℂ).injective).mpr
      (algebra.discr_not_zero_of_basis ℚ (integral_basis K)),
    rw ← algebra.discr_reindex ℚ (integral_basis K) e.symm,
    exact (algebra.discr_eq_det_embeddings_matrix_reindex_pow_two ℚ ℂ
      (λ i, integral_basis K (e i)) ring_hom.equiv_rat_alg_hom).symm, },
  { ext1 φ j,
    simpa only [M, N, basis.to_matrix_apply _ _ φ j, pi.basis_fun_repr], },
end

lemma lattice_basis_apply [number_field K] (i : free.choose_basis_index ℤ (𝓞 K)) :
  (lattice_basis K) i = (canonical_embedding K) (integral_basis K i) :=
by simp only [lattice_basis, basis.coe_mk]

lemma lattice_basis_span [number_field K] :
  (submodule.span ℤ (set.range (lattice_basis K)) : set (space K)) = integer_lattice K :=
begin
  rw (_ : set.range (lattice_basis K) =
    (canonical_embedding K).to_int_alg_hom.to_linear_map '' (set.range (integral_basis K))),
  { rw ← submodule.map_span,
    rw (_ : set.range (integral_basis K) =
      (algebra_map (𝓞 K) K).to_int_alg_hom.to_linear_map '' (set.range (ring_of_integers.basis K))),
    { rw [← submodule.map_span, (ring_of_integers.basis K).span_eq, submodule.map_coe,
        submodule.map_coe],
      ext, split,
      { rintro ⟨_, ⟨a, _, rfl⟩, rfl⟩,
        exact ⟨a, set.mem_range_self a, rfl⟩, },
      { rintro ⟨_, ⟨a, rfl⟩, rfl⟩,
        exact ⟨a, ⟨a, trivial, rfl⟩, rfl⟩, }},
    { rw ← set.range_comp,
      congr,
      ext, simpa only [integral_basis_apply, function.comp_app, alg_hom.to_linear_map_apply], }},
  { rw ← set.range_comp,
    congr,
    ext1, simpa only [lattice_basis_apply, integral_basis_apply, function.comp_app,
      alg_hom.to_linear_map_apply], },
end

end basis

section convex_body

open measure_theory

/-- The real part of the convex body defined by `f`, see `convex_body`. -/
def convex_body_real (f : infinite_place K → nnreal) : set ({w : infinite_place K // is_real w} → ℝ)
:= set.pi set.univ (λ w, metric.ball 0 (f w))

/-- The complex part of the convex body defined by `f`, see `convex_body`. -/
def convex_body_complex (f : infinite_place K → nnreal) :
  set ({w : infinite_place K // is_complex w} → ℂ) :=
set.pi set.univ (λ w, metric.ball 0 (f w))

/-- The convex body defined by `f`: the set of points `x : space K` such that `x w < f w` for all
infinite places `w`. -/
@[reducible]
def convex_body (f : infinite_place K → nnreal): set (space K) :=
(convex_body_real K f) ×ˢ (convex_body_complex K f)

lemma convex_body.symmetric (f : infinite_place K → nnreal) (x : space K)
  (hx : x ∈ (convex_body K f)) : -x ∈ (convex_body K f) :=
begin
  refine set.mem_prod.1 ⟨_, _⟩,
  { intros w _,
    simpa only [prod.fst_neg, pi.neg_apply, mem_ball_zero_iff, real.norm_eq_abs, abs_neg]
      using mem_ball_zero_iff.1 (hx.1 w (set.mem_univ _)), },
  { intros w _,
    simpa only [prod.snd_neg, pi.neg_apply, mem_ball_zero_iff, complex.norm_eq_abs,
      absolute_value.map_neg] using mem_ball_zero_iff.mp (hx.right w (set.mem_univ w)), }
end

lemma convex_body.convex (f : infinite_place K → nnreal) :
  convex ℝ (convex_body K f) :=
convex.prod (convex_pi (λ i _, (convex_ball 0 (f i)))) (convex_pi (λ i _, (convex_ball 0 (f i))))

lemma convex_body_mem (f : infinite_place K → nnreal) (x : K) :
  canonical_embedding K x ∈ (convex_body K f) ↔ ∀ w : infinite_place K, w x < f w :=
begin
  have : (∀ w :infinite_place K, w x < f w)  = (∀ w : infinite_place K, w.is_real ∨ w.is_complex →
    w x < f w) := sorry,
  simp_rw this,
  rw ball_or_left_distrib,
  rw set.mem_prod,
  rw convex_body_real,
  rw convex_body_complex,
  rw set.mem_pi,
  rw set.mem_pi,
  simp only [set.mem_univ, mem_ball_zero_iff, forall_true_left, real.norm_eq_abs,
    subtype.forall, subtype.coe_mk, complex.norm_eq_abs],
  simp_rw apply_at_real_infinite_place,
  simp_rw apply_at_complex_infinite_place,
  simp_rw ← infinite_place.apply,
  simp_rw mk_embedding,

  simp,

  split,
  { rintros ⟨hr, hc⟩ w,
    by_cases h : is_real w,
    { convert hr w h,
      rw ← is_real.place_embedding_apply,
      refl, },
    { rw not_is_real_iff_is_complex at h,
      exact hc w h, }},
  { rintro h,
    split,
    { intros w hw,
      convert h w,
      rw ← is_real.place_embedding_apply,
      refl, },
    { intros w hw,
      exact h w, }}
end

#exit

variable [number_field K]

/-- The complex Haar measure giving measure 1 to the unit box with ℂ ≃ ℝ × ℝ -/
@[reducible]
def unit_measure : measure (space K) :=
measure.prod (measure.pi (λ _, volume)) (measure.pi (λ _, complex.basis_one_I.add_haar))

instance : sigma_finite complex.basis_one_I.add_haar := infer_instance
instance : sigma_finite
  (measure.pi (λ w : { w : infinite_place K // is_complex w}, complex.basis_one_I.add_haar)) :=
  infer_instance

instance : measure.is_add_haar_measure (unit_measure K) :=
begin
  haveI : measure.is_add_haar_measure complex.basis_one_I.add_haar := infer_instance,
  haveI : has_measurable_add ℂ := infer_instance,
  have : measure.is_add_haar_measure (measure.pi (λ w : { w : infinite_place K // is_complex w },
    complex.basis_one_I.add_haar)) := @measure.pi.is_add_haar_measure _ _ _ _ _ _ _ _ _ _,
  convert measure.prod.is_add_haar_measure _ _,
  any_goals { apply_instance, },
end

lemma convex_body_real.volume (f : infinite_place K → nnreal) :
  measure.pi (λ _, volume) (convex_body_real K f) =
    2 ^ card {w : infinite_place K // is_real w} *
    finset.univ.prod (λ w : {w : infinite_place K // is_real w}, f w) :=
begin
  rw convex_body_real,
  rw measure.pi_pi,
  simp_rw real.volume_ball,
  simp_rw ennreal.of_real_mul (by norm_num : 0 ≤ (2 : ℝ)),
  simp only [ennreal.of_real_bit0, ennreal.of_real_one, ennreal.of_real_coe_nnreal],
  rw finset.prod_mul_distrib,
  rw finset.prod_const,
  rw finset.card_univ,
end

lemma convex_body_complex.volume (f : infinite_place K → nnreal) :
  (measure.pi (λ _, complex.basis_one_I.add_haar)) (convex_body_complex K f) =
  (complex.basis_one_I.add_haar) (metric.ball 0 1) ^
  card {w : infinite_place K // is_complex w} *
  finset.univ.prod (λ w : {w : infinite_place K // is_complex w}, (f w) ^ 2) :=
begin
  haveI : measure.is_add_haar_measure complex.basis_one_I.add_haar := infer_instance,
  haveI : has_measurable_add ℂ := infer_instance,
  haveI : measure.is_add_haar_measure (measure.pi (λ w : { w : infinite_place K // is_complex w },
    complex.basis_one_I.add_haar)) := @measure.pi.is_add_haar_measure _ _ _ _ _ _ _ _ _ _,
  rw convex_body_complex,
  rw measure.pi_pi,
  conv { to_lhs, congr, skip, funext,
    rw measure.add_haar_ball complex.basis_one_I.add_haar 0 (f i).prop,
    rw ennreal.of_real_pow (f i).prop, },
  rw finset.prod_mul_distrib,
  rw finset.prod_const,
  rw mul_comm,
  rw complex.finrank_real_complex,
  rw finset.card_univ,
  simp_rw ennreal.of_real_coe_nnreal,
end

/-- The fudge factor that appears in the computation of the volume of `convex_body`.-/
def constant_volume : ennreal := 2 ^ card {w : infinite_place K // is_real w} *
  (complex.basis_one_I.add_haar) (metric.ball 0 1) ^ card {w : infinite_place K // is_complex w}

lemma constant_volume_pos : 0 < (constant_volume K) :=
begin
  refine ennreal.mul_pos _ _,
  { refine ennreal.pow_ne_zero _ _,
    exact ne_zero.ne 2, },
  { refine ennreal.pow_ne_zero _ _,
    refine ne_of_gt _,
    exact metric.measure_ball_pos _ _ (by norm_num), },
end

lemma constant_volume_lt_top : (constant_volume K) < ⊤ :=
begin
  refine ennreal.mul_lt_top _ _,
  { refine ne_of_lt _,
    refine ennreal.pow_lt_top _ _,
    exact lt_top_iff_ne_top.mpr ennreal.two_ne_top, },
  { refine ne_of_lt _,
    refine ennreal.pow_lt_top _ _,
    exact measure_ball_lt_top, },
end

lemma convex_body.volume (f : infinite_place K → nnreal) :
  (unit_measure K) (convex_body K f) = (constant_volume K) *
    finset.univ.prod (λ w : infinite_place K, (ite (w.is_real) (f w) (f w ^ 2))) :=
begin
  rw measure.prod_prod _ _,
  { rw convex_body_real.volume,
    rw convex_body_complex.volume,
    rw constant_volume,
    rw finset.prod_ite,
    have : ∀ (w : infinite_place K), w ∈ finset.filter (λ w : infinite_place K, w.is_real)
      finset.univ ↔ w.is_real,
    { intro _,
      simp only [finset.mem_filter, finset.mem_univ, true_and], },
    rw finset.prod_subtype _ this _,
    have : ∀ (w : infinite_place K), w ∈ finset.filter (λ w : infinite_place K, ¬ w.is_real)
      finset.univ ↔ w.is_complex,
    { intro _,
      simp only [not_is_real_iff_is_complex, finset.mem_filter, finset.mem_univ, true_and], },
    rw finset.prod_subtype _ this _,
    rw ← mul_assoc,
    nth_rewrite 1 mul_assoc,
    nth_rewrite 2 mul_comm,
    rw ← mul_assoc,
    rw ← mul_assoc, },
  { apply_instance, },
end

/-- The bound that appears in Minkowski theorem, see
`exists_ne_zero_mem_lattice_of_measure_mul_two_pow_finrank_lt_measure`.-/
def minkowski_bound : ennreal := (unit_measure K) (zspan.fundamental_domain (lattice_basis K)) *
  2 ^ (finrank ℝ (space K))

lemma minkowski_bound_lt_top : minkowski_bound K < ⊤ :=
begin
  refine ennreal.mul_lt_top _ _,
  { refine ne_of_lt _,
    refine metric.bounded.measure_lt_top _,
    exact zspan.fundamental_domain_metric_bounded (lattice_basis K), },
  { refine ne_of_lt _,
    refine ennreal.pow_lt_top _ _,
    exact lt_top_iff_ne_top.mpr ennreal.two_ne_top, },
end

lemma exists_ne_zero_mem_ring_of_integers_le {f : (infinite_place K) → nnreal}
  (h : minkowski_bound K < (unit_measure K) (convex_body K f)) :
  ∃ (a : 𝓞 K), a ≠ 0 ∧ ∀ w : infinite_place K, w a < f w :=
begin
  have t1 := zspan.is_add_fundamental_domain (lattice_basis K) (unit_measure K),
  haveI : countable (submodule.span ℤ (set.range (lattice_basis K))).to_add_subgroup,
    { change countable (submodule.span ℤ (set.range (lattice_basis K)) : set (space K)),
      rw lattice_basis_span,
      exact integer_lattice.countable K, },
  have t2 := exists_ne_zero_mem_lattice_of_measure_mul_two_pow_finrank_lt_measure
    (unit_measure K) t1 h (convex_body.symmetric K f) (convex_body.convex K f),
  obtain ⟨x, hnz, hmem⟩ := t2,
  rsuffices ⟨a, ha1, ha2⟩ : ∃ a : 𝓞 K, a ≠ 0 ∧ canonical_embedding K a = x,
  { rw ← ha2 at hmem,
    rw convex_body_mem at hmem,
    use a,
    exact ⟨ha1, hmem⟩, },
  have t3 : (x : space K) ∈ (integer_lattice K),
  { rw ← set_like.mem_coe,
    rw ← lattice_basis_span,
    have := set_like.coe_mem x,
    rwa ← set_like.mem_coe at this, },
  obtain ⟨_, ⟨z, rfl⟩, hz2⟩ := t3,
  use z,
  split,
  { contrapose! hnz,
    rw eq_comm at hz2,
    rw hnz at hz2,
    rw map_zero at hz2,
    rw map_zero at hz2,
    rwa submodule.coe_eq_zero at hz2, },
  { exact hz2, },
end

end convex_body

end number_field.canonical_embedding<|MERGE_RESOLUTION|>--- conflicted
+++ resolved
@@ -105,12 +105,7 @@
         (λ w, (⟨w x, map_nonneg w x⟩ : nnreal))).symm using 2,
       ext w,
       simp only [apply_at_real_infinite_place, coe_nnnorm, real.norm_eq_abs,
-<<<<<<< HEAD
-        function.embedding.coe_subtype, subtype.coe_mk, is_real.abs_embedding_apply],
-       },
-=======
         function.embedding.coe_subtype, subtype.coe_mk, is_real.abs_embedding_apply], },
->>>>>>> 5cbb667c
     { convert (finset.univ.sup_map (function.embedding.subtype (λ w : infinite_place K,
         is_complex w)) (λ w, (⟨w x, map_nonneg w x⟩ : nnreal))).symm using 2,
       ext w,
