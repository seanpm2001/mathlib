--- conflicted
+++ resolved
@@ -46,60 +46,46 @@
 f.op
 
 /--A general version of the slash action of the space of modular forms.-/
-<<<<<<< HEAD
 @[reducible] def slash_action (β G α : Type*) [group G] [add_monoid α] :=
 Π b : β, distrib_mul_action (slash_act G b) α
 
 @[reducible] def slash_action.map {β G α : Type*} (b : β) [group G] [add_monoid α]
-  [slash_action β G α] (a : α) (g : G) : α :=
+  [slash_action β G α] (g : G) (a : α) : α :=
 slash_act.of b g • a
-=======
-class slash_action (β G α γ : Type*) [group G] [add_monoid α] [has_smul γ α] :=
-(map : β → G → α → α)
-(zero_slash : ∀ (k : β) (g : G), map k g 0 = 0)
-(slash_one : ∀ (k : β) (a : α) , map k 1 a = a)
-(right_action : ∀ (k : β) (g h : G) (a : α), map k h (map k g a) = map k (g * h) a )
-(smul_action : ∀ (k : β) (g : G) (a : α) (z : γ), map k g (z • a) = z • (map k g a))
-(add_action : ∀ (k : β) (g : G) (a b : α), map k g (a + b) = map k g a + map k g b)
->>>>>>> 4d06b17a
-
-localized "notation (name := modular_form.slash) f ` ∣[`:100 k `;` γ `] `:0 a :100 :=
-  slash_action.map γ k a f" in modular_form
 
 localized "notation (name := modular_form.slash_complex) f ` ∣[`:100 k `] `:0 a :100 :=
-  slash_action.map ℂ k a f" in modular_form
-
-@[simp] lemma slash_action.neg_slash {β G α γ : Type*} [group G] [add_group α] [has_smul γ α]
-  [slash_action β G α γ] (k : β) (g : G) (a : α) :
-  (-a) ∣[k;γ] g = - (a ∣[k;γ] g) :=
-eq_neg_of_add_eq_zero_left $ by rw [←slash_action.add_action, add_left_neg, slash_action.zero_slash]
-
-@[simp] lemma slash_action.smul_slash_of_tower {R β G α : Type*} (γ : Type*) [group G] [add_group α]
-  [monoid γ] [mul_action γ α]
-  [has_smul R γ] [has_smul R α] [is_scalar_tower R γ α]
-  [slash_action β G α γ] (k : β) (g : G) (a : α) (r : R) :
-  (r • a) ∣[k;γ] g = r • (a ∣[k;γ] g) :=
-by rw [←smul_one_smul γ r a, slash_action.smul_action, smul_one_smul]
-
-attribute [simp]
-  slash_action.zero_slash slash_action.slash_one
-  slash_action.smul_action slash_action.add_action
+  slash_action.map k a f" in modular_form
+
+section
+variables {R β G α : Type*} [group G] [add_group α] [slash_action β G α]
+
+@[simp] lemma slash_action.zero_slash (k : β) (g : G) : (0 : α) ∣[k] g = 0 :=
+smul_zero _
+
+@[simp] lemma slash_action.neg_slash (k : β) (g : G) (a : α) : (-a) ∣[k] g = - (a ∣[k] g) :=
+smul_neg _ _
+
+@[simp] lemma slash_action.add_slash (k : β) (g : G) (a b : α) :
+  (a + b) ∣[k] g = a ∣[k] g + b ∣[k] g:=
+smul_add _ _ _
+
+@[simp] lemma slash_action.slash_one (k : β) (a : α) : a ∣[k] (1 : G) = a :=
+one_smul _ _
+
+lemma slash_action.slash_mul (k : β) (f g : G) (a : α) : a ∣[k] (f * g) = (a ∣[k] f) ∣[k] g :=
+eq.symm (mul_smul _ _ _).symm
+
+@[simp] lemma slash_action.smul_slash [has_smul R α]
+  (k : β) [smul_comm_class (slash_act G k) R α] (g : G) (a : α) (r : R) :
+  (r • a) ∣[k] g = r • (a ∣[k] g) :=
+smul_comm _ _ _
+
+end
 
 /--Slash_action induced by a monoid homomorphism.-/
-<<<<<<< HEAD
 def monoid_hom_slash_action {β G H α : Type*} [group G] [add_monoid α] [group H]
   [slash_action β G α] (h : H →* G) : slash_action β H α :=
 λ b, distrib_mul_action.comp_hom _ $ slash_act.map _ h
-=======
-def monoid_hom_slash_action {β G H α γ : Type*} [group G] [add_monoid α] [has_smul γ α]
-  [group H] [slash_action β G α γ] (h : H →* G) : slash_action β H α γ :=
-{ map := λ k g, slash_action.map γ k (h g),
-  zero_slash := λ k g, slash_action.zero_slash k (h g),
-  slash_one := λ k a, by simp only [map_one, slash_action.slash_one],
-  right_action := λ k g gg a, by simp only [map_mul, slash_action.right_action],
-  smul_action := λ _ _, slash_action.smul_action _ _,
-  add_action := λ _ g _ _, slash_action.add_action _ (h g) _ _,}
->>>>>>> 4d06b17a
 
 namespace modular_form
 
@@ -110,8 +96,6 @@
 f (γ • x) * (((↑ₘ γ).det) : ℝ)^(k-1) * (upper_half_plane.denom γ x)^(-k)
 
 variables {Γ : subgroup SL(2, ℤ)} {k: ℤ} (f : ℍ → ℂ)
-section
-
 section
 
 -- temporary notation until the instance is built
@@ -176,17 +160,9 @@
 
 end
 
-<<<<<<< HEAD
-local notation f ` ∣[`:73 k:0 `] ` A :72 := slash_action.map k f A
-
 lemma slash_def (A : GL(2, ℝ)⁺) : f ∣[k] A = slash k A f := rfl
 
 instance subgroup_action (Γ : subgroup SL(2, ℤ)) : slash_action ℤ Γ (ℍ → ℂ) :=
-=======
-lemma slash_def (A : GL(2, ℝ)⁺) : f ∣[k] A = slash k A f := rfl
-
-instance subgroup_action (Γ : subgroup SL(2, ℤ)) : slash_action ℤ Γ (ℍ → ℂ) ℂ :=
->>>>>>> 4d06b17a
 monoid_hom_slash_action (monoid_hom.comp (matrix.special_linear_group.to_GL_pos)
   (monoid_hom.comp (matrix.special_linear_group.map (int.cast_ring_hom ℝ)) (subgroup.subtype Γ)))
 
@@ -197,12 +173,7 @@
 monoid_hom_slash_action (monoid_hom.comp (matrix.special_linear_group.to_GL_pos)
   (matrix.special_linear_group.map (int.cast_ring_hom ℝ)))
 
-<<<<<<< HEAD
-@[simp] lemma SL_slash (γ : SL(2, ℤ)) : (f ∣[k] γ) = f ∣[k] (γ : GL(2,ℝ)⁺) := rfl
-
-=======
 @[simp] lemma SL_slash (γ : SL(2, ℤ)): f ∣[k] γ = f ∣[k] (γ : GL(2,ℝ)⁺) := rfl
->>>>>>> 4d06b17a
 
 /-- The constant function 1 is invariant under any element of `SL(2, ℤ)`. -/
 @[simp] lemma is_invariant_one (A : SL(2, ℤ)) : (1 : ℍ → ℂ) ∣[(0 : ℤ)] A = (1 : ℍ → ℂ) :=
@@ -236,12 +207,7 @@
   (f * g) ∣[k1 + k2] A = (((↑ₘ A).det) : ℝ) • (f ∣[k1] A) * (g ∣[k2] A) :=
 begin
   ext1,
-<<<<<<< HEAD
-  simp only [slash_action.map, slash_def, slash, matrix.general_linear_group.coe_det_apply,
-    subtype.val_eq_coe,
-=======
   simp only [slash_def, slash, matrix.general_linear_group.coe_det_apply, subtype.val_eq_coe,
->>>>>>> 4d06b17a
     pi.mul_apply, pi.smul_apply, algebra.smul_mul_assoc, real_smul],
   set d : ℂ := ↑((↑ₘ A).det : ℝ),
   have h1 : d ^ (k1 + k2 - 1) = d * d ^ (k1 - 1) * d ^ (k2 - 1),
@@ -259,17 +225,10 @@
 end
 
 @[simp] lemma mul_slash_SL2 (k1 k2 : ℤ) (A : SL(2, ℤ)) (f g : ℍ → ℂ) :
-<<<<<<< HEAD
-  (f * g) ∣[k1 + k2] A = (f ∣[k1, A]) * (g ∣[k2, A]) :=
-calc (f * g) ∣[k1 + k2, (A : GL(2, ℝ)⁺)] = _ • (f ∣[k1, A]) * (g ∣[k2, A]) : mul_slash _ _ _ _ _
-... = (1:ℝ) • (f ∣[k1, A]) * (g ∣[k2, A]) : by simp [-matrix.special_linear_group.coe_matrix_coe]
-... = (f ∣[k1, A]) * (g ∣[k2, A]) : by simp
-=======
   (f * g) ∣[k1 + k2] A = (f ∣[k1] A) * (g ∣[k2] A) :=
 calc (f * g) ∣[k1 + k2] (A : GL(2, ℝ)⁺) = _ • (f ∣[k1] A) * (g ∣[k2] A) : mul_slash _ _ _ _ _
 ... = (1:ℝ) • (f ∣[k1] A) * (g ∣[k2] A) : by simp [-matrix.special_linear_group.coe_matrix_coe]
 ... = (f ∣[k1] A) * (g ∣[k2] A) : by simp
->>>>>>> 4d06b17a
 
 lemma mul_slash_subgroup (k1 k2 : ℤ) (Γ : subgroup SL(2, ℤ)) (A : Γ) (f g : ℍ → ℂ) :
   (f * g) ∣[k1 + k2] A = (f ∣[k1] A) * (g ∣[k2] A) :=
