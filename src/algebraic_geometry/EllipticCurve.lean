/-
Copyright (c) 2021 Kevin Buzzard. All rights reserved.
Released under Apache 2.0 license as described in the file LICENSE.
Authors: Kevin Buzzard, David Kurniadi Angdinata
-/

import algebra.cubic_discriminant
import tactic.linear_combination

/-!
# The category of elliptic curves (over a field or a PID)

We give a working definition of elliptic curves which is mathematically accurate in many cases,
and also good for computation. The type of $K$-rational points on an elliptic curve over a field
is defined as `EllipticCurve.point` in `src/algebraic_geometry/EllipticCurve/point.lean`.

## Mathematical background

Let $S$ be a scheme. The actual category of elliptic curves over $S$ is a large category, whose
objects are schemes $E$ equipped with a map $E \to S$, a section $S \to E$, and some axioms (the map
is smooth and proper and the fibres are geometrically-connected one-dimensional group varieties). In
the special case where $S = \mathrm{Spec}(R)$ for some commutative ring $R$ whose Picard group is
trivial (this includes all fields, all PIDs, and many other commutative rings) it can be shown
(using a lot of algebro-geometric machinery) that every elliptic curve is, up to isomorphism, a
projective plane cubic defined by the equation $y^2 + a_1xy + a_3y = x^3 + a_2x^2 + a_4x + a_6$,
with $a_i \in R$, and such that the discriminant of the $a_i$ is a unit in $R$.

## Main definitions

 * `EllipticCurve`: an elliptic curve `E` over a ring `R`.
 * `EllipticCurve.j`: the j-invariant of `E`.
 * `EllipticCurve.two_torsion_polynomial`: the 2-torsion polynomial of `E`.
 * `EllipticCurve.change_of_variable`: an elliptic curve induced by a change of variables on `E`.

## Main statements

 * `EllipticCurve.two_torsion_polynomial.disc_eq`: the discriminant of `E` is a constant factor of
    the cubic discriminant of the 2-torsion polynomial of `E`.
 * `EllipticCurve.change_of_variable.j_eq`: the j-invariant of `E` is invariant under an admissible
    linear change of variables.

## Implementation notes

The definition in this file makes sense for all commutative rings $R$, but it only gives a type
which can be beefed up to a category which is equivalent to the category of elliptic curves over
$\mathrm{Spec}(R)$ in the case that $R$ has trivial Picard group $\mathrm{Pic}(R)$ or, slightly more
generally, when its $12$-torsion is trivial. The issue is that for a general ring $R$, there might
be elliptic curves over $\mathrm{Spec}(R)$ in the sense of algebraic geometry which are not globally
defined by a cubic equation valid over the entire base.

## References

 * [N. Katz and B. Mazur, *Arithmetic moduli of elliptic curves*][katz_mazur]
 * [P. Deligne, *Courbes elliptiques: formulaire d'après J. Tate*][deligne_formulaire]

## Tags

elliptic curve, weierstrass equation, j invariant
-/

universes u v

/-- The discriminant of an elliptic curve given by the long Weierstrass equation
$y^2 + a_1xy + a_3y = x^3 + a_2x^2 + a_4x + a_6$. If $R$ is a field, then this polynomial vanishes
iff the cubic curve cut out by this equation is singular. Sometimes only defined up to sign in the
literature; we choose the sign used by the LMFDB. For more discussion, see
[the LMFDB page on discriminants](https://www.lmfdb.org/knowledge/show/ec.discriminant). -/
@[simp] def EllipticCurve.Δ_aux {R : Type u} [comm_ring R] (a₁ a₂ a₃ a₄ a₆ : R) : R :=
let b₂ : R := a₁ ^ 2 + 4 * a₂,
    b₄ : R := 2 * a₄ + a₁ * a₃,
    b₆ : R := a₃ ^ 2 + 4 * a₆,
    b₈ : R := a₁ ^ 2 * a₆ + 4 * a₂ * a₆ - a₁ * a₃ * a₄ + a₂ * a₃ ^ 2 - a₄ ^ 2
in  -b₂ ^ 2 * b₈ - 8 * b₄ ^ 3 - 27 * b₆ ^ 2 + 9 * b₂ * b₄ * b₆

/-- The category of elliptic curves over $R$ (note that this definition is only mathematically
correct for certain rings whose Picard group has trivial 12-torsion, such as a field or a PID). -/
structure EllipticCurve (R : Type u) [comm_ring R] :=
(a₁ a₂ a₃ a₄ a₆ : R) (Δ : Rˣ) (Δ_eq : ↑Δ = EllipticCurve.Δ_aux a₁ a₂ a₃ a₄ a₆)

namespace EllipticCurve

instance : inhabited (EllipticCurve ℚ) :=
⟨⟨0, 0, 1, -1, 0, ⟨37, 37⁻¹, by norm_num1, by norm_num1⟩, show (37 : ℚ) = _ + _, by norm_num1 ⟩⟩

variables {R : Type u} [comm_ring R] (E : EllipticCurve R)

section quantity

<<<<<<< HEAD
/-- The $b₂$ coefficient of an elliptic curve. -/
=======
/-! ### Standard quantities -/

/-- The `b₂` coefficient of an elliptic curve. -/
>>>>>>> 2aa04f65
@[simp] def b₂ : R := E.a₁ ^ 2 + 4 * E.a₂

/-- The $b₄$ coefficient of an elliptic curve. -/
@[simp] def b₄ : R := 2 * E.a₄ + E.a₁ * E.a₃

/-- The $b₆$ coefficient of an elliptic curve. -/
@[simp] def b₆ : R := E.a₃ ^ 2 + 4 * E.a₆

/-- The $b₈$ coefficient of an elliptic curve. -/
@[simp] def b₈ : R :=
E.a₁ ^ 2 * E.a₆ + 4 * E.a₂ * E.a₆ - E.a₁ * E.a₃ * E.a₄ + E.a₂ * E.a₃ ^ 2 - E.a₄ ^ 2

lemma b_relation : 4 * E.b₈ = E.b₂ * E.b₆ - E.b₄ ^ 2 := by { simp, ring1 }

/-- The $c₄$ coefficient of an elliptic curve. -/
@[simp] def c₄ : R := E.b₂ ^ 2 - 24 * E.b₄

/-- The $c₆$ coefficient of an elliptic curve. -/
@[simp] def c₆ : R := -E.b₂ ^ 3 + 36 * E.b₂ * E.b₄ - 216 * E.b₆

@[simp] lemma coe_Δ :
  ↑E.Δ = -E.b₂ ^ 2 * E.b₈ - 8 * E.b₄ ^ 3 - 27 * E.b₆ ^ 2 + 9 * E.b₂ * E.b₄ * E.b₆ :=
E.Δ_eq

lemma c_relation : 1728 * ↑E.Δ = E.c₄ ^ 3 - E.c₆ ^ 2 := by { simp, ring1 }

/-- The j-invariant of an elliptic curve, which is invariant under isomorphisms over $R$. -/
@[simp] def j : R := ↑E.Δ⁻¹ * E.c₄ ^ 3

end quantity

<<<<<<< HEAD
/-! ### 2-torsion polynomials -/

=======
>>>>>>> 2aa04f65
section torsion_polynomial

/-! ### `2`-torsion polynomials -/

<<<<<<< HEAD
/-- The polynomial whose roots over a splitting field of $R$ are precisely the 2-torsion points of
the elliptic curve when $R$ is a field of characteristic different from 2, and whose discriminant
happens to be a multiple of the discriminant of the elliptic curve. -/
def two_torsion_polynomial : cubic A :=
⟨4, algebra_map R A E.b₂, 2 * algebra_map R A E.b₄, algebra_map R A E.b₆⟩
=======
/-- The polynomial whose roots over a splitting field of `R` are the `2`-torsion points of the
  elliptic curve when `R` is a field of characteristic different from `2`, and whose discriminant
  happens to be a multiple of the discriminant of the elliptic curve. -/
def two_torsion_polynomial : cubic R := ⟨4, E.b₂, 2 * E.b₄, E.b₆⟩
>>>>>>> 2aa04f65

lemma two_torsion_polynomial.disc_eq : E.two_torsion_polynomial.disc = 16 * E.Δ :=
by { simp only [two_torsion_polynomial, cubic.disc, coe_Δ, b₂, b₄, b₆, b₈], ring1 }

<<<<<<< HEAD
lemma two_torsion_polynomial.disc_ne_zero {K : Type u} [field K] [invertible (2 : K)]
  (E : EllipticCurve K) (A : Type v) [comm_ring A] [nontrivial A] [algebra K A] :
  (two_torsion_polynomial E A).disc ≠ 0 :=
λ hdisc, E.Δ.ne_zero $ mul_left_cancel₀ (pow_ne_zero 4 $ nonzero_of_invertible (2 : K)) $
  (algebra_map K A).injective
begin
  simp only [map_mul, map_pow, map_bit0, map_one, map_zero],
  linear_combination hdisc - two_torsion_polynomial.disc_eq E A
    with { normalization_tactic := `[ring1] }
end
=======
lemma two_torsion_polynomial.disc_ne_zero [nontrivial R] [invertible (2 : R)] :
  E.two_torsion_polynomial.disc ≠ 0 :=
λ hdisc, E.Δ.ne_zero $ (is_unit_of_invertible $ 2 ^ 4).mul_left_cancel $
by linear_combination hdisc - two_torsion_polynomial.disc_eq E
    with { normalization_tactic := `[ring1] }
>>>>>>> 2aa04f65

end torsion_polynomial

section base_change

/-! ### Base changes -/

variables (A : Type v) [comm_ring A] [algebra R A]

private meta def simp_map : tactic unit :=
`[simp only [map_one, map_bit0, map_bit1, map_neg, map_add, map_sub, map_mul, map_pow]]

/-- The elliptic curve over `R` base changed to `A`. -/
@[simps] def base_change : EllipticCurve A :=
{ a₁   := algebra_map R A E.a₁,
  a₂   := algebra_map R A E.a₂,
  a₃   := algebra_map R A E.a₃,
  a₄   := algebra_map R A E.a₄,
  a₆   := algebra_map R A E.a₆,
  Δ    := units.map ↑(algebra_map R A) E.Δ,
  Δ_eq := by { simp only [units.coe_map, ring_hom.coe_monoid_hom, Δ_eq, Δ_aux], simp_map } }

@[simp] lemma base_change_b₂ : (E.base_change A).b₂ = algebra_map R A E.b₂ :=
by { simp only [b₂, base_change_a₁, base_change_a₂], simp_map }

@[simp] lemma base_change_b₄ : (E.base_change A).b₄ = algebra_map R A E.b₄ :=
by { simp only [b₄, base_change_a₁, base_change_a₃, base_change_a₄], simp_map }

@[simp] lemma base_change_b₆ : (E.base_change A).b₆ = algebra_map R A E.b₆ :=
by { simp only [b₆, base_change_a₃, base_change_a₆], simp_map }

@[simp] lemma base_change_b₈ : (E.base_change A).b₈ = algebra_map R A E.b₈ :=
by { simp only [b₈, base_change_a₁, base_change_a₂, base_change_a₃, base_change_a₄, base_change_a₆],
     simp_map }

@[simp] lemma base_change_c₄ : (E.base_change A).c₄ = algebra_map R A E.c₄ :=
by { simp only [c₄, base_change_b₂, base_change_b₄], simp_map }

@[simp] lemma base_change_c₆ : (E.base_change A).c₆ = algebra_map R A E.c₆ :=
by { simp only [c₆, base_change_b₂, base_change_b₄, base_change_b₆], simp_map }

lemma base_change_Δ_coe : ↑(E.base_change A).Δ = algebra_map R A E.Δ := rfl

lemma base_change_Δ_inv_coe : ↑(E.base_change A).Δ⁻¹ = algebra_map R A ↑E.Δ⁻¹ := rfl

@[simp] lemma base_change_j : (E.base_change A).j = algebra_map R A E.j :=
by { simp only [j, base_change_c₄, base_change_Δ_inv_coe], simp_map }

end base_change

section variable_change

/-! ### Variable changes -/

variables (u : Rˣ) (r s t : R)

<<<<<<< HEAD
/-- The elliptic curve over $R$ induced by an admissible linear change of variables
$(x, y) \mapsto (u^2x + r, u^3y + u^2sx + t)$ for some $u \in R^\times$ and some $r, s, t \in R$.
When $R$ is a field, any two isomorphic long Weierstrass equations are related by this. -/
def change_of_variable : EllipticCurve R :=
=======
/-- The elliptic curve over `R` induced by an admissible linear change of variables
  `(x, y) ↦ (u²x + r, u³y + u²sx + t)` for some `u ∈ Rˣ` and some `r, s, t ∈ R`.
  When `R` is a field, any two isomorphic long Weierstrass equations are related by this. -/
@[simps] def variable_change : EllipticCurve R :=
>>>>>>> 2aa04f65
{ a₁   := ↑u⁻¹ * (E.a₁ + 2 * s),
  a₂   := ↑u⁻¹ ^ 2 * (E.a₂ - s * E.a₁ + 3 * r - s ^ 2),
  a₃   := ↑u⁻¹ ^ 3 * (E.a₃ + r * E.a₁ + 2 * t),
  a₄   := ↑u⁻¹ ^ 4 * (E.a₄ - s * E.a₃ + 2 * r * E.a₂ - (t + r * s) * E.a₁ + 3 * r ^ 2 - 2 * s * t),
  a₆   := ↑u⁻¹ ^ 6 * (E.a₆ + r * E.a₄ + r ^ 2 * E.a₂ + r ^ 3 - t * E.a₃ - t ^ 2 - r * t * E.a₁),
  Δ    := u⁻¹ ^ 12 * E.Δ,
  Δ_eq := by { simp [-inv_pow], ring1 } }

@[simp] lemma variable_change_b₂ : (E.variable_change u r s t).b₂ = ↑u⁻¹ ^ 2 * (E.b₂ + 12 * r) :=
by { simp only [b₂, variable_change_a₁, variable_change_a₂], ring1 }

@[simp] lemma variable_change_b₄ :
  (E.variable_change u r s t).b₄ = ↑u⁻¹ ^ 4 * (E.b₄ + r * E.b₂ + 6 * r ^ 2) :=
by { simp only [b₂, b₄, variable_change_a₁, variable_change_a₃, variable_change_a₄], ring1 }

@[simp] lemma variable_change_b₆ :
  (E.variable_change u r s t).b₆ = ↑u⁻¹ ^ 6 * (E.b₆ + 2 * r * E.b₄ + r ^ 2 * E.b₂ + 4 * r ^ 3) :=
by { simp only [b₂, b₄, b₆, variable_change_a₃, variable_change_a₆], ring1 }

@[simp] lemma variable_change_b₈ :
  (E.variable_change u r s t).b₈
    = ↑u⁻¹ ^ 8 * (E.b₈ + 3 * r * E.b₆ + 3 * r ^ 2 * E.b₄ + r ^ 3 * E.b₂ + 3 * r ^ 4) :=
by { simp only [b₂, b₄, b₆, b₈, variable_change_a₁, variable_change_a₂, variable_change_a₃,
                variable_change_a₄, variable_change_a₆], ring1 }

@[simp] lemma variable_change_c₄ : (E.variable_change u r s t).c₄ = ↑u⁻¹ ^ 4 * E.c₄ :=
by { simp only [c₄, variable_change_b₂, variable_change_b₄], ring1 }

@[simp] lemma variable_change_c₆ : (E.variable_change u r s t).c₆ = ↑u⁻¹ ^ 6 * E.c₆ :=
by { simp only [c₆, variable_change_b₂, variable_change_b₄, variable_change_b₆], ring1 }

lemma variable_change_Δ_coe : (↑(E.variable_change u r s t).Δ : R) = ↑u⁻¹ ^ 12 * E.Δ :=
by rw [variable_change_Δ, units.coe_mul, units.coe_pow]

lemma variable_change_Δ_inv_coe : (↑(E.variable_change u r s t).Δ⁻¹ : R) = u ^ 12 * ↑E.Δ⁻¹ :=
by rw [variable_change_Δ, mul_inv, inv_pow, inv_inv, units.coe_mul, units.coe_pow]

@[simp] lemma variable_change_j : (E.variable_change u r s t).j = E.j :=
begin
<<<<<<< HEAD
  simp only [b₂, b₄, c₄, j, c₄_eq, Δ_eq, inv_inv, inv_pow, mul_inv_rev, units.coe_mul, u.coe_pow],
=======
  simp only [b₂, b₄, c₄, j, variable_change_c₄, variable_change_Δ, mul_inv, inv_pow, inv_inv,
             units.coe_mul, u.coe_pow],
>>>>>>> 2aa04f65
  have hu : (u * ↑u⁻¹ : R) ^ 12 = 1 := by rw [u.mul_inv, one_pow],
  linear_combination ↑E.Δ⁻¹ * ((E.a₁ ^ 2 + 4 * E.a₂) ^ 2 - 24 * (2 * E.a₄ + E.a₁ * E.a₃)) ^ 3 * hu
    with { normalization_tactic := `[ring1] }
end

end variable_change

end EllipticCurve<|MERGE_RESOLUTION|>--- conflicted
+++ resolved
@@ -11,19 +11,19 @@
 # The category of elliptic curves (over a field or a PID)
 
 We give a working definition of elliptic curves which is mathematically accurate in many cases,
-and also good for computation. The type of $K$-rational points on an elliptic curve over a field
+and also good for computation. The type of `K`-rational points on an elliptic curve over a field
 is defined as `EllipticCurve.point` in `src/algebraic_geometry/EllipticCurve/point.lean`.
 
 ## Mathematical background
 
-Let $S$ be a scheme. The actual category of elliptic curves over $S$ is a large category, whose
-objects are schemes $E$ equipped with a map $E \to S$, a section $S \to E$, and some axioms (the map
+Let `S` be a scheme. The actual category of elliptic curves over `S` is a large category, whose
+objects are schemes `E` equipped with a map `E → S`, a section `S → E`, and some axioms (the map
 is smooth and proper and the fibres are geometrically-connected one-dimensional group varieties). In
-the special case where $S = \mathrm{Spec}(R)$ for some commutative ring $R$ whose Picard group is
+the special case where `S` is the spectrum of some commutative ring `R` whose Picard group is
 trivial (this includes all fields, all PIDs, and many other commutative rings) it can be shown
 (using a lot of algebro-geometric machinery) that every elliptic curve is, up to isomorphism, a
 projective plane cubic defined by the equation $y^2 + a_1xy + a_3y = x^3 + a_2x^2 + a_4x + a_6$,
-with $a_i \in R$, and such that the discriminant of the $a_i$ is a unit in $R$.
+with $a_i \in R$, and such that the discriminant of the $a_i$ is a unit in `R`.
 
 ## Main definitions
 
@@ -41,12 +41,12 @@
 
 ## Implementation notes
 
-The definition in this file makes sense for all commutative rings $R$, but it only gives a type
-which can be beefed up to a category which is equivalent to the category of elliptic curves over
-$\mathrm{Spec}(R)$ in the case that $R$ has trivial Picard group $\mathrm{Pic}(R)$ or, slightly more
-generally, when its $12$-torsion is trivial. The issue is that for a general ring $R$, there might
-be elliptic curves over $\mathrm{Spec}(R)$ in the sense of algebraic geometry which are not globally
-defined by a cubic equation valid over the entire base.
+The definition in this file makes sense for all commutative rings `R`, but it only gives a type
+which can be beefed up to a category which is equivalent to the category of elliptic curves over the
+spectrum $\mathrm{Spec}(R)$ of `R` in the case that `R` has trivial Picard group $\mathrm{Pic}(R)$
+or, slightly more generally, when its 12-torsion is trivial. The issue is that for a general ring
+`R`, there might be elliptic curves over $\mathrm{Spec}(R)$ in the sense of algebraic geometry which
+are not globally defined by a cubic equation valid over the entire base.
 
 ## References
 
@@ -61,9 +61,9 @@
 universes u v
 
 /-- The discriminant of an elliptic curve given by the long Weierstrass equation
-$y^2 + a_1xy + a_3y = x^3 + a_2x^2 + a_4x + a_6$. If $R$ is a field, then this polynomial vanishes
-iff the cubic curve cut out by this equation is singular. Sometimes only defined up to sign in the
-literature; we choose the sign used by the LMFDB. For more discussion, see
+$y^2 + a_1xy + a_3y = x^3 + a_2x^2 + a_4x + a_6$ for some $a_i$ in `R`. If `R` is a field, then this
+polynomial vanishes iff the cubic curve cut out by this equation is singular. Sometimes only defined
+up to sign in the literature; we choose the sign used by the LMFDB. For more discussion, see
 [the LMFDB page on discriminants](https://www.lmfdb.org/knowledge/show/ec.discriminant). -/
 @[simp] def EllipticCurve.Δ_aux {R : Type u} [comm_ring R] (a₁ a₂ a₃ a₄ a₆ : R) : R :=
 let b₂ : R := a₁ ^ 2 + 4 * a₂,
@@ -72,7 +72,7 @@
     b₈ : R := a₁ ^ 2 * a₆ + 4 * a₂ * a₆ - a₁ * a₃ * a₄ + a₂ * a₃ ^ 2 - a₄ ^ 2
 in  -b₂ ^ 2 * b₈ - 8 * b₄ ^ 3 - 27 * b₆ ^ 2 + 9 * b₂ * b₄ * b₆
 
-/-- The category of elliptic curves over $R$ (note that this definition is only mathematically
+/-- The category of elliptic curves over `R` (note that this definition is only mathematically
 correct for certain rings whose Picard group has trivial 12-torsion, such as a field or a PID). -/
 structure EllipticCurve (R : Type u) [comm_ring R] :=
 (a₁ a₂ a₃ a₄ a₆ : R) (Δ : Rˣ) (Δ_eq : ↑Δ = EllipticCurve.Δ_aux a₁ a₂ a₃ a₄ a₆)
@@ -86,31 +86,27 @@
 
 section quantity
 
-<<<<<<< HEAD
-/-- The $b₂$ coefficient of an elliptic curve. -/
-=======
 /-! ### Standard quantities -/
 
 /-- The `b₂` coefficient of an elliptic curve. -/
->>>>>>> 2aa04f65
 @[simp] def b₂ : R := E.a₁ ^ 2 + 4 * E.a₂
 
-/-- The $b₄$ coefficient of an elliptic curve. -/
+/-- The `b₄` coefficient of an elliptic curve. -/
 @[simp] def b₄ : R := 2 * E.a₄ + E.a₁ * E.a₃
 
-/-- The $b₆$ coefficient of an elliptic curve. -/
+/-- The `b₆` coefficient of an elliptic curve. -/
 @[simp] def b₆ : R := E.a₃ ^ 2 + 4 * E.a₆
 
-/-- The $b₈$ coefficient of an elliptic curve. -/
+/-- The `b₈` coefficient of an elliptic curve. -/
 @[simp] def b₈ : R :=
 E.a₁ ^ 2 * E.a₆ + 4 * E.a₂ * E.a₆ - E.a₁ * E.a₃ * E.a₄ + E.a₂ * E.a₃ ^ 2 - E.a₄ ^ 2
 
 lemma b_relation : 4 * E.b₈ = E.b₂ * E.b₆ - E.b₄ ^ 2 := by { simp, ring1 }
 
-/-- The $c₄$ coefficient of an elliptic curve. -/
+/-- The `c₄` coefficient of an elliptic curve. -/
 @[simp] def c₄ : R := E.b₂ ^ 2 - 24 * E.b₄
 
-/-- The $c₆$ coefficient of an elliptic curve. -/
+/-- The `c₆` coefficient of an elliptic curve. -/
 @[simp] def c₆ : R := -E.b₂ ^ 3 + 36 * E.b₂ * E.b₄ - 216 * E.b₆
 
 @[simp] lemma coe_Δ :
@@ -119,54 +115,28 @@
 
 lemma c_relation : 1728 * ↑E.Δ = E.c₄ ^ 3 - E.c₆ ^ 2 := by { simp, ring1 }
 
-/-- The j-invariant of an elliptic curve, which is invariant under isomorphisms over $R$. -/
+/-- The j-invariant of an elliptic curve, which is invariant under isomorphisms over `R`. -/
 @[simp] def j : R := ↑E.Δ⁻¹ * E.c₄ ^ 3
 
 end quantity
 
-<<<<<<< HEAD
+section torsion_polynomial
+
 /-! ### 2-torsion polynomials -/
 
-=======
->>>>>>> 2aa04f65
-section torsion_polynomial
-
-/-! ### `2`-torsion polynomials -/
-
-<<<<<<< HEAD
-/-- The polynomial whose roots over a splitting field of $R$ are precisely the 2-torsion points of
-the elliptic curve when $R$ is a field of characteristic different from 2, and whose discriminant
+/-- The polynomial whose roots over a splitting field of `R` are precisely the 2-torsion points of
+the elliptic curve when `R` is a field of characteristic different from 2, and whose discriminant
 happens to be a multiple of the discriminant of the elliptic curve. -/
-def two_torsion_polynomial : cubic A :=
-⟨4, algebra_map R A E.b₂, 2 * algebra_map R A E.b₄, algebra_map R A E.b₆⟩
-=======
-/-- The polynomial whose roots over a splitting field of `R` are the `2`-torsion points of the
-  elliptic curve when `R` is a field of characteristic different from `2`, and whose discriminant
-  happens to be a multiple of the discriminant of the elliptic curve. -/
 def two_torsion_polynomial : cubic R := ⟨4, E.b₂, 2 * E.b₄, E.b₆⟩
->>>>>>> 2aa04f65
 
 lemma two_torsion_polynomial.disc_eq : E.two_torsion_polynomial.disc = 16 * E.Δ :=
 by { simp only [two_torsion_polynomial, cubic.disc, coe_Δ, b₂, b₄, b₆, b₈], ring1 }
 
-<<<<<<< HEAD
-lemma two_torsion_polynomial.disc_ne_zero {K : Type u} [field K] [invertible (2 : K)]
-  (E : EllipticCurve K) (A : Type v) [comm_ring A] [nontrivial A] [algebra K A] :
-  (two_torsion_polynomial E A).disc ≠ 0 :=
-λ hdisc, E.Δ.ne_zero $ mul_left_cancel₀ (pow_ne_zero 4 $ nonzero_of_invertible (2 : K)) $
-  (algebra_map K A).injective
-begin
-  simp only [map_mul, map_pow, map_bit0, map_one, map_zero],
-  linear_combination hdisc - two_torsion_polynomial.disc_eq E A
-    with { normalization_tactic := `[ring1] }
-end
-=======
 lemma two_torsion_polynomial.disc_ne_zero [nontrivial R] [invertible (2 : R)] :
   E.two_torsion_polynomial.disc ≠ 0 :=
 λ hdisc, E.Δ.ne_zero $ (is_unit_of_invertible $ 2 ^ 4).mul_left_cancel $
 by linear_combination hdisc - two_torsion_polynomial.disc_eq E
     with { normalization_tactic := `[ring1] }
->>>>>>> 2aa04f65
 
 end torsion_polynomial
 
@@ -223,17 +193,10 @@
 
 variables (u : Rˣ) (r s t : R)
 
-<<<<<<< HEAD
-/-- The elliptic curve over $R$ induced by an admissible linear change of variables
+/-- The elliptic curve over `R` induced by an admissible linear change of variables
 $(x, y) \mapsto (u^2x + r, u^3y + u^2sx + t)$ for some $u \in R^\times$ and some $r, s, t \in R$.
-When $R$ is a field, any two isomorphic long Weierstrass equations are related by this. -/
-def change_of_variable : EllipticCurve R :=
-=======
-/-- The elliptic curve over `R` induced by an admissible linear change of variables
-  `(x, y) ↦ (u²x + r, u³y + u²sx + t)` for some `u ∈ Rˣ` and some `r, s, t ∈ R`.
-  When `R` is a field, any two isomorphic long Weierstrass equations are related by this. -/
+When `R` is a field, any two isomorphic long Weierstrass equations are related by this. -/
 @[simps] def variable_change : EllipticCurve R :=
->>>>>>> 2aa04f65
 { a₁   := ↑u⁻¹ * (E.a₁ + 2 * s),
   a₂   := ↑u⁻¹ ^ 2 * (E.a₂ - s * E.a₁ + 3 * r - s ^ 2),
   a₃   := ↑u⁻¹ ^ 3 * (E.a₃ + r * E.a₁ + 2 * t),
@@ -273,12 +236,8 @@
 
 @[simp] lemma variable_change_j : (E.variable_change u r s t).j = E.j :=
 begin
-<<<<<<< HEAD
-  simp only [b₂, b₄, c₄, j, c₄_eq, Δ_eq, inv_inv, inv_pow, mul_inv_rev, units.coe_mul, u.coe_pow],
-=======
   simp only [b₂, b₄, c₄, j, variable_change_c₄, variable_change_Δ, mul_inv, inv_pow, inv_inv,
              units.coe_mul, u.coe_pow],
->>>>>>> 2aa04f65
   have hu : (u * ↑u⁻¹ : R) ^ 12 = 1 := by rw [u.mul_inv, one_pow],
   linear_combination ↑E.Δ⁻¹ * ((E.a₁ ^ 2 + 4 * E.a₂) ^ 2 - 24 * (2 * E.a₄ + E.a₁ * E.a₃)) ^ 3 * hu
     with { normalization_tactic := `[ring1] }
