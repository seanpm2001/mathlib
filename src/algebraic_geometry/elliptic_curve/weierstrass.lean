--- conflicted
+++ resolved
@@ -423,11 +423,10 @@
 /-- The ideal $\langle Y - y(X) \rangle$ of $R[W]$ for some $y(X) \in R[X]$. -/
 @[simp] noncomputable def Y_ideal : ideal W.coordinate_ring := ideal.span {Y_class W y}
 
-<<<<<<< HEAD
 /-- The ideal $\langle X - x, Y - y(X) \rangle$ of $R[W]$ for some $x \in R$ and $y(X) \in R[X]$. -/
 @[simp] noncomputable def XY_ideal (x : R) (y : R[X]) : ideal W.coordinate_ring :=
 ideal.span {X_class W x, Y_class W y}
-=======
+
 /-! ### The coordinate ring as an `R[X]`-algebra -/
 
 noncomputable instance : algebra R[X] W.coordinate_ring := ideal.quotient.algebra R[X]
@@ -456,7 +455,6 @@
 @[simp] lemma coe_basis :
   (W^.coordinate_ring.basis : fin 2 → W.coordinate_ring) = ![1, adjoin_root.mk W.polynomial X] :=
 by { ext n, fin_cases n, exacts [basis_zero W, basis_one W] }
->>>>>>> dc082c7e
 
 variable {W}
 
@@ -512,54 +510,6 @@
   ring1
 end
 
-<<<<<<< HEAD
-lemma nat_degree_norm_ne_one [nontrivial R] [no_zero_divisors R] (x : W.coordinate_ring) :
-  (algebra.norm R[X] x).nat_degree ≠ 1 :=
-begin
-  rcases exists_smul_basis_eq x with ⟨p, q, rfl⟩,
-  rw [norm_smul_basis],
-  by_cases hq : q = 0,
-  { rw [hq, mul_zero, zero_mul, sub_zero, zero_pow zero_lt_two, zero_mul, sub_zero, nat_degree_pow,
-        ← zero_add 1, ← mul_zero 2],
-    exact nat.two_mul_ne_two_mul_add_one },
-  { have hX : X ^ 3 + C W.a₂ * X ^ 2 + C W.a₄ * X + C W.a₆ ≠ 0,
-    { convert_to cubic.to_poly ⟨1, W.a₂, W.a₄, W.a₆⟩ ≠ 0,
-      { simp only [cubic.to_poly, C_1], ring1 },
-      exact cubic.ne_zero_of_a_ne_zero one_ne_zero },
-    have hp : (p * q * (C W.a₁ * X + C W.a₃)).nat_degree ≤ p.nat_degree + q.nat_degree + 1,
-    { by_cases hp : p = 0,
-      { simp only [hp, zero_mul, nat_degree_zero, zero_le] },
-      { by_cases hq : q = 0,
-        { simp only [hq, mul_zero, zero_mul, nat_degree_zero, zero_le] },
-        { by_cases hX : C W.a₁ * X + C W.a₃ = 0,
-          { simp only [hX, mul_zero, nat_degree_zero, zero_le] },
-          { simp only [nat_degree_mul (mul_ne_zero hp hq) hX, nat_degree_mul hp hq,
-                       add_le_add_iff_left, nat_degree_linear_le] } } } },
-    have hq :
-      (q ^ 2 * (X ^ 3 + C W.a₂ * X ^ 2 + C W.a₄ * X + C W.a₆)).nat_degree = 2 * q.nat_degree + 3,
-    { rw [nat_degree_mul (pow_ne_zero 2 hq) hX, nat_degree_pow, ← one_mul $ X ^ 3, ← C_1],
-      exact congr_arg _ (nat_degree_cubic one_ne_zero) },
-    by_cases h : p.nat_degree ≤ q.nat_degree + 1,
-    { rw [nat_degree_sub_eq_right_of_nat_degree_lt],
-      { linarith only [hq] },
-      { apply lt_of_le_of_lt (nat_degree_sub_le _ _) (max_lt _ _);
-          linarith only [nat_degree_pow p 2, hp, hq, h] } },
-    { rw [sub_sub, nat_degree_sub_eq_left_of_nat_degree_lt],
-      { rw [nat_degree_pow p 2, ← zero_add 1, ← mul_zero 2],
-        exact nat.two_mul_ne_two_mul_add_one },
-      { apply lt_of_le_of_lt (nat_degree_add_le _ _) (max_lt _ _);
-          linarith only [nat_degree_pow p 2, hp, hq, h] } } }
-end
-
-lemma degree_norm_ne_one [nontrivial R] [no_zero_divisors R] (x : W.coordinate_ring) :
-  (algebra.norm R[X] x).degree ≠ 1 :=
-begin
-  by_cases hx : algebra.norm R[X] x = 0,
-  { simpa only [hx] using with_bot.bot_ne_nat 1 },
-  { simpa only [degree_eq_nat_degree hx, ne, with_bot.coe_eq_one] using nat_degree_norm_ne_one x }
-end
-
-=======
 lemma coe_norm_smul_basis (p q : R[X]) :
   ↑(algebra.norm R[X] $ p • 1 + q • adjoin_root.mk W.polynomial X)
     = adjoin_root.mk W.polynomial
@@ -609,7 +559,6 @@
   (algebra.norm R[X] x).nat_degree ≠ 1 :=
 mt (degree_eq_iff_nat_degree_eq_of_pos zero_lt_one).mpr $ degree_norm_ne_one x
 
->>>>>>> dc082c7e
 end coordinate_ring
 
 end polynomial
