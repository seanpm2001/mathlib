--- conflicted
+++ resolved
@@ -323,17 +323,11 @@
 
 /-! ### Nonsingularity of Weierstrass curves -/
 
-<<<<<<< HEAD
-/-- The partial derivative $W_X(X, Y)$ of $W(X, Y)$ with respect to $X$. -/
+/-- The partial derivative $W_X(X, Y)$ of $W(X, Y)$ with respect to $X$.
+
+TODO: define this in terms of `polynomial.derivative`. -/
 noncomputable def polynomial_X : R[X][Y] :=
 C (C W.a₁) * Y - C (C 3 * X ^ 2 + C (2 * W.a₂) * X + C W.a₄)
-=======
-/-- The partial derivative $W_X(X, Y)$ of $W(X, Y)$ with respect to $X$.
-
-TODO: define this in terms of `polynomial.derivative`. -/
-noncomputable def polynomial_X : R[X][X] :=
-C (C W.a₁) * X - C (C 3 * X ^ 2 + C (2 * W.a₂) * X + C W.a₄)
->>>>>>> c861b079
 
 @[simp] lemma eval_polynomial_X (x y : R) :
   (W.polynomial_X.eval $ C y).eval x = W.a₁ * y - (3 * x ^ 2 + 2 * W.a₂ * x + W.a₄) :=
@@ -342,15 +336,10 @@
 @[simp] lemma eval_polynomial_X_zero : (W.polynomial_X.eval 0).eval 0 = -W.a₄ :=
 by simp only [← C_0, eval_polynomial_X, zero_add, zero_sub, mul_zero, zero_pow zero_lt_two]
 
-<<<<<<< HEAD
-/-- The partial derivative $W_Y(X, Y)$ of $W(X, Y)$ with respect to $Y$. -/
+/-- The partial derivative $W_Y(X, Y)$ of $W(X, Y)$ with respect to $Y$.
+
+TODO: define this in terms of `polynomial.derivative`. -/
 noncomputable def polynomial_Y : R[X][Y] := C (C 2) * Y + C (C W.a₁ * X + C W.a₃)
-=======
-/-- The partial derivative $W_Y(X, Y)$ of $W(X, Y)$ with respect to $Y$.
-
-TODO: define this in terms of `polynomial.derivative`. -/
-noncomputable def polynomial_Y : R[X][X] := C (C 2) * X + C (C W.a₁ * X + C W.a₃)
->>>>>>> c861b079
 
 @[simp] lemma eval_polynomial_Y (x y : R) :
   (W.polynomial_Y.eval $ C y).eval x = 2 * y + W.a₁ * x + W.a₃ :=
@@ -416,12 +405,6 @@
 
 namespace coordinate_ring
 
-<<<<<<< HEAD
-instance [subsingleton R] : subsingleton W.coordinate_ring :=
-(adjoin_root.mk_surjective W.monic_polynomial).subsingleton
-
-=======
->>>>>>> c861b079
 instance [is_domain R] [normalized_gcd_monoid R] : is_domain W.coordinate_ring :=
 (ideal.quotient.is_domain_iff_prime _).mpr $
 by simpa only [ideal.span_singleton_prime W.polynomial_ne_zero, ← gcd_monoid.irreducible_iff_prime]
@@ -453,7 +436,6 @@
 /-- The ideal $\langle Y - y(X) \rangle$ of $R[W]$ for some $y(X) \in R[X]$. -/
 @[simp] noncomputable def Y_ideal : ideal W.coordinate_ring := ideal.span {Y_class W y}
 
-<<<<<<< HEAD
 /-- The ideal $\langle X - x, Y - y(X) \rangle$ of $R[W]$ for some $x \in R$ and $y(X) \in R[X]$. -/
 @[simp] noncomputable def XY_ideal (x : R) (y : R[X]) : ideal W.coordinate_ring :=
 ideal.span {X_class W x, Y_class W y}
@@ -461,8 +443,12 @@
 /-! ### The coordinate ring as an `R[X]`-algebra -/
 
 noncomputable instance : algebra R[X] W.coordinate_ring := ideal.quotient.algebra R[X]
+
 noncomputable instance algebra' : algebra R W.coordinate_ring := ideal.quotient.algebra R
+
 instance : is_scalar_tower R R[X] W.coordinate_ring := ideal.quotient.is_scalar_tower R R[X] _
+
+instance [subsingleton R] : subsingleton W.coordinate_ring := module.subsingleton R[X] _
 
 @[simps] noncomputable def of_quotient_XY_ideal {x : R} {y : R[X]}
   (h : (W.polynomial.eval y).eval x = 0) :
@@ -506,17 +492,6 @@
       mul_comm, ← hp, add_comm, C_sub, add_sub, sub_add_cancel],
   refl,
 end
-=======
-/-! ### The coordinate ring as an `R[X]`-algebra -/
-
-noncomputable instance : algebra R[X] W.coordinate_ring := ideal.quotient.algebra R[X]
-
-noncomputable instance algebra' : algebra R W.coordinate_ring := ideal.quotient.algebra R
-
-instance : is_scalar_tower R R[X] W.coordinate_ring := ideal.quotient.is_scalar_tower R R[X] _
-
-instance [subsingleton R] : subsingleton W.coordinate_ring := module.subsingleton R[X] _
->>>>>>> c861b079
 
 /-- The basis $\{1, Y\}$ for the coordinate ring $R[W]$ over the polynomial ring $R[X]$.
 
@@ -526,23 +501,6 @@
   ((adjoin_root.power_basis' W.monic_polynomial).basis.reindex $
     fin_congr W.nat_degree_polynomial)
 
-<<<<<<< HEAD
-lemma basis_apply [nontrivial R] (n : fin 2) :
-  W^.coordinate_ring.basis n
-    = (adjoin_root.power_basis' W.monic_polynomial).gen
-      ^ ((fin_congr W.nat_degree_polynomial).symm n : ℕ) :=
-by rw [coordinate_ring.basis, or.by_cases, dif_neg $ λ h : subsingleton R,
-         by exactI not_subsingleton R h, basis.reindex_apply, power_basis.basis_eq_pow]
-
-lemma basis_zero : W^.coordinate_ring.basis 0 = 1 :=
-by { nontriviality R, simpa only [basis_apply] using pow_zero _ }
-
-lemma basis_one : W^.coordinate_ring.basis 1 = adjoin_root.mk W.polynomial Y :=
-by { nontriviality R, simpa only [basis_apply] using pow_one _ }
-
-@[simp] lemma coe_basis :
-  (W^.coordinate_ring.basis : fin 2 → W.coordinate_ring) = ![1, adjoin_root.mk W.polynomial Y] :=
-=======
 lemma basis_apply (n : fin 2) :
   W^.coordinate_ring.basis n = (adjoin_root.power_basis' W.monic_polynomial).gen ^ (n : ℕ) :=
 begin
@@ -558,8 +516,7 @@
 by simpa only [basis_apply] using pow_one _
 
 @[simp] lemma coe_basis :
-  (W^.coordinate_ring.basis : fin 2 → W.coordinate_ring) = ![1, adjoin_root.mk W.polynomial X] :=
->>>>>>> c861b079
+  (W^.coordinate_ring.basis : fin 2 → W.coordinate_ring) = ![1, adjoin_root.mk W.polynomial Y] :=
 by { ext n, fin_cases n, exacts [basis_zero W, basis_one W] }
 
 variable {W}
@@ -568,11 +525,7 @@
 (algebra_map_smul W.coordinate_ring x y).symm
 
 lemma smul_basis_eq_zero {p q : R[X]}
-<<<<<<< HEAD
   (hpq : p • 1 + q • adjoin_root.mk W.polynomial Y = 0) : p = 0 ∧ q = 0 :=
-=======
-  (hpq : p • 1 + q • adjoin_root.mk W.polynomial X = 0) : p = 0 ∧ q = 0 :=
->>>>>>> c861b079
 begin
   have h := fintype.linear_independent_iff.mp (coordinate_ring.basis W).linear_independent ![p, q],
   erw [fin.sum_univ_succ, basis_zero, fin.sum_univ_one, basis_one] at h,
@@ -580,11 +533,7 @@
 end
 
 lemma exists_smul_basis_eq (x : W.coordinate_ring) :
-<<<<<<< HEAD
   ∃ p q : R[X], p • 1 + q • adjoin_root.mk W.polynomial Y = x :=
-=======
-  ∃ p q : R[X], p • 1 + q • adjoin_root.mk W.polynomial X = x :=
->>>>>>> c861b079
 begin
   have h := (coordinate_ring.basis W).sum_equiv_fun x,
   erw [fin.sum_univ_succ, fin.sum_univ_one, basis_zero, basis_one] at h,
@@ -594,7 +543,6 @@
 variable (W)
 
 lemma smul_basis_mul_C (p q : R[X]) :
-<<<<<<< HEAD
   (p • 1 + q • adjoin_root.mk W.polynomial Y) * adjoin_root.mk W.polynomial (C y)
     = ((p * y) • 1 + (q * y) • adjoin_root.mk W.polynomial Y) :=
 by { simp only [smul, map_mul], ring1 }
@@ -606,19 +554,6 @@
 begin
   have Y_sq : adjoin_root.mk W.polynomial Y ^ 2 = adjoin_root.mk W.polynomial
     (C (X ^ 3 + C W.a₂ * X ^ 2 + C W.a₄ * X + C W.a₆) - C (C W.a₁ * X + C W.a₃) * Y) :=
-=======
-  (p • 1 + q • adjoin_root.mk W.polynomial X) * adjoin_root.mk W.polynomial (C y)
-    = ((p * y) • 1 + (q * y) • adjoin_root.mk W.polynomial X) :=
-by { simp only [smul, map_mul], ring1 }
-
-lemma smul_basis_mul_Y (p q : R[X]) :
-  (p • 1 + q • adjoin_root.mk W.polynomial X) * adjoin_root.mk W.polynomial X
-    = (q * (X ^ 3 + C W.a₂ * X ^ 2 + C W.a₄ * X + C W.a₆)) • 1
-      + (p - q * (C W.a₁ * X + C W.a₃)) • adjoin_root.mk W.polynomial X :=
-begin
-  have Y_sq : adjoin_root.mk W.polynomial X ^ 2 = adjoin_root.mk W.polynomial
-    (C (X ^ 3 + C W.a₂ * X ^ 2 + C W.a₄ * X + C W.a₆) - C (C W.a₁ * X + C W.a₃) * X) :=
->>>>>>> c861b079
   adjoin_root.mk_eq_mk.mpr ⟨1, by { simp only [weierstrass_curve.polynomial], ring1 }⟩,
   simp only [smul, add_mul, mul_assoc, ← sq, Y_sq, map_sub, map_mul],
   ring1
@@ -627,11 +562,7 @@
 /-! ### Norms on the coordinate ring -/
 
 lemma norm_smul_basis (p q : R[X]) :
-<<<<<<< HEAD
   algebra.norm R[X] (p • 1 + q • adjoin_root.mk W.polynomial Y)
-=======
-  algebra.norm R[X] (p • 1 + q • adjoin_root.mk W.polynomial X)
->>>>>>> c861b079
     = p ^ 2 - p * q * (C W.a₁ * X + C W.a₃)
       - q ^ 2 * (X ^ 3 + C W.a₂ * X ^ 2 + C W.a₄ * X + C W.a₆) :=
 begin
@@ -643,22 +574,14 @@
 end
 
 lemma coe_norm_smul_basis (p q : R[X]) :
-<<<<<<< HEAD
   ↑(algebra.norm R[X] $ p • 1 + q • adjoin_root.mk W.polynomial Y)
-=======
-  ↑(algebra.norm R[X] $ p • 1 + q • adjoin_root.mk W.polynomial X)
->>>>>>> c861b079
     = adjoin_root.mk W.polynomial
       ((C p + C q * X) * (C p + C q * (-X - C (C W.a₁ * X + C W.a₃)))) :=
 adjoin_root.mk_eq_mk.mpr
   ⟨C q ^ 2, by { rw [norm_smul_basis, weierstrass_curve.polynomial], C_simp, ring1 }⟩
 
 lemma degree_norm_smul_basis [is_domain R] (p q : R[X]) :
-<<<<<<< HEAD
   (algebra.norm R[X] $ p • 1 + q • adjoin_root.mk W.polynomial Y).degree
-=======
-  (algebra.norm R[X] $ p • 1 + q • adjoin_root.mk W.polynomial X).degree
->>>>>>> c861b079
     = max (2 • p.degree) (2 • q.degree + 3) :=
 begin
   have hdp : (p ^ 2).degree = 2 • p.degree := degree_pow p 2,
