--- conflicted
+++ resolved
@@ -292,10 +292,6 @@
       { intro j, dsimp, simp, }
     end } }
 
-<<<<<<< HEAD
-@[simps]
-def pointwise_diagram (F : J ⥤ PresheafedSpace C)
-=======
 /--
 Given a diagram of `PresheafedSpace C`s, its colimit is computed by pushing the sheaves onto
 the colimit of the underlying spaces, and taking componentwise limit.
@@ -303,7 +299,6 @@
 -/
 @[simps]
 def componentwise_diagram (F : J ⥤ PresheafedSpace C)
->>>>>>> 1376f53d
   (U : opens (limits.colimit F).carrier) : Jᵒᵖ ⥤ C :=
 { obj := λ j, (F.obj (unop j)).presheaf.obj (op ((opens.map (colimit.ι F (unop j)).base).obj U)),
   map := λ j k f, (F.map f.unop).c.app _ ≫ (F.obj (unop k)).presheaf.map
@@ -312,34 +307,16 @@
   begin
     cases U,
     dsimp,
-<<<<<<< HEAD
-    simp_rw map_comp_c_app,
-    simp_rw category.assoc,
-    congr' 1,
-    rw Top.presheaf.pushforward.comp_inv_app,
-    rw Top.presheaf.pushforward_eq_hom_app,
-    rw category_theory.nat_trans.naturality_assoc,
-    rw Top.presheaf.pushforward_map_app,
-    congr' 1,
-    rw category.id_comp,
-    rw ← (F.obj (unop k)).presheaf.map_comp,
-=======
     simp_rw [map_comp_c_app, category.assoc],
     congr' 1,
     rw [Top.presheaf.pushforward.comp_inv_app, Top.presheaf.pushforward_eq_hom_app,
       category_theory.nat_trans.naturality_assoc, Top.presheaf.pushforward_map_app],
     congr' 1,
     rw [category.id_comp, ← (F.obj (unop k)).presheaf.map_comp],
->>>>>>> 1376f53d
     erw ← (F.obj (unop k)).presheaf.map_comp,
     congr
   end }
 
-<<<<<<< HEAD
-def colimit_presheaf_obj_iso_pointwise_limit (F : J ⥤ PresheafedSpace C)
-  (U : opens (limits.colimit F).carrier) :
-  (limits.colimit F).presheaf.obj (op U) ≅ limit (pointwise_diagram F U) :=
-=======
 /--
 The components of the colimit of a diagram of `PresheafedSpace C` is obtained
 via taking componentwise limits.
@@ -347,7 +324,6 @@
 def colimit_presheaf_obj_iso_componentwise_limit (F : J ⥤ PresheafedSpace C)
   (U : opens (limits.colimit F).carrier) :
   (limits.colimit F).presheaf.obj (op U) ≅ limit (componentwise_diagram F U) :=
->>>>>>> 1376f53d
 begin
   refine ((sheaf_iso_of_iso (colimit.iso_colimit_cocone
     ⟨_, colimit_cocone_is_colimit F⟩).symm).app (op U)).trans _,
@@ -366,36 +342,12 @@
     rw Top.presheaf.pushforward.comp_inv_app,
     erw category.id_comp,
     rw category.assoc,
-<<<<<<< HEAD
-    erw ← (F.obj (unop Y)).presheaf.map_comp,
-    erw (F.map f.unop).c.naturality_assoc,
-    erw ← (F.obj (unop Y)).presheaf.map_comp,
-=======
     erw [← (F.obj (unop Y)).presheaf.map_comp, (F.map f.unop).c.naturality_assoc,
       ← (F.obj (unop Y)).presheaf.map_comp],
->>>>>>> 1376f53d
     congr }
 end
 
 @[simp]
-<<<<<<< HEAD
-lemma colimit_presheaf_obj_iso_pointwise_limit_inv_ι_app (F : J ⥤ PresheafedSpace C)
-  (U : opens (limits.colimit F).carrier) (j : J) :
-  (colimit_presheaf_obj_iso_pointwise_limit F U).inv ≫ (colimit.ι F j).c.app (op U) =
-    limit.π _ (op j) :=
-begin
-  delta colimit_presheaf_obj_iso_pointwise_limit,
-  rw [iso.trans_inv, iso.trans_inv, iso.app_inv, sheaf_iso_of_iso_inv, pushforward_to_of_iso_app,
-    congr_app (iso.symm_inv _)],
-  simp_rw category.assoc,
-  rw ← functor.map_comp_assoc,
-  rw nat_trans.naturality,
-  erw ← comp_c_app_assoc,
-  rw congr_app (colimit.iso_colimit_cocone_ι_hom _ _),
-  simp_rw category.assoc,
-  erw limit_obj_iso_limit_comp_evaluation_inv_π_app_assoc,
-  erw lim_map_π_assoc,
-=======
 lemma colimit_presheaf_obj_iso_componentwise_limit_inv_ι_app (F : J ⥤ PresheafedSpace C)
   (U : opens (limits.colimit F).carrier) (j : J) :
   (colimit_presheaf_obj_iso_componentwise_limit F U).inv ≫ (colimit.ι F j).c.app (op U) =
@@ -410,7 +362,6 @@
   rw congr_app (colimit.iso_colimit_cocone_ι_hom _ _),
   simp_rw category.assoc,
   erw [limit_obj_iso_limit_comp_evaluation_inv_π_app_assoc, lim_map_π_assoc],
->>>>>>> 1376f53d
   convert category.comp_id _,
   erw ← (F.obj j).presheaf.map_id,
   iterate 2 { erw ← (F.obj j).presheaf.map_comp },
@@ -418,19 +369,11 @@
 end
 
 @[simp]
-<<<<<<< HEAD
-lemma colimit_presheaf_obj_iso_pointwise_limit_hom_π (F : J ⥤ PresheafedSpace C)
-  (U : opens (limits.colimit F).carrier) (j : J) :
-    (colimit_presheaf_obj_iso_pointwise_limit F U).hom ≫ limit.π _ (op j) =
-      (colimit.ι F j).c.app (op U) :=
-by rw [← iso.eq_inv_comp, colimit_presheaf_obj_iso_pointwise_limit_inv_ι_app]
-=======
 lemma colimit_presheaf_obj_iso_componentwise_limit_hom_π (F : J ⥤ PresheafedSpace C)
   (U : opens (limits.colimit F).carrier) (j : J) :
     (colimit_presheaf_obj_iso_componentwise_limit F U).hom ≫ limit.π _ (op j) =
       (colimit.ι F j).c.app (op U) :=
 by rw [← iso.eq_inv_comp, colimit_presheaf_obj_iso_componentwise_limit_inv_ι_app]
->>>>>>> 1376f53d
 
 end PresheafedSpace
 
