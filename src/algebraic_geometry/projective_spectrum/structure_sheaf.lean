/-
Copyright (c) 2022 Jujian Zhang. All rights reserved.
Released under Apache 2.0 license as described in the file LICENSE.
Authors: Jujian Zhang
-/
import algebraic_geometry.projective_spectrum.topology
import topology.sheaves.local_predicate
import ring_theory.graded_algebra.homogeneous_localization
import algebraic_geometry.locally_ringed_space

/-!
# The structure sheaf on `projective_spectrum 𝒜`.

In `src/algebraic_geometry/topology.lean`, we have given a topology on `projective_spectrum 𝒜`; in
this file we will construct a sheaf on `projective_spectrum 𝒜`.

## Notation
- `R` is a commutative semiring;
- `A` is a commutative ring and an `R`-algebra;
- `𝒜 : ℕ → submodule R A` is the grading of `A`;
- `U` is opposite object of some open subset of `projective_spectrum.Top`.

## Main definitions and results
We define the structure sheaf as the subsheaf of all dependent function
`f : Π x : U, homogeneous_localization 𝒜 x` such that `f` is locally expressible as ratio of two
elements of the *same grading*, i.e. `∀ y ∈ U, ∃ (V ⊆ U) (i : ℕ) (a b ∈ 𝒜 i), ∀ z ∈ V, f z = a / b`.

* `algebraic_geometry.projective_spectrum.structure_sheaf.is_locally_fraction`: the predicate that
  a dependent function is locally expressible as a ratio of two elements of the same grading.
* `algebraic_geometry.projective_spectrum.structure_sheaf.sections_subring`: the dependent functions
  satisfying the above local property forms a subring of all dependent functions
  `Π x : U, homogeneous_localization 𝒜 x`.
* `algebraic_geometry.Proj.structure_sheaf`: the sheaf with `U ↦ sections_subring U` and natural
  restriction map.

Then we establish that `Proj 𝒜` is a `LocallyRingedSpace`:
* `algebraic_geometry.Proj.stalk_iso'`: for any `x : projective_spectrum 𝒜`, the stalk of
  `Proj.structure_sheaf` at `x` is isomorphic to `homogeneous_localization 𝒜 x`.
* `algebraic_geometry.Proj.to_LocallyRingedSpace`: `Proj` as a locally ringed space.

## References

* [Robin Hartshorne, *Algebraic Geometry*][Har77]


-/

noncomputable theory

namespace algebraic_geometry

open_locale direct_sum big_operators pointwise
open direct_sum set_like localization Top topological_space category_theory opposite

variables {R A: Type*}
variables [comm_ring R] [comm_ring A] [algebra R A]
variables (𝒜 : ℕ → submodule R A) [graded_algebra 𝒜]

local notation `at ` x := homogeneous_localization.at_prime 𝒜 x.as_homogeneous_ideal.to_ideal

namespace projective_spectrum.structure_sheaf

variables {𝒜}

/--
The predicate saying that a dependent function on an open `U` is realised as a fixed fraction
`r / s` of *same grading* in each of the stalks (which are localizations at various prime ideals).
-/
def is_fraction {U : opens (projective_spectrum.Top 𝒜)} (f : Π x : U, at x.1) : Prop :=
∃ (i : ℕ) (r s : 𝒜 i),
  ∀ x : U, ∃ (s_nin : s.1 ∉ x.1.as_homogeneous_ideal),
  (f x) = quotient.mk' ⟨i, r, s, s_nin⟩

variables (𝒜)

/--
The predicate `is_fraction` is "prelocal", in the sense that if it holds on `U` it holds on any open
subset `V` of `U`.
-/
def is_fraction_prelocal : prelocal_predicate (λ (x : projective_spectrum.Top 𝒜), at x) :=
{ pred := λ U f, is_fraction f,
  res := by rintros V U i f ⟨j, r, s, w⟩; exact ⟨j, r, s, λ y, w (i y)⟩ }

/--
We will define the structure sheaf as the subsheaf of all dependent functions in
`Π x : U, homogeneous_localization 𝒜 x` consisting of those functions which can locally be expressed
as a ratio of `A` of same grading.-/
def is_locally_fraction : local_predicate (λ (x : projective_spectrum.Top 𝒜), at x) :=
(is_fraction_prelocal 𝒜).sheafify

namespace section_subring
variable {𝒜}

open submodule set_like.graded_monoid homogeneous_localization

lemma zero_mem' (U : (opens (projective_spectrum.Top 𝒜))ᵒᵖ) :
  (is_locally_fraction 𝒜).pred (0 : Π x : unop U, at x.1) :=
λ x, ⟨unop U, x.2, 𝟙 (unop U), ⟨0, ⟨0, zero_mem _⟩, ⟨1, one_mem⟩, λ y, ⟨_, rfl⟩⟩⟩

lemma one_mem' (U : (opens (projective_spectrum.Top 𝒜))ᵒᵖ) :
  (is_locally_fraction 𝒜).pred (1 : Π x : unop U, at x.1) :=
λ x, ⟨unop U, x.2, 𝟙 (unop U), ⟨0, ⟨1, one_mem⟩, ⟨1, one_mem⟩, λ y, ⟨_, rfl⟩⟩⟩

lemma add_mem' (U : (opens (projective_spectrum.Top 𝒜))ᵒᵖ)
  (a b : Π x : unop U, at x.1)
  (ha : (is_locally_fraction 𝒜).pred a) (hb : (is_locally_fraction 𝒜).pred b) :
  (is_locally_fraction 𝒜).pred (a + b) := λ x,
begin
  rcases ha x with ⟨Va, ma, ia, ja, ⟨ra, ra_mem⟩, ⟨sa, sa_mem⟩, wa⟩,
  rcases hb x with ⟨Vb, mb, ib, jb, ⟨rb, rb_mem⟩, ⟨sb, sb_mem⟩, wb⟩,
  refine ⟨Va ⊓ Vb, ⟨ma, mb⟩, opens.inf_le_left _ _ ≫ ia, ja + jb,
    ⟨sb * ra + sa * rb, add_mem (add_comm jb ja ▸ mul_mem sb_mem ra_mem : sb * ra ∈ 𝒜 (ja + jb))
      (mul_mem sa_mem rb_mem)⟩,
    ⟨sa * sb, mul_mem sa_mem sb_mem⟩, λ y, ⟨λ h, _, _⟩⟩,
  { cases (y : projective_spectrum.Top 𝒜).is_prime.mem_or_mem h with h h,
    { obtain ⟨nin, -⟩ := (wa ⟨y, (opens.inf_le_left Va Vb y).2⟩), exact nin h },
    { obtain ⟨nin, -⟩ := (wb ⟨y, (opens.inf_le_right Va Vb y).2⟩), exact nin h } },
  { simp only [add_mul, map_add, pi.add_apply, ring_hom.map_mul, ext_iff_val, add_val],
    obtain ⟨nin1, hy1⟩ := (wa (opens.inf_le_left Va Vb y)),
    obtain ⟨nin2, hy2⟩ := (wb (opens.inf_le_right Va Vb y)),
    dsimp only at hy1 hy2,
    erw [hy1, hy2],
    simpa only [val_mk', add_mk, ← subtype.val_eq_coe, add_comm, mul_comm sa sb], }
end

lemma neg_mem' (U : (opens (projective_spectrum.Top 𝒜))ᵒᵖ)
  (a : Π x : unop U, at x.1)
  (ha : (is_locally_fraction 𝒜).pred a) :
  (is_locally_fraction 𝒜).pred (-a) := λ x,
begin
  rcases ha x with ⟨V, m, i, j, ⟨r, r_mem⟩, ⟨s, s_mem⟩, w⟩,
  choose nin hy using w,
  refine ⟨V, m, i, j, ⟨-r, submodule.neg_mem _ r_mem⟩, ⟨s, s_mem⟩, λ y, ⟨nin y, _⟩⟩,
  simp only [ext_iff_val, val_mk', ←subtype.val_eq_coe] at hy,
  simp only [pi.neg_apply, ext_iff_val, neg_val, hy, val_mk', ←subtype.val_eq_coe, neg_mk],
end

lemma mul_mem' (U : (opens (projective_spectrum.Top 𝒜))ᵒᵖ)
  (a b : Π x : unop U, at x.1)
  (ha : (is_locally_fraction 𝒜).pred a) (hb : (is_locally_fraction 𝒜).pred b) :
  (is_locally_fraction 𝒜).pred (a * b) := λ x,
begin
  rcases ha x with ⟨Va, ma, ia, ja, ⟨ra, ra_mem⟩, ⟨sa, sa_mem⟩, wa⟩,
  rcases hb x with ⟨Vb, mb, ib, jb, ⟨rb, rb_mem⟩, ⟨sb, sb_mem⟩, wb⟩,
  refine ⟨Va ⊓ Vb, ⟨ma, mb⟩, opens.inf_le_left _ _ ≫ ia, ja + jb,
    ⟨ra * rb, set_like.mul_mem_graded ra_mem rb_mem⟩,
    ⟨sa * sb, set_like.mul_mem_graded sa_mem sb_mem⟩, λ y, ⟨λ h, _, _⟩⟩,
  { cases (y : projective_spectrum.Top 𝒜).is_prime.mem_or_mem h with h h,
    { choose nin hy using wa ⟨y, (opens.inf_le_left Va Vb y).2⟩, exact nin h },
    { choose nin hy using wb ⟨y, (opens.inf_le_right Va Vb y).2⟩, exact nin h }, },
  { simp only [pi.mul_apply, ring_hom.map_mul],
    choose nin1 hy1 using wa (opens.inf_le_left Va Vb y),
    choose nin2 hy2 using wb (opens.inf_le_right Va Vb y),
    rw ext_iff_val at hy1 hy2 ⊢,
    erw [mul_val, hy1, hy2],
    simpa only [val_mk', mk_mul, ← subtype.val_eq_coe] }
end

end section_subring

section

open section_subring

variable {𝒜}
/--The functions satisfying `is_locally_fraction` form a subring of all dependent functions
`Π x : U, homogeneous_localization 𝒜 x`.-/
def sections_subring (U : (opens (projective_spectrum.Top 𝒜))ᵒᵖ) : subring (Π x : unop U, at x.1) :=
{ carrier := { f | (is_locally_fraction 𝒜).pred f },
  zero_mem' := zero_mem' U,
  one_mem' := one_mem' U,
  add_mem' := add_mem' U,
  neg_mem' := neg_mem' U,
  mul_mem' := mul_mem' U }

end

/--The structure sheaf (valued in `Type`, not yet `CommRing`) is the subsheaf consisting of
functions satisfying `is_locally_fraction`.-/
def structure_sheaf_in_Type : sheaf Type* (projective_spectrum.Top 𝒜):=
subsheaf_to_Types (is_locally_fraction 𝒜)

instance comm_ring_structure_sheaf_in_Type_obj (U : (opens (projective_spectrum.Top 𝒜))ᵒᵖ) :
  comm_ring ((structure_sheaf_in_Type 𝒜).1.obj U) := (sections_subring U).to_comm_ring

/--The structure presheaf, valued in `CommRing`, constructed by dressing up the `Type` valued
structure presheaf.-/
@[simps] def structure_presheaf_in_CommRing : presheaf CommRing (projective_spectrum.Top 𝒜) :=
{ obj := λ U, CommRing.of ((structure_sheaf_in_Type 𝒜).1.obj U),
  map := λ U V i,
  { to_fun := ((structure_sheaf_in_Type 𝒜).1.map i),
    map_zero' := rfl,
    map_add' := λ x y, rfl,
    map_one' := rfl,
    map_mul' := λ x y, rfl, }, }

/--Some glue, verifying that that structure presheaf valued in `CommRing` agrees with the `Type`
valued structure presheaf.-/
def structure_presheaf_comp_forget :
  structure_presheaf_in_CommRing 𝒜 ⋙ (forget CommRing) ≅ (structure_sheaf_in_Type 𝒜).1 :=
nat_iso.of_components (λ U, iso.refl _) (by tidy)

end projective_spectrum.structure_sheaf

namespace projective_spectrum

open Top.presheaf projective_spectrum.structure_sheaf opens

/--The structure sheaf on `Proj` 𝒜, valued in `CommRing`.-/
def Proj.structure_sheaf : sheaf CommRing (projective_spectrum.Top 𝒜) :=
⟨structure_presheaf_in_CommRing 𝒜,
  -- We check the sheaf condition under `forget CommRing`.
  (is_sheaf_iff_is_sheaf_comp _ _).mpr
    (is_sheaf_of_iso (structure_presheaf_comp_forget 𝒜).symm
      (structure_sheaf_in_Type 𝒜).cond)⟩

end projective_spectrum

section

open projective_spectrum projective_spectrum.structure_sheaf opens

@[simp] lemma res_apply (U V : opens (projective_spectrum.Top 𝒜)) (i : V ⟶ U)
  (s : (Proj.structure_sheaf 𝒜).1.obj (op U)) (x : V) :
  ((Proj.structure_sheaf 𝒜).1.map i.op s).1 x = (s.1 (i x) : _) :=
rfl

/--`Proj` of a graded ring as a `SheafedSpace`-/
def Proj.to_SheafedSpace : SheafedSpace CommRing :=
{ carrier := Top.of (projective_spectrum 𝒜),
  presheaf := (Proj.structure_sheaf 𝒜).1,
  is_sheaf := (Proj.structure_sheaf 𝒜).2 }

/-- The ring homomorphism that takes a section of the structure sheaf of `Proj` on the open set `U`,
implemented as a subtype of dependent functions to localizations at homogeneous prime ideals, and
evaluates the section on the point corresponding to a given homogeneous prime ideal. -/
def open_to_localization (U : opens (projective_spectrum.Top 𝒜)) (x : projective_spectrum.Top 𝒜)
  (hx : x ∈ U) :
  (Proj.structure_sheaf 𝒜).1.obj (op U) ⟶ CommRing.of (at x) :=
{ to_fun := λ s, (s.1 ⟨x, hx⟩ : _),
  map_one' := rfl,
  map_mul' := λ _ _, rfl,
  map_zero' := rfl,
  map_add' := λ _ _, rfl }

/-- The ring homomorphism from the stalk of the structure sheaf of `Proj` at a point corresponding
to a homogeneous prime ideal `x` to the *homogeneous localization* at `x`,
formed by gluing the `open_to_localization` maps. -/
def stalk_to_fiber_ring_hom (x : projective_spectrum.Top 𝒜) :
  (Proj.structure_sheaf 𝒜).presheaf.stalk x ⟶ CommRing.of (at x) :=
limits.colimit.desc (((open_nhds.inclusion x).op) ⋙ (Proj.structure_sheaf 𝒜).1)
  { X := _,
    ι :=
    { app := λ U, open_to_localization 𝒜 ((open_nhds.inclusion _).obj (unop U)) x (unop U).2, } }

@[simp] lemma germ_comp_stalk_to_fiber_ring_hom (U : opens (projective_spectrum.Top 𝒜)) (x : U) :
  (Proj.structure_sheaf 𝒜).presheaf.germ x ≫ stalk_to_fiber_ring_hom 𝒜 x =
  open_to_localization 𝒜 U x x.2 :=
limits.colimit.ι_desc _ _

@[simp] lemma stalk_to_fiber_ring_hom_germ' (U : opens (projective_spectrum.Top 𝒜))
  (x : projective_spectrum.Top 𝒜) (hx : x ∈ U) (s : (Proj.structure_sheaf 𝒜).1.obj (op U)) :
  stalk_to_fiber_ring_hom 𝒜 x
    ((Proj.structure_sheaf 𝒜).presheaf.germ ⟨x, hx⟩ s) = (s.1 ⟨x, hx⟩ : _) :=
ring_hom.ext_iff.1 (germ_comp_stalk_to_fiber_ring_hom 𝒜 U ⟨x, hx⟩ : _) s

@[simp] lemma stalk_to_fiber_ring_hom_germ (U : opens (projective_spectrum.Top 𝒜)) (x : U)
  (s : (Proj.structure_sheaf 𝒜).1.obj (op U)) :
  stalk_to_fiber_ring_hom 𝒜 x ((Proj.structure_sheaf 𝒜).presheaf.germ x s) = s.1 x :=
by { cases x, exact stalk_to_fiber_ring_hom_germ' 𝒜 U _ _ _ }

lemma homogeneous_localization.mem_basic_open (x : projective_spectrum.Top 𝒜) (f : at x) :
  x ∈ projective_spectrum.basic_open 𝒜 f.denom :=
<<<<<<< HEAD
by { rw projective_spectrum.mem_basic_open, exact f.denom_wd }
=======
by { rw projective_spectrum.mem_basic_open, exact f.denom_mem }
>>>>>>> 7c0ff89b

variable (𝒜)

/--Given a point `x` corresponding to a homogeneous prime ideal, there is a (dependent) function
such that, for any `f` in the homogeneous localization at `x`, it returns the obvious section in the
basic open set `D(f.denom)`-/
def section_in_basic_open (x : projective_spectrum.Top 𝒜) :
  Π (f : at x),
    (Proj.structure_sheaf 𝒜).1.obj (op (projective_spectrum.basic_open 𝒜 f.denom)) :=
λ f, ⟨λ y, quotient.mk' ⟨f.deg, ⟨f.num, f.num_mem_deg⟩, ⟨f.denom, f.denom_mem_deg⟩, y.2⟩,
  λ y, ⟨projective_spectrum.basic_open 𝒜 f.denom, y.2,
    ⟨𝟙 _, ⟨f.deg, ⟨⟨f.num, f.num_mem_deg⟩, ⟨f.denom, f.denom_mem_deg⟩,
      λ z, ⟨z.2, rfl⟩⟩⟩⟩⟩⟩

/--Given any point `x` and `f` in the homogeneous localization at `x`, there is an element in the
stalk at `x` obtained by `section_in_basic_open`. This is the inverse of `stalk_to_fiber_ring_hom`.
-/
def homogeneous_localization_to_stalk (x : projective_spectrum.Top 𝒜) :
  (at x) → (Proj.structure_sheaf 𝒜).presheaf.stalk x :=
λ f, (Proj.structure_sheaf 𝒜).presheaf.germ
  (⟨x, homogeneous_localization.mem_basic_open _ x f⟩ : projective_spectrum.basic_open _ f.denom)
  (section_in_basic_open _ x f)

/--Using `homogeneous_localization_to_stalk`, we construct a ring isomorphism between stalk at `x`
and homogeneous localization at `x` for any point `x` in `Proj`.-/
def Proj.stalk_iso' (x : projective_spectrum.Top 𝒜) :
  (Proj.structure_sheaf 𝒜).presheaf.stalk x ≃+* CommRing.of (at x)  :=
ring_equiv.of_bijective (stalk_to_fiber_ring_hom _ x)
⟨λ z1 z2 eq1, begin
  obtain ⟨u1, memu1, s1, rfl⟩ := (Proj.structure_sheaf 𝒜).presheaf.germ_exist x z1,
  obtain ⟨u2, memu2, s2, rfl⟩ := (Proj.structure_sheaf 𝒜).presheaf.germ_exist x z2,
  obtain ⟨v1, memv1, i1, ⟨j1, ⟨a1, a1_mem⟩, ⟨b1, b1_mem⟩, hs1⟩⟩ := s1.2 ⟨x, memu1⟩,
  obtain ⟨v2, memv2, i2, ⟨j2, ⟨a2, a2_mem⟩, ⟨b2, b2_mem⟩, hs2⟩⟩ := s2.2 ⟨x, memu2⟩,
  obtain ⟨b1_nin_x, eq2⟩ := hs1 ⟨x, memv1⟩,
  obtain ⟨b2_nin_x, eq3⟩ := hs2 ⟨x, memv2⟩,
  dsimp only at eq1 eq2 eq3,
  erw [stalk_to_fiber_ring_hom_germ 𝒜 u1 ⟨x, memu1⟩ s1,
    stalk_to_fiber_ring_hom_germ 𝒜 u2 ⟨x, memu2⟩ s2] at eq1,
  erw eq1 at eq2,
  erw [eq2, quotient.eq] at eq3,
  change localization.mk _ _ = localization.mk _ _ at eq3,
  rw [localization.mk_eq_mk', is_localization.eq] at eq3,
  obtain ⟨⟨c, hc⟩, eq3⟩ := eq3,
  simp only [← subtype.val_eq_coe] at eq3,
  have eq3' : ∀ (y : projective_spectrum.Top 𝒜)
    (hy : y ∈ projective_spectrum.basic_open 𝒜 b1 ⊓
      projective_spectrum.basic_open 𝒜 b2 ⊓
      projective_spectrum.basic_open 𝒜 c),
    (localization.mk a1
      ⟨b1, show b1 ∉ y.as_homogeneous_ideal,
        by rw ←projective_spectrum.mem_basic_open;
          exact le_of_hom (opens.inf_le_left _ _ ≫ opens.inf_le_left _ _) hy⟩ :
            localization.at_prime y.1.to_ideal) =
    localization.mk a2
      ⟨b2, show b2 ∉ y.as_homogeneous_ideal,
        by rw ←projective_spectrum.mem_basic_open;
        exact le_of_hom (opens.inf_le_left _ _ ≫ opens.inf_le_right _ _) hy⟩,
  { intros y hy,
    rw [localization.mk_eq_mk', is_localization.eq],
    exact ⟨⟨c, show c ∉ y.as_homogeneous_ideal, by rw ←projective_spectrum.mem_basic_open;
      exact le_of_hom (opens.inf_le_right _ _) hy⟩, eq3⟩ },
  refine presheaf.germ_ext (Proj.structure_sheaf 𝒜).1
    (projective_spectrum.basic_open _ b1 ⊓
      projective_spectrum.basic_open _ b2 ⊓
      projective_spectrum.basic_open _ c ⊓ v1 ⊓ v2)
    ⟨⟨⟨⟨b1_nin_x, b2_nin_x⟩, hc⟩, memv1⟩, memv2⟩
    (opens.inf_le_left _ _ ≫ opens.inf_le_right _ _ ≫ i1) (opens.inf_le_right _ _ ≫ i2) _,
  rw subtype.ext_iff_val,
  ext1 y,
  simp only [res_apply],
  obtain ⟨b1_nin_y, eq6⟩ := hs1 ⟨_, le_of_hom (opens.inf_le_left _ _ ≫ opens.inf_le_right _ _) y.2⟩,
  obtain ⟨b2_nin_y, eq7⟩ := hs2 ⟨_, le_of_hom (opens.inf_le_right _ _) y.2⟩,
  simp only at eq6 eq7,
  erw [eq6, eq7, quotient.eq],
  change localization.mk _ _ = localization.mk _ _,
  exact eq3' _ ⟨⟨le_of_hom (opens.inf_le_left _ _ ≫ opens.inf_le_left _ _ ≫
      opens.inf_le_left _ _ ≫ opens.inf_le_left _ _) y.2,
    le_of_hom (opens.inf_le_left _ _ ≫ opens.inf_le_left _ _ ≫
      opens.inf_le_left _ _ ≫ opens.inf_le_right _ _) y.2⟩,
    le_of_hom (opens.inf_le_left _ _ ≫ opens.inf_le_left _ _ ≫
      opens.inf_le_right _ _) y.2⟩,
end, function.surjective_iff_has_right_inverse.mpr ⟨homogeneous_localization_to_stalk 𝒜 x,
  λ f, begin
    rw homogeneous_localization_to_stalk,
    erw stalk_to_fiber_ring_hom_germ 𝒜
      (projective_spectrum.basic_open 𝒜 f.denom) ⟨x, _⟩ (section_in_basic_open _ x f),
    simp only [section_in_basic_open, subtype.ext_iff_val, homogeneous_localization.ext_iff_val,
      homogeneous_localization.val_mk', f.eq_num_div_denom],
    refl,
  end⟩⟩

/--`Proj` of a graded ring as a `LocallyRingedSpace`-/
def Proj.to_LocallyRingedSpace : LocallyRingedSpace :=
{ local_ring := λ x, @@ring_equiv.local_ring _
    (show local_ring (at x), from infer_instance) _
    (Proj.stalk_iso' 𝒜 x).symm,
  ..(Proj.to_SheafedSpace 𝒜) }

end

end algebraic_geometry<|MERGE_RESOLUTION|>--- conflicted
+++ resolved
@@ -271,11 +271,7 @@
 
 lemma homogeneous_localization.mem_basic_open (x : projective_spectrum.Top 𝒜) (f : at x) :
   x ∈ projective_spectrum.basic_open 𝒜 f.denom :=
-<<<<<<< HEAD
-by { rw projective_spectrum.mem_basic_open, exact f.denom_wd }
-=======
 by { rw projective_spectrum.mem_basic_open, exact f.denom_mem }
->>>>>>> 7c0ff89b
 
 variable (𝒜)
 
