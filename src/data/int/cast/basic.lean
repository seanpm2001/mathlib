/-
Copyright (c) 2017 Mario Carneiro. All rights reserved.
Released under Apache 2.0 license as described in the file LICENSE.
Authors: Mario Carneiro, Gabriel Ebner
-/
import data.int.cast.defs
import algebra.group.basic

/-!
# Cast of integers (additional theorems)

> THIS FILE IS SYNCHRONIZED WITH MATHLIB4.
<<<<<<< HEAD
> https://github.com/leanprover-community/mathlib4/pull/670
=======
>>>>>>> dbde88c8
> Any changes to this file require a corresponding PR to mathlib4.

This file proves additional properties about the *canonical* homomorphism from
the integers into an additive group with a one (`int.cast`).

There is also `data.int.cast.lemmas`,
which includes lemmas stated in terms of algebraic homomorphisms,
and results involving the order structure of `ℤ`.

By contrast, this file's only import beyond `data.int.cast.defs` is `algebra.group.basic`.
-/

universes u

namespace nat
variables {R : Type u} [add_group_with_one R]

@[simp, norm_cast] theorem cast_sub {m n} (h : m ≤ n) : ((n - m : ℕ) : R) = n - m :=
eq_sub_of_add_eq $ by rw [← cast_add, nat.sub_add_cancel h]

@[simp, norm_cast] theorem cast_pred : ∀ {n}, 0 < n → ((n - 1 : ℕ) : R) = n - 1
| 0 h := by cases h
| (n+1) h := by rw [cast_succ, add_sub_cancel]; refl

end nat

open nat

namespace int
variables {R : Type u} [add_group_with_one R]

@[simp] theorem cast_neg_succ_of_nat (n : ℕ) : (-[1+ n] : R) = -(n + 1 : ℕ) :=
add_group_with_one.int_cast_neg_succ_of_nat n

@[simp, norm_cast] theorem cast_zero : ((0 : ℤ) : R) = 0 := (cast_of_nat 0).trans nat.cast_zero

@[simp, norm_cast] theorem cast_coe_nat (n : ℕ) : ((n : ℤ) : R) = n := cast_of_nat _

@[simp, norm_cast] theorem cast_one : ((1 : ℤ) : R) = 1 :=
show (((1 : ℕ) : ℤ) : R) = 1, by simp

@[simp, norm_cast] theorem cast_neg : ∀ n, ((-n : ℤ) : R) = -n
| (0 : ℕ) := by erw [cast_zero, neg_zero]
| (n + 1 : ℕ) := by erw [cast_of_nat, cast_neg_succ_of_nat]; refl
| -[1+ n] := by erw [cast_of_nat, cast_neg_succ_of_nat, neg_neg]

@[simp] theorem cast_sub_nat_nat (m n) :
  ((int.sub_nat_nat m n : ℤ) : R) = m - n :=
begin
  unfold sub_nat_nat, cases e : n - m,
  { simp only [sub_nat_nat, cast_of_nat], simp [e, nat.le_of_sub_eq_zero e] },
  { rw [sub_nat_nat, cast_neg_succ_of_nat, nat.add_one, ← e,
        nat.cast_sub $ _root_.le_of_lt $ nat.lt_of_sub_eq_succ e, neg_sub] },
end

lemma neg_of_nat_eq (n : ℕ) : neg_of_nat n = -(n : ℤ) := by cases n; refl

@[simp] theorem cast_neg_of_nat (n : ℕ) : ((neg_of_nat n : ℤ) : R) = -n :=
by simp [neg_of_nat_eq]

@[simp, norm_cast] theorem cast_add : ∀ m n, ((m + n : ℤ) : R) = m + n
| (m : ℕ) (n : ℕ) := by simp [← int.coe_nat_add]
| (m : ℕ) -[1+ n] := by erw [cast_sub_nat_nat, cast_coe_nat, cast_neg_succ_of_nat, sub_eq_add_neg]
| -[1+ m] (n : ℕ) := by erw [cast_sub_nat_nat, cast_coe_nat, cast_neg_succ_of_nat,
  sub_eq_iff_eq_add, add_assoc, eq_neg_add_iff_add_eq, ← nat.cast_add, ← nat.cast_add, nat.add_comm]
| -[1+ m] -[1+ n] := show (-[1+ m + n + 1] : R) = _,
  by rw [cast_neg_succ_of_nat, cast_neg_succ_of_nat, cast_neg_succ_of_nat, ← neg_add_rev,
    ← nat.cast_add, nat.add_right_comm m n 1, nat.add_assoc, nat.add_comm]

@[simp, norm_cast] theorem cast_sub (m n) : ((m - n : ℤ) : R) = m - n :=
by simp [int.sub_eq_add_neg, sub_eq_add_neg]

@[simp, norm_cast]
theorem coe_nat_bit0 (n : ℕ) : (↑(bit0 n) : ℤ) = bit0 ↑n := rfl

@[simp, norm_cast]
theorem coe_nat_bit1 (n : ℕ) : (↑(bit1 n) : ℤ) = bit1 ↑n := rfl

@[simp, norm_cast] theorem cast_bit0 (n : ℤ) : ((bit0 n : ℤ) : R) = bit0 n :=
cast_add _ _

@[simp, norm_cast] theorem cast_bit1 (n : ℤ) : ((bit1 n : ℤ) : R) = bit1 n :=
by rw [bit1, cast_add, cast_one, cast_bit0]; refl

lemma cast_two : ((2 : ℤ) : R) = 2 := by simp

lemma cast_three : ((3 : ℤ) : R) = 3 := by simp

lemma cast_four : ((4 : ℤ) : R) = 4 := by simp

end int<|MERGE_RESOLUTION|>--- conflicted
+++ resolved
@@ -10,10 +10,6 @@
 # Cast of integers (additional theorems)
 
 > THIS FILE IS SYNCHRONIZED WITH MATHLIB4.
-<<<<<<< HEAD
-> https://github.com/leanprover-community/mathlib4/pull/670
-=======
->>>>>>> dbde88c8
 > Any changes to this file require a corresponding PR to mathlib4.
 
 This file proves additional properties about the *canonical* homomorphism from
