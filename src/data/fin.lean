/-
Copyright (c) 2017 Robert Y. Lewis. All rights reserved.
Released under Apache 2.0 license as described in the file LICENSE.
Authors: Robert Y. Lewis, Keeley Hoek
-/
import data.nat.cast
import data.int.basic
import tactic.localized
import tactic.apply_fun
import order.rel_iso

/-!
# The finite type with `n` elements

`fin n` is the type whose elements are natural numbers smaller than `n`.
This file expands on the development in the core library.

## Main definitions

### Induction principles

* `fin_zero_elim` : Elimination principle for the empty set `fin 0`, generalizes `fin.elim0`.
* `fin.succ_rec` : Define `C n i` by induction on  `i : fin n` interpreted
  as `(0 : fin (n - i)).succ.succ…`. This function has two arguments: `H0 n` defines
  `0`-th element `C (n+1) 0` of an `(n+1)`-tuple, and `Hs n i` defines `(i+1)`-st element
  of `(n+1)`-tuple based on `n`, `i`, and `i`-th element of `n`-tuple.
* `fin.succ_rec_on` : same as `fin.succ_rec` but `i : fin n` is the first argument;
* `fin.induction` : Define `C i` by induction on `i : fin (n + 1)`, separating into the
  `nat`-like base cases of `C 0` and `C (i.succ)`.
* `fin.induction_on` : same as `fin.induction` but with `i : fin (n + 1)` as the first argument.

### Casts

* `cast_lt i h` : embed `i` into a `fin` where `h` proves it belongs into;
* `cast_le h` : embed `fin n` into `fin m`, `h : n ≤ m`;
* `cast eq` : embed `fin n` into `fin m`, `eq : n = m`;
* `cast_add m` : embed `fin n` into `fin (n+m)`;
* `cast_succ` : embed `fin n` into `fin (n+1)`;
* `succ_above p` : embed `fin n` into `fin (n + 1)` with a hole around `p`;
* `pred_above (p : fin n) i` : embed `i : fin (n+1)` into `fin n` by subtracting one if `p < i`;
* `cast_pred` : embed `fin (n + 2)` into `fin (n + 1)` by mapping `last (n + 1)` to `last n`;
* `sub_nat i h` : subtract `m` from `i ≥ m`, generalizes `fin.pred`;
* `add_nat m i` : add `m` on `i` on the right, generalizes `fin.succ`;
* `nat_add n i` adds `n` on `i` on the left;
* `clamp n m` : `min n m` as an element of `fin (m + 1)`;

### Operation on tuples

We interpret maps `Π i : fin n, α i` as tuples `(α 0, …, α (n-1))`.
If `α i` is a constant map, then tuples are isomorphic (but not definitionally equal)
to `vector`s.

We define the following operations:

* `tail` : the tail of an `n+1` tuple, i.e., its last `n` entries;
* `cons` : adding an element at the beginning of an `n`-tuple, to get an `n+1`-tuple;
* `init` : the beginning of an `n+1` tuple, i.e., its first `n` entries;
* `snoc` : adding an element at the end of an `n`-tuple, to get an `n+1`-tuple. The name `snoc`
  comes from `cons` (i.e., adding an element to the left of a tuple) read in reverse order.
* `insert_nth` : insert an element to a tuple at a given position.
* `find p` : returns the first index `n` where `p n` is satisfied, and `none` if it is never
  satisfied.

### Misc definitions

* `fin.last n` : The greatest value of `fin (n+1)`.

-/

universes u v
open fin nat function

/-- Elimination principle for the empty set `fin 0`, dependent version. -/
def fin_zero_elim {α : fin 0 → Sort u} (x : fin 0) : α x := x.elim0

lemma fact.succ.pos {n} : fact (0 < succ n) := ⟨zero_lt_succ _⟩

lemma fact.bit0.pos {n} [h : fact (0 < n)] : fact (0 < bit0 n) :=
⟨nat.zero_lt_bit0 $ ne_of_gt h.1⟩

lemma fact.bit1.pos {n} : fact (0 < bit1 n) :=
⟨nat.zero_lt_bit1 _⟩

lemma fact.pow.pos {p n : ℕ} [h : fact $ 0 < p] : fact (0 < p ^ n) :=
⟨pow_pos h.1 _⟩

localized "attribute [instance] fact.succ.pos" in fin_fact
localized "attribute [instance] fact.bit0.pos" in fin_fact
localized "attribute [instance] fact.bit1.pos" in fin_fact
localized "attribute [instance] fact.pow.pos" in fin_fact

namespace fin
variables {n m : ℕ} {a b : fin n}

instance fin_to_nat (n : ℕ) : has_coe (fin n) nat := ⟨subtype.val⟩

section coe

/-!
### coercions and constructions
-/

@[simp] protected lemma eta (a : fin n) (h : (a : ℕ) < n) : (⟨(a : ℕ), h⟩ : fin n) = a :=
by cases a; refl

@[ext]
lemma ext {a b : fin n} (h : (a : ℕ) = b) : a = b := eq_of_veq h

lemma ext_iff (a b : fin n) : a = b ↔ (a : ℕ) = b :=
iff.intro (congr_arg _) fin.eq_of_veq

lemma coe_injective {n : ℕ} : injective (coe : fin n → ℕ) := subtype.coe_injective

lemma eq_iff_veq (a b : fin n) : a = b ↔ a.1 = b.1 :=
⟨veq_of_eq, eq_of_veq⟩

lemma ne_iff_vne (a b : fin n) : a ≠ b ↔ a.1 ≠ b.1 :=
⟨vne_of_ne, ne_of_vne⟩

@[simp] lemma mk_eq_subtype_mk (a : ℕ) (h : a < n) : mk a h = ⟨a, h⟩ := rfl

protected lemma mk.inj_iff {n a b : ℕ} {ha : a < n} {hb : b < n} :
  (⟨a, ha⟩ : fin n) = ⟨b, hb⟩ ↔ a = b :=
subtype.mk_eq_mk

lemma mk_val {m n : ℕ} (h : m < n) : (⟨m, h⟩ : fin n).val = m := rfl

lemma eq_mk_iff_coe_eq {k : ℕ} {hk : k < n} : a = ⟨k, hk⟩ ↔ (a : ℕ) = k :=
fin.eq_iff_veq a ⟨k, hk⟩

@[simp, norm_cast] lemma coe_mk {m n : ℕ} (h : m < n) : ((⟨m, h⟩ : fin n) : ℕ) = m := rfl

lemma mk_coe (i : fin n) : (⟨i, i.property⟩ : fin n) = i :=
fin.eta _ _

lemma coe_eq_val (a : fin n) : (a : ℕ) = a.val := rfl

@[simp] lemma val_eq_coe (a : fin n) : a.val = a := rfl

/-- Assume `k = l`. If two functions defined on `fin k` and `fin l` are equal on each element,
then they coincide (in the heq sense). -/
protected lemma heq_fun_iff {α : Sort*} {k l : ℕ} (h : k = l) {f : fin k → α} {g : fin l → α} :
  f == g ↔ (∀ (i : fin k), f i = g ⟨(i : ℕ), h ▸ i.2⟩) :=
by { induction h, simp [heq_iff_eq, function.funext_iff] }

protected lemma heq_ext_iff {k l : ℕ} (h : k = l) {i : fin k} {j : fin l} :
  i == j ↔ (i : ℕ) = (j : ℕ) :=
by { induction h, simp [ext_iff] }

lemma exists_iff {p : fin n → Prop} : (∃ i, p i) ↔ ∃ i h, p ⟨i, h⟩ :=
⟨λ h, exists.elim h (λ ⟨i, hi⟩ hpi, ⟨i, hi, hpi⟩),
  λ h, exists.elim h (λ i hi, ⟨⟨i, hi.fst⟩, hi.snd⟩)⟩

lemma forall_iff {p : fin n → Prop} : (∀ i, p i) ↔ ∀ i h, p ⟨i, h⟩ :=
⟨λ h i hi, h ⟨i, hi⟩, λ h ⟨i, hi⟩, h i hi⟩

end coe

section order

/-!
### order
-/

lemma is_lt (i : fin n) : (i : ℕ) < n := i.2

lemma is_le (i : fin (n + 1)) : (i : ℕ) ≤ n := le_of_lt_succ i.is_lt

lemma lt_iff_coe_lt_coe : a < b ↔ (a : ℕ) < b := iff.rfl

lemma le_iff_coe_le_coe : a ≤ b ↔ (a : ℕ) ≤ b := iff.rfl

lemma mk_lt_of_lt_coe {a : ℕ} (h : a < b) : (⟨a, h.trans b.is_lt⟩ : fin n) < b := h

lemma mk_le_of_le_coe {a : ℕ} (h : a ≤ b) : (⟨a, h.trans_lt b.is_lt⟩ : fin n) ≤ b := h

/-- `a < b` as natural numbers if and only if `a < b` in `fin n`. -/
@[norm_cast, simp] lemma coe_fin_lt {n : ℕ} {a b : fin n} : (a : ℕ) < (b : ℕ) ↔ a < b :=
iff.rfl

/-- `a ≤ b` as natural numbers if and only if `a ≤ b` in `fin n`. -/
@[norm_cast, simp] lemma coe_fin_le {n : ℕ} {a b : fin n} : (a : ℕ) ≤ (b : ℕ) ↔ a ≤ b :=
iff.rfl

instance {n : ℕ} : linear_order (fin n) :=
{ le := (≤), lt := (<),
  decidable_le := fin.decidable_le,
  decidable_lt := fin.decidable_lt,
  decidable_eq := fin.decidable_eq _,
 ..linear_order.lift (coe : fin n → ℕ) (@fin.eq_of_veq _) }

/-- The inclusion map `fin n → ℕ` is a relation embedding. -/
def coe_embedding (n) : (fin n) ↪o ℕ :=
⟨⟨coe, @fin.eq_of_veq _⟩, λ a b, iff.rfl⟩

/-- The ordering on `fin n` is a well order. -/
instance fin.lt.is_well_order (n) : is_well_order (fin n) (<) :=
(coe_embedding n).is_well_order

/-- Use the ordering on `fin n` for checking recursive definitions.

For example, the following definition is not accepted by the termination checker,
unless we declare the `has_well_founded` instance:
```lean
def factorial {n : ℕ} : fin n → ℕ
| ⟨0, _⟩ := 1
| ⟨i + 1, hi⟩ := (i + 1) * factorial ⟨i, i.lt_succ_self.trans hi⟩
```
-/
instance {n : ℕ} : has_well_founded (fin n) :=
⟨_, measure_wf coe⟩

@[simp] lemma coe_zero {n : ℕ} : ((0 : fin (n+1)) : ℕ) = 0 := rfl
attribute [simp] val_zero
@[simp] lemma val_zero' (n) : (0 : fin (n+1)).val = 0 := rfl
@[simp] lemma mk_zero : (⟨0, nat.succ_pos'⟩ : fin (n + 1)) = (0 : fin _) := rfl

lemma zero_le (a : fin (n + 1)) : 0 ≤ a := zero_le a.1

lemma pos_iff_ne_zero (a : fin (n+1)) : 0 < a ↔ a ≠ 0 :=
begin
  split,
  { rintros h rfl, exact lt_irrefl _ h, },
  { rintros h,
    apply (@pos_iff_ne_zero _ _ (a : ℕ)).mpr,
    cases a,
    rintro w,
    apply h,
    simp at w,
    subst w,
    refl, },
end

/-- The greatest value of `fin (n+1)` -/
def last (n : ℕ) : fin (n+1) := ⟨_, n.lt_succ_self⟩

@[simp, norm_cast] lemma coe_last (n : ℕ) : (last n : ℕ) = n := rfl

lemma last_val (n : ℕ) : (last n).val = n := rfl

theorem le_last (i : fin (n+1)) : i ≤ last n :=
le_of_lt_succ i.is_lt

instance : bounded_lattice (fin (n + 1)) :=
{ top := last n,
  le_top := le_last,
  bot := 0,
  bot_le := zero_le,
  .. fin.linear_order, .. lattice_of_linear_order }

lemma last_pos : (0 : fin (n + 2)) < last (n + 1) :=
by simp [lt_iff_coe_lt_coe]

lemma eq_last_of_not_lt {i : fin (n+1)} (h : ¬ (i : ℕ) < n) : i = last n :=
le_antisymm (le_last i) (not_lt.1 h)

section

variables {α : Type*} [preorder α]
open set

/-- If `e` is an `order_iso` between `fin n` and `fin m`, then `n = m` and `e` is the identity
map. In this lemma we state that for each `i : fin n` we have `(e i : ℕ) = (i : ℕ)`. -/
@[simp] lemma coe_order_iso_apply (e : fin n ≃o fin m) (i : fin n) : (e i : ℕ) = i :=
begin
  rcases i with ⟨i, hi⟩,
  rw [subtype.coe_mk],
  induction i using nat.strong_induction_on with i h,
  refine le_antisymm (forall_lt_iff_le.1 $ λ j hj, _) (forall_lt_iff_le.1 $ λ j hj, _),
  { have := e.symm.lt_iff_lt.2 (mk_lt_of_lt_coe hj),
    rw e.symm_apply_apply at this,
    convert this,
    simpa using h _ this (e.symm _).is_lt },
  { rwa [← h j hj (hj.trans hi), ← lt_iff_coe_lt_coe, e.lt_iff_lt] }
end

instance order_iso_subsingleton : subsingleton (fin n ≃o α) :=
⟨λ e e', by { ext i,
  rw [← e.symm.apply_eq_iff_eq, e.symm_apply_apply, ← e'.trans_apply, ext_iff,
    coe_order_iso_apply] }⟩

instance order_iso_subsingleton' : subsingleton (α ≃o fin n) :=
order_iso.symm_injective.subsingleton

instance order_iso_unique : unique (fin n ≃o fin n) := unique.mk' _

/-- Two strictly monotone functions from `fin n` are equal provided that their ranges
are equal. -/
lemma strict_mono_unique {f g : fin n → α} (hf : strict_mono f) (hg : strict_mono g)
  (h : range f = range g) : f = g :=
have (hf.order_iso f).trans (order_iso.set_congr _ _ h) = hg.order_iso g,
  from subsingleton.elim _ _,
congr_arg (function.comp (coe : range g → α)) (funext $ rel_iso.ext_iff.1 this)

/-- Two order embeddings of `fin n` are equal provided that their ranges are equal. -/
lemma order_embedding_eq {f g : fin n ↪o α} (h : range f = range g) : f = g :=
rel_embedding.ext $ funext_iff.1 $ strict_mono_unique f.strict_mono g.strict_mono h

end

/-- A function `f` on `fin n` is strictly monotone if and only if `f i < f (i+1)` for all `i`. -/
lemma strict_mono_iff_lt_succ {α : Type*} [preorder α] {f : fin n → α} :
  strict_mono f ↔ ∀ i (h : i + 1 < n), f ⟨i, lt_of_le_of_lt (nat.le_succ i) h⟩ < f ⟨i+1, h⟩ :=
begin
  split,
  { assume H i hi,
    apply H,
    exact nat.lt_succ_self _ },
  { assume H,
    have A : ∀ i j (h : i < j) (h' : j < n), f ⟨i, lt_trans h h'⟩ < f ⟨j, h'⟩,
    { assume i j h h',
      induction h with k h IH,
      { exact H _ _ },
      { exact lt_trans (IH (nat.lt_of_succ_lt h')) (H _ _) } },
    assume i j hij,
    convert A (i : ℕ) (j : ℕ) hij j.2; ext; simp only [subtype.coe_eta] }
end

end order

section add

/-!
### addition, numerals, and coercion from nat
-/

/-- convert a `ℕ` to `fin n`, provided `n` is positive -/
def of_nat' [h : fact (0 < n)] (i : ℕ) : fin n := ⟨i%n, mod_lt _ h.1⟩

lemma one_val {n : ℕ} : (1 : fin (n+1)).val = 1 % (n+1) := rfl
lemma coe_one' {n : ℕ} : ((1 : fin (n+1)) : ℕ) = 1 % (n+1) := rfl
@[simp] lemma val_one  {n : ℕ} : (1 : fin (n+2)).val = 1 := show _ % _ = _, by simp
@[simp] lemma coe_one  {n : ℕ} : ((1 : fin (n+2)) : ℕ) = 1 := show _ % _ = _, by simp
@[simp] lemma mk_one : (⟨1, nat.succ_lt_succ (nat.succ_pos n)⟩ : fin (n + 2)) = (1 : fin _) :=
by { ext, simp }

instance {n : ℕ} : nontrivial (fin (n + 2)) :=
⟨⟨0, 1, by simp [eq_iff_veq]⟩⟩

section monoid

@[simp] protected lemma add_zero (k : fin (n + 1)) : k + 0 = k :=
by simp [eq_iff_veq, add_def, mod_eq_of_lt (is_lt k)]

@[simp] protected lemma zero_add (k : fin (n + 1)) : (0 : fin (n + 1)) + k = k :=
by simp [eq_iff_veq, add_def, mod_eq_of_lt (is_lt k)]

instance add_comm_monoid (n : ℕ) : add_comm_monoid (fin (n + 1)) :=
{ add := (+),
  add_assoc := by simp [eq_iff_veq, add_def, add_assoc],
  zero := 0,
  zero_add := fin.zero_add,
  add_zero := fin.add_zero,
  add_comm := by simp [eq_iff_veq, add_def, add_comm] }

end monoid

lemma val_add {n : ℕ} : ∀ a b : fin n, (a + b).val = (a.val + b.val) % n
| ⟨_, _⟩ ⟨_, _⟩ := rfl

lemma coe_add {n : ℕ} : ∀ a b : fin n, ((a + b : fin n) : ℕ) = (a + b) % n
| ⟨_, _⟩ ⟨_, _⟩ := rfl

lemma coe_bit0 {n : ℕ} (k : fin n) : ((bit0 k : fin n) : ℕ) = bit0 (k : ℕ) % n :=
by { cases k, refl }

lemma coe_bit1 {n : ℕ} (k : fin (n + 1)) :
  ((bit1 k : fin (n + 1)) : ℕ) = bit1 (k : ℕ) % (n + 1) :=
begin
  cases n, { cases k with k h, cases k, {show _ % _ = _, simp}, cases h with _ h, cases h },
  simp [bit1, fin.coe_bit0, fin.coe_add, fin.coe_one],
end

lemma coe_add_one_of_lt {n : ℕ} {i : fin n.succ} (h : i < last _) :
  (↑(i + 1) : ℕ) = i + 1 :=
begin
  -- First show that `((1 : fin n.succ) : ℕ) = 1`, because `n.succ` is at least 2.
  cases n,
  { cases h },
  -- Then just unfold the definitions.
  rw [fin.coe_add, fin.coe_one, nat.mod_eq_of_lt (nat.succ_lt_succ _)],
  exact h
end

@[simp] lemma last_add_one : ∀ n, last n + 1 = 0
| 0 := subsingleton.elim _ _
| (n + 1) := by { ext, rw [coe_add, coe_zero, coe_last, coe_one, nat.mod_self] }

lemma coe_add_one {n : ℕ} (i : fin (n + 1)) :
  ((i + 1 : fin (n + 1)) : ℕ) = if i = last _ then 0 else i + 1 :=
begin
  rcases (le_last i).eq_or_lt with rfl|h,
  { simp },
  { simpa [h.ne] using coe_add_one_of_lt h }
end

section bit

@[simp] lemma mk_bit0 {m n : ℕ} (h : bit0 m < n) :
  (⟨bit0 m, h⟩ : fin n) = (bit0 ⟨m, (nat.le_add_right m m).trans_lt h⟩ : fin _) :=
eq_of_veq (nat.mod_eq_of_lt h).symm

@[simp] lemma mk_bit1 {m n : ℕ} (h : bit1 m < n + 1) :
  (⟨bit1 m, h⟩ : fin (n + 1)) = (bit1 ⟨m, (nat.le_add_right m m).trans_lt
    ((m + m).lt_succ_self.trans h)⟩ : fin _) :=
begin
  ext,
  simp only [bit1, bit0] at h,
  simp only [bit1, bit0, coe_add, coe_one', coe_mk, ←nat.add_mod, nat.mod_eq_of_lt h],
end

end bit

@[simp] lemma val_two  {n : ℕ} : (2 : fin (n+3)).val = 2 :=
show _ % _ = _, by { rw [nat.mod_def], simp [nat.succ_le_succ_iff] }

@[simp] lemma coe_two  {n : ℕ} : ((2 : fin (n+3)) : ℕ) = 2 := val_two

section of_nat_coe

@[simp]
lemma of_nat_eq_coe (n : ℕ) (a : ℕ) : (of_nat a : fin (n+1)) = a :=
begin
  induction a with a ih, { ext, show _ % _ = _, simp },
  ext, show (a+1) % (n+1) = subtype.val (a+1 : fin (n+1)),
  { rw [val_add, ← ih, of_nat],
    exact add_mod _ _ _ }
end

/-- Converting an in-range number to `fin (n + 1)` produces a result
whose value is the original number.  -/
lemma coe_val_of_lt {n : ℕ} {a : ℕ} (h : a < n + 1) :
  ((a : fin (n + 1)).val) = a :=
begin
  rw ←of_nat_eq_coe,
  exact nat.mod_eq_of_lt h
end

/-- Converting the value of a `fin (n + 1)` to `fin (n + 1)` results
in the same value.  -/
lemma coe_val_eq_self {n : ℕ} (a : fin (n + 1)) : (a.val : fin (n + 1)) = a :=
begin
  rw fin.eq_iff_veq,
  exact coe_val_of_lt a.property
end

/-- Coercing an in-range number to `fin (n + 1)`, and converting back
to `ℕ`, results in that number. -/
lemma coe_coe_of_lt {n : ℕ} {a : ℕ} (h : a < n + 1) :
  ((a : fin (n + 1)) : ℕ) = a :=
coe_val_of_lt h

/-- Converting a `fin (n + 1)` to `ℕ` and back results in the same
value. -/
@[simp] lemma coe_coe_eq_self {n : ℕ} (a : fin (n + 1)) : ((a : ℕ) : fin (n + 1)) = a :=
coe_val_eq_self a

lemma coe_nat_eq_last (n) : (n : fin (n + 1)) = fin.last n :=
by { rw [←fin.of_nat_eq_coe, fin.of_nat, fin.last], simp only [nat.mod_eq_of_lt n.lt_succ_self] }

lemma le_coe_last (i : fin (n + 1)) : i ≤ n :=
by { rw fin.coe_nat_eq_last, exact fin.le_last i }

end of_nat_coe

lemma add_one_pos (i : fin (n + 1)) (h : i < fin.last n) : (0 : fin (n + 1)) < i + 1 :=
begin
  cases n,
  { exact absurd h (nat.not_lt_zero _) },
  { rw [lt_iff_coe_lt_coe, coe_last, ←add_lt_add_iff_right 1] at h,
    rw [lt_iff_coe_lt_coe, coe_add, coe_zero, coe_one, nat.mod_eq_of_lt h],
    exact nat.zero_lt_succ _ }
end

lemma one_pos : (0 : fin (n + 2)) < 1 :=
show (0 : ℕ) < _ % _, by simp

lemma zero_ne_one : (0 : fin (n + 2)) ≠ 1 := ne_of_lt one_pos

@[simp] lemma zero_eq_one_iff : (0 : fin (n + 1)) = 1 ↔ n = 0 :=
begin
  split,
  { cases n; intro h,
    { refl },
    { have := zero_ne_one, contradiction } },
  { rintro rfl, ext, show _ = _ % _, simp }
end

@[simp] lemma one_eq_zero_iff : (1 : fin (n + 1)) = 0 ↔ n = 0 :=
by rw [eq_comm, zero_eq_one_iff]

end add

section succ

/-!
### succ and casts into larger fin types
-/

@[simp] lemma coe_succ (j : fin n) : (j.succ : ℕ) = j + 1 :=
by cases j; simp [fin.succ]

lemma succ_pos (a : fin n) : (0 : fin (n + 1)) < a.succ := by simp [lt_iff_coe_lt_coe]

/-- `fin.succ` as an `order_embedding` -/
def succ_embedding (n : ℕ) : fin n ↪o fin (n + 1) :=
order_embedding.of_strict_mono fin.succ $ λ ⟨i, hi⟩ ⟨j, hj⟩ h, succ_lt_succ h

@[simp] lemma coe_succ_embedding : ⇑(succ_embedding n) = fin.succ := rfl

@[simp] lemma succ_le_succ_iff : a.succ ≤ b.succ ↔ a ≤ b :=
(succ_embedding n).le_iff_le

@[simp] lemma succ_lt_succ_iff : a.succ < b.succ ↔ a < b :=
(succ_embedding n).lt_iff_lt

lemma succ_injective (n : ℕ) : injective (@fin.succ n) :=
(succ_embedding n).injective

@[simp] lemma succ_inj {a b : fin n} : a.succ = b.succ ↔ a = b :=
(succ_injective n).eq_iff

lemma succ_ne_zero {n} : ∀ k : fin n, fin.succ k ≠ 0
| ⟨k, hk⟩ heq := nat.succ_ne_zero k $ (ext_iff _ _).1 heq

@[simp] lemma succ_zero_eq_one : fin.succ (0 : fin (n + 1)) = 1 :=
by { ext, simp }

@[simp] lemma succ_one_eq_two : fin.succ (1 : fin (n + 2)) = 2 :=
by { ext, simp }

@[simp] lemma succ_mk (n i : ℕ) (h : i < n) : fin.succ ⟨i, h⟩ = ⟨i + 1, nat.succ_lt_succ h⟩ :=
rfl

lemma mk_succ_pos (i : ℕ) (h : i < n) : (0 : fin (n + 1)) < ⟨i.succ, add_lt_add_right h 1⟩ :=
by { rw [lt_iff_coe_lt_coe, coe_zero], exact nat.succ_pos i }

lemma one_lt_succ_succ (a : fin n) : (1 : fin (n + 2)) < a.succ.succ :=
begin
  cases n,
  { exact fin_zero_elim a },
  { rw [←succ_zero_eq_one, succ_lt_succ_iff], exact succ_pos a }
end

lemma succ_succ_ne_one (a : fin n) : fin.succ (fin.succ a) ≠ 1 := ne_of_gt (one_lt_succ_succ a)

/-- `cast_lt i h` embeds `i` into a `fin` where `h` proves it belongs into.  -/
def cast_lt (i : fin m) (h : i.1 < n) : fin n := ⟨i.1, h⟩

@[simp] lemma coe_cast_lt (i : fin m) (h : i.1 < n) : (cast_lt i h : ℕ) = i := rfl

@[simp] lemma cast_lt_mk (i n m : ℕ) (hn : i < n) (hm : i < m) : cast_lt ⟨i, hn⟩ hm = ⟨i, hm⟩ := rfl

/-- `cast_le h i` embeds `i` into a larger `fin` type.  -/
def cast_le (h : n ≤ m) : fin n ↪o fin m :=
order_embedding.of_strict_mono (λ a, cast_lt a (lt_of_lt_of_le a.2 h)) $ λ a b h, h

@[simp] lemma coe_cast_le (h : n ≤ m) (i : fin n) : (cast_le h i : ℕ) = i := rfl

@[simp] lemma cast_le_mk (i n m : ℕ) (hn : i < n) (h : n ≤ m) :
  cast_le h ⟨i, hn⟩ = ⟨i, lt_of_lt_of_le hn h⟩ := rfl

@[simp] lemma cast_le_zero {n m : ℕ} (h : n.succ ≤ m.succ) :
  cast_le h 0 = 0 :=
by simp [eq_iff_veq]

@[simp] lemma range_cast_le {n k : ℕ} (h : n ≤ k) :
  set.range (cast_le h) = {i | (i : ℕ) < n} :=
set.ext (λ x, ⟨λ ⟨y, hy⟩, hy ▸ y.2, λ hx, ⟨⟨x, hx⟩, fin.ext rfl⟩⟩)

@[simp] lemma coe_of_injective_cast_le_symm {n k : ℕ} (h : n ≤ k) (i : fin k) (hi) :
  ((equiv.of_injective _ (cast_le h).injective).symm ⟨i, hi⟩ : ℕ) = i :=
begin
  rw ← coe_cast_le,
  exact congr_arg coe (equiv.apply_of_injective_symm _ _ _)
end

/-- `cast eq i` embeds `i` into a equal `fin` type. -/
def cast (eq : n = m) : fin n ≃o fin m :=
{ to_equiv := ⟨cast_le eq.le, cast_le eq.symm.le, λ a, eq_of_veq rfl, λ a, eq_of_veq rfl⟩,
  map_rel_iff' := λ a b, iff.rfl }

@[simp] lemma symm_cast (h : n = m) : (cast h).symm = cast h.symm := rfl

lemma coe_cast (h : n = m) (i : fin n) : (cast h i : ℕ) = i := rfl

@[simp] lemma cast_mk (h : n = m) (i : ℕ) (hn : i < n) :
  cast h ⟨i, hn⟩ = ⟨i, lt_of_lt_of_le hn h.le⟩ := rfl

@[simp] lemma cast_trans {k : ℕ} (h : n = m) (h' : m = k) {i : fin n} :
  cast h' (cast h i) = cast (eq.trans h h') i := rfl

@[simp] lemma cast_refl (h : n = n := rfl) : cast h = order_iso.refl (fin n) :=
by { ext, refl }

/-- While in many cases `fin.cast` is better than `equiv.cast`/`cast`, sometimes we want to apply
a generic theorem about `cast`. -/
lemma cast_to_equiv (h : n = m) : (cast h).to_equiv = equiv.cast (h ▸ rfl) :=
by { subst h, simp }

/-- While in many cases `fin.cast` is better than `equiv.cast`/`cast`, sometimes we want to apply
a generic theorem about `cast`. -/
lemma cast_eq_cast (h : n = m) : (cast h : fin n → fin m) = _root_.cast (h ▸ rfl) :=
by { subst h, ext, simp }

/-- `cast_add m i` embeds `i : fin n` in `fin (n+m)`. -/
def cast_add (m) : fin n ↪o fin (n + m) := cast_le $ le_add_right n m

@[simp] lemma coe_cast_add (m : ℕ) (i : fin n) : (cast_add m i : ℕ) = i := rfl

@[simp] lemma cast_add_mk (m : ℕ) (i : ℕ) (h : i < n) :
  cast_add m ⟨i, h⟩ = ⟨i, lt_add_right i n m h⟩ := rfl

/-- `cast_succ i` embeds `i : fin n` in `fin (n+1)`. -/
def cast_succ : fin n ↪o fin (n + 1) := cast_add 1

@[simp] lemma coe_cast_succ (i : fin n) : (i.cast_succ : ℕ) = i := rfl

@[simp] lemma cast_succ_mk (n i : ℕ) (h : i < n) : cast_succ ⟨i, h⟩ = ⟨i, nat.lt.step h⟩ := rfl

lemma cast_succ_lt_succ (i : fin n) : i.cast_succ < i.succ :=
lt_iff_coe_lt_coe.2 $ by simp only [coe_cast_succ, coe_succ, nat.lt_succ_self]

lemma le_cast_succ_iff {i : fin (n + 1)} {j : fin n} : i ≤ j.cast_succ ↔ i < j.succ :=
by simpa [lt_iff_coe_lt_coe, le_iff_coe_le_coe] using nat.succ_le_succ_iff.symm

@[simp] lemma succ_last (n : ℕ) : (last n).succ = last (n.succ) := rfl

@[simp] lemma succ_eq_last_succ {n : ℕ} (i : fin n.succ) :
  i.succ = last (n + 1) ↔ i = last n :=
by rw [← succ_last, (succ_injective _).eq_iff]

@[simp] lemma cast_succ_cast_lt (i : fin (n + 1)) (h : (i : ℕ) < n) : cast_succ (cast_lt i h) = i :=
fin.eq_of_veq rfl

@[simp] lemma cast_lt_cast_succ {n : ℕ} (a : fin n) (h : (a : ℕ) < n) :
  cast_lt (cast_succ a) h = a :=
by cases a; refl

@[simp] lemma cast_succ_lt_cast_succ_iff : a.cast_succ < b.cast_succ ↔ a < b :=
(@cast_succ n).lt_iff_lt

lemma cast_succ_injective (n : ℕ) : injective (@fin.cast_succ n) :=
(cast_succ : fin n ↪o _).injective

lemma cast_succ_inj {a b : fin n} : a.cast_succ = b.cast_succ ↔ a = b :=
(cast_succ_injective n).eq_iff

lemma cast_succ_lt_last (a : fin n) : cast_succ a < last n := lt_iff_coe_lt_coe.mpr a.is_lt

@[simp] lemma cast_succ_zero : cast_succ (0 : fin (n + 1)) = 0 := rfl

@[simp] lemma cast_succ_one {n : ℕ} : fin.cast_succ (1 : fin (n + 2)) = 1 :=
by { ext, simp }

/-- `cast_succ i` is positive when `i` is positive -/
lemma cast_succ_pos {i : fin (n + 1)} (h : 0 < i) : 0 < cast_succ i :=
by simpa [lt_iff_coe_lt_coe] using h

lemma cast_succ_fin_succ (n : ℕ) (j : fin n) :
  cast_succ (fin.succ j) = fin.succ (cast_succ j) :=
by simp [fin.ext_iff]

@[norm_cast, simp] lemma coe_eq_cast_succ : (a : fin (n + 1)) = a.cast_succ :=
begin
  ext,
  exact coe_val_of_lt (nat.lt.step a.is_lt),
end

@[simp] lemma coe_succ_eq_succ : a.cast_succ + 1 = a.succ :=
begin
  cases n,
  { exact fin_zero_elim a },
  { simp [a.is_lt, eq_iff_veq, add_def, nat.mod_eq_of_lt] }
end

lemma lt_succ : a.cast_succ < a.succ :=
by { rw [cast_succ, lt_iff_coe_lt_coe, coe_cast_add, coe_succ], exact lt_add_one a.val }

@[simp] lemma range_cast_succ {n : ℕ} :
  set.range (cast_succ : fin n → fin n.succ) = {i | (i : ℕ) < n} :=
range_cast_le _

@[simp] lemma coe_of_injective_cast_succ_symm {n : ℕ} (i : fin n.succ) (hi) :
  ((equiv.of_injective cast_succ (cast_succ_injective _)).symm ⟨i, hi⟩ : ℕ) = i :=
begin
  rw ← coe_cast_succ,
  exact congr_arg coe (equiv.apply_of_injective_symm _ _ _)
end

/-- `add_nat m i` adds `m` to `i`, generalizes `fin.succ`. -/
def add_nat (m) : fin n ↪o fin (n + m) :=
order_embedding.of_strict_mono (λ i, ⟨(i : ℕ) + m, add_lt_add_right i.2 _⟩) $
  λ i j h, lt_iff_coe_lt_coe.2 $ add_lt_add_right h _

@[simp] lemma coe_add_nat (m : ℕ) (i : fin n) : (add_nat m i : ℕ) = i + m := rfl

/-- `nat_add n i` adds `n` to `i` "on the left". -/
def nat_add (n) {m} : fin m ↪o fin (n + m) :=
order_embedding.of_strict_mono (λ i, ⟨n + (i : ℕ), add_lt_add_left i.2 _⟩) $
  λ i j h, lt_iff_coe_lt_coe.2 $ add_lt_add_left h _

@[simp] lemma coe_nat_add (n : ℕ) {m : ℕ} (i : fin m) : (nat_add n i : ℕ) = n + i := rfl

lemma nat_add_zero {n : ℕ} : fin.nat_add 0 = (fin.cast (zero_add n).symm).to_rel_embedding :=
by { ext, apply zero_add }

end succ

section rec

/-!
### recursion and induction principles
-/

/-- Define `C n i` by induction on `i : fin n` interpreted as `(0 : fin (n - i)).succ.succ…`.
This function has two arguments: `H0 n` defines `0`-th element `C (n+1) 0` of an `(n+1)`-tuple,
and `Hs n i` defines `(i+1)`-st element of `(n+1)`-tuple based on `n`, `i`, and `i`-th element
of `n`-tuple. -/
@[elab_as_eliminator] def succ_rec
  {C : Π n, fin n → Sort*}
  (H0 : Π n, C (succ n) 0)
  (Hs : Π n i, C n i → C (succ n) i.succ) : Π {n : ℕ} (i : fin n), C n i
| 0        i           := i.elim0
| (succ n) ⟨0, _⟩      := H0 _
| (succ n) ⟨succ i, h⟩ := Hs _ _ (succ_rec ⟨i, lt_of_succ_lt_succ h⟩)

/-- Define `C n i` by induction on `i : fin n` interpreted as `(0 : fin (n - i)).succ.succ…`.
This function has two arguments: `H0 n` defines `0`-th element `C (n+1) 0` of an `(n+1)`-tuple,
and `Hs n i` defines `(i+1)`-st element of `(n+1)`-tuple based on `n`, `i`, and `i`-th element
of `n`-tuple.

A version of `fin.succ_rec` taking `i : fin n` as the first argument. -/
@[elab_as_eliminator] def succ_rec_on {n : ℕ} (i : fin n)
  {C : Π n, fin n → Sort*}
  (H0 : Π n, C (succ n) 0)
  (Hs : Π n i, C n i → C (succ n) i.succ) : C n i :=
i.succ_rec H0 Hs

@[simp] theorem succ_rec_on_zero {C : ∀ n, fin n → Sort*} {H0 Hs} (n) :
  @fin.succ_rec_on (succ n) 0 C H0 Hs = H0 n :=
rfl

@[simp] theorem succ_rec_on_succ {C : ∀ n, fin n → Sort*} {H0 Hs} {n} (i : fin n) :
  @fin.succ_rec_on (succ n) i.succ C H0 Hs = Hs n i (fin.succ_rec_on i H0 Hs) :=
by cases i; refl

/--
Define `C i` by induction on `i : fin (n + 1)` via induction on the underlying `nat` value.
This function has two arguments: `h0` handles the base case on `C 0`,
and `hs` defines the inductive step using `C i.cast_succ`.
-/
@[elab_as_eliminator] def induction
  {C : fin (n + 1) → Sort*}
  (h0 : C 0)
  (hs : ∀ i : fin n, C i.cast_succ → C i.succ) :
  Π (i : fin (n + 1)), C i :=
begin
  rintro ⟨i, hi⟩,
  induction i with i IH,
  { rwa [fin.mk_zero] },
  { refine hs ⟨i, lt_of_succ_lt_succ hi⟩ _,
    exact IH (lt_of_succ_lt hi) }
end

/--
Define `C i` by induction on `i : fin (n + 1)` via induction on the underlying `nat` value.
This function has two arguments: `h0` handles the base case on `C 0`,
and `hs` defines the inductive step using `C i.cast_succ`.

A version of `fin.induction` taking `i : fin (n + 1)` as the first argument.
-/
@[elab_as_eliminator] def induction_on (i : fin (n + 1))
  {C : fin (n + 1) → Sort*}
  (h0 : C 0)
  (hs : ∀ i : fin n, C i.cast_succ → C i.succ) : C i :=
induction h0 hs i

/-- Define `f : Π i : fin n.succ, C i` by separately handling the cases `i = 0` and
`i = j.succ`, `j : fin n`. -/
@[elab_as_eliminator] def cases
  {C : fin (succ n) → Sort*} (H0 : C 0) (Hs : Π i : fin n, C (i.succ)) :
  Π (i : fin (succ n)), C i :=
induction H0 (λ i _, Hs i)

@[simp] theorem cases_zero {n} {C : fin (succ n) → Sort*} {H0 Hs} : @fin.cases n C H0 Hs 0 = H0 :=
rfl

@[simp] theorem cases_succ {n} {C : fin (succ n) → Sort*} {H0 Hs} (i : fin n) :
  @fin.cases n C H0 Hs i.succ = Hs i :=
by cases i; refl

@[simp] theorem cases_succ' {n} {C : fin (succ n) → Sort*} {H0 Hs} {i : ℕ} (h : i + 1 < n + 1) :
  @fin.cases n C H0 Hs ⟨i.succ, h⟩ = Hs ⟨i, lt_of_succ_lt_succ h⟩ :=
by cases i; refl

lemma forall_fin_succ {P : fin (n+1) → Prop} :
  (∀ i, P i) ↔ P 0 ∧ (∀ i:fin n, P i.succ) :=
⟨λ H, ⟨H 0, λ i, H _⟩, λ ⟨H0, H1⟩ i, fin.cases H0 H1 i⟩

lemma exists_fin_succ {P : fin (n+1) → Prop} :
  (∃ i, P i) ↔ P 0 ∨ (∃i:fin n, P i.succ) :=
⟨λ ⟨i, h⟩, fin.cases or.inl (λ i hi, or.inr ⟨i, hi⟩) i h,
  λ h, or.elim h (λ h, ⟨0, h⟩) $ λ⟨i, hi⟩, ⟨i.succ, hi⟩⟩

end rec

section pred

/-!
### pred
-/

@[simp] lemma coe_pred (j : fin (n+1)) (h : j ≠ 0) : (j.pred h : ℕ) = j - 1 :=
by { cases j, refl }

@[simp] lemma succ_pred : ∀(i : fin (n+1)) (h : i ≠ 0), (i.pred h).succ = i
| ⟨0,     h⟩ hi := by contradiction
| ⟨n + 1, h⟩ hi := rfl

@[simp] lemma pred_succ (i : fin n) {h : i.succ ≠ 0} : i.succ.pred h = i :=
by { cases i, refl }

@[simp] lemma pred_mk_succ (i : ℕ) (h : i < n + 1) :
  fin.pred ⟨i + 1, add_lt_add_right h 1⟩ (ne_of_vne (ne_of_gt (mk_succ_pos i h))) = ⟨i, h⟩ :=
by simp only [ext_iff, coe_pred, coe_mk, nat.add_sub_cancel]

-- This is not a simp lemma by default, because `pred_mk_succ` is nicer when it applies.
lemma pred_mk {n : ℕ} (i : ℕ) (h : i < n + 1) (w) :
  fin.pred ⟨i, h⟩ w =
  ⟨i - 1, by rwa nat.sub_lt_right_iff_lt_add (nat.pos_of_ne_zero (fin.vne_of_ne w))⟩ :=
rfl

@[simp] lemma pred_le_pred_iff {n : ℕ} {a b : fin n.succ} {ha : a ≠ 0} {hb : b ≠ 0} :
  a.pred ha ≤ b.pred hb ↔ a ≤ b :=
by rw [←succ_le_succ_iff, succ_pred, succ_pred]

@[simp] lemma pred_lt_pred_iff {n : ℕ} {a b : fin n.succ} {ha : a ≠ 0} {hb : b ≠ 0} :
  a.pred ha < b.pred hb ↔ a < b :=
by rw [←succ_lt_succ_iff, succ_pred, succ_pred]

@[simp] lemma pred_inj :
  ∀ {a b : fin (n + 1)} {ha : a ≠ 0} {hb : b ≠ 0}, a.pred ha = b.pred hb ↔ a = b
| ⟨0,   _⟩  b         ha hb := by contradiction
| ⟨i+1, _⟩  ⟨0,   _⟩  ha hb := by contradiction
| ⟨i+1, hi⟩ ⟨j+1, hj⟩ ha hb := by simp [fin.eq_iff_veq]

@[simp] lemma pred_one {n : ℕ} : fin.pred (1 : fin (n + 2)) (ne.symm (ne_of_lt one_pos)) = 0 :=
by { ext, simp }

lemma pred_add_one (i : fin (n + 2)) (h : (i : ℕ) < n + 1) :
  pred (i + 1) (ne_of_gt (add_one_pos _ (lt_iff_coe_lt_coe.mpr h))) = cast_lt i h :=
begin
  rw [ext_iff, coe_pred, coe_cast_lt, coe_add, coe_one, mod_eq_of_lt, nat.add_sub_cancel],
  exact add_lt_add_right h 1,
end

/-- `sub_nat i h` subtracts `m` from `i`, generalizes `fin.pred`. -/
def sub_nat (m) (i : fin (n + m)) (h : m ≤ (i : ℕ)) : fin n :=
⟨(i : ℕ) - m, by { rw [nat.sub_lt_right_iff_lt_add h], exact i.is_lt }⟩

@[simp] lemma coe_sub_nat (i : fin (n + m)) (h : m ≤ i) : (i.sub_nat m h : ℕ) = i - m :=
rfl

@[simp] lemma pred_cast_succ_succ (i : fin n) :
  pred (cast_succ i.succ) (ne_of_gt (cast_succ_pos i.succ_pos)) = i.cast_succ :=
by simp [eq_iff_veq]

end pred

section add_group

open nat int

/-- Negation on `fin n` -/
instance (n : ℕ) : has_neg (fin n) :=
⟨λ a, ⟨(n - a) % n, nat.mod_lt _ (lt_of_le_of_lt (nat.zero_le _) a.2)⟩⟩

/-- Abelian group structure on `fin (n+1)`. -/
instance (n : ℕ) : add_comm_group (fin (n+1)) :=
{ add_left_neg := λ ⟨a, ha⟩, fin.ext $ trans (nat.mod_add_mod _ _ _) $
    by { rw [fin.coe_mk, fin.coe_zero, nat.sub_add_cancel, nat.mod_self], exact le_of_lt ha },
  sub_eq_add_neg := λ ⟨a, ha⟩ ⟨b, hb⟩, fin.ext $
    show (a + (n + 1 - b)) % (n + 1) = (a + (n + 1 - b) % (n + 1)) % (n + 1), by simp,
  sub := fin.sub,
  ..fin.add_comm_monoid n,
  ..fin.has_neg n.succ  }

protected lemma coe_neg (a : fin n) : ((-a : fin n) : ℕ) = nat_mod (-(a.1 : ℤ)) n := rfl

protected lemma coe_sub (a b : fin n) : ((a - b : fin n) : ℕ) = (a + (n - b)) % n :=
by cases a; cases b; refl

end add_group

section succ_above

lemma succ_above_aux (p : fin (n + 1)) :
  strict_mono (λ i : fin n, if i.cast_succ < p then i.cast_succ else i.succ) :=
(cast_succ : fin n ↪o _).strict_mono.ite (succ_embedding n).strict_mono
  (λ i j hij hj, lt_trans ((cast_succ : fin n ↪o _).lt_iff_lt.2 hij) hj)
  (λ i, (cast_succ_lt_succ i).le)

/-- `succ_above p i` embeds `fin n` into `fin (n + 1)` with a hole around `p`. -/
def succ_above (p : fin (n + 1)) : fin n ↪o fin (n + 1) :=
order_embedding.of_strict_mono _ p.succ_above_aux

/-- Embedding `i : fin n` into `fin (n + 1)` with a hole around `p : fin (n + 1)`
embeds `i` by `cast_succ` when the resulting `i.cast_succ < p`. -/
lemma succ_above_below (p : fin (n + 1)) (i : fin n) (h : i.cast_succ < p) :
  p.succ_above i = i.cast_succ :=
by { rw [succ_above], exact if_pos h }

/-- Embedding `fin n` into `fin (n + 1)` with a hole around zero embeds by `succ`. -/
@[simp] lemma succ_above_zero : ⇑(succ_above (0 : fin (n + 1))) = fin.succ := rfl

/-- Embedding `fin n` into `fin (n + 1)` with a hole around `last n` embeds by `cast_succ`. -/
@[simp] lemma succ_above_last : succ_above (fin.last n) = cast_succ :=
by { ext, simp only [succ_above_below, cast_succ_lt_last] }

lemma succ_above_last_apply (i : fin n) : succ_above (fin.last n) i = i.cast_succ :=
by rw succ_above_last

/-- Embedding `i : fin n` into `fin (n + 1)` with a hole around `p : fin (n + 1)`
embeds `i` by `succ` when the resulting `p < i.succ`. -/
lemma succ_above_above (p : fin (n + 1)) (i : fin n) (h : p ≤ i.cast_succ) :
  p.succ_above i = i.succ :=
by simp [succ_above, h.not_lt]

/-- Embedding `i : fin n` into `fin (n + 1)` is always about some hole `p`. -/
lemma succ_above_lt_ge (p : fin (n + 1)) (i : fin n) : i.cast_succ < p ∨ p ≤ i.cast_succ :=
lt_or_ge (cast_succ i) p

/-- Embedding `i : fin n` into `fin (n + 1)` is always about some hole `p`. -/
lemma succ_above_lt_gt (p : fin (n + 1)) (i : fin n) : i.cast_succ < p ∨ p < i.succ :=
or.cases_on (succ_above_lt_ge p i)
  (λ h, or.inl h) (λ h, or.inr (lt_of_le_of_lt h (cast_succ_lt_succ i)))

/-- Embedding `i : fin n` into `fin (n + 1)` using a pivot `p` that is greater
results in a value that is less than `p`. -/
@[simp] lemma succ_above_lt_iff (p : fin (n + 1)) (i : fin n) :
  p.succ_above i < p ↔ i.cast_succ < p :=
begin
  refine iff.intro _ _,
  { intro h,
    cases succ_above_lt_ge p i with H H,
    { exact H },
    { rw succ_above_above _ _ H at h,
      exact lt_trans (cast_succ_lt_succ i) h } },
  { intro h,
    rw succ_above_below _ _ h,
    exact h }
end

/-- Embedding `i : fin n` into `fin (n + 1)` using a pivot `p` that is lesser
results in a value that is greater than `p`. -/
lemma lt_succ_above_iff (p : fin (n + 1)) (i : fin n) : p < p.succ_above i ↔ p ≤ i.cast_succ :=
begin
  refine iff.intro _ _,
  { intro h,
    cases succ_above_lt_ge p i with H H,
    { rw succ_above_below _ _ H at h,
      exact le_of_lt h },
    { exact H } },
  { intro h,
    rw succ_above_above _ _ h,
    exact lt_of_le_of_lt h (cast_succ_lt_succ i) },
end

/-- Embedding `i : fin n` into `fin (n + 1)` with a hole around `p : fin (n + 1)`
never results in `p` itself -/
theorem succ_above_ne (p : fin (n + 1)) (i : fin n) : p.succ_above i ≠ p :=
begin
  intro eq,
  by_cases H : i.cast_succ < p,
  { simpa [lt_irrefl, ←succ_above_below _ _ H, eq] using H },
  { simpa [←succ_above_above _ _ (le_of_not_lt H), eq] using cast_succ_lt_succ i }
end

/-- Embedding a positive `fin n` results in a positive fin (n + 1)` -/
lemma succ_above_pos (p : fin (n + 2)) (i : fin (n + 1)) (h : 0 < i) : 0 < p.succ_above i :=
begin
  by_cases H : i.cast_succ < p,
  { simpa [succ_above_below _ _ H] using cast_succ_pos h },
  { simpa [succ_above_above _ _ (le_of_not_lt H)] using succ_pos _ },
end

/-- The range of `p.succ_above` is everything except `p`. -/
lemma range_succ_above (p : fin (n + 1)) : set.range (p.succ_above) = { i | i ≠ p } :=
begin
  ext,
  simp only [set.mem_range, ne.def, set.mem_set_of_eq],
  split,
  { rintro ⟨y, rfl⟩,
    exact succ_above_ne _ _ },
  { intro h,
    cases lt_or_gt_of_ne h with H H,
    { refine ⟨x.cast_lt _, _⟩,
      { exact lt_of_lt_of_le H p.le_last },
      { rw succ_above_below,
        { simp },
        { exact H } } },
    { refine ⟨x.pred _, _⟩,
      { exact (ne_of_lt (lt_of_le_of_lt p.zero_le H)).symm },
      { rw succ_above_above,
        { simp },
        { simpa [le_iff_coe_le_coe] using nat.le_pred_of_lt H } } } }
end

/-- Given a fixed pivot `x : fin (n + 1)`, `x.succ_above` is injective -/
lemma succ_above_right_injective {x : fin (n + 1)} : injective (succ_above x) :=
(succ_above x).injective

/-- Given a fixed pivot `x : fin (n + 1)`, `x.succ_above` is injective -/
lemma succ_above_right_inj {x : fin (n + 1)} :
  x.succ_above a = x.succ_above b ↔ a = b :=
succ_above_right_injective.eq_iff

/-- `succ_above` is injective at the pivot -/
lemma succ_above_left_injective : injective (@succ_above n) :=
λ _ _ h, by simpa [range_succ_above] using congr_arg (λ f : fin n ↪o fin (n + 1), (set.range f)ᶜ) h

/-- `succ_above` is injective at the pivot -/
lemma succ_above_left_inj {x y : fin (n + 1)} :
  x.succ_above = y.succ_above ↔ x = y :=
succ_above_left_injective.eq_iff

@[simp] lemma zero_succ_above {n : ℕ} (i : fin n) :
  (0 : fin (n + 1)).succ_above i = i.succ :=
rfl

@[simp] lemma succ_succ_above_zero {n : ℕ} (i : fin (n + 1)) :
  (i.succ).succ_above 0 = 0 :=
succ_above_below _ _ (succ_pos _)

@[simp] lemma succ_succ_above_succ {n : ℕ} (i : fin (n + 1)) (j : fin n) :
  (i.succ).succ_above j.succ = (i.succ_above j).succ :=
(lt_or_ge j.cast_succ i).elim
  (λ h, have h' : j.succ.cast_succ < i.succ, by simpa [lt_iff_coe_lt_coe] using h,
        by { ext, simp [succ_above_below _ _ h, succ_above_below _ _ h'] })
  (λ h, have h' : i.succ ≤ j.succ.cast_succ, by simpa [le_iff_coe_le_coe] using h,
        by { ext, simp [succ_above_above _ _ h, succ_above_above _ _ h'] })

@[simp] lemma one_succ_above_zero {n : ℕ} :
  (1 : fin (n + 2)).succ_above 0 = 0 :=
by rw [← succ_zero_eq_one, succ_succ_above_zero]

/-- By moving `succ` to the outside of this expression, we create opportunities for further
simplification using `succ_above_zero` or `succ_succ_above_zero`. -/
@[simp] lemma succ_succ_above_one {n : ℕ} (i : fin (n + 2)) :
  (i.succ).succ_above 1 = (i.succ_above 0).succ :=
by rw [← succ_zero_eq_one, succ_succ_above_succ]

@[simp] lemma one_succ_above_succ {n : ℕ} (j : fin n) :
  (1 : fin (n + 2)).succ_above j.succ = j.succ.succ :=
by rw [← succ_zero_eq_one, succ_succ_above_succ, zero_succ_above]

@[simp] lemma one_succ_above_one {n : ℕ} :
  (1 : fin (n + 3)).succ_above 1 = 2 :=
by { rw [← succ_zero_eq_one, succ_succ_above_one], simp }

end succ_above

section pred_above

/-- `pred_above p i` embeds `i : fin (n+1)` into `fin n` by subtracting one if `p < i`. -/
def pred_above (p : fin n) (i : fin (n+1)) : fin n :=
if h : p.cast_succ < i then
  i.pred (ne_of_lt (lt_of_le_of_lt (zero_le p.cast_succ) h)).symm
else
  i.cast_lt (lt_of_le_of_lt (le_of_not_lt h) p.2)

lemma pred_above_right_monotone (p : fin n) : monotone p.pred_above :=
λ a b H,
begin
  dsimp [pred_above],
  split_ifs with ha hb hb,
  all_goals { simp only [le_iff_coe_le_coe, coe_pred], },
  { exact pred_le_pred H, },
  { calc _ ≤ _ : nat.pred_le _
        ... ≤ _ : H, },
  { simp at ha, exact le_pred_of_lt (lt_of_le_of_lt ha hb), },
  { exact H, },
end

lemma pred_above_left_monotone (i : fin (n + 1)) : monotone (λ p, pred_above p i) :=
λ a b H,
begin
  dsimp [pred_above],
  split_ifs with ha hb hb,
  all_goals { simp only [le_iff_coe_le_coe, coe_pred] },
  { exact pred_le _, },
  { have : b < a := cast_succ_lt_cast_succ_iff.mpr (hb.trans_le (le_of_not_gt ha)),
    exact absurd H this.not_le }
end

/-- `cast_pred` embeds `i : fin (n + 2)` into `fin (n + 1)`
by lowering just `last (n + 1)` to `last n`. -/
def cast_pred (i : fin (n + 2)) : fin (n + 1) :=
pred_above (last n) i

@[simp] lemma cast_pred_zero : cast_pred (0 : fin (n + 2)) = 0 := rfl

@[simp] lemma cast_pred_one : cast_pred (1 : fin (n + 2)) = 1 :=
<<<<<<< HEAD
begin
  cases n, { cc },
  rw [cast_pred, pred_above, last, dif_neg],
  { ext, simp },
  { rw lt_iff_coe_lt_coe, simp [nat.succ_le_succ_iff] }
end
=======
by { cases n, apply subsingleton.elim, refl }
>>>>>>> f36cc164

@[simp] theorem pred_above_zero {i : fin (n + 2)} (hi : i ≠ 0) :
  pred_above 0 i = i.pred hi :=
begin
  dsimp [pred_above],
  rw dif_pos,
  exact (pos_iff_ne_zero _).mpr hi,
end

@[simp] lemma cast_pred_last : cast_pred (last (n + 1)) = last n :=
by simp [eq_iff_veq, cast_pred, pred_above, cast_succ_lt_last]

@[simp] lemma cast_pred_mk (n i : ℕ) (h : i < n + 1) :
  cast_pred ⟨i, lt_succ_of_lt h⟩ = ⟨i, h⟩ :=
begin
  have : ¬cast_succ (last n) < ⟨i, lt_succ_of_lt h⟩,
    { simpa [lt_iff_coe_lt_coe] using le_of_lt_succ h },
  simp [cast_pred, pred_above, this]
end

lemma pred_above_below (p : fin (n + 1)) (i : fin (n + 2)) (h : i ≤ p.cast_succ) :
  p.pred_above i = i.cast_pred :=
begin
  have : i ≤ (last n).cast_succ := h.trans p.le_last,
  simp [pred_above, cast_pred, h.not_lt, this.not_lt]
end

@[simp] lemma pred_above_last : pred_above (fin.last n) = cast_pred := rfl

lemma pred_above_last_apply (i : fin n) : pred_above (fin.last n) i = i.cast_pred :=
by rw pred_above_last

lemma pred_above_above (p : fin n) (i : fin (n + 1)) (h : p.cast_succ < i) :
  p.pred_above i = i.pred (p.cast_succ.zero_le.trans_lt h).ne.symm :=
by simp [pred_above, h]

lemma cast_pred_monotone : monotone (@cast_pred n) :=
pred_above_right_monotone (last _)

/-- Sending `fin (n+1)` to `fin n` by subtracting one from anything above `p`
then back to `fin (n+1)` with a gap around `p` is the identity away from `p`. -/
@[simp] lemma succ_above_pred_above {p : fin n} {i : fin (n + 1)} (h : i ≠ p.cast_succ) :
  p.cast_succ.succ_above (p.pred_above i) = i :=
begin
  dsimp [pred_above, succ_above],
  rcases p with ⟨p, _⟩,
  rcases i with ⟨i, _⟩,
  cases lt_or_le i p with H H,
  { rw dif_neg, rw if_pos, refl, exact H, simp, apply le_of_lt H, },
  { rw dif_pos, rw if_neg,
    swap 3, -- For some reason `simp` doesn't fire fully unless we discharge the third goal.
    { exact lt_of_le_of_ne H (ne.symm h), },
    { simp, },
    { simp only [subtype.mk_eq_mk, ne.def, fin.cast_succ_mk] at h,
      simp only [pred, subtype.mk_lt_mk, not_lt],
      exact nat.le_pred_of_lt (nat.lt_of_le_and_ne H (ne.symm h)), }, },
end

/-- Sending `fin n` into `fin (n + 1)` with a gap at `p`
then back to `fin n` by subtracting one from anything above `p` is the identity. -/
@[simp] lemma pred_above_succ_above (p : fin n) (i : fin n) :
  p.pred_above (p.cast_succ.succ_above i) = i :=
begin
  dsimp [pred_above, succ_above],
  rcases p with ⟨p, _⟩,
  rcases i with ⟨i, _⟩,
  split_ifs,
  { rw dif_neg,
    { refl },
    { simp_rw [if_pos h],
      simp only [subtype.mk_lt_mk, not_lt],
      exact le_of_lt h, }, },
  { rw dif_pos,
    { refl, },
    { simp_rw [if_neg h],
      exact lt_succ_iff.mpr (not_lt.mp h), }, },
end

@[simp] theorem cast_pred_cast_succ (i : fin (n + 1)) :
  cast_pred i.cast_succ = i :=
by simp [cast_pred, pred_above, le_last]

lemma cast_succ_cast_pred {i : fin (n + 2)} (h : i < last _) : cast_succ i.cast_pred = i :=
begin
  rw [cast_pred, pred_above, dif_neg],
  { simp [fin.eq_iff_veq] },
  { exact h.not_le }
end

lemma coe_cast_pred_le_self (i : fin (n + 2)) : (i.cast_pred : ℕ) ≤ i :=
begin
  rcases i.le_last.eq_or_lt with rfl|h,
  { simp },
  { rw [cast_pred, pred_above, dif_neg],
    { simp },
    { simpa [lt_iff_coe_lt_coe, le_iff_coe_le_coe, lt_succ_iff] using h } }
end

lemma coe_cast_pred_lt_iff {i : fin (n + 2)} : (i.cast_pred : ℕ) < i ↔ i = fin.last _ :=
begin
  rcases i.le_last.eq_or_lt with rfl|H,
  { simp },
  { simp only [ne_of_lt H],
    rw ←cast_succ_cast_pred H,
    simp }
end

lemma lt_last_iff_coe_cast_pred {i : fin (n + 2)} : i < fin.last _ ↔ (i.cast_pred : ℕ) = i :=
begin
  rcases i.le_last.eq_or_lt with rfl|H,
  { simp },
  { simp only [H],
    rw ←cast_succ_cast_pred H,
    simp }
end

lemma forall_iff_succ_above {p : fin (n + 1) → Prop} (i : fin (n + 1)) :
  (∀ j, p j) ↔ p i ∧ ∀ j, p (i.succ_above j) :=
⟨λ h, ⟨h _, λ j, h _⟩,
  λ h j, if hj : j = i then (hj.symm ▸ h.1) else
  begin
    cases n,
    { convert h.1 },
    { cases lt_or_gt_of_ne hj with lt gt,
      { rcases j.zero_le.eq_or_lt with rfl|H,
        { convert h.2 0, rw succ_above_below; simp [lt] },
        { have ltl : j < last _ := lt.trans_le i.le_last,
          convert h.2 j.cast_pred,
          simp [succ_above_below, cast_succ_cast_pred ltl, lt] } },
      { convert h.2 (j.pred (i.zero_le.trans_lt gt).ne.symm),
        rw succ_above_above;
        simp [le_cast_succ_iff, gt.lt] } }
  end⟩

end pred_above

/-- `min n m` as an element of `fin (m + 1)` -/
def clamp (n m : ℕ) : fin (m + 1) := of_nat $ min n m

@[simp] lemma coe_clamp (n m : ℕ) : (clamp n m : ℕ) = min n m :=
nat.mod_eq_of_lt $ nat.lt_succ_iff.mpr $ min_le_right _ _

section tuple
/-!
### Tuples

We can think of the type `Π(i : fin n), α i` as `n`-tuples of elements of possibly varying type
`α i`. A particular case is `fin n → α` of elements with all the same type. Here are some relevant
operations, first about adding or removing elements at the beginning of a tuple.
-/

/-- There is exactly one tuple of size zero. -/
instance tuple0_unique (α : fin 0 → Sort u) : unique (Π i : fin 0, α i) :=
pi.unique_of_empty fin.elim0 α

@[simp] lemma tuple0_le {α : Π i : fin 0, Type*} [Π i, preorder (α i)] (f g : Π i, α i) : f ≤ g :=
fin_zero_elim

variables {α : fin (n+1) → Type u} (x : α 0) (q : Πi, α i) (p : Π(i : fin n), α (i.succ))
  (i : fin n) (y : α i.succ) (z : α 0)

/-- The tail of an `n+1` tuple, i.e., its last `n` entries. -/
def tail (q : Πi, α i) : (Π(i : fin n), α (i.succ)) := λ i, q i.succ

lemma tail_def {n : ℕ} {α : fin (n+1) → Type*} {q : Π i, α i} :
  tail (λ k : fin (n+1), q k) = (λ k : fin n, q k.succ) := rfl

/-- Adding an element at the beginning of an `n`-tuple, to get an `n+1`-tuple. -/
def cons (x : α 0) (p : Π(i : fin n), α (i.succ)) : Πi, α i :=
λ j, fin.cases x p j

@[simp] lemma tail_cons : tail (cons x p) = p :=
by simp [tail, cons]

@[simp] lemma cons_succ : cons x p i.succ = p i :=
by simp [cons]

@[simp] lemma cons_zero : cons x p 0 = x :=
by simp [cons]

/-- Updating a tuple and adding an element at the beginning commute. -/
@[simp] lemma cons_update : cons x (update p i y) = update (cons x p) i.succ y :=
begin
  ext j,
  by_cases h : j = 0,
  { rw h, simp [ne.symm (succ_ne_zero i)] },
  { let j' := pred j h,
    have : j'.succ = j := succ_pred j h,
    rw [← this, cons_succ],
    by_cases h' : j' = i,
    { rw h', simp },
    { have : j'.succ ≠ i.succ, by rwa [ne.def, succ_inj],
      rw [update_noteq h', update_noteq this, cons_succ] } }
end

/-- Adding an element at the beginning of a tuple and then updating it amounts to adding it
directly. -/
lemma update_cons_zero : update (cons x p) 0 z = cons z p :=
begin
  ext j,
  by_cases h : j = 0,
  { rw h, simp },
  { simp only [h, update_noteq, ne.def, not_false_iff],
    let j' := pred j h,
    have : j'.succ = j := succ_pred j h,
    rw [← this, cons_succ, cons_succ] }
end

/-- Concatenating the first element of a tuple with its tail gives back the original tuple -/
@[simp] lemma cons_self_tail : cons (q 0) (tail q) = q :=
begin
  ext j,
  by_cases h : j = 0,
  { rw h, simp },
  { let j' := pred j h,
    have : j'.succ = j := succ_pred j h,
    rw [← this, tail, cons_succ] }
end

/-- Updating the first element of a tuple does not change the tail. -/
@[simp] lemma tail_update_zero : tail (update q 0 z) = tail q :=
by { ext j, simp [tail, fin.succ_ne_zero] }

/-- Updating a nonzero element and taking the tail commute. -/
@[simp] lemma tail_update_succ :
  tail (update q i.succ y) = update (tail q) i y :=
begin
  ext j,
  by_cases h : j = i,
  { rw h, simp [tail] },
  { simp [tail, (fin.succ_injective n).ne h, h] }
end

lemma comp_cons {α : Type*} {β : Type*} (g : α → β) (y : α) (q : fin n → α) :
  g ∘ (cons y q) = cons (g y) (g ∘ q) :=
begin
  ext j,
  by_cases h : j = 0,
  { rw h, refl },
  { let j' := pred j h,
    have : j'.succ = j := succ_pred j h,
    rw [← this, cons_succ, comp_app, cons_succ] }
end

lemma comp_tail {α : Type*} {β : Type*} (g : α → β) (q : fin n.succ → α) :
  g ∘ (tail q) = tail (g ∘ q) :=
by { ext j, simp [tail] }

lemma le_cons [Π i, preorder (α i)] {x : α 0} {q : Π i, α i} {p : Π i : fin n, α i.succ} :
  q ≤ cons x p ↔ q 0 ≤ x ∧ tail q ≤ p :=
forall_fin_succ.trans $ and_congr iff.rfl $ forall_congr $ λ j, by simp [tail]

lemma cons_le [Π i, preorder (α i)] {x : α 0} {q : Π i, α i} {p : Π i : fin n, α i.succ} :
  cons x p ≤ q ↔ x ≤ q 0 ∧ p ≤ tail q :=
@le_cons  _ (λ i, order_dual (α i)) _ x q p

@[simp]
lemma range_cons {α : Type*} {n : ℕ} (x : α) (b : fin n → α) :
  set.range (fin.cons x b : fin n.succ → α) = insert x (set.range b) :=
begin
  ext y,
  simp only [set.mem_range, set.mem_insert_iff],
  split,
  { rintros ⟨i, rfl⟩,
    refine cases (or.inl (cons_zero _ _)) (λ i, or.inr ⟨i, _⟩) i,
    rw cons_succ },
  { rintros (rfl | ⟨i, hi⟩),
    { exact ⟨0, fin.cons_zero _ _⟩ },
    { refine ⟨i.succ, _⟩,
      rw [cons_succ, hi] } }
end

/-- `fin.append ho u v` appends two vectors of lengths `m` and `n` to produce
one of length `o = m + n`.  `ho` provides control of definitional equality
for the vector length. -/
def append {α : Type*} {o : ℕ} (ho : o = m + n) (u : fin m → α) (v : fin n → α) : fin o → α :=
λ i, if h : (i : ℕ) < m
  then u ⟨i, h⟩
  else v ⟨(i : ℕ) - m, (nat.sub_lt_left_iff_lt_add (le_of_not_lt h)).2 (ho ▸ i.property)⟩

@[simp] lemma fin_append_apply_zero {α : Type*} {o : ℕ} (ho : (o + 1) = (m + 1) + n)
  (u : fin (m + 1) → α) (v : fin n → α) :
  fin.append ho u v 0 = u 0 := rfl

end tuple

section tuple_right
/-! In the previous section, we have discussed inserting or removing elements on the left of a
tuple. In this section, we do the same on the right. A difference is that `fin (n+1)` is constructed
inductively from `fin n` starting from the left, not from the right. This implies that Lean needs
more help to realize that elements belong to the right types, i.e., we need to insert casts at
several places. -/

variables {α : fin (n+1) → Type u} (x : α (last n)) (q : Πi, α i) (p : Π(i : fin n), α i.cast_succ)
(i : fin n) (y : α i.cast_succ) (z : α (last n))

/-- The beginning of an `n+1` tuple, i.e., its first `n` entries -/
def init (q : Πi, α i) (i : fin n) : α i.cast_succ :=
q i.cast_succ

lemma init_def {n : ℕ} {α : fin (n+1) → Type*} {q : Π i, α i} :
  init (λ k : fin (n+1), q k) = (λ k : fin n, q k.cast_succ) := rfl

/-- Adding an element at the end of an `n`-tuple, to get an `n+1`-tuple. The name `snoc` comes from
`cons` (i.e., adding an element to the left of a tuple) read in reverse order. -/
def snoc (p : Π(i : fin n), α i.cast_succ) (x : α (last n)) (i : fin (n+1)) : α i :=
if h : i.val < n
then _root_.cast (by rw fin.cast_succ_cast_lt i h) (p (cast_lt i h))
else _root_.cast (by rw eq_last_of_not_lt h) x

@[simp] lemma init_snoc : init (snoc p x) = p :=
begin
  ext i,
  have h' := fin.cast_lt_cast_succ i i.is_lt,
  simp [init, snoc, i.is_lt, h'],
  convert cast_eq rfl (p i)
end

@[simp] lemma snoc_cast_succ : snoc p x i.cast_succ = p i :=
begin
  have : i.cast_succ.val < n := i.is_lt,
  have h' := fin.cast_lt_cast_succ i i.is_lt,
  simp [snoc, this, h'],
  convert cast_eq rfl (p i)
end

@[simp] lemma snoc_last : snoc p x (last n) = x :=
by { simp [snoc] }

/-- Updating a tuple and adding an element at the end commute. -/
@[simp] lemma snoc_update : snoc (update p i y) x = update (snoc p x) i.cast_succ y :=
begin
  ext j,
  by_cases h : j.val < n,
  { simp only [snoc, h, dif_pos],
    by_cases h' : j = cast_succ i,
    { have C1 : α i.cast_succ = α j, by rw h',
      have E1 : update (snoc p x) i.cast_succ y j = _root_.cast C1 y,
      { have : update (snoc p x) j (_root_.cast C1 y) j = _root_.cast C1 y, by simp,
        convert this,
        { exact h'.symm },
        { exact heq_of_cast_eq (congr_arg α (eq.symm h')) rfl } },
      have C2 : α i.cast_succ = α (cast_succ (cast_lt j h)),
        by rw [cast_succ_cast_lt, h'],
      have E2 : update p i y (cast_lt j h) = _root_.cast C2 y,
      { have : update p (cast_lt j h) (_root_.cast C2 y) (cast_lt j h) = _root_.cast C2 y,
          by simp,
        convert this,
        { simp [h, h'] },
        { exact heq_of_cast_eq C2 rfl } },
      rw [E1, E2],
      exact eq_rec_compose _ _ _ },
    { have : ¬(cast_lt j h = i),
        by { assume E, apply h', rw [← E, cast_succ_cast_lt] },
      simp [h', this, snoc, h] } },
  { rw eq_last_of_not_lt h,
    simp [ne.symm (ne_of_lt (cast_succ_lt_last i))] }
end

/-- Adding an element at the beginning of a tuple and then updating it amounts to adding it
directly. -/
lemma update_snoc_last : update (snoc p x) (last n) z = snoc p z :=
begin
  ext j,
  by_cases h : j.val < n,
  { have : j ≠ last n := ne_of_lt h,
    simp [h, update_noteq, this, snoc] },
  { rw eq_last_of_not_lt h,
    simp }
end

/-- Concatenating the first element of a tuple with its tail gives back the original tuple -/
@[simp] lemma snoc_init_self : snoc (init q) (q (last n)) = q :=
begin
  ext j,
  by_cases h : j.val < n,
  { have : j ≠ last n := ne_of_lt h,
    simp [h, update_noteq, this, snoc, init, cast_succ_cast_lt],
    have A : cast_succ (cast_lt j h) = j := cast_succ_cast_lt _ _,
    rw ← cast_eq rfl (q j),
    congr' 1; rw A },
  { rw eq_last_of_not_lt h,
    simp }
end

/-- Updating the last element of a tuple does not change the beginning. -/
@[simp] lemma init_update_last : init (update q (last n) z) = init q :=
by { ext j, simp [init, ne_of_lt, cast_succ_lt_last] }

/-- Updating an element and taking the beginning commute. -/
@[simp] lemma init_update_cast_succ :
  init (update q i.cast_succ y) = update (init q) i y :=
begin
  ext j,
  by_cases h : j = i,
  { rw h, simp [init] },
  { simp [init, h] }
end

/-- `tail` and `init` commute. We state this lemma in a non-dependent setting, as otherwise it
would involve a cast to convince Lean that the two types are equal, making it harder to use. -/
lemma tail_init_eq_init_tail {β : Type*} (q : fin (n+2) → β) :
  tail (init q) = init (tail q) :=
by { ext i, simp [tail, init, cast_succ_fin_succ] }

/-- `cons` and `snoc` commute. We state this lemma in a non-dependent setting, as otherwise it
would involve a cast to convince Lean that the two types are equal, making it harder to use. -/
lemma cons_snoc_eq_snoc_cons {β : Type*} (a : β) (q : fin n → β) (b : β) :
  @cons n.succ (λ i, β) a (snoc q b) = snoc (cons a q) b :=
begin
  ext i,
  by_cases h : i = 0,
  { rw h, refl },
  set j := pred i h with ji,
  have : i = j.succ, by rw [ji, succ_pred],
  rw [this, cons_succ],
  by_cases h' : j.val < n,
  { set k := cast_lt j h' with jk,
    have : j = k.cast_succ, by rw [jk, cast_succ_cast_lt],
    rw [this, ← cast_succ_fin_succ],
    simp },
  rw [eq_last_of_not_lt h', succ_last],
  simp
end


lemma comp_snoc {α : Type*} {β : Type*} (g : α → β) (q : fin n → α) (y : α) :
  g ∘ (snoc q y) = snoc (g ∘ q) (g y) :=
begin
  ext j,
  by_cases h : j.val < n,
  { have : j ≠ last n := ne_of_lt h,
    simp [h, this, snoc, cast_succ_cast_lt] },
  { rw eq_last_of_not_lt h,
    simp }
end

lemma comp_init {α : Type*} {β : Type*} (g : α → β) (q : fin n.succ → α) :
  g ∘ (init q) = init (g ∘ q) :=
by { ext j, simp [init] }

end tuple_right

section insert_nth

variables {α : fin (n+1) → Type u} {β : Type v}

/-- Insert an element into a tuple at a given position, auxiliary definition.
For the general definition, see `insert_nth`. -/
def insert_nth' {α : fin (n + 2) → Type u} (i : fin (n + 2)) (x : α i)
  (p : Π j : fin (n + 1), α (i.succ_above j)) (j : fin (n + 2)) : α j :=
if h : i = j
then _root_.cast (congr_arg α h) x
else if h' : j < i then _root_.cast (congr_arg α $ begin
  obtain ⟨k, hk⟩ : ∃ (k : fin (n + 1)), k.cast_succ = j,
    { refine ⟨⟨(j : ℕ), _⟩, _⟩,
      { exact lt_of_lt_of_le h' i.is_le, },
      { simp },
    },
  subst hk,
  simp [succ_above_below, h'],
end)
  (p j.cast_pred) else _root_.cast (congr_arg α $ begin
  have lt : i < j := lt_of_le_of_ne (le_of_not_lt h') h,
  have : j ≠ 0 := (ne_of_gt (lt_of_le_of_lt i.zero_le lt)),
  rw [←succ_pred j this, ←le_cast_succ_iff] at lt,
  simp [pred_above_zero this, succ_above_above _ _ lt]
end) (p (fin.pred_above 0 j))

/-- Insert an element into a tuple at a given position. For `i = 0` see `fin.cons`,
for `i = fin.last n` see `fin.snoc`. -/
def insert_nth : Π {n : ℕ} {α : fin (n + 1) → Type u} (i : fin (n + 1)) (x : α i)
  (p : Π j : fin n, α (i.succ_above j)) (j : fin (n + 1)), α j
| 0       _ _ x _ _ := _root_.cast (by congr) x
| (n + 1) _ i x p j := insert_nth' i x p j

@[simp] lemma insert_nth_apply_same (i : fin (n + 1)) (x : α i) (p : Π j, α (i.succ_above j)) :
  insert_nth i x p i = x :=
by { cases n; simp [insert_nth, insert_nth'] }

@[simp] lemma insert_nth_apply_succ_above (i : fin (n + 1)) (x : α i) (p : Π j, α (i.succ_above j))
  (j : fin n) :
  insert_nth i x p (i.succ_above j) = p j :=
begin
  cases n,
  { exact j.elim0 },
  simp only [insert_nth, insert_nth', dif_neg (succ_above_ne _ _).symm],
  cases succ_above_lt_ge i j with h h,
  { rw dif_pos,
    refine eq_of_heq ((cast_heq _ _).trans _),
    { simp [h] },
    { congr,
      simp [succ_above_below, h] } },
  { rw dif_neg,
    refine eq_of_heq ((cast_heq _ _).trans _),
    { simp [h] },
    { congr,
      simp [succ_above_above, h, succ_ne_zero] } }
end

@[simp] lemma insert_nth_comp_succ_above (i : fin (n + 1)) (x : β) (p : fin n → β) :
  insert_nth i x p ∘ i.succ_above = p :=
funext $ insert_nth_apply_succ_above i x p

lemma insert_nth_eq_iff {i : fin (n + 1)} {x : α i} {p : Π j, α (i.succ_above j)} {q : Π j, α j} :
  i.insert_nth x p = q ↔ q i = x ∧ p = (λ j, q (i.succ_above j)) :=
by simp [funext_iff, forall_iff_succ_above i, eq_comm]

lemma eq_insert_nth_iff {i : fin (n + 1)} {x : α i} {p : Π j, α (i.succ_above j)} {q : Π j, α j} :
  q = i.insert_nth x p ↔ q i = x ∧ p = (λ j, q (i.succ_above j)) :=
eq_comm.trans insert_nth_eq_iff

lemma insert_nth_zero (x : α 0) (p : Π j : fin n, α (succ_above 0 j)) :
  insert_nth 0 x p = cons x (λ j, _root_.cast (congr_arg α (congr_fun succ_above_zero j)) (p j)) :=
begin
  refine insert_nth_eq_iff.2 ⟨by simp, _⟩,
  ext j,
  convert (cons_succ _ _ _).symm
end

@[simp] lemma insert_nth_zero' (x : β) (p : fin n → β) :
  @insert_nth _ (λ _, β) 0 x p = cons x p :=
by simp [insert_nth_zero]

lemma insert_nth_last (x : α (last n)) (p : Π j : fin n, α ((last n).succ_above j)) :
  insert_nth (last n) x p =
    snoc (λ j, _root_.cast (congr_arg α (succ_above_last_apply j)) (p j)) x :=
begin
  refine insert_nth_eq_iff.2 ⟨by simp, _⟩,
  ext j,
  apply eq_of_heq,
  transitivity snoc (λ j, _root_.cast (congr_arg α (succ_above_last_apply j)) (p j)) x j.cast_succ,
  { rw [snoc_cast_succ], exact (cast_heq _ _).symm },
  { apply congr_arg_heq,
    rw [succ_above_last] }
end

@[simp] lemma insert_nth_last' (x : β) (p : fin n → β) :
  @insert_nth _ (λ _, β) (last n) x p = snoc p x :=
by simp [insert_nth_last]

variables [Π i, preorder (α i)]

lemma insert_nth_le_iff {i : fin (n + 1)} {x : α i} {p : Π j, α (i.succ_above j)} {q : Π j, α j} :
  i.insert_nth x p ≤ q ↔ x ≤ q i ∧ p ≤ (λ j, q (i.succ_above j)) :=
by simp [pi.le_def, forall_iff_succ_above i]

lemma le_insert_nth_iff {i : fin (n + 1)} {x : α i} {p : Π j, α (i.succ_above j)} {q : Π j, α j} :
  q ≤ i.insert_nth x p ↔ q i ≤ x ∧ (λ j, q (i.succ_above j)) ≤ p :=
by simp [pi.le_def, forall_iff_succ_above i]

open set

lemma insert_nth_mem_Icc {i : fin (n + 1)} {x : α i} {p : Π j, α (i.succ_above j)}
  {q₁ q₂ : Π j, α j} :
  i.insert_nth x p ∈ Icc q₁ q₂ ↔
    x ∈ Icc (q₁ i) (q₂ i) ∧ p ∈ Icc (λ j, q₁ (i.succ_above j)) (λ j, q₂ (i.succ_above j)) :=
by simp only [mem_Icc, insert_nth_le_iff, le_insert_nth_iff, and.assoc, and.left_comm]

lemma preimage_insert_nth_Icc_of_mem {i : fin (n + 1)} {x : α i} {q₁ q₂ : Π j, α j}
  (hx : x ∈ Icc (q₁ i) (q₂ i)) :
  i.insert_nth x ⁻¹' (Icc q₁ q₂) = Icc (λ j, q₁ (i.succ_above j)) (λ j, q₂ (i.succ_above j)) :=
set.ext $ λ p, by simp only [mem_preimage, insert_nth_mem_Icc, hx, true_and]

lemma preimage_insert_nth_Icc_of_not_mem {i : fin (n + 1)} {x : α i} {q₁ q₂ : Π j, α j}
  (hx : x ∉ Icc (q₁ i) (q₂ i)) :
  i.insert_nth x ⁻¹' (Icc q₁ q₂) = ∅ :=
set.ext $ λ p, by simp only [mem_preimage, insert_nth_mem_Icc, hx, false_and, mem_empty_eq]

end insert_nth

section find

/-- `find p` returns the first index `n` where `p n` is satisfied, and `none` if it is never
satisfied. -/
def find : Π {n : ℕ} (p : fin n → Prop) [decidable_pred p], option (fin n)
| 0     p _ := none
| (n+1) p _ := by resetI; exact option.cases_on
  (@find n (λ i, p (i.cast_lt (nat.lt_succ_of_lt i.2))) _)
  (if h : p (fin.last n) then some (fin.last n) else none)
  (λ i, some (i.cast_lt (nat.lt_succ_of_lt i.2)))

/-- If `find p = some i`, then `p i` holds -/
lemma find_spec : Π {n : ℕ} (p : fin n → Prop) [decidable_pred p] {i : fin n}
  (hi : i ∈ by exactI fin.find p), p i
| 0     p I i hi := option.no_confusion hi
| (n+1) p I i hi := begin
  dsimp [find] at hi,
  resetI,
  cases h : find (λ i : fin n, (p (i.cast_lt (nat.lt_succ_of_lt i.2)))) with j,
  { rw h at hi,
    dsimp at hi,
    split_ifs at hi with hl hl,
    { exact option.some_inj.1 hi ▸ hl },
    { exact option.no_confusion hi } },
  { rw h at hi,
    rw [← option.some_inj.1 hi],
    exact find_spec _ h }
end

/-- `find p` does not return `none` if and only if `p i` holds at some index `i`. -/
lemma is_some_find_iff : Π {n : ℕ} {p : fin n → Prop} [decidable_pred p],
  by exactI (find p).is_some ↔ ∃ i, p i
| 0     p _ := iff_of_false (λ h, bool.no_confusion h) (λ ⟨i, _⟩, fin_zero_elim i)
| (n+1) p _ := ⟨λ h, begin
  rw [option.is_some_iff_exists] at h,
  cases h with i hi,
  exactI ⟨i, find_spec _ hi⟩
end, λ ⟨⟨i, hin⟩, hi⟩,
begin
  resetI,
  dsimp [find],
  cases h : find (λ i : fin n, (p (i.cast_lt (nat.lt_succ_of_lt i.2)))) with j,
  { split_ifs with hl hl,
    { exact option.is_some_some },
    { have := (@is_some_find_iff n (λ x, p (x.cast_lt (nat.lt_succ_of_lt x.2))) _).2
        ⟨⟨i, lt_of_le_of_ne (nat.le_of_lt_succ hin)
        (λ h, by clear_aux_decl; cases h; exact hl hi)⟩, hi⟩,
      rw h at this,
      exact this } },
  { simp }
end⟩

/-- `find p` returns `none` if and only if `p i` never holds. -/
lemma find_eq_none_iff {n : ℕ} {p : fin n → Prop} [decidable_pred p] :
  find p = none ↔ ∀ i, ¬ p i :=
by rw [← not_exists, ← is_some_find_iff]; cases (find p); simp

/-- If `find p` returns `some i`, then `p j` does not hold for `j < i`, i.e., `i` is minimal among
the indices where `p` holds. -/
lemma find_min : Π {n : ℕ} {p : fin n → Prop} [decidable_pred p] {i : fin n}
  (hi : i ∈ by exactI fin.find p) {j : fin n} (hj : j < i), ¬ p j
| 0     p _ i hi j hj hpj := option.no_confusion hi
| (n+1) p _ i hi ⟨j, hjn⟩ hj hpj := begin
  resetI,
  dsimp [find] at hi,
  cases h : find (λ i : fin n, (p (i.cast_lt (nat.lt_succ_of_lt i.2)))) with k,
  { rw [h] at hi,
    split_ifs at hi with hl hl,
    { have := option.some_inj.1 hi,
      subst this,
      rw [find_eq_none_iff] at h,
      exact h ⟨j, hj⟩ hpj },
    { exact option.no_confusion hi } },
  { rw h at hi,
    dsimp at hi,
    have := option.some_inj.1 hi,
    subst this,
    exact find_min h (show (⟨j, lt_trans hj k.2⟩ : fin n) < k, from hj) hpj }
end

lemma find_min' {p : fin n → Prop} [decidable_pred p] {i : fin n}
  (h : i ∈ fin.find p) {j : fin n} (hj : p j) : i ≤ j :=
le_of_not_gt (λ hij, find_min h hij hj)

lemma nat_find_mem_find {p : fin n → Prop} [decidable_pred p]
  (h : ∃ i, ∃ hin : i < n, p ⟨i, hin⟩) :
  (⟨nat.find h, (nat.find_spec h).fst⟩ : fin n) ∈ find p :=
let ⟨i, hin, hi⟩ := h in
begin
  cases hf : find p with f,
  { rw [find_eq_none_iff] at hf,
    exact (hf ⟨i, hin⟩ hi).elim },
  { refine option.some_inj.2 (le_antisymm _ _),
    { exact find_min' hf (nat.find_spec h).snd },
    { exact nat.find_min' _ ⟨f.2, by convert find_spec p hf;
        exact fin.eta _ _⟩ } }
end

lemma mem_find_iff {p : fin n → Prop} [decidable_pred p] {i : fin n} :
  i ∈ fin.find p ↔ p i ∧ ∀ j, p j → i ≤ j :=
⟨λ hi, ⟨find_spec _ hi, λ _, find_min' hi⟩,
  begin
    rintros ⟨hpi, hj⟩,
    cases hfp : fin.find p,
    { rw [find_eq_none_iff] at hfp,
      exact (hfp _ hpi).elim },
    { exact option.some_inj.2 (le_antisymm (find_min' hfp hpi) (hj _ (find_spec _ hfp))) }
  end⟩

lemma find_eq_some_iff {p : fin n → Prop} [decidable_pred p] {i : fin n} :
  fin.find p = some i ↔ p i ∧ ∀ j, p j → i ≤ j :=
 mem_find_iff

lemma mem_find_of_unique {p : fin n → Prop} [decidable_pred p]
  (h : ∀ i j, p i → p j → i = j) {i : fin n} (hi : p i) : i ∈ fin.find p :=
mem_find_iff.2 ⟨hi, λ j hj, le_of_eq $ h i j hi hj⟩

end find

@[simp]
lemma coe_of_nat_eq_mod (m n : ℕ) :
  ((n : fin (succ m)) : ℕ) = n % succ m :=
by rw [← of_nat_eq_coe]; refl

@[simp] lemma coe_of_nat_eq_mod' (m n : ℕ) [I : fact (0 < m)] :
  (@fin.of_nat' _ I n : ℕ) = n % m :=
rfl

section mul

/-!
### mul
-/

lemma val_mul {n : ℕ} :  ∀ a b : fin n, (a * b).val = (a.val * b.val) % n
| ⟨_, _⟩ ⟨_, _⟩ := rfl

lemma coe_mul {n : ℕ} :  ∀ a b : fin n, ((a * b : fin n) : ℕ) = (a * b) % n
| ⟨_, _⟩ ⟨_, _⟩ := rfl

@[simp] protected lemma mul_one (k : fin (n + 1)) : k * 1 = k :=
by { cases n, simp, simp [eq_iff_veq, mul_def, mod_eq_of_lt (is_lt k)] }

@[simp] protected lemma one_mul (k : fin (n + 1)) : (1 : fin (n + 1)) * k = k :=
by { cases n, simp, simp [eq_iff_veq, mul_def, mod_eq_of_lt (is_lt k)] }

@[simp] protected lemma mul_zero (k : fin (n + 1)) : k * 0 = 0 :=
by simp [eq_iff_veq, mul_def]

@[simp] protected lemma zero_mul (k : fin (n + 1)) : (0 : fin (n + 1)) * k = 0 :=
by simp [eq_iff_veq, mul_def]

end mul

end fin<|MERGE_RESOLUTION|>--- conflicted
+++ resolved
@@ -886,7 +886,7 @@
   ..fin.add_comm_monoid n,
   ..fin.has_neg n.succ  }
 
-protected lemma coe_neg (a : fin n) : ((-a : fin n) : ℕ) = nat_mod (-(a.1 : ℤ)) n := rfl
+protected lemma coe_neg (a : fin n) : ((-a : fin n) : ℕ) = (n - a) % n := rfl
 
 protected lemma coe_sub (a b : fin n) : ((a - b : fin n) : ℕ) = (a + (n - b)) % n :=
 by cases a; cases b; refl
@@ -1101,18 +1101,6 @@
 
 @[simp] lemma cast_pred_zero : cast_pred (0 : fin (n + 2)) = 0 := rfl
 
-@[simp] lemma cast_pred_one : cast_pred (1 : fin (n + 2)) = 1 :=
-<<<<<<< HEAD
-begin
-  cases n, { cc },
-  rw [cast_pred, pred_above, last, dif_neg],
-  { ext, simp },
-  { rw lt_iff_coe_lt_coe, simp [nat.succ_le_succ_iff] }
-end
-=======
-by { cases n, apply subsingleton.elim, refl }
->>>>>>> f36cc164
-
 @[simp] theorem pred_above_zero {i : fin (n + 2)} (hi : i ≠ 0) :
   pred_above 0 i = i.pred hi :=
 begin
@@ -1131,6 +1119,9 @@
     { simpa [lt_iff_coe_lt_coe] using le_of_lt_succ h },
   simp [cast_pred, pred_above, this]
 end
+
+@[simp] lemma cast_pred_one : cast_pred (1 : fin (n + 2)) = 1 :=
+by { cases n, {simp}, erw cast_pred_mk; simp }
 
 lemma pred_above_below (p : fin (n + 1)) (i : fin (n + 2)) (h : i ≤ p.cast_succ) :
   p.pred_above i = i.cast_pred :=
