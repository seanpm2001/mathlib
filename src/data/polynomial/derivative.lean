--- conflicted
+++ resolved
@@ -391,11 +391,7 @@
 by rw [p.derivative_pow_succ n, n.succ_sub_one, n.cast_succ]
 
 theorem dvd_iterate_derivative_pow (f : R[X]) (n m : ℕ) (c : R) (hm : 0 < m) :
-<<<<<<< HEAD
-  (n:R) ∣ eval c (derivative^[m] (f^n)) :=
-=======
   (n : R) ∣ eval c (derivative^[m] (f ^ n)) :=
->>>>>>> 607926dc
 begin
   obtain ⟨m, rfl⟩ := nat.exists_eq_succ_of_ne_zero hm.ne',
   rw [function.iterate_succ_apply, derivative_pow, mul_assoc, iterate_derivative_nat_cast_mul,
@@ -404,11 +400,7 @@
 end
 
 lemma iterate_derivative_X_pow_eq_nat_cast_mul (n k : ℕ) :
-<<<<<<< HEAD
-  (derivative^[k] (X^n : R[X])) = ↑(∏ i in finset.range k, (n - i)) * X ^ (n - k) :=
-=======
   (derivative^[k] (X ^ n : R[X])) = ↑(∏ i in finset.range k, (n - i)) * X ^ (n - k) :=
->>>>>>> 607926dc
 begin
   induction k with k ih,
   { rw [function.iterate_zero_apply, finset.range_zero, finset.prod_empty, nat.cast_one, one_mul,
@@ -435,16 +427,9 @@
   induction k with k IH,
   { rw [function.iterate_zero_apply, finset.range_zero, finset.prod_empty, nat.cast_one, one_mul,
       tsub_zero] },
-<<<<<<< HEAD
-  { simp only [function.iterate_succ_apply', IH, derivative_mul, zero_mul,
-      derivative_nat_cast, zero_add, finset.prod_range_succ, C_eq_nat_cast, nat.sub_sub, ←mul_assoc,
-      derivative_X_add_pow, nat.succ_eq_add_one,
-      nat.cast_mul] },
-=======
   { simp only [function.iterate_succ_apply', IH, derivative_mul, zero_mul, derivative_nat_cast,
       zero_add, finset.prod_range_succ, C_eq_nat_cast, nat.sub_sub, ←mul_assoc,
       derivative_X_add_pow, nat.succ_eq_add_one, nat.cast_mul] },
->>>>>>> 607926dc
 end
 
 lemma derivative_comp (p q : R[X]) :
@@ -535,12 +520,8 @@
   simpa using (eval_ring_hom r).map_multiset_prod (multiset.map (λ a, X - C a) (S.erase r)),
 end
 
-<<<<<<< HEAD
-lemma derivative_X_sub_pow (c:R) (m:ℕ) : ((X - C c) ^ m).derivative = m * (X - C c) ^ (m - 1) :=
-=======
 lemma derivative_X_sub_pow (c : R) (m : ℕ) :
   ((X - C c) ^ m).derivative = m * (X - C c) ^ (m - 1) :=
->>>>>>> 607926dc
 by rw [derivative_pow, derivative_sub, derivative_X, derivative_C, sub_zero, mul_one]
 
 lemma iterate_derivative_X_sub_pow (n k : ℕ) (c : R) :
