--- conflicted
+++ resolved
@@ -213,20 +213,6 @@
   ((X + C r) ^ n).nat_degree = n :=
 by rw [(monic_X_add_C r).nat_degree_pow, nat_degree_X_add_C, mul_one]
 
-<<<<<<< HEAD
-lemma monic.eq_one_of_is_unit (hm : p.monic) (hpu : is_unit p) : p = 1 :=
-begin
-  obtain ⟨⟨p, q, h1, h2⟩, rfl⟩ := hpu,
-  dsimp only [units.coe_mk] at hm ⊢,
-  apply_fun nat_degree at h2,
-  rw [(hm.of_mul_monic_left $ h1.substr monic_one).nat_degree_mul hm, nat_degree_one] at h2,
-  exact hm.nat_degree_eq_zero_iff_eq_one.1 (add_eq_zero_iff.1 h2).2,
-end
-
-lemma monic.is_unit_iff (hm : p.monic) : is_unit p ↔ p = 1 :=
-⟨hm.eq_one_of_is_unit, λ h, h.symm ▸ is_unit_one⟩
-
-=======
 lemma monic.eq_one_of_is_unit (hm : monic p) (hpu : is_unit p) : p = 1 :=
 begin
   nontriviality R,
@@ -236,7 +222,9 @@
   exact hm.nat_degree_eq_zero_iff_eq_one.mp this.1,
 end
 
->>>>>>> 052f6013
+lemma monic.is_unit_iff (hm : p.monic) : is_unit p ↔ p = 1 :=
+⟨hm.eq_one_of_is_unit, λ h, h.symm ▸ is_unit_one⟩
+
 end semiring
 
 section comm_semiring
