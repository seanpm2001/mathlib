/-
Copyright (c) 2020 Thomas Browning. All rights reserved.
Released under Apache 2.0 license as described in the file LICENSE.
Authors: Thomas Browning
-/

import algebra.big_operators.nat_antidiagonal
import data.polynomial.ring_division

/-!
# "Mirror" of a univariate polynomial

In this file we define `polynomial.mirror`, a variant of `polynomial.reverse`. The difference
between `reverse` and `mirror` is that `reverse` will decrease the degree if the polynomial is
divisible by `X`.

## Main definitions

- `polynomial.mirror`

## Main results

- `polynomial.mirror_mul_of_domain`: `mirror` preserves multiplication.
- `polynomial.irreducible_of_mirror`: an irreducibility criterion involving `mirror`

-/

namespace polynomial
open_locale polynomial

section semiring

variables {R : Type*} [semiring R] (p : R[X])

/-- mirror of a polynomial: reverses the coefficients while preserving `polynomial.nat_degree` -/
noncomputable def mirror := p.reverse * X ^ p.nat_trailing_degree

@[simp] lemma mirror_zero : (0 : R[X]).mirror = 0 := by simp [mirror]

lemma mirror_monomial (n : ℕ) (a : R) : (monomial n a).mirror = (monomial n a) :=
begin
  classical,
  by_cases ha : a = 0,
  { rw [ha, monomial_zero_right, mirror_zero] },
  { rw [mirror, reverse, nat_degree_monomial n a, if_neg ha, nat_trailing_degree_monomial ha,
        ←C_mul_X_pow_eq_monomial, reflect_C_mul_X_pow, rev_at_le (le_refl n),
        tsub_self, pow_zero, mul_one] },
end

lemma mirror_C (a : R) : (C a).mirror = C a :=
mirror_monomial 0 a

lemma mirror_X : X.mirror = (X : R[X]) :=
mirror_monomial 1 (1 : R)

lemma mirror_nat_degree : p.mirror.nat_degree = p.nat_degree :=
begin
  by_cases hp : p = 0,
  { rw [hp, mirror_zero] },
  nontriviality R,
  rw [mirror, nat_degree_mul', reverse_nat_degree, nat_degree_X_pow,
      tsub_add_cancel_of_le p.nat_trailing_degree_le_nat_degree],
  rwa [leading_coeff_X_pow, mul_one, reverse_leading_coeff, ne, trailing_coeff_eq_zero]
end

lemma mirror_nat_trailing_degree : p.mirror.nat_trailing_degree = p.nat_trailing_degree :=
begin
  by_cases hp : p = 0,
  { rw [hp, mirror_zero] },
  { rw [mirror, nat_trailing_degree_mul_X_pow ((mt reverse_eq_zero.mp) hp),
        reverse_nat_trailing_degree, zero_add] },
end

lemma coeff_mirror (n : ℕ) :
  p.mirror.coeff n = p.coeff (rev_at (p.nat_degree + p.nat_trailing_degree) n) :=
begin
  by_cases h2 : p.nat_degree < n,
  { rw [coeff_eq_zero_of_nat_degree_lt (by rwa mirror_nat_degree)],
    by_cases h1 : n ≤ p.nat_degree + p.nat_trailing_degree,
    { rw [rev_at_le h1, coeff_eq_zero_of_lt_nat_trailing_degree],
      exact (tsub_lt_iff_left h1).mpr (nat.add_lt_add_right h2 _) },
    { rw [←rev_at_fun_eq, rev_at_fun, if_neg h1, coeff_eq_zero_of_nat_degree_lt h2] } },
  rw not_lt at h2,
  rw [rev_at_le (h2.trans (nat.le_add_right _ _))],
  by_cases h3 : p.nat_trailing_degree ≤ n,
  { rw [←tsub_add_eq_add_tsub h2, ←tsub_tsub_assoc h2 h3, mirror, coeff_mul_X_pow',
        if_pos h3, coeff_reverse, rev_at_le (tsub_le_self.trans h2)] },
  rw not_le at h3,
  rw coeff_eq_zero_of_nat_degree_lt (lt_tsub_iff_right.mpr (nat.add_lt_add_left h3 _)),
  exact coeff_eq_zero_of_lt_nat_trailing_degree (by rwa mirror_nat_trailing_degree),
end

--TODO: Extract `finset.sum_range_rev_at` lemma.
lemma mirror_eval_one : p.mirror.eval 1 = p.eval 1 :=
begin
  simp_rw [eval_eq_sum_range, one_pow, mul_one, mirror_nat_degree],
  refine finset.sum_bij_ne_zero _ _ _ _ _,
  { exact λ n hn hp, rev_at (p.nat_degree + p.nat_trailing_degree) n },
  { intros n hn hp,
    rw finset.mem_range_succ_iff at *,
    rw rev_at_le (hn.trans (nat.le_add_right _ _)),
    rw [tsub_le_iff_tsub_le, add_comm, add_tsub_cancel_right, ←mirror_nat_trailing_degree],
    exact nat_trailing_degree_le_of_ne_zero hp },
  { exact λ n₁ n₂ hn₁ hp₁ hn₂ hp₂ h, by rw [←@rev_at_invol _ n₁, h, rev_at_invol] },
  { intros n hn hp,
    use rev_at (p.nat_degree + p.nat_trailing_degree) n,
    refine ⟨_, _, rev_at_invol.symm⟩,
    { rw finset.mem_range_succ_iff at *,
      rw rev_at_le (hn.trans (nat.le_add_right _ _)),
      rw [tsub_le_iff_tsub_le, add_comm, add_tsub_cancel_right],
      exact nat_trailing_degree_le_of_ne_zero hp },
    { change p.mirror.coeff _ ≠ 0,
      rwa [coeff_mirror, rev_at_invol] } },
  { exact λ n hn hp, p.coeff_mirror n },
end

lemma mirror_mirror : p.mirror.mirror = p :=
polynomial.ext (λ n, by rw [coeff_mirror, coeff_mirror,
  mirror_nat_degree, mirror_nat_trailing_degree, rev_at_invol])

lemma mirror_eq_zero : p.mirror = 0 ↔ p = 0 :=
⟨λ h, by rw [←p.mirror_mirror, h, mirror_zero], λ h, by rw [h, mirror_zero]⟩

lemma mirror_trailing_coeff : p.mirror.trailing_coeff = p.leading_coeff :=
by rw [leading_coeff, trailing_coeff, mirror_nat_trailing_degree, coeff_mirror,
  rev_at_le (nat.le_add_left _ _), add_tsub_cancel_right]

lemma mirror_leading_coeff : p.mirror.leading_coeff = p.trailing_coeff :=
by rw [←p.mirror_mirror, mirror_trailing_coeff, p.mirror_mirror]

<<<<<<< HEAD
lemma mirror_neg {R : Type*} [ring R] (p : R[X]) : (-p).mirror = -(p.mirror) :=
by rw [mirror, mirror, reverse_neg, nat_trailing_degree_neg, neg_mul_eq_neg_mul]

end semiring

section domain

variables {R : Type*} [ring R] [is_domain R] (p q : R[X])
=======
lemma coeff_mul_mirror :
  (p * p.mirror).coeff (p.nat_degree + p.nat_trailing_degree) = p.sum (λ n, (^ 2)) :=
begin
  rw [coeff_mul, finset.nat.sum_antidiagonal_eq_sum_range_succ_mk],
  refine (finset.sum_congr rfl (λ n hn, _)).trans (p.sum_eq_of_subset (λ n, (^ 2))
    (λ n, zero_pow zero_lt_two) _ (λ n hn, finset.mem_range_succ_iff.mpr
    ((le_nat_degree_of_mem_supp n hn).trans (nat.le_add_right _ _)))).symm,
  rw [coeff_mirror, ←rev_at_le (finset.mem_range_succ_iff.mp hn), rev_at_invol, ←sq],
end

end semiring

section ring

variables {R : Type*} [ring R] (p q : R[X])

lemma mirror_neg : (-p).mirror = -(p.mirror) :=
by rw [mirror, mirror, reverse_neg, nat_trailing_degree_neg, neg_mul_eq_neg_mul]

variables [is_domain R]
>>>>>>> 9f6f605b

lemma mirror_mul_of_domain : (p * q).mirror = p.mirror * q.mirror :=
begin
  by_cases hp : p = 0,
  { rw [hp, zero_mul, mirror_zero, zero_mul] },
  by_cases hq : q = 0,
  { rw [hq, mul_zero, mirror_zero, mul_zero] },
  rw [mirror, mirror, mirror, reverse_mul_of_domain, nat_trailing_degree_mul hp hq, pow_add],
  rw [mul_assoc, ←mul_assoc q.reverse],
  conv_lhs { congr, skip, congr, rw [←X_pow_mul] },
  repeat { rw [mul_assoc], },
end

lemma mirror_smul (a : R) : (a • p).mirror = a • p.mirror :=
by rw [←C_mul', ←C_mul', mirror_mul_of_domain, mirror_C]

<<<<<<< HEAD
lemma coeff_mul_mirror :
  (p * p.mirror).coeff (p.nat_degree + p.nat_trailing_degree) = p.sum (λ n, (^ 2)) :=
begin
  rw [coeff_mul, finset.nat.sum_antidiagonal_eq_sum_range_succ_mk],
  refine (finset.sum_congr rfl (λ n hn, _)).trans (p.sum_eq_of_subset (λ n, (^ 2))
    (λ n, zero_pow zero_lt_two) _ (λ n hn, finset.mem_range_succ_iff.mpr
    ((le_nat_degree_of_mem_supp n hn).trans (nat.le_add_right _ _)))).symm,
  rw [coeff_mirror, ←rev_at_le (finset.mem_range_succ_iff.mp hn), rev_at_invol, ←sq],
end

end domain

section comm_domain

variables {R : Type*} [comm_ring R] [is_domain R] {f : R[X]}

lemma irreducible_of_mirror
  (h1 : ¬ is_unit f)
=======
end ring

section comm_ring

variables {R : Type*} [comm_ring R] [is_domain R] {f : R[X]}

lemma irreducible_of_mirror (h1 : ¬ is_unit f)
>>>>>>> 9f6f605b
  (h2 : ∀ k, f * f.mirror = k * k.mirror → k = f ∨ k = -f ∨ k = f.mirror ∨ k = -f.mirror)
  (h3 : ∀ g, g ∣ f → g ∣ f.mirror → is_unit g) : irreducible f :=
begin
  split,
  { exact h1 },
  { intros g h fgh,
    let k := g * h.mirror,
    have key : f * f.mirror = k * k.mirror,
    { rw [fgh, mirror_mul_of_domain, mirror_mul_of_domain, mirror_mirror,
          mul_assoc, mul_comm h, mul_comm g.mirror, mul_assoc, ←mul_assoc] },
    have g_dvd_f : g ∣ f,
    { rw fgh,
      exact dvd_mul_right g h },
    have h_dvd_f : h ∣ f,
    { rw fgh,
      exact dvd_mul_left h g },
    have g_dvd_k : g ∣ k,
    { exact dvd_mul_right g h.mirror },
    have h_dvd_k_rev : h ∣ k.mirror,
    { rw [mirror_mul_of_domain, mirror_mirror],
      exact dvd_mul_left h g.mirror },
    have hk := h2 k key,
    rcases hk with hk | hk | hk | hk,
    { exact or.inr (h3 h h_dvd_f (by rwa ← hk)) },
    { exact or.inr (h3 h h_dvd_f (by rwa [eq_neg_iff_eq_neg.mp hk, mirror_neg, dvd_neg])) },
    { exact or.inl (h3 g g_dvd_f (by rwa ← hk)) },
    { exact or.inl (h3 g g_dvd_f (by rwa [eq_neg_iff_eq_neg.mp hk, dvd_neg])) } },
end

<<<<<<< HEAD
end comm_domain
=======
end comm_ring
>>>>>>> 9f6f605b

end polynomial<|MERGE_RESOLUTION|>--- conflicted
+++ resolved
@@ -128,16 +128,6 @@
 lemma mirror_leading_coeff : p.mirror.leading_coeff = p.trailing_coeff :=
 by rw [←p.mirror_mirror, mirror_trailing_coeff, p.mirror_mirror]
 
-<<<<<<< HEAD
-lemma mirror_neg {R : Type*} [ring R] (p : R[X]) : (-p).mirror = -(p.mirror) :=
-by rw [mirror, mirror, reverse_neg, nat_trailing_degree_neg, neg_mul_eq_neg_mul]
-
-end semiring
-
-section domain
-
-variables {R : Type*} [ring R] [is_domain R] (p q : R[X])
-=======
 lemma coeff_mul_mirror :
   (p * p.mirror).coeff (p.nat_degree + p.nat_trailing_degree) = p.sum (λ n, (^ 2)) :=
 begin
@@ -158,7 +148,6 @@
 by rw [mirror, mirror, reverse_neg, nat_trailing_degree_neg, neg_mul_eq_neg_mul]
 
 variables [is_domain R]
->>>>>>> 9f6f605b
 
 lemma mirror_mul_of_domain : (p * q).mirror = p.mirror * q.mirror :=
 begin
@@ -175,34 +164,13 @@
 lemma mirror_smul (a : R) : (a • p).mirror = a • p.mirror :=
 by rw [←C_mul', ←C_mul', mirror_mul_of_domain, mirror_C]
 
-<<<<<<< HEAD
-lemma coeff_mul_mirror :
-  (p * p.mirror).coeff (p.nat_degree + p.nat_trailing_degree) = p.sum (λ n, (^ 2)) :=
-begin
-  rw [coeff_mul, finset.nat.sum_antidiagonal_eq_sum_range_succ_mk],
-  refine (finset.sum_congr rfl (λ n hn, _)).trans (p.sum_eq_of_subset (λ n, (^ 2))
-    (λ n, zero_pow zero_lt_two) _ (λ n hn, finset.mem_range_succ_iff.mpr
-    ((le_nat_degree_of_mem_supp n hn).trans (nat.le_add_right _ _)))).symm,
-  rw [coeff_mirror, ←rev_at_le (finset.mem_range_succ_iff.mp hn), rev_at_invol, ←sq],
-end
-
-end domain
-
-section comm_domain
+end ring
+
+section comm_ring
 
 variables {R : Type*} [comm_ring R] [is_domain R] {f : R[X]}
 
-lemma irreducible_of_mirror
-  (h1 : ¬ is_unit f)
-=======
-end ring
-
-section comm_ring
-
-variables {R : Type*} [comm_ring R] [is_domain R] {f : R[X]}
-
 lemma irreducible_of_mirror (h1 : ¬ is_unit f)
->>>>>>> 9f6f605b
   (h2 : ∀ k, f * f.mirror = k * k.mirror → k = f ∨ k = -f ∨ k = f.mirror ∨ k = -f.mirror)
   (h3 : ∀ g, g ∣ f → g ∣ f.mirror → is_unit g) : irreducible f :=
 begin
@@ -232,10 +200,6 @@
     { exact or.inl (h3 g g_dvd_f (by rwa [eq_neg_iff_eq_neg.mp hk, dvd_neg])) } },
 end
 
-<<<<<<< HEAD
-end comm_domain
-=======
 end comm_ring
->>>>>>> 9f6f605b
 
 end polynomial