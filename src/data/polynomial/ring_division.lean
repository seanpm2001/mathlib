/-
Copyright (c) 2018 Chris Hughes. All rights reserved.
Released under Apache 2.0 license as described in the file LICENSE.
Authors: Chris Hughes, Johannes Hölzl, Scott Morrison, Jens Wagemaker, Johan Commelin
-/
import data.polynomial.algebra_map
import data.polynomial.degree.lemmas
import data.polynomial.div
import ring_theory.localization.fraction_ring
import algebra.polynomial.big_operators

/-!
# Theory of univariate polynomials

This file starts looking like the ring theory of $ R[X] $

-/

noncomputable theory
open_locale classical polynomial

open finset

namespace polynomial
universes u v w z
variables {R : Type u} {S : Type v} {T : Type w} {a b : R} {n : ℕ}

section comm_ring
variables [comm_ring R] {p q : R[X]}

section
variables [semiring S]

lemma nat_degree_pos_of_aeval_root [algebra R S] {p : R[X]} (hp : p ≠ 0)
  {z : S} (hz : aeval z p = 0) (inj : ∀ (x : R), algebra_map R S x = 0 → x = 0) :
  0 < p.nat_degree :=
nat_degree_pos_of_eval₂_root hp (algebra_map R S) hz inj

lemma degree_pos_of_aeval_root [algebra R S] {p : R[X]} (hp : p ≠ 0)
  {z : S} (hz : aeval z p = 0) (inj : ∀ (x : R), algebra_map R S x = 0 → x = 0) :
  0 < p.degree :=
nat_degree_pos_iff_degree_pos.mp (nat_degree_pos_of_aeval_root hp hz inj)

lemma mod_by_monic_eq_of_dvd_sub (hq : q.monic) {p₁ p₂ : R[X]}
  (h : q ∣ (p₁ - p₂)) :
  p₁ %ₘ q = p₂ %ₘ q :=
begin
  nontriviality R,
  obtain ⟨f, sub_eq⟩ := h,
  refine (div_mod_by_monic_unique (p₂ /ₘ q + f) _ hq
    ⟨_, degree_mod_by_monic_lt _ hq⟩).2,
  rw [sub_eq_iff_eq_add.mp sub_eq, mul_add, ← add_assoc, mod_by_monic_add_div _ hq, add_comm]
end

lemma add_mod_by_monic (p₁ p₂ : R[X]) : (p₁ + p₂) %ₘ q = p₁ %ₘ q + p₂ %ₘ q :=
begin
  by_cases hq : q.monic,
  { nontriviality R,
    exact (div_mod_by_monic_unique (p₁ /ₘ q + p₂ /ₘ q) _ hq
      ⟨by rw [mul_add, add_left_comm, add_assoc, mod_by_monic_add_div _ hq, ← add_assoc,
              add_comm (q * _), mod_by_monic_add_div _ hq],
        (degree_add_le _ _).trans_lt (max_lt (degree_mod_by_monic_lt _ hq)
          (degree_mod_by_monic_lt _ hq))⟩).2 },
  { simp_rw mod_by_monic_eq_of_not_monic _ hq }
end

lemma smul_mod_by_monic (c : R) (p : R[X]) : (c • p) %ₘ q = c • (p %ₘ q) :=
begin
  by_cases hq : q.monic,
  { nontriviality R,
    exact (div_mod_by_monic_unique (c • (p /ₘ q)) (c • (p %ₘ q)) hq
      ⟨by rw [mul_smul_comm, ← smul_add, mod_by_monic_add_div p hq],
      (degree_smul_le _ _).trans_lt (degree_mod_by_monic_lt _ hq)⟩).2 },
  { simp_rw mod_by_monic_eq_of_not_monic _ hq }
end

/--  `_ %ₘ q` as an `R`-linear map. -/
@[simps]
def mod_by_monic_hom (q : R[X]) : R[X] →ₗ[R] R[X] :=
{ to_fun := λ p, p %ₘ q,
  map_add' := add_mod_by_monic,
  map_smul' := smul_mod_by_monic }

end

section
variables [ring S]

lemma aeval_mod_by_monic_eq_self_of_root [algebra R S]
  {p q : R[X]} (hq : q.monic) {x : S} (hx : aeval x q = 0) :
  aeval x (p %ₘ q) = aeval x p :=
-- `eval₂_mod_by_monic_eq_self_of_root` doesn't work here as it needs commutativity
by rw [mod_by_monic_eq_sub_mul_div p hq, _root_.map_sub, _root_.map_mul, hx, zero_mul, sub_zero]

end

end comm_ring

section no_zero_divisors
variables [semiring R] [no_zero_divisors R] {p q : R[X]}

instance : no_zero_divisors R[X] :=
{ eq_zero_or_eq_zero_of_mul_eq_zero := λ a b h, begin
    rw [← leading_coeff_eq_zero, ← leading_coeff_eq_zero],
    refine eq_zero_or_eq_zero_of_mul_eq_zero _,
    rw [← leading_coeff_zero, ← leading_coeff_mul, h],
  end }

lemma nat_degree_mul (hp : p ≠ 0) (hq : q ≠ 0) : nat_degree (p * q) =
  nat_degree p + nat_degree q :=
by rw [← with_bot.coe_eq_coe, ← degree_eq_nat_degree (mul_ne_zero hp hq),
    with_bot.coe_add, ← degree_eq_nat_degree hp,
    ← degree_eq_nat_degree hq, degree_mul]

lemma trailing_degree_mul : (p * q).trailing_degree = p.trailing_degree + q.trailing_degree :=
begin
  by_cases hp : p = 0,
  { rw [hp, zero_mul, trailing_degree_zero, top_add] },
  by_cases hq : q = 0,
  { rw [hq, mul_zero, trailing_degree_zero, add_top] },
  rw [trailing_degree_eq_nat_trailing_degree hp, trailing_degree_eq_nat_trailing_degree hq,
      trailing_degree_eq_nat_trailing_degree (mul_ne_zero hp hq),
      nat_trailing_degree_mul hp hq, with_top.coe_add],
end

@[simp] lemma nat_degree_pow (p : R[X]) (n : ℕ) :
  nat_degree (p ^ n) = n * nat_degree p :=
if hp0 : p = 0
then if hn0 : n = 0 then by simp [hp0, hn0]
  else by rw [hp0, zero_pow (nat.pos_of_ne_zero hn0)]; simp
else nat_degree_pow'
  (by rw [← leading_coeff_pow, ne.def, leading_coeff_eq_zero]; exact pow_ne_zero _ hp0)

lemma degree_le_mul_left (p : R[X]) (hq : q ≠ 0) : degree p ≤ degree (p * q) :=
if hp : p = 0 then by simp only [hp, zero_mul, le_refl]
else by rw [degree_mul, degree_eq_nat_degree hp,
    degree_eq_nat_degree hq];
  exact with_bot.coe_le_coe.2 (nat.le_add_right _ _)

theorem nat_degree_le_of_dvd {p q : R[X]} (h1 : p ∣ q) (h2 : q ≠ 0) :
  p.nat_degree ≤ q.nat_degree :=
begin
  rcases h1 with ⟨q, rfl⟩, rw mul_ne_zero_iff at h2,
  rw [nat_degree_mul h2.1 h2.2], exact nat.le_add_right _ _
end

/-- This lemma is useful for working with the `int_degree` of a rational function. -/
lemma nat_degree_sub_eq_of_prod_eq {p₁ p₂ q₁ q₂ : polynomial R} (hp₁ : p₁ ≠ 0) (hq₁ : q₁ ≠ 0)
  (hp₂ : p₂ ≠ 0) (hq₂ : q₂ ≠ 0) (h_eq : p₁ * q₂ = p₂ * q₁) :
  (p₁.nat_degree : ℤ) - q₁.nat_degree = (p₂.nat_degree : ℤ) - q₂.nat_degree :=
begin
  rw sub_eq_sub_iff_add_eq_add,
  norm_cast,
  rw [← nat_degree_mul hp₁ hq₂, ← nat_degree_mul hp₂ hq₁, h_eq]
end

end no_zero_divisors

section no_zero_divisors
variables [comm_semiring R] [no_zero_divisors R] {p q : R[X]}

lemma root_mul : is_root (p * q) a ↔ is_root p a ∨ is_root q a :=
by simp_rw [is_root, eval_mul, mul_eq_zero]

lemma root_or_root_of_root_mul (h : is_root (p * q) a) : is_root p a ∨ is_root q a :=
root_mul.1 h

end no_zero_divisors

section ring
variables [ring R] [is_domain R] {p q : R[X]}

instance : is_domain R[X] :=
{ ..polynomial.no_zero_divisors,
  ..polynomial.nontrivial, }

end ring

section comm_ring
variables [comm_ring R] [is_domain R] {p q : R[X]}

section roots

open multiset

lemma degree_eq_zero_of_is_unit (h : is_unit p) : degree p = 0 :=
let ⟨q, hq⟩ := is_unit_iff_dvd_one.1 h in
have hp0 : p ≠ 0, from λ hp0, by simpa [hp0] using hq,
have hq0 : q ≠ 0, from λ hp0, by simpa [hp0] using hq,
have nat_degree (1 : R[X]) = nat_degree (p * q),
  from congr_arg _ hq,
by rw [nat_degree_one, nat_degree_mul hp0 hq0, eq_comm,
    _root_.add_eq_zero_iff, ← with_bot.coe_eq_coe,
    ← degree_eq_nat_degree hp0] at this;
  exact this.1

@[simp] lemma degree_coe_units (u : R[X]ˣ) :
  degree (u : R[X]) = 0 :=
degree_eq_zero_of_is_unit ⟨u, rfl⟩

theorem prime_X_sub_C (r : R) : prime (X - C r) :=
⟨X_sub_C_ne_zero r, not_is_unit_X_sub_C r,
 λ _ _, by { simp_rw [dvd_iff_is_root, is_root.def, eval_mul, mul_eq_zero], exact id }⟩

theorem prime_X : prime (X : R[X]) :=
by { convert (prime_X_sub_C (0 : R)), simp }

lemma monic.prime_of_degree_eq_one (hp1 : degree p = 1) (hm : monic p) :
  prime p :=
have p = X - C (- p.coeff 0),
  by simpa [hm.leading_coeff] using eq_X_add_C_of_degree_eq_one hp1,
this.symm ▸ prime_X_sub_C _

theorem irreducible_X_sub_C (r : R) : irreducible (X - C r) :=
(prime_X_sub_C r).irreducible

theorem irreducible_X : irreducible (X : R[X]) :=
prime.irreducible prime_X

lemma monic.irreducible_of_degree_eq_one (hp1 : degree p = 1) (hm : monic p) :
  irreducible p :=
(hm.prime_of_degree_eq_one hp1).irreducible

theorem eq_of_monic_of_associated (hp : p.monic) (hq : q.monic) (hpq : associated p q) : p = q :=
begin
  obtain ⟨u, hu⟩ := hpq,
  unfold monic at hp hq,
  rw eq_C_of_degree_le_zero (le_of_eq $ degree_coe_units _) at hu,
  rw [← hu, leading_coeff_mul, hp, one_mul, leading_coeff_C] at hq,
  rwa [hq, C_1, mul_one] at hu,
  apply_instance,
end

lemma root_multiplicity_mul {p q : R[X]} {x : R} (hpq : p * q ≠ 0) :
  root_multiplicity x (p * q) = root_multiplicity x p + root_multiplicity x q :=
begin
  have hp : p ≠ 0 := left_ne_zero_of_mul hpq,
  have hq : q ≠ 0 := right_ne_zero_of_mul hpq,
  rw [root_multiplicity_eq_multiplicity (p * q), dif_neg hpq,
      root_multiplicity_eq_multiplicity p, dif_neg hp,
      root_multiplicity_eq_multiplicity q, dif_neg hq,
      multiplicity.mul' (prime_X_sub_C x)],
end

lemma root_multiplicity_X_sub_C_self {x : R} :
  root_multiplicity x (X - C x) = 1 :=
by rw [root_multiplicity_eq_multiplicity, dif_neg (X_sub_C_ne_zero x),
       multiplicity.get_multiplicity_self]

lemma root_multiplicity_X_sub_C {x y : R} :
  root_multiplicity x (X - C y) = if x = y then 1 else 0 :=
begin
  split_ifs with hxy,
  { rw hxy,
    exact root_multiplicity_X_sub_C_self },
  exact root_multiplicity_eq_zero (mt root_X_sub_C.mp (ne.symm hxy))
end

/-- The multiplicity of `a` as root of `(X - a) ^ n` is `n`. -/
lemma root_multiplicity_X_sub_C_pow (a : R) (n : ℕ) : root_multiplicity a ((X - C a) ^ n) = n :=
begin
  induction n with n hn,
  { refine root_multiplicity_eq_zero _,
    simp only [eval_one, is_root.def, not_false_iff, one_ne_zero, pow_zero] },
  have hzero := pow_ne_zero n.succ (X_sub_C_ne_zero a),
  rw pow_succ (X - C a) n at hzero ⊢,
  simp only [root_multiplicity_mul hzero, root_multiplicity_X_sub_C_self, hn, nat.one_add]
end

/-- If `(X - a) ^ n` divides a polynomial `p` then the multiplicity of `a` as root of `p` is at
least `n`. -/
lemma root_multiplicity_of_dvd {p : R[X]} {a : R} {n : ℕ}
  (hzero : p ≠ 0) (h : (X - C a) ^ n ∣ p) : n ≤ root_multiplicity a p :=
begin
  obtain ⟨q, hq⟩ := exists_eq_mul_right_of_dvd h,
  rw hq at hzero,
  simp only [hq, root_multiplicity_mul hzero, root_multiplicity_X_sub_C_pow,
             ge_iff_le, _root_.zero_le, le_add_iff_nonneg_right],
end

/-- The multiplicity of `p + q` is at least the minimum of the multiplicities. -/
lemma root_multiplicity_add {p q : R[X]} (a : R) (hzero : p + q ≠ 0) :
  min (root_multiplicity a p) (root_multiplicity a q) ≤ root_multiplicity a (p + q) :=
begin
  refine root_multiplicity_of_dvd hzero _,
  have hdivp : (X - C a) ^ root_multiplicity a p ∣ p := pow_root_multiplicity_dvd p a,
  have hdivq : (X - C a) ^ root_multiplicity a q ∣ q := pow_root_multiplicity_dvd q a,
  exact min_pow_dvd_add hdivp hdivq
end

lemma exists_multiset_roots : ∀ {p : R[X]} (hp : p ≠ 0),
  ∃ s : multiset R, (s.card : with_bot ℕ) ≤ degree p ∧ ∀ a, s.count a = root_multiplicity a p
| p := λ hp, by haveI := classical.prop_decidable (∃ x, is_root p x); exact
if h : ∃ x, is_root p x
then
  let ⟨x, hx⟩ := h in
  have hpd : 0 < degree p := degree_pos_of_root hp hx,
  have hd0 : p /ₘ (X - C x) ≠ 0 :=
    λ h, by rw [← mul_div_by_monic_eq_iff_is_root.2 hx, h, mul_zero] at hp; exact hp rfl,
  have wf : degree (p /ₘ _) < degree p :=
    degree_div_by_monic_lt _ (monic_X_sub_C x) hp
    ((degree_X_sub_C x).symm ▸ dec_trivial),
  let ⟨t, htd, htr⟩ := @exists_multiset_roots (p /ₘ (X - C x)) hd0 in
  have hdeg : degree (X - C x) ≤ degree p := begin
    rw [degree_X_sub_C, degree_eq_nat_degree hp],
    rw degree_eq_nat_degree hp at hpd,
    exact with_bot.coe_le_coe.2 (with_bot.coe_lt_coe.1 hpd)
  end,
  have hdiv0 : p /ₘ (X - C x) ≠ 0 := mt (div_by_monic_eq_zero_iff (monic_X_sub_C x)).1 $
    not_lt.2 hdeg,
  ⟨x ::ₘ t, calc (card (x ::ₘ t) : with_bot ℕ) = t.card + 1 :
      by exact_mod_cast card_cons _ _
    ... ≤ degree p :
      by rw [← degree_add_div_by_monic (monic_X_sub_C x) hdeg,
          degree_X_sub_C, add_comm];
        exact add_le_add (le_refl (1 : with_bot ℕ)) htd,
  begin
    assume a,
    conv_rhs { rw ← mul_div_by_monic_eq_iff_is_root.mpr hx },
    rw [root_multiplicity_mul (mul_ne_zero (X_sub_C_ne_zero x) hdiv0),
        root_multiplicity_X_sub_C, ← htr a],
    split_ifs with ha,
    { rw [ha, count_cons_self, nat.succ_eq_add_one, add_comm] },
    { rw [count_cons_of_ne ha, zero_add] },
  end⟩
else
  ⟨0, (degree_eq_nat_degree hp).symm ▸ with_bot.coe_le_coe.2 (nat.zero_le _),
    by { intro a, rw [count_zero, root_multiplicity_eq_zero (not_exists.mp h a)] }⟩
using_well_founded {dec_tac := tactic.assumption}

/-- `roots p` noncomputably gives a multiset containing all the roots of `p`,
including their multiplicities. -/
noncomputable def roots (p : R[X]) : multiset R :=
if h : p = 0 then ∅ else classical.some (exists_multiset_roots h)

@[simp] lemma roots_zero : (0 : R[X]).roots = 0 :=
dif_pos rfl

lemma card_roots (hp0 : p ≠ 0) : ((roots p).card : with_bot ℕ) ≤ degree p :=
begin
  unfold roots,
  rw dif_neg hp0,
  exact (classical.some_spec (exists_multiset_roots hp0)).1
end

lemma card_roots' (p : R[X]) : p.roots.card ≤ nat_degree p :=
begin
  by_cases hp0 : p = 0,
  { simp [hp0], },
  exact with_bot.coe_le_coe.1 (le_trans (card_roots hp0) (le_of_eq $ degree_eq_nat_degree hp0))
end

lemma card_roots_sub_C {p : R[X]} {a : R} (hp0 : 0 < degree p) :
  ((p - C a).roots.card : with_bot ℕ) ≤ degree p :=
calc ((p - C a).roots.card : with_bot ℕ) ≤ degree (p - C a) :
  card_roots $ mt sub_eq_zero.1 $ λ h, not_le_of_gt hp0 $ h.symm ▸ degree_C_le
... = degree p : by rw [sub_eq_add_neg, ← C_neg]; exact degree_add_C hp0

lemma card_roots_sub_C' {p : R[X]} {a : R} (hp0 : 0 < degree p) :
  (p - C a).roots.card ≤ nat_degree p :=
with_bot.coe_le_coe.1 (le_trans (card_roots_sub_C hp0) (le_of_eq $ degree_eq_nat_degree
  (λ h, by simp [*, lt_irrefl] at *)))

@[simp] lemma count_roots (p : R[X]) : p.roots.count a = root_multiplicity a p :=
begin
  by_cases hp : p = 0,
  { simp [hp], },
  rw [roots, dif_neg hp],
  exact (classical.some_spec (exists_multiset_roots hp)).2 a
end

@[simp] lemma mem_roots (hp : p ≠ 0) : a ∈ p.roots ↔ is_root p a :=
by rw [← count_pos, count_roots p, root_multiplicity_pos hp]

theorem card_le_degree_of_subset_roots {p : R[X]} {Z : finset R} (h : Z.val ⊆ p.roots) :
  Z.card ≤ p.nat_degree :=
(multiset.card_le_of_le (finset.val_le_iff_val_subset.2 h)).trans (polynomial.card_roots' p)

lemma finite_set_of_is_root {p : R[X]} (hp : p ≠ 0) : set.finite {x | is_root p x} :=
by simpa only [← finset.set_of_mem, mem_to_finset, mem_roots hp]
  using p.roots.to_finset.finite_to_set

lemma eq_zero_of_infinite_is_root (p : R[X]) (h : set.infinite {x | is_root p x}) : p = 0 :=
not_imp_comm.mp finite_set_of_is_root h

lemma exists_max_root [linear_order R] (p : R[X]) (hp : p ≠ 0) :
  ∃ x₀, ∀ x, p.is_root x → x ≤ x₀ :=
set.exists_upper_bound_image _ _ $ finite_set_of_is_root hp

lemma exists_min_root [linear_order R] (p : R[X]) (hp : p ≠ 0) :
  ∃ x₀, ∀ x, p.is_root x → x₀ ≤ x :=
set.exists_lower_bound_image _ _ $ finite_set_of_is_root hp

lemma eq_of_infinite_eval_eq (p q : R[X]) (h : set.infinite {x | eval x p = eval x q}) : p = q :=
begin
  rw [← sub_eq_zero],
  apply eq_zero_of_infinite_is_root,
  simpa only [is_root, eval_sub, sub_eq_zero]
end

lemma roots_mul {p q : R[X]} (hpq : p * q ≠ 0) : (p * q).roots = p.roots + q.roots :=
multiset.ext.mpr $ λ r,
  by rw [count_add, count_roots, count_roots,
         count_roots, root_multiplicity_mul hpq]

lemma roots.le_of_dvd (h : q ≠ 0) : p ∣ q → roots p ≤ roots q :=
begin
  rintro ⟨k, rfl⟩,
  exact multiset.le_iff_exists_add.mpr ⟨k.roots, roots_mul h⟩
end

@[simp] lemma mem_roots_sub_C {p : R[X]} {a x : R} (hp0 : 0 < degree p) :
  x ∈ (p - C a).roots ↔ p.eval x = a :=
(mem_roots (show p - C a ≠ 0, from mt sub_eq_zero.1 $ λ h,
    not_le_of_gt hp0 $ h.symm ▸ degree_C_le)).trans
  (by rw [is_root.def, eval_sub, eval_C, sub_eq_zero])

@[simp] lemma roots_X_sub_C (r : R) : roots (X - C r) = {r} :=
begin
  ext s,
  rw [count_roots, root_multiplicity_X_sub_C],
  split_ifs with h,
  { rw [h, count_singleton_self] },
  { rw [singleton_eq_cons, count_cons_of_ne h, count_zero] }
end

@[simp] lemma roots_C (x : R) : (C x).roots = 0 :=
if H : x = 0 then by rw [H, C_0, roots_zero] else multiset.ext.mpr $ λ r,
by rw [count_roots, count_zero, root_multiplicity_eq_zero (not_is_root_C _ _ H)]

@[simp] lemma roots_one : (1 : R[X]).roots = ∅ :=
roots_C 1

lemma roots_smul_nonzero (p : R[X]) {r : R} (hr : r ≠ 0) :
  (r • p).roots = p.roots :=
begin
  by_cases hp : p = 0;
  simp [smul_eq_C_mul, roots_mul, hr, hp]
end

lemma roots_list_prod (L : list R[X]) :
  ((0 : R[X]) ∉ L) → L.prod.roots = (L : multiset R[X]).bind roots :=
list.rec_on L (λ _, roots_one) $ λ hd tl ih H,
begin
  rw [list.mem_cons_iff, not_or_distrib] at H,
  rw [list.prod_cons, roots_mul (mul_ne_zero (ne.symm H.1) $ list.prod_ne_zero H.2),
      ← multiset.cons_coe, multiset.cons_bind, ih H.2]
end

lemma roots_multiset_prod (m : multiset R[X]) :
  (0 : R[X]) ∉ m → m.prod.roots = m.bind roots :=
by { rcases m with ⟨L⟩, simpa only [coe_prod, quot_mk_to_coe''] using roots_list_prod L }

lemma roots_prod {ι : Type*} (f : ι → R[X]) (s : finset ι) :
  s.prod f ≠ 0 → (s.prod f).roots = s.val.bind (λ i, roots (f i)) :=
begin
  rcases s with ⟨m, hm⟩,
  simpa [multiset.prod_eq_zero_iff, bind_map] using roots_multiset_prod (m.map f)
end

lemma roots_prod_X_sub_C (s : finset R) :
  (s.prod (λ a, X - C a)).roots = s.val :=
(roots_prod (λ a, X - C a) s (prod_ne_zero_iff.mpr (λ a _, X_sub_C_ne_zero a))).trans
  (by simp_rw [roots_X_sub_C, multiset.bind_singleton, multiset.map_id'])

lemma card_roots_X_pow_sub_C {n : ℕ} (hn : 0 < n) (a : R) :
  (roots ((X : R[X]) ^ n - C a)).card ≤ n :=
with_bot.coe_le_coe.1 $
calc ((roots ((X : R[X]) ^ n - C a)).card : with_bot ℕ)
      ≤ degree ((X : R[X]) ^ n - C a) : card_roots (X_pow_sub_C_ne_zero hn a)
  ... = n : degree_X_pow_sub_C hn a

section

variables {A B : Type*} [comm_ring A] [comm_ring B]

lemma le_root_multiplicity_map {p : A[X]} {f : A →+* B} (hmap : map f p ≠ 0) (a : A) :
  root_multiplicity a p ≤ root_multiplicity (f a) (map f p) :=
begin
  have hp0 : p ≠ 0 := λ h, hmap (h.symm ▸ polynomial.map_zero f),
  rw [root_multiplicity, root_multiplicity, dif_neg hp0, dif_neg hmap],
  simp only [not_not, nat.lt_find_iff, nat.le_find_iff],
  intros m hm,
  have := (map_ring_hom f).map_dvd (hm m le_rfl),
  simpa only [coe_map_ring_hom, map_pow, map_sub, map_X, map_C],
end

lemma eq_root_multiplicity_map {p : A[X]} {f : A →+* B} (hf : function.injective f)
  (a : A) : root_multiplicity a p = root_multiplicity (f a) (map f p) :=
begin
  by_cases hp0 : p = 0, { simp only [hp0, root_multiplicity_zero, polynomial.map_zero], },
  have hmap : map f p ≠ 0, { simpa only [polynomial.map_zero] using (map_injective f hf).ne hp0, },
  apply le_antisymm (le_root_multiplicity_map hmap a),
  rw [root_multiplicity, root_multiplicity, dif_neg hp0, dif_neg hmap],
  simp only [not_not, nat.lt_find_iff, nat.le_find_iff],
  intros m hm, rw ← map_dvd_map f hf ((monic_X_sub_C a).pow _),
  convert hm m le_rfl,
  simp only [polynomial.map_pow, polynomial.map_sub, map_pow, map_sub, map_X, map_C],
end

lemma count_map_roots [is_domain A] {p : A[X]} {f : A →+* B} (hf : function.injective f)
  (a : B) : count a (multiset.map f p.roots) ≤ root_multiplicity a (map f p) :=
begin
  by_cases h : ∃ t, f t = a,
  { rcases h with ⟨h_w, rfl⟩,
    rw [multiset.count_map_eq_count' f _ hf, count_roots],
    exact (eq_root_multiplicity_map hf h_w).le },
  { suffices : (multiset.map f p.roots).count a = 0,
    { rw this, exact zero_le _, },
    rw [multiset.count_map, multiset.card_eq_zero, multiset.filter_eq_nil],
    rintro k hk rfl,
    exact h ⟨k, rfl⟩, },
end

lemma roots_map_of_injective_card_eq_total_degree [is_domain A] [is_domain B] {p : A[X]}
  {f : A →+* B} (hf : function.injective f) (hroots : p.roots.card = p.nat_degree) :
  multiset.map f p.roots = (map f p).roots :=
begin
  by_cases hp0 : p = 0, { simp only [hp0, roots_zero, multiset.map_zero, polynomial.map_zero], },
  have hmap : map f p ≠ 0, { simpa only [polynomial.map_zero] using (map_injective f hf).ne hp0, },
  apply multiset.eq_of_le_of_card_le,
  { simpa only [multiset.le_iff_count, count_roots] using count_map_roots hf },
  { simpa only [multiset.card_map, hroots] using (card_roots' _).trans (nat_degree_map_le f p) },
end

end

section nth_roots

/-- `nth_roots n a` noncomputably returns the solutions to `x ^ n = a`-/
def nth_roots (n : ℕ) (a : R) : multiset R :=
roots ((X : R[X]) ^ n - C a)

@[simp] lemma mem_nth_roots {n : ℕ} (hn : 0 < n) {a x : R} :
  x ∈ nth_roots n a ↔ x ^ n = a :=
by rw [nth_roots, mem_roots (X_pow_sub_C_ne_zero hn a),
  is_root.def, eval_sub, eval_C, eval_pow, eval_X, sub_eq_zero]

@[simp] lemma nth_roots_zero (r : R) : nth_roots 0 r = 0 :=
by simp only [empty_eq_zero, pow_zero, nth_roots, ← C_1, ← C_sub, roots_C]

lemma card_nth_roots (n : ℕ) (a : R) :
  (nth_roots n a).card ≤ n :=
if hn : n = 0
then if h : (X : R[X]) ^ n - C a = 0
  then by simp only [nat.zero_le, nth_roots, roots, h, dif_pos rfl, empty_eq_zero, card_zero]
  else with_bot.coe_le_coe.1 (le_trans (card_roots h)
   (by { rw [hn, pow_zero, ← C_1, ← ring_hom.map_sub ],
         exact degree_C_le }))
else by rw [← with_bot.coe_le_coe, ← degree_X_pow_sub_C (nat.pos_of_ne_zero hn) a];
  exact card_roots (X_pow_sub_C_ne_zero (nat.pos_of_ne_zero hn) a)

/-- The multiset `nth_roots ↑n (1 : R)` as a finset. -/
def nth_roots_finset (n : ℕ) (R : Type*) [comm_ring R] [is_domain R] : finset R :=
multiset.to_finset (nth_roots n (1 : R))

@[simp] lemma mem_nth_roots_finset {n : ℕ} (h : 0 < n) {x : R} :
  x ∈ nth_roots_finset n R ↔ x ^ (n : ℕ) = 1 :=
by rw [nth_roots_finset, mem_to_finset, mem_nth_roots h]

@[simp] lemma nth_roots_finset_zero : nth_roots_finset 0 R = ∅ := by simp [nth_roots_finset]

end nth_roots

lemma monic.comp (hp : p.monic) (hq : q.monic) (h : q.nat_degree ≠ 0) : (p.comp q).monic :=
by rw [monic.def, leading_coeff_comp h, monic.def.1 hp, monic.def.1 hq, one_pow, one_mul]

lemma monic.comp_X_add_C (hp : p.monic) (r : R) : (p.comp (X + C r)).monic :=
begin
  refine hp.comp (monic_X_add_C _) (λ ha, _),
  rw [nat_degree_X_add_C] at ha,
  exact one_ne_zero ha
end

lemma monic.comp_X_sub_C (hp : p.monic) (r : R) : (p.comp (X - C r)).monic :=
by simpa using hp.comp_X_add_C (-r)

lemma units_coeff_zero_smul (c : R[X]ˣ) (p : R[X]) :
  (c : R[X]).coeff 0 • p = c * p :=
by rw [←polynomial.C_mul', ←polynomial.eq_C_of_degree_eq_zero (degree_coe_units c)]

@[simp] lemma nat_degree_coe_units (u : R[X]ˣ) :
  nat_degree (u : R[X]) = 0 :=
nat_degree_eq_of_degree_eq_some (degree_coe_units u)

lemma comp_eq_zero_iff :
  p.comp q = 0 ↔ p = 0 ∨ (p.eval (q.coeff 0) = 0 ∧ q = C (q.coeff 0)) :=
begin
  split,
  { intro h,
    have key : p.nat_degree = 0 ∨ q.nat_degree = 0,
    { rw [←mul_eq_zero, ←nat_degree_comp, h, nat_degree_zero] },
    replace key := or.imp eq_C_of_nat_degree_eq_zero eq_C_of_nat_degree_eq_zero key,
    cases key,
    { rw [key, C_comp] at h,
      exact or.inl (key.trans h) },
    { rw [key, comp_C, C_eq_zero] at h,
      exact or.inr ⟨h, key⟩ }, },
  { exact λ h, or.rec (λ h, by rw [h, zero_comp]) (λ h, by rw [h.2, comp_C, h.1, C_0]) h },
end

lemma zero_of_eval_zero [infinite R] (p : R[X]) (h : ∀ x, p.eval x = 0) : p = 0 :=
by classical; by_contradiction hp; exact
fintype.false ⟨p.roots.to_finset, λ x, multiset.mem_to_finset.mpr ((mem_roots hp).mpr (h _))⟩

lemma funext [infinite R] {p q : R[X]} (ext : ∀ r : R, p.eval r = q.eval r) : p = q :=
begin
  rw ← sub_eq_zero,
  apply zero_of_eval_zero,
  intro x,
  rw [eval_sub, sub_eq_zero, ext],
end

variables [comm_ring T]

/-- The set of distinct roots of `p` in `E`.

If you have a non-separable polynomial, use `polynomial.roots` for the multiset
where multiple roots have the appropriate multiplicity. -/
def root_set (p : T[X]) (S) [comm_ring S] [is_domain S] [algebra T S] : set S :=
(p.map (algebra_map T S)).roots.to_finset

lemma root_set_def (p : T[X]) (S) [comm_ring S] [is_domain S] [algebra T S] :
  p.root_set S = (p.map (algebra_map T S)).roots.to_finset :=
rfl

@[simp] lemma root_set_zero (S) [comm_ring S] [is_domain S] [algebra T S] :
  (0 : T[X]).root_set S = ∅ :=
by rw [root_set_def, polynomial.map_zero, roots_zero, to_finset_zero, finset.coe_empty]

@[simp] lemma root_set_C [comm_ring S] [is_domain S] [algebra T S] (a : T) :
  (C a).root_set S = ∅ :=
by rw [root_set_def, map_C, roots_C, multiset.to_finset_zero, finset.coe_empty]

instance root_set_fintype (p : T[X])
  (S : Type*) [comm_ring S] [is_domain S] [algebra T S] : fintype (p.root_set S) :=
finset_coe.fintype _

lemma root_set_finite (p : T[X])
  (S : Type*) [comm_ring S] [is_domain S] [algebra T S] : (p.root_set S).finite :=
set.finite_of_fintype _

theorem mem_root_set_iff' {p : T[X]} {S : Type*} [comm_ring S] [is_domain S]
  [algebra T S] (hp : p.map (algebra_map T S) ≠ 0) (a : S) :
  a ∈ p.root_set S ↔ (p.map (algebra_map T S)).eval a = 0 :=
by { change a ∈ multiset.to_finset _ ↔ _, rw [mem_to_finset, mem_roots hp], refl }

theorem mem_root_set_iff {p : T[X]} (hp : p ≠ 0) {S : Type*} [comm_ring S] [is_domain S]
  [algebra T S] [no_zero_smul_divisors T S] (a : S) : a ∈ p.root_set S ↔ aeval a p = 0 :=
begin
  rw [mem_root_set_iff', ←eval₂_eq_eval_map],
  { refl },
  intro h,
  rw ←polynomial.map_zero (algebra_map T S) at h,
  exact hp (map_injective _ (no_zero_smul_divisors.algebra_map_injective T S) h)
end

end roots

theorem is_unit_iff {f : R[X]} : is_unit f ↔ ∃ r : R, is_unit r ∧ C r = f :=
⟨λ hf, ⟨f.coeff 0,
  is_unit_C.1 $ eq_C_of_degree_eq_zero (degree_eq_zero_of_is_unit hf) ▸ hf,
  (eq_C_of_degree_eq_zero (degree_eq_zero_of_is_unit hf)).symm⟩,
λ ⟨r, hr, hrf⟩, hrf ▸ is_unit_C.2 hr⟩

lemma coeff_coe_units_zero_ne_zero (u : R[X]ˣ) :
  coeff (u : R[X]) 0 ≠ 0 :=
begin
  conv in (0) { rw [← nat_degree_coe_units u] },
  rw [← leading_coeff, ne.def, leading_coeff_eq_zero],
  exact units.ne_zero _
end

lemma degree_eq_degree_of_associated (h : associated p q) : degree p = degree q :=
let ⟨u, hu⟩ := h in by simp [hu.symm]

lemma degree_eq_one_of_irreducible_of_root (hi : irreducible p) {x : R} (hx : is_root p x) :
  degree p = 1 :=
let ⟨g, hg⟩ := dvd_iff_is_root.2 hx in
have is_unit (X - C x) ∨ is_unit g, from hi.is_unit_or_is_unit hg,
this.elim
  (λ h, have h₁ : degree (X - C x) = 1, from degree_X_sub_C x,
    have h₂ : degree (X - C x) = 0, from degree_eq_zero_of_is_unit h,
    by rw h₁ at h₂; exact absurd h₂ dec_trivial)
  (λ hgu, by rw [hg, degree_mul, degree_X_sub_C, degree_eq_zero_of_is_unit hgu, add_zero])

/-- Division by a monic polynomial doesn't change the leading coefficient. -/
lemma leading_coeff_div_by_monic_of_monic {R : Type u} [comm_ring R]
  {p q : R[X]} (hmonic : q.monic) (hdegree : q.degree ≤ p.degree) :
  (p /ₘ q).leading_coeff = p.leading_coeff :=
begin
  nontriviality,
  have h : q.leading_coeff * (p /ₘ q).leading_coeff ≠ 0,
  { simpa [div_by_monic_eq_zero_iff hmonic, hmonic.leading_coeff, nat.with_bot.one_le_iff_zero_lt]
      using hdegree },
  nth_rewrite_rhs 0 ←mod_by_monic_add_div p hmonic,
  rw [leading_coeff_add_of_degree_lt, leading_coeff_monic_mul hmonic],
  rw [degree_mul' h, degree_add_div_by_monic hmonic hdegree],
  exact (degree_mod_by_monic_lt p hmonic).trans_le hdegree
end

lemma leading_coeff_div_by_monic_X_sub_C (p : R[X]) (hp : degree p ≠ 0) (a : R) :
  leading_coeff (p /ₘ (X - C a)) = leading_coeff p :=
begin
  nontriviality,
  cases hp.lt_or_lt with hd hd,
  { rw [degree_eq_bot.mp $ (nat.with_bot.lt_zero_iff _).mp hd, zero_div_by_monic] },
  refine leading_coeff_div_by_monic_of_monic (monic_X_sub_C a) _,
  rwa [degree_X_sub_C, nat.with_bot.one_le_iff_zero_lt]
end

lemma eq_leading_coeff_mul_of_monic_of_dvd_of_nat_degree_le {R} [comm_ring R]
  {p q : R[X]} (hp : p.monic) (hdiv : p ∣ q)
  (hdeg : q.nat_degree ≤ p.nat_degree) : q = C q.leading_coeff * p :=
begin
  obtain ⟨r, hr⟩ := hdiv,
  obtain (rfl|hq) := eq_or_ne q 0, {simp},
  have rzero : r ≠ 0 := λ h, by simpa [h, hq] using hr,
  rw [hr, nat_degree_mul'] at hdeg, swap,
  { rw [hp.leading_coeff, one_mul, leading_coeff_ne_zero], exact rzero },
  rw [mul_comm, @eq_C_of_nat_degree_eq_zero _ _ r] at hr,
  { convert hr, convert leading_coeff_C _ using 1,
    rw [hr, leading_coeff_mul_monic hp] },
  { exact (add_right_inj _).1 (le_antisymm hdeg $ nat.le.intro rfl) },
end

lemma eq_of_monic_of_dvd_of_nat_degree_le {R} [comm_ring R]
  {p q : R[X]} (hp : p.monic) (hq : q.monic) (hdiv : p ∣ q)
  (hdeg : q.nat_degree ≤ p.nat_degree) : q = p :=
begin
  convert eq_leading_coeff_mul_of_monic_of_dvd_of_nat_degree_le hp hdiv hdeg,
  rw [hq.leading_coeff, C_1, one_mul],
<<<<<<< HEAD
end

lemma is_coprime_X_sub_C_of_is_unit_sub {R} [comm_ring R] {a b : R}
  (h : is_unit (a - b)) : is_coprime (X - C a) (X - C b) :=
⟨-C h.unit⁻¹.val, C h.unit⁻¹.val, by { rw [neg_mul_comm, ← left_distrib, neg_add_eq_sub,
  sub_sub_sub_cancel_left, ← C_sub, ← C_mul], convert C_1, exact h.coe_inv_mul }⟩

theorem pairwise_coprime_X_sub_C {α : Type u} [field α] {I : Type v} {s : I → α}
  (H : function.injective s) : pairwise (is_coprime on (λ i : I, X - C (s i))) :=
λ i j hij, is_coprime_X_sub_C_of_is_unit_sub (sub_ne_zero_of_ne $ H.ne hij).is_unit

/-- A polynomial `p` that has as many roots as its degree
can be written `p = p.leading_coeff * ∏(X - a)`, for `a` in `p.roots`. -/
lemma C_leading_coeff_mul_prod_multiset_X_sub_C (hroots : p.roots.card = p.nat_degree) :
  C p.leading_coeff * (p.roots.map (λ (a : R), X - C a)).prod = p :=
begin
  symmetry, classical,
  apply eq_leading_coeff_mul_of_monic_of_dvd_of_nat_degree_le,
  { exact monic_multiset_prod_of_monic _ _ (λ a _, monic_X_sub_C a) },
  { rw ← map_dvd_map _ (is_fraction_ring.injective R $ fraction_ring R),
    swap, { exact monic_multiset_prod_of_monic _ _ (λ a _, monic_X_sub_C a) },
    rw [finset.prod_multiset_map_count, polynomial.map_prod],
    refine finset.prod_dvd_of_coprime (λ a _ b _ h, _) (λ a _, _),
    { simp_rw [polynomial.map_pow, polynomial.map_sub, map_C, map_X],
      exact (pairwise_coprime_X_sub_C (is_fraction_ring.injective R $ fraction_ring R) _ _ h).pow },
    { rw count_roots, exact polynomial.map_dvd _ (pow_root_multiplicity_dvd p a) } },
  { rw [nat_degree_multiset_prod_of_monic, multiset.map_map],
    { convert hroots.symm.le, convert multiset.sum_repeat 1 _,
      { convert multiset.map_const _ 1, ext, apply nat_degree_X_sub_C }, { simp } },
    { intros f hf, obtain ⟨a, ha, rfl⟩ := multiset.mem_map.1 hf, exact monic_X_sub_C a } },
end

/-- A monic polynomial `p` that has as many roots as its degree
can be written `p = ∏(X - a)`, for `a` in `p.roots`. -/
lemma prod_multiset_X_sub_C_of_monic_of_roots_card_eq
  (hmonic : p.monic) (hroots : p.roots.card = p.nat_degree) :
  (p.roots.map (λ (a : R), X - C a)).prod = p :=
begin
  convert C_leading_coeff_mul_prod_multiset_X_sub_C hroots,
  rw [hmonic.leading_coeff, C_1, one_mul],
=======
>>>>>>> 3b5441cb
end

end comm_ring

section

variables [semiring R] [comm_ring S] [is_domain S] (φ : R →+* S)

lemma is_unit_of_is_unit_leading_coeff_of_is_unit_map
  (f : R[X]) (hf : is_unit (leading_coeff f)) (H : is_unit (map φ f)) :
  is_unit f :=
begin
  have dz := degree_eq_zero_of_is_unit H,
  rw degree_map_eq_of_leading_coeff_ne_zero at dz,
  { rw eq_C_of_degree_eq_zero dz,
    refine is_unit.map C _,
    convert hf,
    rw (degree_eq_iff_nat_degree_eq _).1 dz,
    rintro rfl,
    simpa using H, },
  { intro h,
    have u : is_unit (φ f.leading_coeff) := is_unit.map φ hf,
    rw h at u,
    simpa using u, }
end

end

section
variables [comm_ring R] [is_domain R] [comm_ring S] [is_domain S] (φ : R →+* S)
/--
A polynomial over an integral domain `R` is irreducible if it is monic and
  irreducible after mapping into an integral domain `S`.

A special case of this lemma is that a polynomial over `ℤ` is irreducible if
  it is monic and irreducible over `ℤ/pℤ` for some prime `p`.
-/
lemma monic.irreducible_of_irreducible_map (f : R[X])
  (h_mon : monic f) (h_irr : irreducible (map φ f)) :
  irreducible f :=
begin
  refine ⟨h_irr.not_unit ∘ is_unit.map (map_ring_hom φ), λ a b h, _⟩,
  dsimp [monic] at h_mon,
  have q := (leading_coeff_mul a b).symm,
  rw [←h, h_mon] at q,
  refine (h_irr.is_unit_or_is_unit $ (congr_arg (map φ) h).trans (polynomial.map_mul φ)).imp _ _;
    apply is_unit_of_is_unit_leading_coeff_of_is_unit_map;
    apply is_unit_of_mul_eq_one,
  { exact q }, { rw mul_comm, exact q },
end

end

end polynomial<|MERGE_RESOLUTION|>--- conflicted
+++ resolved
@@ -730,7 +730,6 @@
 begin
   convert eq_leading_coeff_mul_of_monic_of_dvd_of_nat_degree_le hp hdiv hdeg,
   rw [hq.leading_coeff, C_1, one_mul],
-<<<<<<< HEAD
 end
 
 lemma is_coprime_X_sub_C_of_is_unit_sub {R} [comm_ring R] {a b : R}
@@ -738,7 +737,7 @@
 ⟨-C h.unit⁻¹.val, C h.unit⁻¹.val, by { rw [neg_mul_comm, ← left_distrib, neg_add_eq_sub,
   sub_sub_sub_cancel_left, ← C_sub, ← C_mul], convert C_1, exact h.coe_inv_mul }⟩
 
-theorem pairwise_coprime_X_sub_C {α : Type u} [field α] {I : Type v} {s : I → α}
+theorem pairwise_coprime_X_sub_C {K} [field K] {I : Type v} {s : I → K}
   (H : function.injective s) : pairwise (is_coprime on (λ i : I, X - C (s i))) :=
 λ i j hij, is_coprime_X_sub_C_of_is_unit_sub (sub_ne_zero_of_ne $ H.ne hij).is_unit
 
@@ -766,14 +765,9 @@
 /-- A monic polynomial `p` that has as many roots as its degree
 can be written `p = ∏(X - a)`, for `a` in `p.roots`. -/
 lemma prod_multiset_X_sub_C_of_monic_of_roots_card_eq
-  (hmonic : p.monic) (hroots : p.roots.card = p.nat_degree) :
+  (hp : p.monic) (hroots : p.roots.card = p.nat_degree) :
   (p.roots.map (λ (a : R), X - C a)).prod = p :=
-begin
-  convert C_leading_coeff_mul_prod_multiset_X_sub_C hroots,
-  rw [hmonic.leading_coeff, C_1, one_mul],
-=======
->>>>>>> 3b5441cb
-end
+by {convert C_leading_coeff_mul_prod_multiset_X_sub_C hroots, rw [hp.leading_coeff, C_1, one_mul] }
 
 end comm_ring
 
