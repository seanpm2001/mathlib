--- conflicted
+++ resolved
@@ -117,12 +117,7 @@
 by cases n; simp only [of_fn_zero, of_fn_succ, eq_self_iff_true, nat.succ_ne_zero]
 
 lemma last_of_fn {n : ℕ} (f : fin n → α) (h : of_fn f ≠ [])
-<<<<<<< HEAD
-  (hn : n - 1 < n := lt_of_not_le (mt (λ hn,
-    of_fn_eq_nil_iff.mpr (nat.pred_eq_self_iff.mp (le_antisymm (nat.pred_le _) hn))) h)) :
-=======
   (hn : n - 1 < n := nat.pred_lt $ of_fn_eq_nil_iff.not.mp h) :
->>>>>>> 06a655b5
   last (of_fn f) h = f ⟨n - 1, hn⟩ :=
 by simp [last_eq_nth_le]
 
