--- conflicted
+++ resolved
@@ -3557,13 +3557,8 @@
     { simp [hmem] } }
 end
 
-<<<<<<< HEAD
-@[simp] lemma enum_nil : enum ([] : list α) = [] := rfl
-@[simp] lemma enum_from_nil (n : ℕ) : enum_from n ([] : list α) = [] := rfl
-=======
 @[simp] lemma enum_from_nil (n : ℕ) : enum_from n ([] : list α) = [] := rfl
 @[simp] lemma enum_nil : enum ([] : list α) = [] := rfl
->>>>>>> b143635a
 
 @[simp] lemma enum_from_cons (x : α) (xs : list α) (n : ℕ) :
   enum_from n (x :: xs) = (n, x) :: enum_from (n + 1) xs := rfl
@@ -3574,14 +3569,9 @@
 @[simp] lemma enum_singleton (x : α) :
   enum [x] = [(0, x)] := rfl
 
-<<<<<<< HEAD
-lemma enum_from_append (xs ys : list α) (n : ℕ) :
-  enum_from n (xs ++ ys) = enum_from n xs ++ enum_from (n + xs.length) ys :=
-=======
 -- Addition on the right to make `enum_append` be definitionally true to this lemma
 lemma enum_from_append (xs ys : list α) (n : ℕ) :
   enum_from n (xs ++ ys) = enum_from n xs ++ enum_from (xs.length + n) ys :=
->>>>>>> b143635a
 begin
   induction xs with x xs IH generalizing ys n,
   { simp },
@@ -3591,11 +3581,7 @@
 
 lemma enum_append (xs ys : list α) :
   enum (xs ++ ys) = enum xs ++ enum_from xs.length ys :=
-<<<<<<< HEAD
-by simp [enum, enum_from_append]
-=======
 enum_from_append _ _ _
->>>>>>> b143635a
 
 lemma map_fst_add_enum_from_eq_enum_from (l : list α) (n k : ℕ) :
   map (prod.map (+ n) id) (enum_from k l) = enum_from (n + k) l :=
