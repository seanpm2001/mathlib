--- conflicted
+++ resolved
@@ -313,13 +313,8 @@
     exact H _ _ (succ_lt_succ h) (succ_pos _) }
 end
 
-<<<<<<< HEAD
-lemma pairwise_repeat {α : Type*} {r : α → α → Prop} {x : α} (hx : r x x) :
-  ∀ (n : ℕ), pairwise r (repeat x n)
-=======
 lemma pairwise_replicate {α : Type*} {r : α → α → Prop} {x : α} (hx : r x x) :
   ∀ (n : ℕ), pairwise r (replicate n x)
->>>>>>> dbde88c8
 | 0 := by simp
 | (n+1) := by simp [hx, mem_replicate, pairwise_replicate n]
 
