/-
Copyright (c) 2021 Yakov Pechersky. All rights reserved.
Released under Apache 2.0 license as described in the file LICENSE.
Authors: Yakov Pechersky
-/
import data.multiset.sort
import data.fintype.list
import data.list.rotate

/-!
# Cycles of a list

Lists have an equivalence relation of whether they are rotational permutations of one another.
This relation is defined as `is_rotated`.

Based on this, we define the quotient of lists by the rotation relation, called `cycle`.

We also define a representation of concrete cycles, available when viewing them in a goal state or
via `#eval`, when over representatble types. For example, the cycle `(2 1 4 3)` will be shown
as `c[1, 4, 3, 2]`. The representation of the cycle sorts the elements by the string value of the
underlying element. This representation also supports cycles that can contain duplicates.

-/

namespace list

variables {α : Type*} [decidable_eq α]

/-- Return the `z` such that `x :: z :: _` appears in `xs`, or `default` if there is no such `z`. -/
def next_or : Π (xs : list α) (x default : α), α
| [] x default := default
| [y] x default := default -- Handles the not-found and the wraparound case
| (y :: z :: xs) x default := if x = y then z else next_or (z :: xs) x default

@[simp] lemma next_or_nil (x d : α) : next_or [] x d = d := rfl

@[simp] lemma next_or_singleton (x y d : α) : next_or [y] x d = d := rfl

@[simp] lemma next_or_self_cons_cons (xs : list α) (x y d : α) :
  next_or (x :: y :: xs) x d = y :=
if_pos rfl

lemma next_or_cons_of_ne (xs : list α) (y x d : α) (h : x ≠ y) :
  next_or (y :: xs) x d = next_or xs x d :=
begin
  cases xs with z zs,
  { refl },
  { exact if_neg h }
end

/-- `next_or` does not depend on the default value, if the next value appears. -/
lemma next_or_eq_next_or_of_mem_of_ne (xs : list α) (x d d' : α)
  (x_mem : x ∈ xs) (x_ne : x ≠ xs.last (ne_nil_of_mem x_mem)) :
  next_or xs x d = next_or xs x d' :=
begin
  induction xs with y ys IH,
  { cases x_mem },
  cases ys with z zs,
  { simp at x_mem x_ne, contradiction },
  by_cases h : x = y,
  { rw [h, next_or_self_cons_cons, next_or_self_cons_cons] },
  { rw [next_or, next_or, IH];
      simpa [h] using x_mem }
end

lemma mem_of_next_or_ne {xs : list α} {x d : α} (h : next_or xs x d ≠ d) :
  x ∈ xs :=
begin
  induction xs with y ys IH,
  { simpa using h },
  cases ys with z zs,
  { simpa using h },
  { by_cases hx : x = y,
    { simp [hx] },
    { rw [next_or_cons_of_ne _ _ _ _ hx] at h,
      simpa [hx] using IH h } }
end

lemma next_or_concat {xs : list α} {x : α} (d : α) (h : x ∉ xs) :
  next_or (xs ++ [x]) x d = d :=
begin
  induction xs with z zs IH,
  { simp },
  { obtain ⟨hz, hzs⟩ := not_or_distrib.mp (mt (mem_cons_iff _ _ _).mp h),
    rw [cons_append, next_or_cons_of_ne _ _ _ _ hz, IH hzs] }
end

lemma next_or_mem {xs : list α} {x d : α} (hd : d ∈ xs) :
  next_or xs x d ∈ xs :=
begin
  revert hd,
  suffices : ∀ (xs' : list α) (h : ∀ x ∈ xs, x ∈ xs') (hd : d ∈ xs'), next_or xs x d ∈ xs',
  { exact this xs (λ _, id) },
  intros xs' hxs' hd,
  induction xs with y ys ih,
  { exact hd },
  cases ys with z zs,
  { exact hd },
  rw next_or,
  split_ifs with h,
  { exact hxs' _ (mem_cons_of_mem _ (mem_cons_self _ _)) },
  { exact ih (λ _ h, hxs' _ (mem_cons_of_mem _ h)) },
end

/--
Given an element `x : α` of `l : list α` such that `x ∈ l`, get the next
element of `l`. This works from head to tail, (including a check for last element)
so it will match on first hit, ignoring later duplicates.

For example:
 * `next [1, 2, 3] 2 _ = 3`
 * `next [1, 2, 3] 3 _ = 1`
 * `next [1, 2, 3, 2, 4] 2 _ = 3`
 * `next [1, 2, 3, 2] 2 _ = 3`
 * `next [1, 1, 2, 3, 2] 1 _ = 1`
-/
def next (l : list α) (x : α) (h : x ∈ l) : α :=
next_or l x (l.nth_le 0 (length_pos_of_mem h))

/--
Given an element `x : α` of `l : list α` such that `x ∈ l`, get the previous
element of `l`. This works from head to tail, (including a check for last element)
so it will match on first hit, ignoring later duplicates.

 * `prev [1, 2, 3] 2 _ = 1`
 * `prev [1, 2, 3] 1 _ = 3`
 * `prev [1, 2, 3, 2, 4] 2 _ = 1`
 * `prev [1, 2, 3, 4, 2] 2 _ = 1`
 * `prev [1, 1, 2] 1 _ = 2`
-/
def prev : Π (l : list α) (x : α) (h : x ∈ l), α
| []             _ h := by simpa using h
| [y]            _ _ := y
| (y :: z :: xs) x h := if hx : x = y then (last (z :: xs) (cons_ne_nil _ _)) else
  if x = z then y else prev (z :: xs) x (by simpa [hx] using h)

variables (l : list α) (x : α) (h : x ∈ l)

@[simp] lemma next_singleton (x y : α) (h : x ∈ [y]) :
  next [y] x h = y := rfl

@[simp] lemma prev_singleton (x y : α) (h : x ∈ [y]) :
  prev [y] x h = y := rfl

lemma next_cons_cons_eq' (y z : α) (h : x ∈ (y :: z :: l)) (hx : x = y) :
  next (y :: z :: l) x h = z :=
by rw [next, next_or, if_pos hx]

@[simp] lemma next_cons_cons_eq (z : α) (h : x ∈ (x :: z :: l)) :
  next (x :: z :: l) x h = z :=
next_cons_cons_eq' l x x z h rfl

lemma next_ne_head_ne_last (y : α) (h : x ∈ (y :: l)) (hy : x ≠ y)
  (hx : x ≠ last (y :: l) (cons_ne_nil _ _)) :
  next (y :: l) x h = next l x (by simpa [hy] using h) :=
begin
  rw [next, next, next_or_cons_of_ne _ _ _ _ hy, next_or_eq_next_or_of_mem_of_ne],
  { rwa last_cons at hx },
  { simpa [hy] using h }
end

lemma next_cons_concat (y : α) (hy : x ≠ y) (hx : x ∉ l)
  (h : x ∈ y :: l ++ [x] := mem_append_right _ (mem_singleton_self x)) :
  next (y :: l ++ [x]) x h = y :=
begin
  rw [next, next_or_concat],
  { refl },
  { simp [hy, hx] }
end

lemma next_last_cons (y : α) (h : x ∈ (y :: l)) (hy : x ≠ y)
  (hx : x = last (y :: l) (cons_ne_nil _ _)) (hl : nodup l) :
  next (y :: l) x h = y :=
begin
  rw [next, nth_le, ←init_append_last (cons_ne_nil y l), hx, next_or_concat],
  subst hx,
  intro H,
  obtain ⟨_ | k, hk, hk'⟩ := nth_le_of_mem H,
  { simpa [init_eq_take, nth_le_take', hy.symm] using hk' },
  suffices : k.succ = l.length,
  { simpa [this] using hk },
  cases l with hd tl,
  { simpa using hk },
  { rw nodup_iff_nth_le_inj at hl,
    rw [length, nat.succ_inj'],
    apply hl,
    simpa [init_eq_take, nth_le_take', last_eq_nth_le] using hk' }
end

lemma prev_last_cons' (y : α) (h : x ∈ (y :: l)) (hx : x = y) :
  prev (y :: l) x h = last (y :: l) (cons_ne_nil _ _) :=
begin
  cases l;
  simp [prev, hx]
end

@[simp] lemma prev_last_cons (h : x ∈ (x :: l)) :
  prev (x :: l) x h = last (x :: l) (cons_ne_nil _ _) :=
prev_last_cons' l x x h rfl

lemma prev_cons_cons_eq' (y z : α) (h : x ∈ (y :: z :: l)) (hx : x = y) :
  prev (y :: z :: l) x h = last (z :: l) (cons_ne_nil _ _) :=
by rw [prev, dif_pos hx]

@[simp] lemma prev_cons_cons_eq (z : α) (h : x ∈ (x :: z :: l)) :
  prev (x :: z :: l) x h = last (z :: l) (cons_ne_nil _ _) :=
prev_cons_cons_eq' l x x z h rfl

lemma prev_cons_cons_of_ne' (y z : α) (h : x ∈ (y :: z :: l)) (hy : x ≠ y) (hz : x = z) :
  prev (y :: z :: l) x h = y :=
begin
  cases l,
  { simp [prev, hy, hz] },
  { rw [prev, dif_neg hy, if_pos hz] }
end

lemma prev_cons_cons_of_ne (y : α) (h : x ∈ (y :: x :: l)) (hy : x ≠ y) :
  prev (y :: x :: l) x h = y :=
prev_cons_cons_of_ne' _ _ _ _ _ hy rfl

lemma prev_ne_cons_cons (y z : α) (h : x ∈ (y :: z :: l)) (hy : x ≠ y) (hz : x ≠ z) :
  prev (y :: z :: l) x h = prev (z :: l) x (by simpa [hy] using h) :=
begin
  cases l,
  { simpa [hy, hz] using h },
  { rw [prev, dif_neg hy, if_neg hz] }
end

include h

lemma next_mem : l.next x h ∈ l :=
next_or_mem (nth_le_mem _ _ _)

lemma prev_mem : l.prev x h ∈ l :=
begin
  cases l with hd tl,
  { simpa using h },
  induction tl with hd' tl hl generalizing hd,
  { simp },
  { by_cases hx : x = hd,
    { simp only [hx, prev_cons_cons_eq],
      exact mem_cons_of_mem _ (last_mem _) },
    { rw [prev, dif_neg hx],
      split_ifs with hm,
      { exact mem_cons_self _ _ },
      { exact mem_cons_of_mem _ (hl _ _) } } }
end

lemma next_nth_le (l : list α) (h : nodup l) (n : ℕ) (hn : n < l.length) :
  next l (l.nth_le n hn) (nth_le_mem _ _ _) = l.nth_le ((n + 1) % l.length)
    (nat.mod_lt _ (n.zero_le.trans_lt hn)) :=
begin
  cases l with x l,
  { simpa using hn },
  induction l with y l hl generalizing x n,
  { simp },
  { cases n,
    { simp },
    { have hn' : n.succ ≤ l.length.succ,
      { refine nat.succ_le_of_lt _,
        simpa [nat.succ_lt_succ_iff] using hn },
      have hx': (x :: y :: l).nth_le n.succ hn ≠ x,
      { intro H,
        suffices : n.succ = 0,
        { simpa },
        rw nodup_iff_nth_le_inj at h,
        refine h _ _ hn nat.succ_pos' _,
        simpa using H },
      rcases hn'.eq_or_lt with hn''|hn'',
      { rw [next_last_cons],
        { simp [hn''] },
        { exact hx' },
        { simp [last_eq_nth_le, hn''] },
        { exact h.of_cons } },
      { have : n < l.length := by simpa [nat.succ_lt_succ_iff] using hn'' ,
        rw [next_ne_head_ne_last _ _ _ _ hx'],
        { simp [nat.mod_eq_of_lt (nat.succ_lt_succ (nat.succ_lt_succ this)),
                hl _ _ h.of_cons, nat.mod_eq_of_lt (nat.succ_lt_succ this)] },
        { rw last_eq_nth_le,
          intro H,
          suffices : n.succ = l.length.succ,
          { exact absurd hn'' this.ge.not_lt },
          rw nodup_iff_nth_le_inj at h,
          refine h _ _ hn _ _,
          { simp },
          { simpa using H } } } } }
end

lemma prev_nth_le (l : list α) (h : nodup l) (n : ℕ) (hn : n < l.length) :
  prev l (l.nth_le n hn) (nth_le_mem _ _ _) = l.nth_le ((n + (l.length - 1)) % l.length)
    (nat.mod_lt _ (n.zero_le.trans_lt hn)) :=
begin
  cases l with x l,
  { simpa using hn },
  induction l with y l hl generalizing n x,
  { simp },
  { rcases n with _|_|n,
    { simpa [last_eq_nth_le, nat.mod_eq_of_lt (nat.succ_lt_succ l.length.lt_succ_self)] },
    { simp only [mem_cons_iff, nodup_cons] at h,
      push_neg at h,
      simp [add_comm, prev_cons_cons_of_ne, h.left.left.symm] },
    { rw [prev_ne_cons_cons],
      { convert hl _ _ h.of_cons _ using 1,
        have : ∀ k hk, (y :: l).nth_le k hk = (x :: y :: l).nth_le (k + 1) (nat.succ_lt_succ hk),
        { intros,
          simpa },
        rw [this],
        congr,
        simp only [nat.add_succ_sub_one, add_zero, length],
        simp only [length, nat.succ_lt_succ_iff] at hn,
        set k := l.length,
        rw [nat.succ_add, ←nat.add_succ, nat.add_mod_right, nat.succ_add, ←nat.add_succ _ k,
            nat.add_mod_right, nat.mod_eq_of_lt, nat.mod_eq_of_lt],
        { exact nat.lt_succ_of_lt hn },
        { exact nat.succ_lt_succ (nat.lt_succ_of_lt hn) } },
      { intro H,
        suffices : n.succ.succ = 0,
        { simpa },
        rw nodup_iff_nth_le_inj at h,
        refine h _ _ hn nat.succ_pos' _,
        simpa using H },
      { intro H,
        suffices : n.succ.succ = 1,
        { simpa },
        rw nodup_iff_nth_le_inj at h,
        refine h _ _ hn (nat.succ_lt_succ nat.succ_pos') _,
        simpa using H } } }
end

lemma pmap_next_eq_rotate_one (h : nodup l) :
  l.pmap l.next (λ _ h, h) = l.rotate 1 :=
begin
  apply list.ext_le,
  { simp },
  { intros,
    rw [nth_le_pmap, nth_le_rotate, next_nth_le _ h] }
end

lemma pmap_prev_eq_rotate_length_sub_one (h : nodup l) :
  l.pmap l.prev (λ _ h, h) = l.rotate (l.length - 1) :=
begin
  apply list.ext_le,
  { simp },
  { intros n hn hn',
    rw [nth_le_rotate, nth_le_pmap, prev_nth_le _ h] }
end

lemma prev_next (l : list α) (h : nodup l) (x : α) (hx : x ∈ l) :
  prev l (next l x hx) (next_mem _ _ _) = x :=
begin
  obtain ⟨n, hn, rfl⟩ := nth_le_of_mem hx,
  simp only [next_nth_le, prev_nth_le, h, nat.mod_add_mod],
  cases l with hd tl,
  { simp },
  { have : n < 1 + tl.length := by simpa [add_comm] using hn,
    simp [add_left_comm, add_comm, add_assoc, nat.mod_eq_of_lt this] }
end

lemma next_prev (l : list α) (h : nodup l) (x : α) (hx : x ∈ l) :
  next l (prev l x hx) (prev_mem _ _ _) = x :=
begin
  obtain ⟨n, hn, rfl⟩ := nth_le_of_mem hx,
  simp only [next_nth_le, prev_nth_le, h, nat.mod_add_mod],
  cases l with hd tl,
  { simp },
  { have : n < 1 + tl.length := by simpa [add_comm] using hn,
    simp [add_left_comm, add_comm, add_assoc, nat.mod_eq_of_lt this] }
end

lemma prev_reverse_eq_next (l : list α) (h : nodup l) (x : α) (hx : x ∈ l) :
  prev l.reverse x (mem_reverse.mpr hx) = next l x hx :=
begin
  obtain ⟨k, hk, rfl⟩ := nth_le_of_mem hx,
  have lpos : 0 < l.length := k.zero_le.trans_lt hk,
  have key : l.length - 1 - k < l.length :=
    (nat.sub_le _ _).trans_lt (tsub_lt_self lpos nat.succ_pos'),
  rw ←nth_le_pmap l.next (λ _ h, h) (by simpa using hk),
  simp_rw [←nth_le_reverse l k (key.trans_le (by simp)), pmap_next_eq_rotate_one _ h],
  rw ←nth_le_pmap l.reverse.prev (λ _ h, h),
  { simp_rw [pmap_prev_eq_rotate_length_sub_one _ (nodup_reverse.mpr h), rotate_reverse,
             length_reverse, nat.mod_eq_of_lt (tsub_lt_self lpos nat.succ_pos'),
             tsub_tsub_cancel_of_le (nat.succ_le_of_lt lpos)],
    rw ←nth_le_reverse,
    { simp [tsub_tsub_cancel_of_le (nat.le_pred_of_lt hk)] },
    { simpa using (nat.sub_le _ _).trans_lt (tsub_lt_self lpos nat.succ_pos') } },
  { simpa using (nat.sub_le _ _).trans_lt (tsub_lt_self lpos nat.succ_pos') }
end

lemma next_reverse_eq_prev (l : list α) (h : nodup l) (x : α) (hx : x ∈ l) :
  next l.reverse x (mem_reverse.mpr hx) = prev l x hx :=
begin
  convert (prev_reverse_eq_next l.reverse (nodup_reverse.mpr h) x (mem_reverse.mpr hx)).symm,
  exact (reverse_reverse l).symm
end

lemma is_rotated_next_eq {l l' : list α} (h : l ~r l') (hn : nodup l) {x : α} (hx : x ∈ l) :
  l.next x hx = l'.next x (h.mem_iff.mp hx) :=
begin
  obtain ⟨k, hk, rfl⟩ := nth_le_of_mem hx,
  obtain ⟨n, rfl⟩ := id h,
  rw [next_nth_le _ hn],
  simp_rw ←nth_le_rotate' _ n k,
  rw [next_nth_le _ (h.nodup_iff.mp hn), ←nth_le_rotate' _ n],
  simp [add_assoc]
end

lemma is_rotated_prev_eq {l l' : list α} (h : l ~r l') (hn : nodup l) {x : α} (hx : x ∈ l) :
  l.prev x hx = l'.prev x (h.mem_iff.mp hx) :=
begin
  rw [←next_reverse_eq_prev _ hn, ←next_reverse_eq_prev _ (h.nodup_iff.mp hn)],
  exact is_rotated_next_eq h.reverse (nodup_reverse.mpr hn) _
end

end list

open list

/--
`cycle α` is the quotient of `list α` by cyclic permutation.
Duplicates are allowed.
-/
def cycle (α : Type*) : Type* := quotient (is_rotated.setoid α)

namespace cycle

variables {α : Type*}

instance : has_coe (list α) (cycle α) := ⟨quot.mk _⟩

@[simp] lemma coe_eq_coe {l₁ l₂ : list α} : (l₁ : cycle α) = l₂ ↔ (l₁ ~r l₂) :=
@quotient.eq _ (is_rotated.setoid _) _ _

@[simp] lemma mk_eq_coe (l : list α) : quot.mk _ l = (l : cycle α) :=
rfl

@[simp] lemma mk'_eq_coe (l : list α) : quotient.mk' l = (l : cycle α) :=
rfl

lemma coe_cons_eq_coe_append (l : list α) (a : α) : (↑(a :: l) : cycle α) = ↑(l ++ [a]) :=
quot.sound ⟨1, by rw [rotate_cons_succ, rotate_zero]⟩

/-- The unique empty cycle. -/
def nil : cycle α := ([] : list α)

@[simp] lemma coe_nil : ↑([] : list α) = @nil α :=
rfl

@[simp] lemma coe_eq_nil (l : list α) : (l : cycle α) = nil ↔ l = [] :=
coe_eq_coe.trans is_rotated_nil_iff

/-- For consistency with `list.has_emptyc`. -/
instance : has_emptyc (cycle α) := ⟨nil⟩

@[simp] lemma empty_eq : ∅ = @nil α :=
rfl

instance : inhabited (cycle α) := ⟨nil⟩

/-- An induction principle for `cycle`. Use as `induction s using cycle.induction_on`. -/
@[elab_as_eliminator] lemma induction_on {C : cycle α → Prop} (s : cycle α) (H0 : C nil)
  (HI : ∀ a (l : list α), C ↑l → C ↑(a :: l)) : C s :=
quotient.induction_on' s $ λ l, by { apply list.rec_on l; simp, assumption' }

/-- For `x : α`, `s : cycle α`, `x ∈ s` indicates that `x` occurs at least once in `s`. -/
def mem (a : α) (s : cycle α) : Prop :=
quot.lift_on s (λ l, a ∈ l) (λ l₁ l₂ e, propext $ e.mem_iff)

instance : has_mem α (cycle α) := ⟨mem⟩

@[simp] lemma mem_coe_iff {a : α} {l : list α} : a ∈ (l : cycle α) ↔ a ∈ l :=
iff.rfl

@[simp] lemma not_mem_nil : ∀ a, a ∉ @nil α :=
not_mem_nil

instance [decidable_eq α] : decidable_eq (cycle α) :=
λ s₁ s₂, quotient.rec_on_subsingleton₂' s₁ s₂ (λ l₁ l₂, decidable_of_iff' _ quotient.eq')

instance [decidable_eq α] (x : α) (s : cycle α) : decidable (x ∈ s) :=
quotient.rec_on_subsingleton' s (λ l, list.decidable_mem x l)

/-- Reverse a `s : cycle α` by reversing the underlying `list`. -/
def reverse (s : cycle α) : cycle α :=
quot.map reverse (λ l₁ l₂, is_rotated.reverse) s

@[simp] lemma reverse_coe (l : list α) : (l : cycle α).reverse = l.reverse :=
rfl

@[simp] lemma mem_reverse_iff {a : α} {s : cycle α} : a ∈ s.reverse ↔ a ∈ s :=
quot.induction_on s (λ _, mem_reverse)

@[simp] lemma reverse_reverse (s : cycle α) : s.reverse.reverse = s :=
quot.induction_on s (λ _, by simp)

@[simp] lemma reverse_nil : nil.reverse = @nil α :=
rfl

/-- The length of the `s : cycle α`, which is the number of elements, counting duplicates. -/
def length (s : cycle α) : ℕ :=
quot.lift_on s length (λ l₁ l₂ e, e.perm.length_eq)

@[simp] lemma length_coe (l : list α) : length (l : cycle α) = l.length :=
rfl

@[simp] lemma length_nil : length (@nil α) = 0 :=
rfl

@[simp] lemma length_reverse (s : cycle α) : s.reverse.length = s.length :=
quot.induction_on s length_reverse

/-- A `s : cycle α` that is at most one element. -/
def subsingleton (s : cycle α) : Prop :=
s.length ≤ 1

lemma subsingleton_nil : subsingleton (@nil α) :=
zero_le_one

lemma length_subsingleton_iff {s : cycle α} : subsingleton s ↔ length s ≤ 1 :=
iff.rfl

@[simp] lemma subsingleton_reverse_iff {s : cycle α} : s.reverse.subsingleton ↔ s.subsingleton :=
by simp [length_subsingleton_iff]

lemma subsingleton.congr {s : cycle α} (h : subsingleton s) :
  ∀ ⦃x⦄ (hx : x ∈ s) ⦃y⦄ (hy : y ∈ s), x = y :=
begin
  induction s using quot.induction_on with l,
  simp only [length_subsingleton_iff, length_coe, mk_eq_coe, le_iff_lt_or_eq, nat.lt_add_one_iff,
             length_eq_zero, length_eq_one, nat.not_lt_zero, false_or] at h,
  rcases h with rfl|⟨z, rfl⟩;
  simp
end

/-- A `s : cycle α` that is made up of at least two unique elements. -/
def nontrivial (s : cycle α) : Prop := ∃ (x y : α) (h : x ≠ y), x ∈ s ∧ y ∈ s

@[simp] lemma nontrivial_coe_nodup_iff {l : list α} (hl : l.nodup) :
  nontrivial (l : cycle α) ↔ 2 ≤ l.length :=
begin
  rw nontrivial,
  rcases l with (_ | ⟨hd, _ | ⟨hd', tl⟩⟩),
  { simp },
  { simp },
  { simp only [mem_cons_iff, exists_prop, mem_coe_iff, list.length, ne.def, nat.succ_le_succ_iff,
               zero_le, iff_true],
    refine ⟨hd, hd', _, by simp⟩,
    simp only [not_or_distrib, mem_cons_iff, nodup_cons] at hl,
    exact hl.left.left }
end

@[simp] lemma nontrivial_reverse_iff {s : cycle α} : s.reverse.nontrivial ↔ s.nontrivial :=
by simp [nontrivial]

lemma length_nontrivial {s : cycle α} (h : nontrivial s) : 2 ≤ length s :=
begin
  obtain ⟨x, y, hxy, hx, hy⟩ := h,
  induction s using quot.induction_on with l,
  rcases l with (_ | ⟨hd, _ | ⟨hd', tl⟩⟩),
  { simpa using hx },
  { simp only [mem_coe_iff, mk_eq_coe, mem_singleton] at hx hy,
    simpa [hx, hy] using hxy },
  { simp [bit0] }
end

/-- The `s : cycle α` contains no duplicates. -/
def nodup (s : cycle α) : Prop :=
quot.lift_on s nodup (λ l₁ l₂ e, propext $ e.nodup_iff)

@[simp] lemma nodup_nil : nodup (@nil α) :=
nodup_nil

@[simp] lemma nodup_coe_iff {l : list α} : nodup (l : cycle α) ↔ l.nodup :=
iff.rfl

@[simp] lemma nodup_reverse_iff {s : cycle α} : s.reverse.nodup ↔ s.nodup :=
quot.induction_on s (λ _, nodup_reverse)

lemma subsingleton.nodup {s : cycle α} (h : subsingleton s) : nodup s :=
begin
  induction s using quot.induction_on with l,
  cases l with hd tl,
  { simp },
  { have : tl = [] := by simpa [subsingleton, length_eq_zero] using h,
    simp [this] }
end

lemma nodup.nontrivial_iff {s : cycle α} (h : nodup s) : nontrivial s ↔ ¬ subsingleton s :=
begin
  rw length_subsingleton_iff,
  induction s using quotient.induction_on',
  simp only [mk'_eq_coe, nodup_coe_iff] at h,
  simp [h, nat.succ_le_iff]
end

/--
The `s : cycle α` as a `multiset α`.
-/
def to_multiset (s : cycle α) : multiset α :=
quotient.lift_on' s coe (λ l₁ l₂ h, multiset.coe_eq_coe.mpr h.perm)

@[simp] lemma coe_to_multiset (l : list α) : (l : cycle α).to_multiset = l :=
rfl

@[simp] lemma nil_to_multiset : nil.to_multiset = (0 : multiset α) :=
rfl

@[simp] lemma card_to_multiset (s : cycle α) : s.to_multiset.card = s.length :=
quotient.induction_on' s (by simp)

@[simp] lemma to_multiset_eq_nil {s : cycle α} : s.to_multiset = 0 ↔ s = cycle.nil :=
quotient.induction_on' s (by simp)

/-- The lift of `list.map`. -/
def map {β : Type*} (f : α → β) : cycle α → cycle β :=
quotient.map' (list.map f) $ λ l₁ l₂ h, h.map _

@[simp] lemma map_nil {β : Type*} (f : α → β) : map f nil = nil :=
rfl

@[simp] lemma map_coe {β : Type*} (f : α → β) (l : list α) : map f ↑l = list.map f l :=
rfl

@[simp] lemma map_eq_nil {β : Type*} (f : α → β) (s : cycle α) : map f s = nil ↔ s = nil :=
quotient.induction_on' s (by simp)

/-- The `multiset` of lists that can make the cycle. -/
def lists (s : cycle α) : multiset (list α) :=
quotient.lift_on' s
  (λ l, (l.cyclic_permutations : multiset (list α))) $
  λ l₁ l₂ h, by simpa using h.cyclic_permutations.perm

@[simp] lemma lists_coe (l : list α) : lists (l : cycle α) = ↑l.cyclic_permutations :=
rfl

@[simp] lemma mem_lists_iff_coe_eq {s : cycle α} {l : list α} : l ∈ s.lists ↔ (l : cycle α) = s :=
quotient.induction_on' s $ λ l, by { rw [lists, quotient.lift_on'_mk'], simp }

@[simp] lemma lists_nil : lists (@nil α) = [([] : list α)] :=
by rw [nil, lists_coe, cyclic_permutations_nil]

section decidable

variable [decidable_eq α]

/--
Auxiliary decidability algorithm for lists that contain at least two unique elements.
-/
def decidable_nontrivial_coe : Π (l : list α), decidable (nontrivial (l : cycle α))
| []            := is_false (by simp [nontrivial])
| [x]           := is_false (by simp [nontrivial])
| (x :: y :: l) := if h : x = y
  then @decidable_of_iff' _ (nontrivial ((x :: l) : cycle α))
    (by simp [h, nontrivial])
    (decidable_nontrivial_coe (x :: l))
  else is_true ⟨x, y, h, by simp, by simp⟩

instance {s : cycle α} : decidable (nontrivial s) :=
quot.rec_on_subsingleton s decidable_nontrivial_coe

instance {s : cycle α} : decidable (nodup s) :=
quot.rec_on_subsingleton s list.nodup_decidable

instance fintype_nodup_cycle [fintype α] : fintype {s : cycle α // s.nodup} :=
fintype.of_surjective (λ (l : {l : list α // l.nodup}), ⟨l.val, by simpa using l.prop⟩)
  (λ ⟨s, hs⟩, by { induction s using quotient.induction_on', exact ⟨⟨s, hs⟩, by simp⟩ })

instance fintype_nodup_nontrivial_cycle [fintype α] :
  fintype {s : cycle α // s.nodup ∧ s.nontrivial} :=
fintype.subtype (((finset.univ : finset {s : cycle α // s.nodup}).map
  (function.embedding.subtype _)).filter cycle.nontrivial)
  (by simp)

/-- The `s : cycle α` as a `finset α`. -/
def to_finset (s : cycle α) : finset α :=
s.to_multiset.to_finset

<<<<<<< HEAD
=======
@[simp] theorem to_finset_to_multiset (s : cycle α) : s.to_multiset.to_finset = s.to_finset :=
rfl

>>>>>>> a1a1fbd7
@[simp] lemma coe_to_finset (l : list α) : (l : cycle α).to_finset = l.to_finset :=
rfl

@[simp] lemma nil_to_finset : (@nil α).to_finset = ∅ :=
rfl

@[simp] lemma to_finset_eq_nil {s : cycle α} : s.to_finset = ∅ ↔ s = cycle.nil :=
quotient.induction_on' s (by simp)

/-- Given a `s : cycle α` such that `nodup s`, retrieve the next element after `x ∈ s`. -/
def next : Π (s : cycle α) (hs : nodup s) (x : α) (hx : x ∈ s), α :=
λ s, quot.hrec_on s (λ l hn x hx, next l x hx)
  (λ l₁ l₂ h,
  function.hfunext (propext h.nodup_iff) (λ h₁ h₂ he, function.hfunext rfl
    (λ x y hxy, function.hfunext (propext (by simpa [eq_of_heq hxy] using h.mem_iff))
    (λ hm hm' he', heq_of_eq (by simpa [eq_of_heq hxy] using is_rotated_next_eq h h₁ _)))))

/-- Given a `s : cycle α` such that `nodup s`, retrieve the previous element before `x ∈ s`. -/
def prev : Π (s : cycle α) (hs : nodup s) (x : α) (hx : x ∈ s), α :=
λ s, quot.hrec_on s (λ l hn x hx, prev l x hx)
  (λ l₁ l₂ h,
  function.hfunext (propext h.nodup_iff) (λ h₁ h₂ he, function.hfunext rfl
    (λ x y hxy, function.hfunext (propext (by simpa [eq_of_heq hxy] using h.mem_iff))
    (λ hm hm' he', heq_of_eq (by simpa [eq_of_heq hxy] using is_rotated_prev_eq h h₁ _)))))

@[simp] lemma prev_reverse_eq_next (s : cycle α) (hs : nodup s) (x : α) (hx : x ∈ s) :
  s.reverse.prev (nodup_reverse_iff.mpr hs) x (mem_reverse_iff.mpr hx) = s.next hs x hx :=
(quotient.induction_on' s prev_reverse_eq_next) hs x hx

@[simp] lemma next_reverse_eq_prev (s : cycle α) (hs : nodup s) (x : α) (hx : x ∈ s) :
  s.reverse.next (nodup_reverse_iff.mpr hs) x (mem_reverse_iff.mpr hx) = s.prev hs x hx :=
by simp [←prev_reverse_eq_next]

@[simp] lemma next_mem (s : cycle α) (hs : nodup s) (x : α) (hx : x ∈ s) : s.next hs x hx ∈ s :=
by { induction s using quot.induction_on, apply next_mem }

lemma prev_mem (s : cycle α) (hs : nodup s) (x : α) (hx : x ∈ s) : s.prev hs x hx ∈ s :=
by { rw [←next_reverse_eq_prev, ←mem_reverse_iff], apply next_mem }

@[simp] lemma prev_next (s : cycle α) (hs : nodup s) (x : α) (hx : x ∈ s) :
  s.prev hs (s.next hs x hx) (next_mem s hs x hx) = x :=
(quotient.induction_on' s prev_next) hs x hx

@[simp] lemma next_prev (s : cycle α) (hs : nodup s) (x : α) (hx : x ∈ s) :
  s.next hs (s.prev hs x hx) (prev_mem s hs x hx) = x :=
(quotient.induction_on' s next_prev) hs x hx

end decidable

/--
We define a representation of concrete cycles, available when viewing them in a goal state or
via `#eval`, when over representatble types. For example, the cycle `(2 1 4 3)` will be shown
as `c[1, 4, 3, 2]`. The representation of the cycle sorts the elements by the string value of the
underlying element. This representation also supports cycles that can contain duplicates.
-/
instance [has_repr α] : has_repr (cycle α) :=
⟨λ s, "c[" ++ string.intercalate ", " ((s.map repr).lists.sort (≤)).head ++ "]"⟩

/-- `chain R s` means that `R` holds between adjacent elements of `s`.

`chain R ([a, b, c] : cycle α) ↔ R a b ∧ R b c ∧ R c a` -/
def chain (r : α → α → Prop) (c : cycle α) : Prop :=
quotient.lift_on' c (λ l, match l with
  | [] := true
  | (a :: m) := chain r a (m ++ [a]) end) $
λ a b hab, propext $ begin
  cases a with a l;
  cases b with b m,
  { refl },
  { have := is_rotated_nil_iff'.1 hab,
    contradiction },
  { have := is_rotated_nil_iff.1 hab,
    contradiction },
  { unfold chain._match_1,
    cases hab with n hn,
    induction n with d hd generalizing a b l m,
    { simp only [rotate_zero] at hn,
      rw [hn.1, hn.2] },
    { cases l with c s,
      { simp only [rotate_singleton] at hn,
        rw [hn.1, hn.2] },
      { rw [nat.succ_eq_one_add, ←rotate_rotate, rotate_cons_succ, rotate_zero, cons_append] at hn,
        rw [←hd c _ _ _ hn],
        simp [and.comm] } } }
end

@[simp] lemma chain.nil (r : α → α → Prop) : cycle.chain r (@nil α) :=
by trivial

@[simp] lemma chain_coe_cons (r : α → α → Prop) (a : α) (l : list α) :
  chain r (a :: l) ↔ list.chain r a (l ++ [a]) :=
iff.rfl

@[simp] lemma chain_singleton (r : α → α → Prop) (a : α) : chain r [a] ↔ r a a :=
by rw [chain_coe_cons, nil_append, chain_singleton]

lemma chain_ne_nil (r : α → α → Prop) {l : list α} :
  Π hl : l ≠ [], chain r l ↔ list.chain r (last l hl) l :=
begin
  apply l.reverse_rec_on,
  exact λ hm, hm.irrefl.elim,
  intros m a H _,
<<<<<<< HEAD
  rw [←coe_cons_eq_coe_append, chain_coe_cons, last_append]
=======
  rw [←coe_cons_eq_coe_append, chain_coe_cons, last_append_singleton]
>>>>>>> a1a1fbd7
end

lemma chain_map {β : Type*} {r : α → α → Prop} (f : β → α) {s : cycle β} :
  chain r (s.map f) ↔ chain (λ a b, r (f a) (f b)) s :=
quotient.induction_on' s $ λ l, begin
  cases l with a l,
  refl,
  convert list.chain_map f,
  rw map_append f l [a],
  refl
end

theorem chain_range_succ (r : ℕ → ℕ → Prop) (n : ℕ) :
  chain r (list.range n.succ) ↔ r n 0 ∧ ∀ m < n, r m m.succ :=
by rw [range_succ, ←coe_cons_eq_coe_append, chain_coe_cons, ←range_succ, chain_range_succ]

variables {r : α → α → Prop} {s : cycle α}

theorem chain_of_pairwise : (∀ (a ∈ s) (b ∈ s), r a b) → chain r s :=
begin
  induction s using cycle.induction_on with a l _,
  exact λ _, cycle.chain.nil r,
  intro hs,
  have Ha : a ∈ ((a :: l) : cycle α) := by simp,
  have Hl : ∀ {b} (hb : b ∈ l), b ∈ ((a :: l) : cycle α) := λ b hb, by simp [hb],
  rw cycle.chain_coe_cons,
<<<<<<< HEAD
  apply chain_of_pairwise,
=======
  apply pairwise.chain,
>>>>>>> a1a1fbd7
  rw pairwise_cons,
  refine ⟨λ b hb, _, pairwise_append.2 ⟨pairwise_of_forall_mem_list
    (λ b hb c hc, hs b (Hl hb) c (Hl hc)), pairwise_singleton r a, λ b hb c hc, _⟩⟩,
  { rw mem_append at hb,
    cases hb,
    { exact hs a Ha b (Hl hb) },
    { rw mem_singleton at hb,
      rw hb,
      exact hs a Ha a Ha } },
  { rw mem_singleton at hc,
    rw hc,
    exact hs b (Hl hb) a Ha }
end

theorem chain_iff_pairwise (hr : transitive r) : chain r s ↔ ∀ (a ∈ s) (b ∈ s), r a b :=
⟨begin
  induction s using cycle.induction_on with a l _,
  exact λ _ b hb, hb.elim,
  intros hs b hb c hc,
  rw [cycle.chain_coe_cons, chain_iff_pairwise hr] at hs,
  simp only [pairwise_append, pairwise_cons, mem_append, mem_singleton, list.not_mem_nil,
<<<<<<< HEAD
    forall_false_left, implies_true_iff, pairwise.nil, forall_eq, true_and] at hs,
=======
    is_empty.forall_iff, implies_true_iff, pairwise.nil, forall_eq, true_and] at hs,
>>>>>>> a1a1fbd7
  simp only [mem_coe_iff, mem_cons_iff] at hb hc,
  rcases hb with rfl | hb;
  rcases hc with rfl | hc,
  { exact hs.1 c (or.inr rfl) },
  { exact hs.1 c (or.inl hc) },
  { exact hs.2.2 b hb },
  { exact hr (hs.2.2 b hb) (hs.1 c (or.inl hc)) }
end, cycle.chain_of_pairwise⟩

theorem forall_eq_of_chain (hr : transitive r) (hr' : anti_symmetric r)
  (hs : chain r s) {a b : α} (ha : a ∈ s) (hb : b ∈ s) : a = b :=
by { rw chain_iff_pairwise hr at hs, exact hr' (hs a ha b hb) (hs b hb a ha) }
<<<<<<< HEAD
=======

>>>>>>> a1a1fbd7
end cycle<|MERGE_RESOLUTION|>--- conflicted
+++ resolved
@@ -674,12 +674,9 @@
 def to_finset (s : cycle α) : finset α :=
 s.to_multiset.to_finset
 
-<<<<<<< HEAD
-=======
 @[simp] theorem to_finset_to_multiset (s : cycle α) : s.to_multiset.to_finset = s.to_finset :=
 rfl
 
->>>>>>> a1a1fbd7
 @[simp] lemma coe_to_finset (l : list α) : (l : cycle α).to_finset = l.to_finset :=
 rfl
 
@@ -782,11 +779,7 @@
   apply l.reverse_rec_on,
   exact λ hm, hm.irrefl.elim,
   intros m a H _,
-<<<<<<< HEAD
-  rw [←coe_cons_eq_coe_append, chain_coe_cons, last_append]
-=======
   rw [←coe_cons_eq_coe_append, chain_coe_cons, last_append_singleton]
->>>>>>> a1a1fbd7
 end
 
 lemma chain_map {β : Type*} {r : α → α → Prop} (f : β → α) {s : cycle β} :
@@ -813,11 +806,7 @@
   have Ha : a ∈ ((a :: l) : cycle α) := by simp,
   have Hl : ∀ {b} (hb : b ∈ l), b ∈ ((a :: l) : cycle α) := λ b hb, by simp [hb],
   rw cycle.chain_coe_cons,
-<<<<<<< HEAD
-  apply chain_of_pairwise,
-=======
   apply pairwise.chain,
->>>>>>> a1a1fbd7
   rw pairwise_cons,
   refine ⟨λ b hb, _, pairwise_append.2 ⟨pairwise_of_forall_mem_list
     (λ b hb c hc, hs b (Hl hb) c (Hl hc)), pairwise_singleton r a, λ b hb c hc, _⟩⟩,
@@ -839,11 +828,7 @@
   intros hs b hb c hc,
   rw [cycle.chain_coe_cons, chain_iff_pairwise hr] at hs,
   simp only [pairwise_append, pairwise_cons, mem_append, mem_singleton, list.not_mem_nil,
-<<<<<<< HEAD
-    forall_false_left, implies_true_iff, pairwise.nil, forall_eq, true_and] at hs,
-=======
     is_empty.forall_iff, implies_true_iff, pairwise.nil, forall_eq, true_and] at hs,
->>>>>>> a1a1fbd7
   simp only [mem_coe_iff, mem_cons_iff] at hb hc,
   rcases hb with rfl | hb;
   rcases hc with rfl | hc,
@@ -856,8 +841,4 @@
 theorem forall_eq_of_chain (hr : transitive r) (hr' : anti_symmetric r)
   (hs : chain r s) {a b : α} (ha : a ∈ s) (hb : b ∈ s) : a = b :=
 by { rw chain_iff_pairwise hr at hs, exact hr' (hs a ha b hb) (hs b hb a ha) }
-<<<<<<< HEAD
-=======
-
->>>>>>> a1a1fbd7
 end cycle