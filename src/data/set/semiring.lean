--- conflicted
+++ resolved
@@ -62,11 +62,7 @@
 
 @[simp] lemma down_zero : (0 : set_semiring α).down = ∅ := rfl
 
-<<<<<<< HEAD
-@[simp] lemma _root_.set.up_empty: (∅ : set α).up = 0 := rfl
-=======
 @[simp] lemma _root_.set.up_empty : (∅ : set α).up = 0 := rfl
->>>>>>> a51ce549
 
 lemma add_def (s t : set_semiring α) : s + t = (s.down ∪ t.down).up := rfl
 
@@ -83,12 +79,8 @@
 variables [has_mul α]
 
 instance : non_unital_non_assoc_semiring (set_semiring α) :=
-<<<<<<< HEAD
-{ mul := λ s t, (s.down * t.down).up,
-=======
 { -- reducibility linter complains if we use `(s.down * t.down).up`
   mul := λ s t, (image2 (*) s.down t.down).up,
->>>>>>> a51ce549
   zero_mul := λ s, empty_mul,
   mul_zero := λ s, mul_empty,
   left_distrib := λ _ _ _, mul_union,
@@ -119,15 +111,9 @@
 
 instance : has_one (set_semiring α) := { one := set.up 1 }
 
-<<<<<<< HEAD
-lemma one_def : (0 : set_semiring α) = set.up ∅ := rfl
-
-@[simp] lemma down_one : (0 : set_semiring α).down = ∅ := rfl
-=======
 lemma one_def : (1 : set_semiring α) = set.up 1 := rfl
 
 @[simp] lemma down_one : (1 : set_semiring α).down = 1 := rfl
->>>>>>> a51ce549
 
 @[simp] lemma _root_.set.up_one : (1 : set α).up = 1 := rfl
 
