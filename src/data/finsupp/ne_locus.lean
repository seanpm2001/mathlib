/-
Copyright (c) 2022 Damiano Testa. All rights reserved.
Released under Apache 2.0 license as described in the file LICENSE.
Authors: Damiano Testa
-/
import data.finsupp.basic

/-!
<<<<<<< HEAD
#  Locus of unequal values for finitely supported functions
=======
# Locus of unequal values of finitely supported functions
>>>>>>> 270649e9

Let `α N` be two Types, and assume that `N` has a `0` and let `f g : α →₀ N` be finitely supported
functions.

## Main definition

* `finsupp.ne_locus f g : finset α`, the finite subset of `α` where `f` and `g` differ.

In the case in which `N` is an additive group, `finsupp.ne_locus f g` coincides with
`finsupp.support (f - g)`.
-/

variables {α M N P : Type*}

namespace finsupp
variables [decidable_eq α] [decidable_eq N] [decidable_eq M] [has_zero M]
  [decidable_eq P] [has_zero P]

section ne_locus

section N_has_zero
variables [has_zero N] {f g : α →₀ N}

/--  Given two finitely supported functions `f g : α →₀ N`, `finsupp.ne_locus f g` is the `finset`
where `f` and `g` differ. This generalizes `(f - g).support` to situations without subtraction. -/
def ne_locus (f g : α →₀ N) : finset α :=
(f.support ∪ g.support).filter (λ x, f x ≠ g x)

@[simp]
lemma mem_ne_locus {a : α} : a ∈ f.ne_locus g ↔ f a ≠ g a :=
by simpa only [ne_locus, finset.mem_filter, finset.mem_union, mem_support_iff,
    and_iff_right_iff_imp] using ne.ne_or_ne _

lemma coe_ne_locus : ↑(f.ne_locus g) = {x | f x ≠ g x} :=
by { ext, exact mem_ne_locus }

@[simp] lemma ne_locus_eq_empty : f.ne_locus g = ∅ ↔ f = g :=
begin
  refine ⟨λ h, _, λ h, h ▸ by simp [ne_locus]⟩,
  ext a,
  exact not_not.mp (mem_ne_locus.not.mp (finset.eq_empty_iff_forall_not_mem.mp h a)),
end

@[simp] lemma nonempty_ne_locus_iff : (f.ne_locus g).nonempty ↔ f ≠ g :=
finset.nonempty_iff_ne_empty.trans ne_locus_eq_empty.not

variables (f g)

lemma ne_locus_comm (f g : α →₀ N) : f.ne_locus g = g.ne_locus f :=
by simp_rw [ne_locus, finset.union_comm, ne_comm]

@[simp]
lemma ne_locus_zero_right : f.ne_locus 0 = f.support :=
by { ext, rw [mem_ne_locus, mem_support_iff, coe_zero, pi.zero_apply] }

@[simp]
lemma ne_locus_zero_left : (0 : α →₀ N).ne_locus f = f.support :=
(ne_locus_comm _ _).trans (ne_locus_zero_right _)

lemma subset_map_range_ne_locus {F : N → M} (F0 : F 0 = 0) :
  (f.map_range F F0).ne_locus (g.map_range F F0) ⊆ f.ne_locus g :=
begin
  refine λ x, _,
  simp only [mem_ne_locus, map_range_apply, not_imp_not],
  exact congr_arg _,
end

lemma zip_with_ne_locus_eq_left {F : M → N → P} (F0 : F 0 0 = 0)
  (f : α →₀ M) (g₁ g₂ : α →₀ N) (hF : ∀ f, function.injective (λ g, F f g)) :
  (zip_with F F0 f g₁).ne_locus (zip_with F F0 f g₂) = g₁.ne_locus g₂ :=
by { ext, simpa only [mem_ne_locus] using (hF _).ne_iff }

lemma zip_with_ne_locus_eq_right {F : M → N → P} (F0 : F 0 0 = 0)
  (f₁ f₂ : α →₀ M) (g : α →₀ N) (hF : ∀ g, function.injective (λ f, F f g)) :
  (zip_with F F0 f₁ g).ne_locus (zip_with F F0 f₂ g) = f₁.ne_locus f₂ :=
by { ext, simpa only [mem_ne_locus] using (hF _).ne_iff }

lemma map_range_ne_locus_eq {F : N → M} (F0 : F 0 = 0) (hF : function.injective F) :
  (f.map_range F F0).ne_locus (g.map_range F F0) = f.ne_locus g :=
by { ext, simpa only [mem_ne_locus] using hF.ne_iff }

end N_has_zero

lemma add_ne_locus_add_eq_left [add_left_cancel_monoid N] (f g h : α →₀ N) :
  (f + g).ne_locus (f + h) = g.ne_locus h  :=
zip_with_ne_locus_eq_left _ _ _ _ (λ gn, add_right_injective _)

lemma add_ne_locus_add_eq_right [add_right_cancel_monoid N] (f g h : α →₀ N) :
  (f + h).ne_locus (g + h) = f.ne_locus g  :=
zip_with_ne_locus_eq_right _ _ _ _ (λ gn, add_left_injective _)

@[simp] lemma neg_ne_locus_neg [add_group N] (f g : α →₀ N) : (- f).ne_locus (- g) = f.ne_locus g :=
map_range_ne_locus_eq _ _ neg_zero neg_injective

lemma ne_locus_neg [add_group N] (f g : α →₀ N) : (- f).ne_locus g = f.ne_locus (- g) :=
by rw [← neg_ne_locus_neg _ _, neg_neg]

lemma ne_locus_eq_support_sub [add_group N] (f g : α →₀ N) :
  f.ne_locus g = (f - g).support :=
by rw [← add_ne_locus_add_eq_right _ _ (- g), add_right_neg, ne_locus_zero_right, sub_eq_add_neg]

end ne_locus

end finsupp<|MERGE_RESOLUTION|>--- conflicted
+++ resolved
@@ -6,11 +6,7 @@
 import data.finsupp.basic
 
 /-!
-<<<<<<< HEAD
-#  Locus of unequal values for finitely supported functions
-=======
 # Locus of unequal values of finitely supported functions
->>>>>>> 270649e9
 
 Let `α N` be two Types, and assume that `N` has a `0` and let `f g : α →₀ N` be finitely supported
 functions.
