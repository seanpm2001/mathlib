--- conflicted
+++ resolved
@@ -19,11 +19,7 @@
 `finsupp.support (f - g)`.
 -/
 
-<<<<<<< HEAD
-variables {α N M P : Type*}
-=======
-variables {α M N : Type*}
->>>>>>> a2eb9ac0
+variables {α M N P : Type*}
 
 namespace finsupp
 variables [decidable_eq α] [decidable_eq N] [decidable_eq M] [has_zero M]
