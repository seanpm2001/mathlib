--- conflicted
+++ resolved
@@ -69,11 +69,7 @@
   rw log, split_ifs,
   { have b_pos : 0 < b := zero_le_one.trans_lt hb,
     rw [succ_eq_add_one, add_le_add_iff_right, ←ih (y / b) (div_lt_self hy.bot_lt hb)
-<<<<<<< HEAD
       (nat.div_pos h.1 b_pos.ne').ne', le_div_iff_mul_le b_pos, pow_succ'] },
-=======
-      (nat.div_pos h.1 b_pos).ne', le_div_iff_mul_le b_pos, pow_succ'] },
->>>>>>> 3e00d81b
   { exact iff_of_false (λ hby, h ⟨(le_self_pow x.succ_ne_zero _).trans hby, hb⟩)
       (not_succ_le_zero _) }
 end
