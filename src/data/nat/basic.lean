/-
Copyright (c) 2014 Floris van Doorn (c) 2016 Microsoft Corporation. All rights reserved.
Released under Apache 2.0 license as described in the file LICENSE.
Authors: Floris van Doorn, Leonardo de Moura, Jeremy Avigad, Mario Carneiro
-/
import algebra.ring.basic

/-!
# Basic operations on the natural numbers

This file contains:
- instances on the natural numbers
- some basic lemmas about natural numbers
- extra recursors:
  * `le_rec_on`, `le_induction`: recursion and induction principles starting at non-zero numbers
  * `decreasing_induction`: recursion growing downwards
  * `le_rec_on'`, `decreasing_induction'`: versions with slightly weaker assumptions
  * `strong_rec'`: recursion based on strong inequalities
- decidability instances on predicates about the natural numbers

Many theorems that used to live in this file have been moved to `data.nat.order`,
so that this file requires fewer imports.
For each section here there is a corresponding section in that file with additional results.
It may be possible to move some of these results here, by tweaking their proofs.


-/

universes u v

/-! ### instances -/

instance : nontrivial ℕ :=
⟨⟨0, 1, nat.zero_ne_one⟩⟩

instance : comm_semiring ℕ :=
{ add            := nat.add,
  add_assoc      := nat.add_assoc,
  zero           := nat.zero,
  zero_add       := nat.zero_add,
  add_zero       := nat.add_zero,
  add_comm       := nat.add_comm,
  mul            := nat.mul,
  mul_assoc      := nat.mul_assoc,
  one            := nat.succ nat.zero,
  one_mul        := nat.one_mul,
  mul_one        := nat.mul_one,
  left_distrib   := nat.left_distrib,
  right_distrib  := nat.right_distrib,
  zero_mul       := nat.zero_mul,
  mul_zero       := nat.mul_zero,
  mul_comm       := nat.mul_comm,
  nat_cast       := λ n, n,
  nat_cast_zero  := rfl,
  nat_cast_succ  := λ n, rfl,
  nsmul          := λ m n, m * n,
  nsmul_zero'    := nat.zero_mul,
  nsmul_succ'    := λ n x,
    by rw [nat.succ_eq_add_one, nat.add_comm, nat.right_distrib, nat.one_mul] }

/-! Extra instances to short-circuit type class resolution and ensure computability -/

instance : add_comm_monoid ℕ              := infer_instance
instance : add_monoid ℕ                   := infer_instance
instance : monoid ℕ                       := infer_instance
instance : comm_monoid ℕ                  := infer_instance
instance : comm_semigroup ℕ               := infer_instance
instance : semigroup ℕ                    := infer_instance
instance : add_comm_semigroup ℕ           := infer_instance
instance : add_semigroup ℕ                := infer_instance
instance : distrib ℕ                      := infer_instance
instance : semiring ℕ                     := infer_instance

protected lemma nat.nsmul_eq_mul (m n : ℕ) : m • n = m * n := rfl

theorem nat.eq_of_mul_eq_mul_right {n m k : ℕ} (Hm : 0 < m) (H : n * m = k * m) : n = k :=
by rw [mul_comm n m, mul_comm k m] at H; exact nat.eq_of_mul_eq_mul_left Hm H

instance nat.cancel_comm_monoid_with_zero : cancel_comm_monoid_with_zero ℕ :=
{ mul_left_cancel_of_ne_zero :=
    λ _ _ _ h1 h2, nat.eq_of_mul_eq_mul_left (nat.pos_of_ne_zero h1) h2,
  mul_right_cancel_of_ne_zero :=
    λ _ _ _ h1 h2, nat.eq_of_mul_eq_mul_right (nat.pos_of_ne_zero h1) h2,
  .. (infer_instance : comm_monoid_with_zero ℕ) }

attribute [simp] nat.not_lt_zero nat.succ_ne_zero nat.succ_ne_self
  nat.zero_ne_one nat.one_ne_zero
  nat.zero_ne_bit1 nat.bit1_ne_zero
  nat.bit0_ne_one nat.one_ne_bit0
  nat.bit0_ne_bit1 nat.bit1_ne_bit0

variables {m n k : ℕ}
namespace nat

/-!
### Recursion and `forall`/`exists`
-/

@[simp] lemma and_forall_succ {p : ℕ → Prop} : (p 0 ∧ ∀ n, p (n + 1)) ↔ ∀ n, p n :=
⟨λ h n, nat.cases_on n h.1 h.2, λ h, ⟨h _, λ n, h _⟩⟩

@[simp] lemma or_exists_succ {p : ℕ → Prop} : (p 0 ∨ ∃ n, p (n + 1)) ↔ ∃ n, p n :=
⟨λ h, h.elim (λ h0, ⟨0, h0⟩) (λ ⟨n, hn⟩, ⟨n + 1, hn⟩),
  by { rintro ⟨(_|n), hn⟩, exacts [or.inl hn, or.inr ⟨n, hn⟩]}⟩

/-! ### The units of the natural numbers as a `monoid` and `add_monoid` -/

theorem units_eq_one (u : ℕˣ) : u = 1 :=
units.ext $ nat.eq_one_of_dvd_one ⟨u.inv, u.val_inv.symm⟩

theorem add_units_eq_zero (u : add_units ℕ) : u = 0 :=
add_units.ext $ (nat.eq_zero_of_add_eq_zero u.val_neg).1

@[simp] protected theorem is_unit_iff {n : ℕ} : is_unit n ↔ n = 1 :=
iff.intro
  (λ ⟨u, hu⟩, match n, u, hu, nat.units_eq_one u with _, _, rfl, rfl := rfl end)
  (λ h, h.symm ▸ ⟨1, rfl⟩)

instance unique_units : unique ℕˣ :=
{ default := 1, uniq := nat.units_eq_one }

instance unique_add_units : unique (add_units ℕ) :=
{ default := 0, uniq := nat.add_units_eq_zero }

/-! ### `succ` -/


lemma _root_.has_lt.lt.nat_succ_le {n m : ℕ} (h : n < m) : succ n ≤ m := succ_le_of_lt h

lemma succ_eq_one_add (n : ℕ) : n.succ = 1 + n :=
by rw [nat.succ_eq_add_one, nat.add_comm]

theorem eq_of_lt_succ_of_not_lt {a b : ℕ} (h1 : a < b + 1) (h2 : ¬ a < b) : a = b :=
have h3 : a ≤ b, from le_of_lt_succ h1,
or.elim (eq_or_lt_of_not_lt h2) (λ h, h) (λ h, absurd h (not_lt_of_ge h3))

lemma eq_of_le_of_lt_succ {n m : ℕ} (h₁ : n ≤ m) (h₂ : m < n + 1) : m = n :=
nat.le_antisymm (le_of_succ_le_succ h₂) h₁

theorem one_add (n : ℕ) : 1 + n = succ n := by simp [add_comm]

@[simp] lemma succ_pos' {n : ℕ} : 0 < succ n := succ_pos n

theorem succ_inj' {n m : ℕ} : succ n = succ m ↔ n = m :=
⟨succ.inj, congr_arg _⟩

theorem succ_injective : function.injective nat.succ := λ x y, succ.inj

lemma succ_ne_succ {n m : ℕ} : succ n ≠ succ m ↔ n ≠ m :=
succ_injective.ne_iff

@[simp] lemma succ_succ_ne_one (n : ℕ) : n.succ.succ ≠ 1 :=
succ_ne_succ.mpr n.succ_ne_zero

@[simp] lemma one_lt_succ_succ (n : ℕ) : 1 < n.succ.succ :=
succ_lt_succ $ succ_pos n


theorem succ_le_succ_iff {m n : ℕ} : succ m ≤ succ n ↔ m ≤ n :=
⟨le_of_succ_le_succ, succ_le_succ⟩

theorem max_succ_succ {m n : ℕ} :
  max (succ m) (succ n) = succ (max m n) :=
begin
  by_cases h1 : m ≤ n,
  rw [max_eq_right h1, max_eq_right (succ_le_succ h1)],
  { rw not_le at h1, have h2 := le_of_lt h1,
    rw [max_eq_left h2, max_eq_left (succ_le_succ h2)] }
end

lemma not_succ_lt_self {n : ℕ} : ¬succ n < n :=
not_lt_of_ge (nat.le_succ _)

theorem lt_succ_iff {m n : ℕ} : m < succ n ↔ m ≤ n :=
⟨le_of_lt_succ, lt_succ_of_le⟩

lemma succ_le_iff {m n : ℕ} : succ m ≤ n ↔ m < n :=
⟨lt_of_succ_le, succ_le_of_lt⟩

lemma lt_iff_add_one_le {m n : ℕ} : m < n ↔ m + 1 ≤ n :=
by rw succ_le_iff

-- Just a restatement of `nat.lt_succ_iff` using `+1`.
lemma lt_add_one_iff {a b : ℕ} : a < b + 1 ↔ a ≤ b :=
lt_succ_iff

-- A flipped version of `lt_add_one_iff`.
lemma lt_one_add_iff {a b : ℕ} : a < 1 + b ↔ a ≤ b :=
by simp only [add_comm, lt_succ_iff]

-- This is true reflexively, by the definition of `≤` on ℕ,
-- but it's still useful to have, to convince Lean to change the syntactic type.
lemma add_one_le_iff {a b : ℕ} : a + 1 ≤ b ↔ a < b :=
iff.refl _

lemma one_add_le_iff {a b : ℕ} : 1 + a ≤ b ↔ a < b :=
by simp only [add_comm, add_one_le_iff]

theorem of_le_succ {n m : ℕ} (H : n ≤ m.succ) : n ≤ m ∨ n = m.succ :=
H.lt_or_eq_dec.imp le_of_lt_succ id

lemma succ_lt_succ_iff {m n : ℕ} : succ m < succ n ↔ m < n :=
⟨lt_of_succ_lt_succ, succ_lt_succ⟩

lemma div_le_iff_le_mul_add_pred {m n k : ℕ} (n0 : 0 < n) : m / n ≤ k ↔ m ≤ n * k + (n - 1) :=
begin
  rw [← lt_succ_iff, div_lt_iff_lt_mul n0, succ_mul, mul_comm],
  cases n, {cases n0},
  exact lt_succ_iff,
end

lemma two_lt_of_ne : ∀ {n}, n ≠ 0 → n ≠ 1 → n ≠ 2 → 2 < n
| 0 h _ _ := (h rfl).elim
| 1 _ h _ := (h rfl).elim
| 2 _ _ h := (h rfl).elim
| (n+3) _ _ _ := dec_trivial

theorem forall_lt_succ {P : ℕ → Prop} {n : ℕ} : (∀ m < n + 1, P m) ↔ (∀ m < n, P m) ∧ P n :=
by simp only [lt_succ_iff, decidable.le_iff_eq_or_lt, forall_eq_or_imp, and.comm]

theorem exists_lt_succ {P : ℕ → Prop} {n : ℕ} : (∃ m < n + 1, P m) ↔ (∃ m < n, P m) ∨ P n :=
by { rw ←not_iff_not, push_neg, exact forall_lt_succ }

/-! ### `add` -/

-- Sometimes a bare `nat.add` or similar appears as a consequence of unfolding
-- during pattern matching. These lemmas package them back up as typeclass
-- mediated operations.
@[simp] theorem add_def {a b : ℕ} : nat.add a b = a + b := rfl
@[simp] theorem mul_def {a b : ℕ} : nat.mul a b = a * b := rfl

lemma exists_eq_add_of_le : ∀ {m n : ℕ}, m ≤ n → ∃ k : ℕ, n = m + k
| 0 0 h := ⟨0, by simp⟩
| 0 (n+1) h := ⟨n+1, by simp⟩
| (m+1) (n+1) h :=
  let ⟨k, hk⟩ := exists_eq_add_of_le (nat.le_of_succ_le_succ h) in
  ⟨k, by simp [hk, add_comm, add_left_comm]⟩

lemma exists_eq_add_of_lt : ∀ {m n : ℕ}, m < n → ∃ k : ℕ, n = m + k + 1
| 0 0 h := false.elim $ lt_irrefl _ h
| 0 (n+1) h := ⟨n, by simp⟩
| (m+1) (n+1) h := let ⟨k, hk⟩ := exists_eq_add_of_le (nat.le_of_succ_le_succ h) in
  ⟨k, by simp [hk]⟩

/-! ### `pred` -/

@[simp]
lemma add_succ_sub_one (n m : ℕ) : (n + succ m) - 1 = n + m :=
by rw [add_succ, succ_sub_one]

@[simp]
lemma succ_add_sub_one (n m : ℕ) : (succ n + m) - 1 = n + m :=
by rw [succ_add, succ_sub_one]

lemma pred_eq_sub_one (n : ℕ) : pred n = n - 1 := rfl

theorem pred_eq_of_eq_succ {m n : ℕ} (H : m = n.succ) : m.pred = n := by simp [H]

@[simp] lemma pred_eq_succ_iff {n m : ℕ} : pred n = succ m ↔ n = m + 2 :=
by cases n; split; rintro ⟨⟩; refl

theorem pred_sub (n m : ℕ) : pred n - m = pred (n - m) :=
by rw [← nat.sub_one, nat.sub_sub, one_add, sub_succ]

lemma le_pred_of_lt {n m : ℕ} (h : m < n) : m ≤ n - 1 :=
nat.sub_le_sub_right h 1

lemma le_of_pred_lt {m n : ℕ} : pred m < n → m ≤ n :=
match m with
| 0 := le_of_lt
| m+1 := id
end

/-- This ensures that `simp` succeeds on `pred (n + 1) = n`. -/
@[simp] lemma pred_one_add (n : ℕ) : pred (1 + n) = n :=
by rw [add_comm, add_one, pred_succ]

/-! ### `mul` -/

theorem two_mul_ne_two_mul_add_one {n m} : 2 * n ≠ 2 * m + 1 :=
mt (congr_arg (%2)) (by { rw [add_comm, add_mul_mod_self_left, mul_mod_right, mod_eq_of_lt]; simp })

<<<<<<< HEAD
lemma mul_left_injective {a : ℕ} (ha : a ≠ 0) : function.injective (λ x, x * a) :=
mul_left_injective₀ ha

lemma mul_right_injective {a : ℕ} (ha : a ≠ 0) : function.injective (λ x, a * x) :=
mul_right_injective₀ ha

protected theorem mul_left_inj {a b c : ℕ} (ha : a ≠ 0) : b * a = c * a ↔ b = c :=
(mul_left_injective ha).eq_iff

protected theorem mul_right_inj {a b c : ℕ} (ha : a ≠ 0) : a * b = a * c ↔ b = c :=
(mul_right_injective ha).eq_iff

lemma mul_ne_mul_left {a b c : ℕ} (ha : a ≠ 0) : b * a ≠ c * a ↔ b ≠ c :=
(mul_left_injective ha).ne_iff

lemma mul_ne_mul_right {a b c : ℕ} (ha : a ≠ 0) : a * b ≠ a * c ↔ b ≠ c :=
(mul_right_injective ha).ne_iff
=======
lemma mul_ne_mul_left {a b c : ℕ} (ha : 0 < a) : b * a ≠ c * a ↔ b ≠ c :=
(mul_left_injective₀ ha.ne').ne_iff

lemma mul_ne_mul_right {a b c : ℕ} (ha : 0 < a) : a * b ≠ a * c ↔ b ≠ c :=
(mul_right_injective₀ ha.ne').ne_iff
>>>>>>> 08a8fd81

lemma mul_right_eq_self_iff {a b : ℕ} (ha : a ≠ 0) : a * b = a ↔ b = 1 :=
suffices a * b = a * 1 ↔ b = 1, by rwa mul_one at this,
mul_right_inj' ha.ne'

lemma mul_left_eq_self_iff {a b : ℕ} (hb : b ≠ 0) : a * b = b ↔ a = 1 :=
by rw [mul_comm, nat.mul_right_eq_self_iff hb]

lemma lt_succ_iff_lt_or_eq {n i : ℕ} : n < i.succ ↔ (n < i ∨ n = i) :=
lt_succ_iff.trans decidable.le_iff_lt_or_eq

/-!
### Recursion and induction principles

This section is here due to dependencies -- the lemmas here require some of the lemmas
proved above, and some of the results in later sections depend on the definitions in this section.
-/

@[simp] lemma rec_zero {C : ℕ → Sort u} (h0 : C 0) (h : ∀ n, C n → C (n + 1)) :
  (nat.rec h0 h : Π n, C n) 0 = h0 :=
rfl

@[simp] lemma rec_add_one {C : ℕ → Sort u} (h0 : C 0) (h : ∀ n, C n → C (n + 1)) (n : ℕ) :
  (nat.rec h0 h : Π n, C n) (n + 1) = h n ((nat.rec h0 h : Π n, C n) n) :=
rfl

/-- Recursion starting at a non-zero number: given a map `C k → C (k+1)` for each `k`,
there is a map from `C n` to each `C m`, `n ≤ m`. For a version where the assumption is only made
when `k ≥ n`, see `le_rec_on'`. -/
@[elab_as_eliminator]
def le_rec_on {C : ℕ → Sort u} {n : ℕ} : Π {m : ℕ}, n ≤ m → (Π {k}, C k → C (k+1)) → C n → C m
| 0     H next x := eq.rec_on (nat.eq_zero_of_le_zero H) x
| (m+1) H next x := or.by_cases (of_le_succ H) (λ h : n ≤ m, next $ le_rec_on h @next x)
  (λ h : n = m + 1, eq.rec_on h x)

theorem le_rec_on_self {C : ℕ → Sort u} {n} {h : n ≤ n} {next} (x : C n) :
  (le_rec_on h next x : C n) = x :=
by cases n; unfold le_rec_on or.by_cases; rw [dif_neg n.not_succ_le_self]

theorem le_rec_on_succ {C : ℕ → Sort u} {n m} (h1 : n ≤ m) {h2 : n ≤ m+1} {next} (x : C n) :
  (le_rec_on h2 @next x : C (m+1)) = next (le_rec_on h1 @next x : C m) :=
by conv { to_lhs, rw [le_rec_on, or.by_cases, dif_pos h1] }

theorem le_rec_on_succ' {C : ℕ → Sort u} {n} {h : n ≤ n+1} {next} (x : C n) :
  (le_rec_on h next x : C (n+1)) = next x :=
by rw [le_rec_on_succ (le_refl n), le_rec_on_self]

theorem le_rec_on_trans {C : ℕ → Sort u} {n m k} (hnm : n ≤ m) (hmk : m ≤ k) {next} (x : C n) :
  (le_rec_on (le_trans hnm hmk) @next x : C k) = le_rec_on hmk @next (le_rec_on hnm @next x) :=
begin
  induction hmk with k hmk ih, { rw le_rec_on_self },
  rw [le_rec_on_succ (le_trans hnm hmk), ih, le_rec_on_succ]
end

theorem le_rec_on_succ_left {C : ℕ → Sort u} {n m} (h1 : n ≤ m) (h2 : n+1 ≤ m)
  {next : Π{{k}}, C k → C (k+1)} (x : C n) :
  (le_rec_on h2 next (next x) : C m) = (le_rec_on h1 next x : C m) :=
begin
  rw [subsingleton.elim h1 (le_trans (le_succ n) h2),
      le_rec_on_trans (le_succ n) h2, le_rec_on_succ']
end

theorem le_rec_on_injective {C : ℕ → Sort u} {n m} (hnm : n ≤ m)
  (next : Π n, C n → C (n+1)) (Hnext : ∀ n, function.injective (next n)) :
  function.injective (le_rec_on hnm next) :=
begin
  induction hnm with m hnm ih, { intros x y H, rwa [le_rec_on_self, le_rec_on_self] at H },
  intros x y H, rw [le_rec_on_succ hnm, le_rec_on_succ hnm] at H, exact ih (Hnext _ H)
end

theorem le_rec_on_surjective {C : ℕ → Sort u} {n m} (hnm : n ≤ m)
  (next : Π n, C n → C (n+1)) (Hnext : ∀ n, function.surjective (next n)) :
  function.surjective (le_rec_on hnm next) :=
begin
  induction hnm with m hnm ih, { intros x, use x, rw le_rec_on_self },
  intros x, rcases Hnext _ x with ⟨w, rfl⟩, rcases ih w with ⟨x, rfl⟩, use x, rw le_rec_on_succ
end

/-- Recursion principle based on `<`. -/
@[elab_as_eliminator]
protected def strong_rec' {p : ℕ → Sort u} (H : ∀ n, (∀ m, m < n → p m) → p n) : ∀ (n : ℕ), p n
| n := H n (λ m hm, strong_rec' m)

/-- Recursion principle based on `<` applied to some natural number. -/
@[elab_as_eliminator]
def strong_rec_on' {P : ℕ → Sort*} (n : ℕ) (h : ∀ n, (∀ m, m < n → P m) → P n) : P n :=
nat.strong_rec' h n

theorem strong_rec_on_beta' {P : ℕ → Sort*} {h} {n : ℕ} :
  (strong_rec_on' n h : P n) = h n (λ m hmn, (strong_rec_on' m h : P m)) :=
by { simp only [strong_rec_on'], rw nat.strong_rec' }

/-- Induction principle starting at a non-zero number. For maps to a `Sort*` see `le_rec_on`. -/
@[elab_as_eliminator] lemma le_induction {P : nat → Prop} {m}
  (h0 : P m) (h1 : ∀ n, m ≤ n → P n → P (n + 1)) :
  ∀ n, m ≤ n → P n :=
by apply nat.less_than_or_equal.rec h0; exact h1

/-- Decreasing induction: if `P (k+1)` implies `P k`, then `P n` implies `P m` for all `m ≤ n`.
Also works for functions to `Sort*`. For a version assuming only the assumption for `k < n`, see
`decreasing_induction'`. -/
@[elab_as_eliminator]
def decreasing_induction {P : ℕ → Sort*} (h : ∀n, P (n+1) → P n) {m n : ℕ} (mn : m ≤ n)
  (hP : P n) : P m :=
le_rec_on mn (λ k ih hsk, ih $ h k hsk) (λ h, h) hP

@[simp] lemma decreasing_induction_self {P : ℕ → Sort*} (h : ∀n, P (n+1) → P n) {n : ℕ}
  (nn : n ≤ n) (hP : P n) : (decreasing_induction h nn hP : P n) = hP :=
by { dunfold decreasing_induction, rw [le_rec_on_self] }

lemma decreasing_induction_succ {P : ℕ → Sort*} (h : ∀n, P (n+1) → P n) {m n : ℕ} (mn : m ≤ n)
  (msn : m ≤ n + 1) (hP : P (n+1)) :
  (decreasing_induction h msn hP : P m) = decreasing_induction h mn (h n hP) :=
by { dunfold decreasing_induction, rw [le_rec_on_succ] }

@[simp] lemma decreasing_induction_succ' {P : ℕ → Sort*} (h : ∀n, P (n+1) → P n) {m : ℕ}
  (msm : m ≤ m + 1) (hP : P (m+1)) : (decreasing_induction h msm hP : P m) = h m hP :=
by { dunfold decreasing_induction, rw [le_rec_on_succ'] }

lemma decreasing_induction_trans {P : ℕ → Sort*} (h : ∀n, P (n+1) → P n) {m n k : ℕ}
  (mn : m ≤ n) (nk : n ≤ k) (hP : P k) :
  (decreasing_induction h (le_trans mn nk) hP : P m) =
  decreasing_induction h mn (decreasing_induction h nk hP) :=
by { induction nk with k nk ih, rw [decreasing_induction_self],
     rw [decreasing_induction_succ h (le_trans mn nk), ih, decreasing_induction_succ] }

lemma decreasing_induction_succ_left {P : ℕ → Sort*} (h : ∀n, P (n+1) → P n) {m n : ℕ}
  (smn : m + 1 ≤ n) (mn : m ≤ n) (hP : P n) :
  (decreasing_induction h mn hP : P m) = h m (decreasing_induction h smn hP) :=
by { rw [subsingleton.elim mn (le_trans (le_succ m) smn), decreasing_induction_trans,
         decreasing_induction_succ'] }

/-- Recursion principle on even and odd numbers: if we have `P 0`, and for all `i : ℕ` we can
extend from `P i` to both `P (2 * i)` and `P (2 * i + 1)`, then we have `P n` for all `n : ℕ`.
This is nothing more than a wrapper around `nat.binary_rec`, to avoid having to switch to
dealing with `bit0` and `bit1`. -/
@[elab_as_eliminator]
def even_odd_rec {P : ℕ → Sort*} (h0 : P 0)
  (h_even : ∀ n (ih : P n), P (2 * n))
  (h_odd : ∀ n (ih : P n), P (2 * n + 1)) (n : ℕ) : P n :=
begin
  refine @binary_rec P h0 (λ b i hi, _) n,
  cases b,
  { simpa [bit, bit0_val i] using h_even i hi },
  { simpa [bit, bit1_val i] using h_odd i hi },
end

@[simp] lemma even_odd_rec_zero (P : ℕ → Sort*) (h0 : P 0)
  (h_even : ∀ i, P i → P (2 * i)) (h_odd : ∀ i, P i → P (2 * i + 1)) :
  @even_odd_rec _ h0 h_even h_odd 0 = h0 := binary_rec_zero _ _

@[simp] lemma even_odd_rec_even (n : ℕ) (P : ℕ → Sort*) (h0 : P 0)
  (h_even : ∀ i, P i → P (2 * i)) (h_odd : ∀ i, P i → P (2 * i + 1))
  (H : h_even 0 h0 = h0) :
  @even_odd_rec _ h0 h_even h_odd (2 * n) = h_even n (even_odd_rec h0 h_even h_odd n) :=
begin
  convert binary_rec_eq _ ff n,
  { exact (bit0_eq_two_mul _).symm },
  { exact (bit0_eq_two_mul _).symm },
  { apply heq_of_cast_eq, refl },
  { exact H }
end

@[simp] lemma even_odd_rec_odd (n : ℕ) (P : ℕ → Sort*) (h0 : P 0)
  (h_even : ∀ i, P i → P (2 * i)) (h_odd : ∀ i, P i → P (2 * i + 1))
  (H : h_even 0 h0 = h0) :
  @even_odd_rec _ h0 h_even h_odd (2 * n + 1) = h_odd n (even_odd_rec h0 h_even h_odd n) :=
begin
  convert binary_rec_eq _ tt n,
  { exact (bit0_eq_two_mul _).symm },
  { exact (bit0_eq_two_mul _).symm },
  { apply heq_of_cast_eq, refl },
  { exact H }
end


/-- Given `P : ℕ → ℕ → Sort*`, if for all `a b : ℕ` we can extend `P` from the rectangle
strictly below `(a,b)` to `P a b`, then we have `P n m` for all `n m : ℕ`.
Note that for non-`Prop` output it is preferable to use the equation compiler directly if possible,
since this produces equation lemmas. -/
@[elab_as_eliminator]
def strong_sub_recursion {P : ℕ → ℕ → Sort*}
  (H : ∀ a b, (∀ x y, x < a → y < b → P x y) → P a b) : Π (n m : ℕ), P n m
| n m := H n m (λ x y hx hy, strong_sub_recursion x y)

/-- Given `P : ℕ → ℕ → Sort*`, if we have `P i 0` and `P 0 i` for all `i : ℕ`,
and for any `x y : ℕ` we can extend `P` from `(x,y+1)` and `(x+1,y)` to `(x+1,y+1)`
then we have `P n m` for all `n m : ℕ`.
Note that for non-`Prop` output it is preferable to use the equation compiler directly if possible,
since this produces equation lemmas. -/
@[elab_as_eliminator]
def pincer_recursion {P : ℕ → ℕ → Sort*} (Ha0 : ∀ a : ℕ, P a 0) (H0b : ∀ b : ℕ, P 0 b)
  (H : ∀ x y : ℕ, P x y.succ → P x.succ y → P x.succ y.succ) : ∀ (n m : ℕ), P n m
| a 0 := Ha0 a
| 0 b := H0b b
| (nat.succ a) (nat.succ b) := H _ _ (pincer_recursion _ _) (pincer_recursion _ _)

/-- Recursion starting at a non-zero number: given a map `C k → C (k+1)` for each `k ≥ n`,
there is a map from `C n` to each `C m`, `n ≤ m`. -/
@[elab_as_eliminator]
def le_rec_on' {C : ℕ → Sort*} {n : ℕ} :
  Π {m : ℕ}, n ≤ m → (Π ⦃k⦄, n ≤ k → C k → C (k+1)) → C n → C m
| 0     H next x := eq.rec_on (nat.eq_zero_of_le_zero H) x
| (m+1) H next x := or.by_cases (of_le_succ H) (λ h : n ≤ m, next h $ le_rec_on' h next x)
  (λ h : n = m + 1, eq.rec_on h x)

/-- Decreasing induction: if `P (k+1)` implies `P k` for all `m ≤ k < n`, then `P n` implies `P m`.
Also works for functions to `Sort*`. Weakens the assumptions of `decreasing_induction`. -/
@[elab_as_eliminator]
def decreasing_induction' {P : ℕ → Sort*} {m n : ℕ} (h : ∀ k < n, m ≤ k → P (k+1) → P k)
  (mn : m ≤ n) (hP : P n) : P m :=
begin
  -- induction mn using nat.le_rec_on' generalizing h hP -- this doesn't work unfortunately
  refine le_rec_on' mn _ _ h hP; clear h hP mn n,
  { intros n mn ih h hP,
    apply ih,
    { exact λ k hk, h k hk.step },
    { exact h n (lt_succ_self n) mn hP } },
  { intros h hP, exact hP }
end

/-! ### `div` -/

attribute [simp] nat.div_self

/-- A version of `nat.div_lt_self` using successors, rather than additional hypotheses. -/
lemma div_lt_self' (n b : ℕ) : (n+1)/(b+2) < n+1 :=
nat.div_lt_self (nat.succ_pos n) (nat.succ_lt_succ (nat.succ_pos _))

theorem le_div_iff_mul_le' {x y : ℕ} {k : ℕ} (k0 : 0 < k) : x ≤ y / k ↔ x * k ≤ y :=
le_div_iff_mul_le k0

theorem div_lt_iff_lt_mul' {x y : ℕ} {k : ℕ} (k0 : 0 < k) : x / k < y ↔ x < y * k :=
lt_iff_lt_of_le_iff_le $ le_div_iff_mul_le' k0

lemma one_le_div_iff {a b : ℕ} (hb : 0 < b) : 1 ≤ a / b ↔ b ≤ a :=
by rw [le_div_iff_mul_le hb, one_mul]

lemma div_lt_one_iff {a b : ℕ} (hb : 0 < b) : a / b < 1 ↔ a < b :=
lt_iff_lt_of_le_iff_le $ one_le_div_iff hb

protected theorem div_le_div_right {n m : ℕ} (h : n ≤ m) {k : ℕ} : n / k ≤ m / k :=
(nat.eq_zero_or_pos k).elim (λ k0, by simp [k0]) $ λ hk,
(le_div_iff_mul_le' hk).2 $ le_trans (nat.div_mul_le_self _ _) h

lemma lt_of_div_lt_div {m n k : ℕ} : m / k < n / k → m < n :=
lt_imp_lt_of_le_imp_le $ λ h, nat.div_le_div_right h

protected lemma div_pos {a b : ℕ} (hba : b ≤ a) (hb : 0 < b) : 0 < a / b :=
nat.pos_of_ne_zero (λ h, lt_irrefl a
  (calc a = a % b : by simpa [h] using (mod_add_div a b).symm
      ... < b : nat.mod_lt a hb
      ... ≤ a : hba))

lemma lt_mul_of_div_lt {a b c : ℕ} (h : a / c < b) (w : 0 < c) : a < b * c :=
lt_of_not_ge $ not_le_of_gt h ∘ (nat.le_div_iff_mul_le w).2

lemma mul_div_le_mul_div_assoc (a b c : ℕ) : a * (b / c) ≤ (a * b) / c :=
if hc0 : c = 0 then by simp [hc0]
else (nat.le_div_iff_mul_le (nat.pos_of_ne_zero hc0)).2
  (by rw [mul_assoc]; exact nat.mul_le_mul_left _ (nat.div_mul_le_self _ _))


protected theorem eq_mul_of_div_eq_right {a b c : ℕ} (H1 : b ∣ a) (H2 : a / b = c) :
  a = b * c :=
by rw [← H2, nat.mul_div_cancel' H1]

protected theorem div_eq_iff_eq_mul_right {a b c : ℕ} (H : 0 < b) (H' : b ∣ a) :
  a / b = c ↔ a = b * c :=
⟨nat.eq_mul_of_div_eq_right H', nat.div_eq_of_eq_mul_right H⟩

protected theorem div_eq_iff_eq_mul_left {a b c : ℕ} (H : 0 < b) (H' : b ∣ a) :
  a / b = c ↔ a = c * b :=
by rw mul_comm; exact nat.div_eq_iff_eq_mul_right H H'

protected theorem eq_mul_of_div_eq_left {a b c : ℕ} (H1 : b ∣ a) (H2 : a / b = c) :
  a = c * b :=
by rw [mul_comm, nat.eq_mul_of_div_eq_right H1 H2]


protected theorem mul_div_cancel_left' {a b : ℕ} (Hd :  a ∣ b) : a * (b / a) = b :=
by rw [mul_comm,nat.div_mul_cancel Hd]

/-- Alias of `nat.mul_div_mul` -/ --TODO: Update `nat.mul_div_mul` in the core?
protected lemma mul_div_mul_left (a b : ℕ) {c : ℕ} (hc : 0 < c) : c * a / (c * b) = a / b :=
nat.mul_div_mul a b hc
protected lemma mul_div_mul_right (a b : ℕ) {c : ℕ} (hc : 0 < c) : a * c / (b * c) = a / b :=
by rw [mul_comm, mul_comm b, a.mul_div_mul_left b hc]

lemma lt_div_mul_add {a b : ℕ} (hb : 0 < b) : a < a/b*b + b :=
begin
  rw [←nat.succ_mul, ←nat.div_lt_iff_lt_mul hb],
  exact nat.lt_succ_self _,
end

@[simp]
protected lemma div_left_inj {a b d : ℕ} (hda : d ∣ a) (hdb : d ∣ b) : a / d = b / d ↔ a = b :=
begin
  refine ⟨λ h, _, congr_arg _⟩,
  rw [←nat.mul_div_cancel' hda, ←nat.mul_div_cancel' hdb, h],
end

/-! ### `mod`, `dvd` -/


lemma mod_eq_iff_lt {a b : ℕ} (h : b ≠ 0) : a % b = a ↔ a < b :=
begin
  cases b, contradiction,
  exact ⟨λ h, h.ge.trans_lt (mod_lt _ (succ_pos _)), mod_eq_of_lt⟩,
end

@[simp] lemma mod_succ_eq_iff_lt {a b : ℕ} : a % b.succ = a ↔ a < b.succ :=
mod_eq_iff_lt (succ_ne_zero _)

lemma div_add_mod (m k : ℕ) : k * (m / k) + m % k = m :=
(nat.add_comm _ _).trans (mod_add_div _ _)

lemma mod_add_div' (m k : ℕ) : m % k + (m / k) * k = m :=
by { rw mul_comm, exact mod_add_div _ _ }

lemma div_add_mod' (m k : ℕ) : (m / k) * k + m % k = m :=
by { rw mul_comm, exact div_add_mod _ _ }

protected theorem div_mod_unique {n k m d : ℕ} (h : 0 < k) :
  n / k = d ∧ n % k = m ↔ m + k * d = n ∧ m < k :=
⟨λ ⟨e₁, e₂⟩, e₁ ▸ e₂ ▸ ⟨mod_add_div _ _, mod_lt _ h⟩,
 λ ⟨h₁, h₂⟩, h₁ ▸ by rw [add_mul_div_left _ _ h, add_mul_mod_self_left];
   simp [div_eq_of_lt, mod_eq_of_lt, h₂]⟩

protected theorem dvd_add_left {k m n : ℕ} (h : k ∣ n) : k ∣ m + n ↔ k ∣ m :=
(nat.dvd_add_iff_left h).symm

protected theorem dvd_add_right {k m n : ℕ} (h : k ∣ m) : k ∣ m + n ↔ k ∣ n :=
(nat.dvd_add_iff_right h).symm

<<<<<<< HEAD
protected theorem mul_dvd_mul_iff_left {a b c : ℕ} (ha : a ≠ 0) : a * b ∣ a * c ↔ b ∣ c :=
exists_congr $ λ d, by rw [mul_assoc, nat.mul_right_inj ha]

protected theorem mul_dvd_mul_iff_right {a b c : ℕ} (hc : c ≠ 0) : a * c ∣ b * c ↔ a ∣ b :=
exists_congr $ λ d, by rw [mul_right_comm, nat.mul_left_inj hc]
=======
protected theorem mul_dvd_mul_iff_left {a b c : ℕ} (ha : 0 < a) : a * b ∣ a * c ↔ b ∣ c :=
exists_congr $ λ d, by rw [mul_assoc, mul_right_inj' ha.ne']

protected theorem mul_dvd_mul_iff_right {a b c : ℕ} (hc : 0 < c) : a * c ∣ b * c ↔ a ∣ b :=
exists_congr $ λ d, by rw [mul_right_comm, mul_left_inj' hc.ne']
>>>>>>> 08a8fd81

@[simp] theorem mod_mod_of_dvd (n : ℕ) {m k : ℕ} (h : m ∣ k) : n % k % m = n % m :=
begin
  conv { to_rhs, rw ←mod_add_div n k },
  rcases h with ⟨t, rfl⟩, rw [mul_assoc, add_mul_mod_self_left]
end

@[simp] theorem mod_mod (a n : ℕ) : (a % n) % n = a % n :=
(nat.eq_zero_or_pos n).elim
  (λ n0, by simp [n0])
  (λ npos, mod_eq_of_lt (mod_lt _ npos))

@[simp] theorem mod_add_mod (m n k : ℕ) : (m % n + k) % n = (m + k) % n :=
by have := (add_mul_mod_self_left (m % n + k) n (m / n)).symm;
   rwa [add_right_comm, mod_add_div] at this

@[simp] theorem add_mod_mod (m n k : ℕ) : (m + n % k) % k = (m + n) % k :=
by rw [add_comm, mod_add_mod, add_comm]

lemma add_mod (a b n : ℕ) : (a + b) % n = ((a % n) + (b % n)) % n :=
by rw [add_mod_mod, mod_add_mod]

theorem add_mod_eq_add_mod_right {m n k : ℕ} (i : ℕ) (H : m % n = k % n) :
  (m + i) % n = (k + i) % n :=
by rw [← mod_add_mod, ← mod_add_mod k, H]

theorem add_mod_eq_add_mod_left {m n k : ℕ} (i : ℕ) (H : m % n = k % n) :
  (i + m) % n = (i + k) % n :=
by rw [add_comm, add_mod_eq_add_mod_right _ H, add_comm]

lemma mul_mod (a b n : ℕ) : (a * b) % n = ((a % n) * (b % n)) % n :=
begin
  conv_lhs
  { rw [←mod_add_div a n, ←mod_add_div' b n, right_distrib, left_distrib, left_distrib,
        mul_assoc, mul_assoc, ←left_distrib n _ _, add_mul_mod_self_left, ← mul_assoc,
        add_mul_mod_self_right] }
end

lemma mul_dvd_of_dvd_div {a b c : ℕ} (hab : c ∣ b) (h : a ∣ b / c) : c * a ∣ b :=
have h1 : ∃ d, b / c = a * d, from h,
have h2 : ∃ e, b = c * e, from hab,
let ⟨d, hd⟩ := h1, ⟨e, he⟩ := h2 in
have h3 : b = a * d * c, from
  nat.eq_mul_of_div_eq_left hab hd,
show ∃ d, b = c * a * d, from ⟨d, by cc⟩

lemma eq_of_dvd_of_div_eq_one {a b : ℕ} (w : a ∣ b) (h : b / a = 1) : a = b :=
by rw [←nat.div_mul_cancel w, h, one_mul]

lemma eq_zero_of_dvd_of_div_eq_zero {a b : ℕ} (w : a ∣ b) (h : b / a = 0) : b = 0 :=
by rw [←nat.div_mul_cancel w, h, zero_mul]

lemma div_le_div_left {a b c : ℕ} (h₁ : c ≤ b) (h₂ : 0 < c) : a / b ≤ a / c :=
(nat.le_div_iff_mul_le h₂).2 $
  le_trans (nat.mul_le_mul_left _ h₁) (div_mul_le_self _ _)

lemma lt_iff_le_pred : ∀ {m n : ℕ}, 0 < n → (m < n ↔ m ≤ n - 1)
| m (n+1) _ := lt_succ_iff

lemma mul_div_le (m n : ℕ) : n * (m / n) ≤ m :=
begin
  cases nat.eq_zero_or_pos n with n0 h,
  { rw [n0, zero_mul], exact m.zero_le },
  { rw [mul_comm, ← nat.le_div_iff_mul_le' h] },
end

lemma lt_mul_div_succ (m : ℕ) {n : ℕ} (n0 : 0 < n) : m < n * ((m / n) + 1) :=
begin
  rw [mul_comm, ← nat.div_lt_iff_lt_mul' n0],
  exact lt_succ_self _
end

lemma mul_add_mod (a b c : ℕ) : (a * b + c) % b = c % b :=
by simp [nat.add_mod]

lemma mul_add_mod_of_lt {a b c : ℕ} (h : c < b) : (a * b + c) % b = c :=
by rw [nat.mul_add_mod, nat.mod_eq_of_lt h]

lemma pred_eq_self_iff {n : ℕ} : n.pred = n ↔ n = 0 :=
by { cases n; simp [(nat.succ_ne_self _).symm] }

/-! ### `find` -/
section find

variables {p q : ℕ → Prop} [decidable_pred p] [decidable_pred q]

lemma find_eq_iff (h : ∃ n : ℕ, p n) : nat.find h = m ↔ p m ∧ ∀ n < m, ¬ p n :=
begin
  split,
  { rintro rfl, exact ⟨nat.find_spec h, λ _, nat.find_min h⟩ },
  { rintro ⟨hm, hlt⟩,
    exact le_antisymm (nat.find_min' h hm) (not_lt.1 $ imp_not_comm.1 (hlt _) $ nat.find_spec h) }
end

@[simp] lemma find_lt_iff (h : ∃ n : ℕ, p n) (n : ℕ) : nat.find h < n ↔ ∃ m < n, p m :=
⟨λ h2, ⟨nat.find h, h2, nat.find_spec h⟩, λ ⟨m, hmn, hm⟩, (nat.find_min' h hm).trans_lt hmn⟩

@[simp] lemma find_le_iff (h : ∃ n : ℕ, p n) (n : ℕ) : nat.find h ≤ n ↔ ∃ m ≤ n, p m :=
by simp only [exists_prop, ← lt_succ_iff, find_lt_iff]

@[simp] lemma le_find_iff (h : ∃ (n : ℕ), p n) (n : ℕ) : n ≤ nat.find h ↔ ∀ m < n, ¬ p m :=
by simp_rw [← not_lt, find_lt_iff, not_exists]

@[simp] lemma lt_find_iff (h : ∃ n : ℕ, p n) (n : ℕ) : n < nat.find h ↔ ∀ m ≤ n, ¬ p m :=
by simp only [← succ_le_iff, le_find_iff, succ_le_succ_iff]

@[simp] lemma find_eq_zero (h : ∃ n : ℕ, p n) : nat.find h = 0 ↔ p 0 :=
by simp [find_eq_iff]

theorem find_mono (h : ∀ n, q n → p n) {hp : ∃ n, p n} {hq : ∃ n, q n} :
  nat.find hp ≤ nat.find hq :=
nat.find_min' _ (h _ (nat.find_spec hq))

lemma find_le {h : ∃ n, p n} (hn : p n) : nat.find h ≤ n :=
(nat.find_le_iff _ _).2 ⟨n, le_rfl, hn⟩

lemma find_comp_succ (h₁ : ∃ n, p n) (h₂ : ∃ n, p (n + 1)) (h0 : ¬ p 0) :
  nat.find h₁ = nat.find h₂ + 1 :=
begin
  refine (find_eq_iff _).2 ⟨nat.find_spec h₂, λ n hn, _⟩,
  cases n with n,
  exacts [h0, @nat.find_min (λ n, p (n + 1)) _ h₂ _ (succ_lt_succ_iff.1 hn)]
end

end find

/-! ### `find_greatest` -/
section find_greatest

/-- `find_greatest P b` is the largest `i ≤ bound` such that `P i` holds, or `0` if no such `i`
exists -/
protected def find_greatest (P : ℕ → Prop) [decidable_pred P] : ℕ → ℕ
| 0       := 0
| (n + 1) := if P (n + 1) then n + 1 else find_greatest n

variables {P Q : ℕ → Prop} [decidable_pred P] {b : ℕ}

@[simp] lemma find_greatest_zero : nat.find_greatest P 0 = 0 := rfl

lemma find_greatest_succ (n : ℕ) :
  nat.find_greatest P (n + 1) = if P (n + 1) then n + 1 else nat.find_greatest P n := rfl

@[simp] lemma find_greatest_eq : ∀ {b}, P b → nat.find_greatest P b = b
| 0       h := rfl
| (n + 1) h := by simp [nat.find_greatest, h]

@[simp] lemma find_greatest_of_not (h : ¬ P (b + 1)) :
  nat.find_greatest P (b + 1) = nat.find_greatest P b :=
by simp [nat.find_greatest, h]

end find_greatest

/-! ### `bodd_div2` and `bodd` -/

@[simp] theorem bodd_div2_eq (n : ℕ) : bodd_div2 n = (bodd n, div2 n) :=
by unfold bodd div2; cases bodd_div2 n; refl

@[simp] lemma bodd_bit0 (n) : bodd (bit0 n) = ff := bodd_bit ff n
@[simp] lemma bodd_bit1 (n) : bodd (bit1 n) = tt := bodd_bit tt n

@[simp] lemma div2_bit0 (n) : div2 (bit0 n) = n := div2_bit ff n
@[simp] lemma div2_bit1 (n) : div2 (bit1 n) = n := div2_bit tt n

/-! ### `bit0` and `bit1` -/

-- There is no need to prove `bit0_eq_zero : bit0 n = 0 ↔ n = 0`
-- as this is true for any `[semiring R] [no_zero_divisors R] [char_zero R]`

-- However the lemmas `bit0_eq_bit0`, `bit1_eq_bit1`, `bit1_eq_one`, `one_eq_bit1`
-- need `[ring R] [no_zero_divisors R] [char_zero R]` in general,
-- so we prove `ℕ` specialized versions here.
@[simp] lemma bit0_eq_bit0 {m n : ℕ} : bit0 m = bit0 n ↔ m = n :=
⟨nat.bit0_inj, λ h, by subst h⟩

@[simp] lemma bit1_eq_bit1 {m n : ℕ} : bit1 m = bit1 n ↔ m = n :=
⟨nat.bit1_inj, λ h, by subst h⟩

@[simp] lemma bit1_eq_one {n : ℕ} : bit1 n = 1 ↔ n = 0 :=
⟨@nat.bit1_inj n 0, λ h, by subst h⟩
@[simp] lemma one_eq_bit1 {n : ℕ} : 1 = bit1 n ↔ n = 0 :=
⟨λ h, (@nat.bit1_inj 0 n h).symm, λ h, by subst h⟩

theorem bit_add : ∀ (b : bool) (n m : ℕ), bit b (n + m) = bit ff n + bit b m
| tt := bit1_add
| ff := bit0_add

theorem bit_add' : ∀ (b : bool) (n m : ℕ), bit b (n + m) = bit b n + bit ff m
| tt := bit1_add'
| ff := bit0_add

theorem bit_ne_zero (b) {n} (h : n ≠ 0) : bit b n ≠ 0 :=
by cases b; [exact nat.bit0_ne_zero h, exact nat.bit1_ne_zero _]

lemma bit0_mod_two : bit0 n % 2 = 0 := by { rw nat.mod_two_of_bodd, simp }

lemma bit1_mod_two : bit1 n % 2 = 1 := by { rw nat.mod_two_of_bodd, simp }

lemma pos_of_bit0_pos {n : ℕ} (h : 0 < bit0 n) : 0 < n :=
by { cases n, cases h, apply succ_pos, }

@[simp] lemma bit_cases_on_bit {C : ℕ → Sort u} (H : Π b n, C (bit b n)) (b : bool) (n : ℕ) :
  bit_cases_on (bit b n) H = H b n :=
eq_of_heq $ (eq_rec_heq _ _).trans $ by rw [bodd_bit, div2_bit]

@[simp] lemma bit_cases_on_bit0 {C : ℕ → Sort u} (H : Π b n, C (bit b n)) (n : ℕ) :
  bit_cases_on (bit0 n) H = H ff n :=
bit_cases_on_bit H ff n

@[simp] lemma bit_cases_on_bit1 {C : ℕ → Sort u} (H : Π b n, C (bit b n)) (n : ℕ) :
  bit_cases_on (bit1 n) H = H tt n :=
bit_cases_on_bit H tt n

lemma bit_cases_on_injective {C : ℕ → Sort u} :
  function.injective (λ H : Π b n, C (bit b n), λ n, bit_cases_on n H) :=
begin
  intros H₁ H₂ h,
  ext b n,
  simpa only [bit_cases_on_bit] using congr_fun h (bit b n)
end

@[simp] lemma bit_cases_on_inj {C : ℕ → Sort u} (H₁ H₂ : Π b n, C (bit b n)) :
  (λ n, bit_cases_on n H₁) = (λ n, bit_cases_on n H₂) ↔ H₁ = H₂ :=
bit_cases_on_injective.eq_iff

/-! ### decidability of predicates -/

instance decidable_ball_lt (n : nat) (P : Π k < n, Prop) :
  ∀ [H : ∀ n h, decidable (P n h)], decidable (∀ n h, P n h) :=
begin
  induction n with n IH; intro; resetI,
  { exact is_true (λ n, dec_trivial) },
  cases IH (λ k h, P k (lt_succ_of_lt h)) with h,
  { refine is_false (mt _ h), intros hn k h, apply hn },
  by_cases p : P n (lt_succ_self n),
  { exact is_true (λ k h',
     (le_of_lt_succ h').lt_or_eq_dec.elim (h _)
       (λ e, match k, e, h' with _, rfl, h := p end)) },
  { exact is_false (mt (λ hn, hn _ _) p) }
end

instance decidable_forall_fin {n : ℕ} (P : fin n → Prop)
  [H : decidable_pred P] : decidable (∀ i, P i) :=
decidable_of_iff (∀ k h, P ⟨k, h⟩) ⟨λ a ⟨k, h⟩, a k h, λ a k h, a ⟨k, h⟩⟩

instance decidable_ball_le (n : ℕ) (P : Π k ≤ n, Prop)
  [H : ∀ n h, decidable (P n h)] : decidable (∀ n h, P n h) :=
decidable_of_iff (∀ k (h : k < succ n), P k (le_of_lt_succ h))
⟨λ a k h, a k (lt_succ_of_le h), λ a k h, a k _⟩

instance decidable_exists_lt {P : ℕ → Prop} [h : decidable_pred P] :
  decidable_pred (λ n, ∃ (m : ℕ), m < n ∧ P m)
| 0 := is_false (by simp)
| (n + 1) := decidable_of_decidable_of_iff (@or.decidable _ _ (decidable_exists_lt n) (h n))
  (by simp only [lt_succ_iff_lt_or_eq, or_and_distrib_right, exists_or_distrib, exists_eq_left])

instance decidable_exists_le {P : ℕ → Prop} [h : decidable_pred P] :
  decidable_pred (λ n, ∃ (m : ℕ), m ≤ n ∧ P m) :=
λ n, decidable_of_iff (∃ m, m < n + 1 ∧ P m) (exists_congr (λ x, and_congr_left' lt_succ_iff))

end nat<|MERGE_RESOLUTION|>--- conflicted
+++ resolved
@@ -280,35 +280,15 @@
 theorem two_mul_ne_two_mul_add_one {n m} : 2 * n ≠ 2 * m + 1 :=
 mt (congr_arg (%2)) (by { rw [add_comm, add_mul_mod_self_left, mul_mod_right, mod_eq_of_lt]; simp })
 
-<<<<<<< HEAD
-lemma mul_left_injective {a : ℕ} (ha : a ≠ 0) : function.injective (λ x, x * a) :=
-mul_left_injective₀ ha
-
-lemma mul_right_injective {a : ℕ} (ha : a ≠ 0) : function.injective (λ x, a * x) :=
-mul_right_injective₀ ha
-
-protected theorem mul_left_inj {a b c : ℕ} (ha : a ≠ 0) : b * a = c * a ↔ b = c :=
-(mul_left_injective ha).eq_iff
-
-protected theorem mul_right_inj {a b c : ℕ} (ha : a ≠ 0) : a * b = a * c ↔ b = c :=
-(mul_right_injective ha).eq_iff
-
 lemma mul_ne_mul_left {a b c : ℕ} (ha : a ≠ 0) : b * a ≠ c * a ↔ b ≠ c :=
-(mul_left_injective ha).ne_iff
+(mul_left_injective₀ ha).ne_iff
 
 lemma mul_ne_mul_right {a b c : ℕ} (ha : a ≠ 0) : a * b ≠ a * c ↔ b ≠ c :=
-(mul_right_injective ha).ne_iff
-=======
-lemma mul_ne_mul_left {a b c : ℕ} (ha : 0 < a) : b * a ≠ c * a ↔ b ≠ c :=
-(mul_left_injective₀ ha.ne').ne_iff
-
-lemma mul_ne_mul_right {a b c : ℕ} (ha : 0 < a) : a * b ≠ a * c ↔ b ≠ c :=
-(mul_right_injective₀ ha.ne').ne_iff
->>>>>>> 08a8fd81
+(mul_right_injective₀ ha).ne_iff
 
 lemma mul_right_eq_self_iff {a b : ℕ} (ha : a ≠ 0) : a * b = a ↔ b = 1 :=
 suffices a * b = a * 1 ↔ b = 1, by rwa mul_one at this,
-mul_right_inj' ha.ne'
+mul_right_inj' ha
 
 lemma mul_left_eq_self_iff {a b : ℕ} (hb : b ≠ 0) : a * b = b ↔ a = 1 :=
 by rw [mul_comm, nat.mul_right_eq_self_iff hb]
@@ -640,19 +620,11 @@
 protected theorem dvd_add_right {k m n : ℕ} (h : k ∣ m) : k ∣ m + n ↔ k ∣ n :=
 (nat.dvd_add_iff_right h).symm
 
-<<<<<<< HEAD
 protected theorem mul_dvd_mul_iff_left {a b c : ℕ} (ha : a ≠ 0) : a * b ∣ a * c ↔ b ∣ c :=
-exists_congr $ λ d, by rw [mul_assoc, nat.mul_right_inj ha]
+exists_congr $ λ d, by rw [mul_assoc, mul_right_inj' ha]
 
 protected theorem mul_dvd_mul_iff_right {a b c : ℕ} (hc : c ≠ 0) : a * c ∣ b * c ↔ a ∣ b :=
-exists_congr $ λ d, by rw [mul_right_comm, nat.mul_left_inj hc]
-=======
-protected theorem mul_dvd_mul_iff_left {a b c : ℕ} (ha : 0 < a) : a * b ∣ a * c ↔ b ∣ c :=
-exists_congr $ λ d, by rw [mul_assoc, mul_right_inj' ha.ne']
-
-protected theorem mul_dvd_mul_iff_right {a b c : ℕ} (hc : 0 < c) : a * c ∣ b * c ↔ a ∣ b :=
-exists_congr $ λ d, by rw [mul_right_comm, mul_left_inj' hc.ne']
->>>>>>> 08a8fd81
+exists_congr $ λ d, by rw [mul_right_comm, mul_left_inj' hc]
 
 @[simp] theorem mod_mod_of_dvd (n : ℕ) {m k : ℕ} (h : m ∣ k) : n % k % m = n % m :=
 begin
