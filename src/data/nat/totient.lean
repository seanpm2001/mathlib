--- conflicted
+++ resolved
@@ -185,13 +185,8 @@
       exact h b (lt_of_mul_lt_mul_left ha (zero_le _)) (mul_comm _ _) }
   end
 ... = _ :
-<<<<<<< HEAD
-have h1 : set.inj_on (* p) (range (p ^ n)),
-  from λ x _ y _, (nat.mul_left_inj hp.ne_zero).1,
-=======
 have h1 : function.injective (* p),
   from mul_left_injective₀ hp.ne_zero,
->>>>>>> 08a8fd81
 have h2 : (range (p ^ n)).image (* p) ⊆ range (p ^ (n + 1)),
   from λ a, begin
     simp only [mem_image, mem_range, exists_imp_distrib],
