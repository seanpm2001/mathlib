/-
Copyright (c) 2014 Floris van Doorn (c) 2016 Microsoft Corporation. All rights reserved.
Released under Apache 2.0 license as described in the file LICENSE.
Authors: Floris van Doorn, Leonardo de Moura, Jeremy Avigad, Mario Carneiro
-/
import algebra.order.ring.canonical
import data.nat.basic

/-!
# The natural numbers as a linearly ordered commutative semiring

> THIS FILE IS SYNCHRONIZED WITH MATHLIB4.
> Any changes to this file require a corresponding PR to mathlib4.

We also have a variety of lemmas which have been deferred from `data.nat.basic` because it is
easier to prove them with this ordered semiring instance available.

You may find that some theorems can be moved back to `data.nat.basic` by modifying their proofs.
-/

universes u v

/-! ### instances -/

instance nat.order_bot : order_bot ℕ :=
{ bot := 0, bot_le := nat.zero_le }

instance : linear_ordered_comm_semiring ℕ :=
{ lt                      := nat.lt,
  add_le_add_left         := @nat.add_le_add_left,
  le_of_add_le_add_left   := @nat.le_of_add_le_add_left,
  zero_le_one             := nat.le_of_lt (nat.zero_lt_succ 0),
  mul_lt_mul_of_pos_left  := @nat.mul_lt_mul_of_pos_left,
  mul_lt_mul_of_pos_right := @nat.mul_lt_mul_of_pos_right,
  decidable_eq            := nat.decidable_eq,
  exists_pair_ne          := ⟨0, 1, ne_of_lt nat.zero_lt_one⟩,
  ..nat.comm_semiring, ..nat.linear_order }

instance : linear_ordered_comm_monoid_with_zero ℕ :=
{ mul_le_mul_left := λ a b h c, nat.mul_le_mul_left c h,
  ..nat.linear_ordered_comm_semiring,
  ..(infer_instance : comm_monoid_with_zero ℕ)}

/-! Extra instances to short-circuit type class resolution and ensure computability -/
-- Not using `infer_instance` avoids `classical.choice` in the following two
instance : linear_ordered_semiring ℕ      := infer_instance
instance : strict_ordered_semiring ℕ      := infer_instance
instance : strict_ordered_comm_semiring ℕ := infer_instance
instance : ordered_semiring ℕ             := strict_ordered_semiring.to_ordered_semiring'
instance : ordered_comm_semiring ℕ        := strict_ordered_comm_semiring.to_ordered_comm_semiring'

instance : linear_ordered_cancel_add_comm_monoid ℕ := infer_instance

instance : canonically_ordered_comm_semiring ℕ :=
{ exists_add_of_le                  := λ a b h, (nat.le.dest h).imp $ λ _, eq.symm,
  le_self_add                       := nat.le_add_right,
  eq_zero_or_eq_zero_of_mul_eq_zero := λ a b, nat.eq_zero_of_mul_eq_zero,
  .. nat.nontrivial,
  .. nat.order_bot,
  .. (infer_instance : ordered_add_comm_monoid ℕ),
  .. (infer_instance : linear_ordered_semiring ℕ),
  .. (infer_instance : comm_semiring ℕ) }

instance : canonically_linear_ordered_add_monoid ℕ :=
{ .. (infer_instance : canonically_ordered_add_monoid ℕ),
  .. nat.linear_order }

variables {a b m n k l : ℕ}
namespace nat

/-! ### Equalities and inequalities involving zero and one -/

lemma one_le_iff_ne_zero : 1 ≤ n ↔ n ≠ 0 :=
(show 1 ≤ n ↔ 0 < n, from iff.rfl).trans pos_iff_ne_zero

lemma one_lt_iff_ne_zero_and_ne_one : ∀ {n : ℕ}, 1 < n ↔ n ≠ 0 ∧ n ≠ 1
| 0     := dec_trivial
| 1     := dec_trivial
| (n+2) := dec_trivial

protected theorem mul_ne_zero (n0 : n ≠ 0) (m0 : m ≠ 0) : n * m ≠ 0
| nm := (eq_zero_of_mul_eq_zero nm).elim n0 m0

@[simp] protected theorem mul_eq_zero : m * n = 0 ↔ m = 0 ∨ n = 0 :=
iff.intro eq_zero_of_mul_eq_zero (by simp [or_imp_distrib] {contextual := tt})

@[simp] protected theorem zero_eq_mul : 0 = m * n ↔ m = 0 ∨ n = 0 :=
by rw [eq_comm, nat.mul_eq_zero]

lemma eq_zero_of_double_le (h : 2 * n ≤ n) : n = 0 :=
add_right_eq_self.mp $ le_antisymm ((two_mul n).symm.trans_le h) le_add_self

lemma eq_zero_of_mul_le (hb : 2 ≤ n) (h : n * m ≤ m) : m = 0 :=
eq_zero_of_double_le $ le_trans (nat.mul_le_mul_right _ hb) h

lemma zero_max : max 0 n = n := max_eq_right (zero_le _)
@[simp] lemma min_eq_zero_iff : min m n = 0 ↔ m = 0 ∨ n = 0 :=
begin
  split,
  { intro h,
    cases le_total m n with H H,
    { simpa [H] using or.inl h },
    { simpa [H] using or.inr h } },
  { rintro (rfl|rfl);
    simp }
end

@[simp] lemma max_eq_zero_iff : max m n = 0 ↔ m = 0 ∧ n = 0 :=
begin
  split,
  { intro h,
    cases le_total m n with H H,
    { simp only [H, max_eq_right] at h,
      exact ⟨le_antisymm (H.trans h.le) (zero_le _), h⟩ },
    { simp only [H, max_eq_left] at h,
      exact ⟨h, le_antisymm (H.trans h.le) (zero_le _)⟩ } },
  { rintro ⟨rfl, rfl⟩,
    simp }
end

lemma add_eq_max_iff : m + n = max m n ↔ m = 0 ∨ n = 0 :=
begin
  rw ←min_eq_zero_iff,
  cases le_total m n with H H;
  simp [H]
end

lemma add_eq_min_iff : m + n = min m n ↔ m = 0 ∧ n = 0 :=
begin
  rw ←max_eq_zero_iff,
  cases le_total m n with H H;
  simp [H]
end

lemma one_le_of_lt (h : n < m) : 1 ≤ m := lt_of_le_of_lt (nat.zero_le _) h

theorem eq_one_of_mul_eq_one_right (H : m * n = 1) : m = 1 := eq_one_of_dvd_one ⟨n, H.symm⟩

theorem eq_one_of_mul_eq_one_left (H : m * n = 1) : n = 1 :=
eq_one_of_mul_eq_one_right (by rwa mul_comm)

/-! ### `succ` -/

lemma two_le_iff : ∀ n, 2 ≤ n ↔ n ≠ 0 ∧ n ≠ 1
| 0     := by simp
| 1     := by simp
| (n+2) := by simp

@[simp] lemma lt_one_iff {n : ℕ} : n < 1 ↔ n = 0 :=
lt_succ_iff.trans nonpos_iff_eq_zero

/-! ### `add` -/

theorem add_pos_left {m : ℕ} (h : 0 < m) (n : ℕ) : 0 < m + n :=
calc
  m + n > 0 + n : nat.add_lt_add_right h n
    ... = n     : nat.zero_add n
    ... ≥ 0     : zero_le n

theorem add_pos_right (m : ℕ) {n : ℕ} (h : 0 < n) : 0 < m + n :=
begin rw add_comm, exact add_pos_left h m end

theorem add_pos_iff_pos_or_pos (m n : ℕ) : 0 < m + n ↔ 0 < m ∨ 0 < n :=
iff.intro
  begin
    intro h,
    cases m with m,
    {simp [zero_add] at h, exact or.inr h},
    exact or.inl (succ_pos _)
  end
  begin
    intro h, cases h with mpos npos,
    { apply add_pos_left mpos },
    apply add_pos_right _ npos
  end

lemma add_eq_one_iff : m + n = 1 ↔ m = 0 ∧ n = 1 ∨ m = 1 ∧ n = 0 :=
by cases n; simp [succ_eq_add_one, ← add_assoc, succ_inj']

lemma add_eq_two_iff : m + n = 2 ↔ m = 0 ∧ n = 2 ∨ m = 1 ∧ n = 1 ∨ m = 2 ∧ n = 0 :=
by cases n; simp [(succ_ne_zero 1).symm, succ_eq_add_one, ← add_assoc, succ_inj', add_eq_one_iff]

lemma add_eq_three_iff :
  m + n = 3 ↔ m = 0 ∧ n = 3 ∨ m = 1 ∧ n = 2 ∨ m = 2 ∧ n = 1 ∨ m = 3 ∧ n = 0 :=
by cases n; simp [(succ_ne_zero 1).symm, succ_eq_add_one, ← add_assoc, succ_inj', add_eq_two_iff]

theorem le_add_one_iff : m ≤ n + 1 ↔ m ≤ n ∨ m = n + 1 :=
⟨λ h,
  match nat.eq_or_lt_of_le h with
  | or.inl h := or.inr h
  | or.inr h := or.inl $ nat.le_of_succ_le_succ h
  end,
  or.rec (λ h, le_trans h $ nat.le_add_right _ _) le_of_eq⟩

lemma le_and_le_add_one_iff : n ≤ m ∧ m ≤ n + 1 ↔ m = n ∨ m = n + 1 :=
begin
  rw [le_add_one_iff, and_or_distrib_left, ←le_antisymm_iff, eq_comm, and_iff_right_of_imp],
  rintro rfl,
  exact n.le_succ
end

lemma add_succ_lt_add (hab : m < n) (hcd : k < l) : m + k + 1 < n + l :=
begin
  rw add_assoc,
  exact add_lt_add_of_lt_of_le hab (nat.succ_le_iff.2 hcd)
end

/-! ### `pred` -/

lemma pred_le_iff : pred m ≤ n ↔ m ≤ succ n :=
⟨le_succ_of_pred_le, by { cases m, { exact λ _, zero_le n }, exact le_of_succ_le_succ }⟩

/-! ### `sub`

Most lemmas come from the `has_ordered_sub` instance on `ℕ`. -/

instance : has_ordered_sub ℕ :=
begin
  constructor,
  intros m n k,
  induction n with n ih generalizing k,
  { simp },
  { simp only [sub_succ, add_succ, succ_add, ih, pred_le_iff] }
end

lemma lt_pred_iff : n < pred m ↔ succ n < m := show n < m - 1 ↔ n + 1 < m, from lt_tsub_iff_right

lemma lt_of_lt_pred (h : m < n - 1) : m < n := lt_of_succ_lt (lt_pred_iff.1 h)

lemma le_or_le_of_add_eq_add_pred (h : k + l = m + n - 1) : m ≤ k ∨ n ≤ l :=
begin
  cases le_or_lt m k with h' h'; [left, right],
  { exact h' },
  { replace h' := add_lt_add_right h' l, rw h at h',
    cases n.eq_zero_or_pos with hn hn, { rw hn, exact zero_le l },
    rw [m.add_sub_assoc hn, add_lt_add_iff_left] at h',
    exact nat.le_of_pred_lt h' },
end

/-- A version of `nat.sub_succ` in the form `_ - 1` instead of `nat.pred _`. -/
lemma sub_succ' (m n : ℕ) : m - n.succ = m - n - 1 := rfl

/-! ### `mul` -/

lemma succ_mul_pos (m : ℕ) (hn : 0 < n) : 0 < (succ m) * n := mul_pos (succ_pos m) hn

theorem mul_self_le_mul_self (h : m ≤ n) : m * m ≤ n * n := mul_le_mul h h (zero_le _) (zero_le _)

theorem mul_self_lt_mul_self : Π {m n : ℕ}, m < n → m * m < n * n
| 0        n h := mul_pos h h
| (succ m) n h := mul_lt_mul h (le_of_lt h) (succ_pos _) (zero_le _)

theorem mul_self_le_mul_self_iff : m ≤ n ↔ m * m ≤ n * n :=
⟨mul_self_le_mul_self, le_imp_le_of_lt_imp_lt mul_self_lt_mul_self⟩

theorem mul_self_lt_mul_self_iff : m < n ↔ m * m < n * n :=
le_iff_le_iff_lt_iff_lt.1 mul_self_le_mul_self_iff

theorem le_mul_self : Π (n : ℕ), n ≤ n * n
| 0     := le_rfl
| (n+1) := by simp

lemma le_mul_of_pos_left (h : 0 < n) : m ≤ n * m :=
begin
  conv {to_lhs, rw [← one_mul(m)]},
  exact mul_le_mul_of_nonneg_right h.nat_succ_le dec_trivial,
end

lemma le_mul_of_pos_right (h : 0 < n) : m ≤ m * n :=
begin
  conv {to_lhs, rw [← mul_one(m)]},
  exact mul_le_mul_of_nonneg_left h.nat_succ_le dec_trivial,
end

theorem mul_self_inj : m * m = n * n ↔ m = n :=
le_antisymm_iff.trans (le_antisymm_iff.trans
  (and_congr mul_self_le_mul_self_iff mul_self_le_mul_self_iff)).symm

lemma le_add_pred_of_pos (n : ℕ) {i : ℕ} (hi : i ≠ 0) : n ≤ i + (n - 1) :=
begin
  refine le_trans _ (add_tsub_le_assoc),
  simp [add_comm, nat.add_sub_assoc, one_le_iff_ne_zero.2 hi]
end

@[simp] theorem lt_mul_self_iff : ∀ {n : ℕ}, n < n * n ↔ 1 < n
| 0 := iff_of_false (lt_irrefl _) zero_le_one.not_lt
| (n + 1) := lt_mul_iff_one_lt_left n.succ_pos

/-!
### Recursion and induction principles

This section is here due to dependencies -- the lemmas here require some of the lemmas
proved above, and some of the results in later sections depend on the definitions in this section.
-/

/-- Given a predicate on two naturals `P : ℕ → ℕ → Prop`, `P a b` is true for all `a < b` if
`P (a + 1) (a + 1)` is true for all `a`, `P 0 (b + 1)` is true for all `b` and for all
`a < b`, `P (a + 1) b` is true and `P a (b + 1)` is true implies `P (a + 1) (b + 1)` is true. -/
@[elab_as_eliminator]
lemma diag_induction (P : ℕ → ℕ → Prop) (ha : ∀ a, P (a + 1) (a + 1)) (hb : ∀ b, P 0 (b + 1))
  (hd : ∀ a b, a < b → P (a + 1) b → P a (b + 1) → P (a + 1) (b + 1)) :
  ∀ a b, a < b → P a b
| 0 (b + 1) h       := hb _
| (a + 1) (b + 1) h :=
begin
  apply hd _ _ ((add_lt_add_iff_right _).1 h),
  { have : a + 1 = b ∨ a + 1 < b,
    { rwa [← le_iff_eq_or_lt, ← nat.lt_succ_iff] },
    rcases this with rfl | _,
    { exact ha _ },
    apply diag_induction (a + 1) b this },
  apply diag_induction a (b + 1),
  apply lt_of_le_of_lt (nat.le_succ _) h,
end
using_well_founded { rel_tac := λ _ _, `[exact ⟨_, measure_wf (λ p, p.1 + p.2.1)⟩] }

/-- A subset of `ℕ` containing `k : ℕ` and closed under `nat.succ` contains every `n ≥ k`. -/
lemma set_induction_bounded {S : set ℕ} (hk : k ∈ S) (h_ind: ∀ k : ℕ, k ∈ S → k + 1 ∈ S)
  (hnk : k ≤ n) : n ∈ S :=
@le_rec_on (λ n, n ∈ S) k n hnk h_ind hk

/-- A subset of `ℕ` containing zero and closed under `nat.succ` contains all of `ℕ`. -/
lemma set_induction {S : set ℕ} (hb : 0 ∈ S) (h_ind: ∀ k : ℕ, k ∈ S → k + 1 ∈ S) (n : ℕ) : n ∈ S :=
set_induction_bounded hb h_ind (zero_le n)

/-! ### `div` -/

<<<<<<< HEAD
protected lemma div_le_of_le_mul' {m n : ℕ} {k} (h : m ≤ k * n) : m / k ≤ n :=
=======
protected lemma div_le_of_le_mul' (h : m ≤ k * n) : m / k ≤ n :=
>>>>>>> dbde88c8
(nat.eq_zero_or_pos k).elim
  (λ k0, by rw [k0, nat.div_zero]; apply zero_le)
  (λ k0, (mul_le_mul_left k0).1 $
    calc k * (m / k)
        ≤ m % k + k * (m / k) : nat.le_add_left _ _
    ... = m                   : mod_add_div _ _
    ... ≤ k * n               : h)

protected lemma div_le_self' (m n : ℕ) : m / n ≤ m :=
(nat.eq_zero_or_pos n).elim
  (λ n0, by rw [n0, nat.div_zero]; apply zero_le)
  (λ n0, nat.div_le_of_le_mul' $ calc
      m = 1 * m : (one_mul _).symm
    ... ≤ n * m : nat.mul_le_mul_right _ n0)

protected lemma div_lt_of_lt_mul (h : m < n * k) : m / n < k :=
lt_of_mul_lt_mul_left
  (calc n * (m / n) ≤ m % n + n * (m / n) : nat.le_add_left _ _
    ... = m : mod_add_div _ _
    ... < n * k : h)
  (nat.zero_le n)

lemma eq_zero_of_le_div (hn : 2 ≤ n) (h : m ≤ m / n) : m = 0 :=
eq_zero_of_mul_le hn $
  by rw mul_comm; exact (nat.le_div_iff_mul_le' (lt_of_lt_of_le dec_trivial hn)).1 h

lemma div_mul_div_le_div (m n k : ℕ) : ((m / k) * n) / m ≤ n / k :=
if hm0 : m = 0 then by simp [hm0]
else calc m / k * n / m ≤ n * m / k / m :
    nat.div_le_div_right (by rw [mul_comm];
        exact mul_div_le_mul_div_assoc _ _ _)
  ... = n / k : by rw [nat.div_div_eq_div_mul, mul_comm n, mul_comm k,
      nat.mul_div_mul _ _ (nat.pos_of_ne_zero hm0)]

lemma eq_zero_of_le_half (h : n ≤ n / 2) : n = 0 := eq_zero_of_le_div le_rfl h

lemma mul_div_mul_comm_of_dvd_dvd (hmk : k ∣ m) (hnl : l ∣ n) : m * n / (k * l) = m / k * (n / l) :=
begin
  rcases k.eq_zero_or_pos with rfl | hk0, { simp },
  rcases l.eq_zero_or_pos with rfl | hl0, { simp },
  obtain ⟨_, rfl⟩ := hmk,
  obtain ⟨_, rfl⟩ := hnl,
  rw [mul_mul_mul_comm, nat.mul_div_cancel_left _ hk0, nat.mul_div_cancel_left _ hl0,
      nat.mul_div_cancel_left _ (mul_pos hk0 hl0)]
end

lemma le_half_of_half_lt_sub {a b : ℕ} (h : a / 2 < a - b) : b ≤ a / 2 :=
begin
  rw nat.le_div_iff_mul_le two_pos,
  rw [nat.div_lt_iff_lt_mul two_pos, nat.mul_sub_right_distrib, lt_tsub_iff_right,
    mul_two a] at h,
  exact le_of_lt (nat.lt_of_add_lt_add_left h)
end

lemma half_le_of_sub_le_half {a b : ℕ} (h : a - b ≤ a / 2) : a / 2 ≤ b :=
begin
  rw [nat.le_div_iff_mul_le two_pos, nat.mul_sub_right_distrib, tsub_le_iff_right,
    mul_two, add_le_add_iff_left] at h,
  rw [← nat.mul_div_left b two_pos],
  exact nat.div_le_div_right h,
end

/-! ### `mod`, `dvd` -/

lemma two_mul_odd_div_two (hn : n % 2 = 1) : 2 * (n / 2) = n - 1 :=
by conv {to_rhs, rw [← nat.mod_add_div n 2, hn, add_tsub_cancel_left]}

lemma div_dvd_of_dvd (h : n ∣ m) : (m / n) ∣ m := ⟨n, (nat.div_mul_cancel h).symm⟩

protected lemma div_div_self (h : n ∣ m) (hm : m ≠ 0) : m / (m / n) = n :=
begin
  rcases h with ⟨_, rfl⟩,
  rw mul_ne_zero_iff at hm,
  rw [mul_div_right _ (nat.pos_of_ne_zero hm.1), mul_div_left _ (nat.pos_of_ne_zero hm.2)]
end

lemma mod_mul_right_div_self (m n k : ℕ) : m % (n * k) / n = (m / n) % k :=
begin
  rcases nat.eq_zero_or_pos n with rfl|hn, { simp },
  rcases nat.eq_zero_or_pos k with rfl|hk, { simp },
  conv_rhs { rw ← mod_add_div m (n * k) },
  rw [mul_assoc, add_mul_div_left _ _ hn, add_mul_mod_self_left,
    mod_eq_of_lt (nat.div_lt_of_lt_mul (mod_lt _ (mul_pos hn hk)))]
end

lemma mod_mul_left_div_self (m n k : ℕ) : m % (k * n) / n = (m / n) % k :=
by rw [mul_comm k, mod_mul_right_div_self]

lemma not_dvd_of_pos_of_lt (h1 : 0 < n) (h2 : n < m) : ¬ m ∣ n :=
begin
  rintros ⟨k, rfl⟩,
  rcases nat.eq_zero_or_pos k with (rfl | hk),
  { exact lt_irrefl 0 h1 },
  { exact not_lt.2 (le_mul_of_pos_right hk) h2 },
end

/--  If `m` and `n` are equal mod `k`, `m - n` is zero mod `k`. -/
lemma sub_mod_eq_zero_of_mod_eq (h : m % k = n % k) : (m - n) % k = 0 :=
by rw [←nat.mod_add_div m k, ←nat.mod_add_div n k, ←h, tsub_add_eq_tsub_tsub, add_tsub_cancel_left,
       ←mul_tsub, nat.mul_mod_right]

@[simp] lemma one_mod (n : ℕ) : 1 % (n + 2) = 1 := nat.mod_eq_of_lt (add_lt_add_right n.succ_pos 1)

lemma dvd_sub_mod (k : ℕ) : n ∣ (k - (k % n)) :=
⟨k / n, tsub_eq_of_eq_add_rev (nat.mod_add_div k n).symm⟩

lemma add_mod_eq_ite :
  (m + n) % k = if k ≤ m % k + n % k then m % k + n % k - k else m % k + n % k :=
begin
  cases k, { simp },
  rw nat.add_mod,
  split_ifs with h,
  { rw [nat.mod_eq_sub_mod h, nat.mod_eq_of_lt],
    exact (tsub_lt_iff_right h).mpr
        (nat.add_lt_add (m.mod_lt k.zero_lt_succ) (n.mod_lt k.zero_lt_succ)) },
  { exact nat.mod_eq_of_lt (lt_of_not_ge h) }
end

lemma div_mul_div_comm (hmn : n ∣ m) (hkl : l ∣ k) : (m / n) * (k / l) = (m * k) / (n * l) :=
have exi1 : ∃ x, m = n * x, from hmn,
have exi2 : ∃ y, k = l * y, from hkl,
if hn : n = 0 then by simp [hn]
else have 0 < n, from nat.pos_of_ne_zero hn,
if hl : l = 0 then by simp [hl]
else have 0 < l, from nat.pos_of_ne_zero hl,
begin
  cases exi1 with x hx, cases exi2 with y hy,
  rw [hx, hy, nat.mul_div_cancel_left, nat.mul_div_cancel_left],
  symmetry,
  apply nat.div_eq_of_eq_mul_left,
  apply mul_pos,
  repeat {assumption},
  cc
end

lemma div_eq_self : m / n = m ↔ m = 0 ∨ n = 1 :=
begin
  split,
  { intro,
    cases n,
    { simp * at * },
    { cases n,
      { right, refl },
      { left,
        have : m / (n + 2) ≤ m / 2 := div_le_div_left (by simp) dec_trivial,
        refine eq_zero_of_le_half _,
        simp * at * } } },
  { rintros (rfl|rfl); simp }
end

lemma div_eq_sub_mod_div : m / n = (m - m % n) / n :=
begin
  by_cases n0 : n = 0,
  { rw [n0, nat.div_zero, nat.div_zero] },
  { rw [← mod_add_div m n] { occs := occurrences.pos [2] },
    rw [add_tsub_cancel_left, mul_div_right _ (nat.pos_of_ne_zero n0)] }
end

/-- `m` is not divisible by `n` if it is between `n * k` and `n * (k + 1)` for some `k`. -/
lemma not_dvd_of_between_consec_multiples (h1 : n * k < m) (h2 : m < n * (k + 1)) : ¬ n ∣ m :=
begin
  rintro ⟨d, rfl⟩,
  exact monotone.ne_of_lt_of_lt_nat (covariant.monotone_of_const n) k h1 h2 d rfl
end

/-! ### `find` -/
section find

variables {p q : ℕ → Prop} [decidable_pred p] [decidable_pred q]

@[simp] lemma find_pos (h : ∃ n : ℕ, p n) : 0 < nat.find h ↔ ¬ p 0 :=
by rw [pos_iff_ne_zero, ne, nat.find_eq_zero]

lemma find_add {hₘ : ∃ m, p (m + n)} {hₙ : ∃ n, p n} (hn : n ≤ nat.find hₙ) :
  nat.find hₘ + n = nat.find hₙ :=
begin
  refine ((le_find_iff _ _).2 (λ m hm hpm, hm.not_le _)).antisymm _,
  { have hnm : n ≤ m := hn.trans (find_le hpm),
    refine add_le_of_le_tsub_right_of_le hnm (find_le _),
    rwa tsub_add_cancel_of_le hnm },
  { rw ←tsub_le_iff_right,
    refine (le_find_iff _ _).2 (λ m hm hpm, hm.not_le _),
    rw tsub_le_iff_right,
    exact find_le hpm }
end

end find

/-! ### `find_greatest` -/

section find_greatest

variables {P Q : ℕ → Prop} [decidable_pred P]

lemma find_greatest_eq_iff :
  nat.find_greatest P k = m ↔ m ≤ k ∧ (m ≠ 0 → P m) ∧ (∀ ⦃n⦄, m < n → n ≤ k → ¬P n) :=
begin
  induction k with k ihk generalizing m,
  { rw [eq_comm, iff.comm],
    simp only [nonpos_iff_eq_zero, ne.def, and_iff_left_iff_imp, find_greatest_zero],
    rintro rfl,
    exact ⟨λ h, (h rfl).elim, λ n hlt heq, (hlt.ne heq.symm).elim⟩ },
  { by_cases hk : P (k + 1),
    { rw [find_greatest_eq hk], split,
      { rintro rfl,
        exact ⟨le_rfl, λ _, hk, λ n hlt hle, (hlt.not_le hle).elim⟩ },
      { rintros ⟨hle, h0, hm⟩,
        rcases decidable.eq_or_lt_of_le hle with rfl|hlt,
        exacts [rfl, (hm hlt le_rfl hk).elim] } },
    { rw [find_greatest_of_not hk, ihk],
      split,
      { rintros ⟨hle, hP, hm⟩,
        refine ⟨hle.trans k.le_succ, hP, λ n hlt hle, _⟩,
        rcases decidable.eq_or_lt_of_le hle with rfl|hlt',
        exacts [hk, hm hlt $ lt_succ_iff.1 hlt'] },
      { rintros ⟨hle, hP, hm⟩,
        refine ⟨lt_succ_iff.1 (hle.lt_of_ne _), hP, λ n hlt hle, hm hlt (hle.trans k.le_succ)⟩,
        rintro rfl,
        exact hk (hP k.succ_ne_zero) } } }
end

lemma find_greatest_eq_zero_iff : nat.find_greatest P k = 0 ↔ ∀ ⦃n⦄, 0 < n → n ≤ k → ¬P n :=
by simp [find_greatest_eq_iff]

lemma find_greatest_spec (hmb : m ≤ n) (hm : P m) : P (nat.find_greatest P n) :=
begin
  by_cases h : nat.find_greatest P n = 0,
  { cases m, { rwa h },
    exact ((find_greatest_eq_zero_iff.1 h) m.zero_lt_succ hmb hm).elim },
  { exact (find_greatest_eq_iff.1 rfl).2.1 h }
end

lemma find_greatest_le (n : ℕ) : nat.find_greatest P n ≤ n := (find_greatest_eq_iff.1 rfl).1

lemma le_find_greatest (hmb : m ≤ n) (hm : P m) : m ≤ nat.find_greatest P n :=
le_of_not_lt $ λ hlt, (find_greatest_eq_iff.1 rfl).2.2 hlt hmb hm

lemma find_greatest_mono_right (P : ℕ → Prop) [decidable_pred P] : monotone (nat.find_greatest P) :=
begin
  refine monotone_nat_of_le_succ (λ n, _),
  rw [find_greatest_succ],
  split_ifs,
  { exact (find_greatest_le n).trans (le_succ _) },
  { refl }
end

lemma find_greatest_mono_left [decidable_pred Q] (hPQ : P ≤ Q) :
  nat.find_greatest P ≤ nat.find_greatest Q :=
begin
  intro n,
  induction n with n hn,
  { refl },
  by_cases P (n + 1),
  { rw [find_greatest_eq h, find_greatest_eq (hPQ _ h)] },
  { rw find_greatest_of_not h,
    exact hn.trans (nat.find_greatest_mono_right _ $ le_succ _) }
end

lemma find_greatest_mono [decidable_pred Q] (hPQ : P ≤ Q) (hmn : m ≤ n) :
  nat.find_greatest P m ≤ nat.find_greatest Q n :=
(nat.find_greatest_mono_right _ hmn).trans $ find_greatest_mono_left hPQ _

lemma find_greatest_is_greatest (hk : nat.find_greatest P n < k) (hkb : k ≤ n) : ¬ P k :=
(find_greatest_eq_iff.1 rfl).2.2 hk hkb

lemma find_greatest_of_ne_zero (h : nat.find_greatest P n = m) (h0 : m ≠ 0) : P m :=
(find_greatest_eq_iff.1 h).2.1 h0

end find_greatest

/-! ### `bit0` and `bit1` -/

protected theorem bit0_le {n m : ℕ} (h : n ≤ m) : bit0 n ≤ bit0 m := add_le_add h h

protected theorem bit1_le {n m : ℕ} (h : n ≤ m) : bit1 n ≤ bit1 m := succ_le_succ (add_le_add h h)

theorem bit_le : ∀ (b : bool) {m n : ℕ}, m ≤ n → bit b m ≤ bit b n
| tt _ _ h := nat.bit1_le h
| ff _ _ h := nat.bit0_le h

theorem bit0_le_bit : ∀ (b) {m n : ℕ}, m ≤ n → bit0 m ≤ bit b n
| tt _ _ h := le_of_lt $ nat.bit0_lt_bit1 h
| ff _ _ h := nat.bit0_le h

theorem bit_le_bit1 : ∀ (b) {m n : ℕ}, m ≤ n → bit b m ≤ bit1 n
| ff _ _ h := le_of_lt $ nat.bit0_lt_bit1 h
| tt _ _ h := nat.bit1_le h

theorem bit_lt_bit0 : ∀ (b) {m n : ℕ}, m < n → bit b m < bit0 n
| tt _ _ h := nat.bit1_lt_bit0 h
| ff _ _ h := nat.bit0_lt h

theorem bit_lt_bit (a b) (h : m < n) : bit a m < bit b n :=
lt_of_lt_of_le (bit_lt_bit0 _ h) (bit0_le_bit _ le_rfl)

@[simp] lemma bit0_le_bit1_iff : bit0 m ≤ bit1 n ↔ m ≤ n :=
⟨λ h, by rwa [← nat.lt_succ_iff, n.bit1_eq_succ_bit0, ← n.bit0_succ_eq,
  bit0_lt_bit0, nat.lt_succ_iff] at h, λ h, le_of_lt (nat.bit0_lt_bit1 h)⟩

@[simp] lemma bit0_lt_bit1_iff : bit0 m < bit1 n ↔ m ≤ n :=
⟨λ h, bit0_le_bit1_iff.1 (le_of_lt h), nat.bit0_lt_bit1⟩

@[simp] lemma bit1_le_bit0_iff : bit1 m ≤ bit0 n ↔ m < n :=
⟨λ h, by rwa [m.bit1_eq_succ_bit0, succ_le_iff, bit0_lt_bit0] at h,
  λ h, le_of_lt (nat.bit1_lt_bit0 h)⟩

@[simp] lemma bit1_lt_bit0_iff : bit1 m < bit0 n ↔ m < n :=
⟨λ h, bit1_le_bit0_iff.1 (le_of_lt h), nat.bit1_lt_bit0⟩

@[simp] lemma one_le_bit0_iff : 1 ≤ bit0 n ↔ 0 < n :=
by { convert bit1_le_bit0_iff, refl, }

@[simp] lemma one_lt_bit0_iff : 1 < bit0 n ↔ 1 ≤ n :=
by { convert bit1_lt_bit0_iff, refl, }

@[simp] lemma bit_le_bit_iff : ∀ {b : bool}, bit b m ≤ bit b n ↔ m ≤ n
| ff := bit0_le_bit0
| tt := bit1_le_bit1

@[simp] lemma bit_lt_bit_iff : ∀ {b : bool}, bit b m < bit b n ↔ m < n
| ff := bit0_lt_bit0
| tt := bit1_lt_bit1

@[simp] lemma bit_le_bit1_iff : ∀ {b : bool}, bit b m ≤ bit1 n ↔ m ≤ n
| ff := bit0_le_bit1_iff
| tt := bit1_le_bit1

/-! ### decidability of predicates -/

instance decidable_lo_hi (lo hi : ℕ) (P : ℕ → Prop) [H : decidable_pred P] :
  decidable (∀x, lo ≤ x → x < hi → P x) :=
decidable_of_iff (∀ x < hi - lo, P (lo + x))
⟨λal x hl hh, by { have := al (x - lo) ((tsub_lt_tsub_iff_right hl).mpr hh),
  rwa [add_tsub_cancel_of_le hl] at this, },
λal x h, al _ (nat.le_add_right _ _) (lt_tsub_iff_left.mp h)⟩

instance decidable_lo_hi_le (lo hi : ℕ) (P : ℕ → Prop) [H : decidable_pred P] :
  decidable (∀x, lo ≤ x → x ≤ hi → P x) :=
decidable_of_iff (∀x, lo ≤ x → x < hi + 1 → P x) $
ball_congr $ λ x hl, imp_congr lt_succ_iff iff.rfl

end nat<|MERGE_RESOLUTION|>--- conflicted
+++ resolved
@@ -325,11 +325,7 @@
 
 /-! ### `div` -/
 
-<<<<<<< HEAD
-protected lemma div_le_of_le_mul' {m n : ℕ} {k} (h : m ≤ k * n) : m / k ≤ n :=
-=======
 protected lemma div_le_of_le_mul' (h : m ≤ k * n) : m / k ≤ n :=
->>>>>>> dbde88c8
 (nat.eq_zero_or_pos k).elim
   (λ k0, by rw [k0, nat.div_zero]; apply zero_le)
   (λ k0, (mul_le_mul_left k0).1 $
