--- conflicted
+++ resolved
@@ -59,15 +59,9 @@
   { intros h, rw h },
 end
 
-<<<<<<< HEAD
 protected lemma div_eq_zero_iff {a b : ℕ} (hb : b ≠ 0) : a / b = 0 ↔ a < b :=
 ⟨λ h, by rw [← mod_add_div a b, h, mul_zero, add_zero]; exact mod_lt _ (nat.pos_of_ne_zero hb),
-  λ h, by rw [← mul_right_inj' hb, ← @add_left_cancel_iff _ _ (a % b), mod_add_div,
-=======
-protected lemma div_eq_zero_iff {a b : ℕ} (hb : 0 < b) : a / b = 0 ↔ a < b :=
-⟨λ h, by rw [← mod_add_div a b, h, mul_zero, add_zero]; exact mod_lt _ hb,
-  λ h, by rw [← mul_right_inj' hb.ne', ← @add_left_cancel_iff _ _ _ (a % b), mod_add_div,
->>>>>>> 32d096dc
+  λ h, by rw [← mul_right_inj' hb, ← @add_left_cancel_iff _ _ _ (a % b), mod_add_div,
     mod_eq_of_lt h, mul_zero, add_zero]⟩
 
 protected lemma div_eq_zero {a b : ℕ} (hb : a < b) : a / b = 0 :=
