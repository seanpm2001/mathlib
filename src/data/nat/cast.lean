--- conflicted
+++ resolved
@@ -3,11 +3,7 @@
 Released under Apache 2.0 license as described in the file LICENSE.
 Authors: Mario Carneiro
 -/
-<<<<<<< HEAD
-import data.nat.order
-=======
 import data.nat.basic
->>>>>>> c83b8973
 import algebra.order.ring
 
 /-!
