--- conflicted
+++ resolved
@@ -3,12 +3,7 @@
 Released under Apache 2.0 license as described in the file LICENSE.
 Authors: Johannes Hölzl, Mario Carneiro, Yaël Dillies
 -/
-<<<<<<< HEAD
-import data.rat.field
-=======
 import data.rat.order
-import data.rat.lemmas
->>>>>>> 23cd34bb
 import data.int.char_zero
 import algebra.field.opposite
 import algebra.big_operators.basic
