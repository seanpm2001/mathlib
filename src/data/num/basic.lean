/-
Copyright (c) 2014 Microsoft Corporation. All rights reserved.
Released under Apache 2.0 license as described in the file LICENSE.
Authors: Leonardo de Moura, Mario Carneiro
-/

/-!
# Binary representation of integers using inductive types

> THIS FILE IS SYNCHRONIZED WITH MATHLIB4.
<<<<<<< HEAD
> https://github.com/leanprover-community/mathlib4/pull/607
=======
>>>>>>> dbde88c8
> Any changes to this file require a corresponding PR to mathlib4.

Note: Unlike in Coq, where this representation is preferred because of
the reliance on kernel reduction, in Lean this representation is discouraged
in favor of the "Peano" natural numbers `nat`, and the purpose of this
collection of theorems is to show the equivalence of the different approaches.
-/

/-- The type of positive binary numbers.

     13 = 1101(base 2) = bit1 (bit0 (bit1 one)) -/
@[derive has_reflect, derive decidable_eq]
inductive pos_num : Type
| one  : pos_num
| bit1 : pos_num → pos_num
| bit0 : pos_num → pos_num
instance : has_one pos_num := ⟨pos_num.one⟩
instance : inhabited pos_num := ⟨1⟩

/-- The type of nonnegative binary numbers, using `pos_num`.

     13 = 1101(base 2) = pos (bit1 (bit0 (bit1 one))) -/
@[derive has_reflect, derive decidable_eq]
inductive num : Type
| zero  : num
| pos   : pos_num → num
instance : has_zero num := ⟨num.zero⟩
instance : has_one num := ⟨num.pos 1⟩
instance : inhabited num := ⟨0⟩

/-- Representation of integers using trichotomy around zero.

     13 = 1101(base 2) = pos (bit1 (bit0 (bit1 one)))
     -13 = -1101(base 2) = neg (bit1 (bit0 (bit1 one))) -/
@[derive has_reflect, derive decidable_eq]
inductive znum : Type
| zero : znum
| pos  : pos_num → znum
| neg  : pos_num → znum
instance : has_zero znum := ⟨znum.zero⟩
instance : has_one znum := ⟨znum.pos 1⟩
instance : inhabited znum := ⟨0⟩

namespace pos_num

  /--
  `bit b n` appends the bit `b` to the end of `n`, where `bit tt x = x1` and `bit ff x = x0`.
  -/
  def bit (b : bool) : pos_num → pos_num := cond b bit1 bit0

  /--
  The successor of a `pos_num`.
  -/
  def succ : pos_num → pos_num
  | 1        := bit0 one
  | (bit1 n) := bit0 (succ n)
  | (bit0 n) := bit1 n

  /--
  Returns a boolean for whether the `pos_num` is `one`.
  -/
  def is_one : pos_num → bool
  | 1 := tt
  | _ := ff

  /--
  Addition of two `pos_num`s.
  -/
  protected def add : pos_num → pos_num → pos_num
  | 1        b        := succ b
  | a        1        := succ a
  | (bit0 a) (bit0 b) := bit0 (add a b)
  | (bit1 a) (bit1 b) := bit0 (succ (add a b))
  | (bit0 a) (bit1 b) := bit1 (add a b)
  | (bit1 a) (bit0 b) := bit1 (add a b)

  instance : has_add pos_num := ⟨pos_num.add⟩

  /--
  The predecessor of a `pos_num` as a `num`.
  -/
  def pred' : pos_num → num
  | 1        := 0
  | (bit0 n) := num.pos (num.cases_on (pred' n) 1 bit1)
  | (bit1 n) := num.pos (bit0 n)

  /--
  The predecessor of a `pos_num` as a `pos_num`. This means that `pred 1 = 1`.
  -/
  def pred (a : pos_num) : pos_num :=
  num.cases_on (pred' a) 1 id

  /--
  The number of bits of a `pos_num`, as a `pos_num`.
  -/
  def size : pos_num → pos_num
  | 1        := 1
  | (bit0 n) := succ (size n)
  | (bit1 n) := succ (size n)

  /--
  The number of bits of a `pos_num`, as a `nat`.
  -/
  def nat_size : pos_num → nat
  | 1        := 1
  | (bit0 n) := nat.succ (nat_size n)
  | (bit1 n) := nat.succ (nat_size n)

  /--
  Multiplication of two `pos_num`s.
  -/
  protected def mul (a : pos_num) : pos_num → pos_num
  | 1        := a
  | (bit0 b) := bit0 (mul b)
  | (bit1 b) := bit0 (mul b) + a

  instance : has_mul pos_num := ⟨pos_num.mul⟩

  /--
  `of_nat_succ n` is the `pos_num` corresponding to `n + 1`.
  -/
  def of_nat_succ : ℕ → pos_num
  | 0            := 1
  | (nat.succ n) := succ (of_nat_succ n)

  /--
  `of_nat n` is the `pos_num` corresponding to `n`, except for `of_nat 0 = 1`.
  -/
  def of_nat (n : ℕ) : pos_num := of_nat_succ (nat.pred n)

  open ordering
  /--
  Ordering of `pos_num`s.
  -/
  def cmp : pos_num → pos_num → ordering
  | 1        1        := eq
  | _        1        := gt
  | 1        _        := lt
  | (bit0 a) (bit0 b) := cmp a b
  | (bit0 a) (bit1 b) := ordering.cases_on (cmp a b) lt lt gt
  | (bit1 a) (bit0 b) := ordering.cases_on (cmp a b) lt gt gt
  | (bit1 a) (bit1 b) := cmp a b

  instance : has_lt pos_num := ⟨λa b, cmp a b = ordering.lt⟩
  instance : has_le pos_num := ⟨λa b, ¬ b < a⟩

  instance decidable_lt : @decidable_rel pos_num (<)
  | a b := by dsimp [(<)]; apply_instance

  instance decidable_le : @decidable_rel pos_num (≤)
  | a b := by dsimp [(≤)]; apply_instance

end pos_num

section
  variables {α : Type*} [has_one α] [has_add α]

  /--
  `cast_pos_num` casts a `pos_num` into any type which has `1` and `+`.
  -/
  def cast_pos_num : pos_num → α
  | 1                := 1
  | (pos_num.bit0 a) := bit0 (cast_pos_num a)
  | (pos_num.bit1 a) := bit1 (cast_pos_num a)

  /--
  `cast_num` casts a `num` into any type which has `0`, `1` and `+`.
  -/
  def cast_num [z : has_zero α] : num → α
  | 0           := 0
  | (num.pos p) := cast_pos_num p

  -- see Note [coercion into rings]
  @[priority 900] instance pos_num_coe : has_coe_t pos_num α := ⟨cast_pos_num⟩

  -- see Note [coercion into rings]
  @[priority 900] instance num_nat_coe [z : has_zero α] : has_coe_t num α := ⟨cast_num⟩

  instance : has_repr pos_num := ⟨λ n, repr (n : ℕ)⟩
  instance : has_repr num := ⟨λ n, repr (n : ℕ)⟩
end

namespace num
  open pos_num

  /--
  The successor of a `num` as a `pos_num`.
  -/
  def succ' : num → pos_num
  | 0       := 1
  | (pos p) := succ p

  /--
  The successor of a `num` as a `num`.
  -/
  def succ (n : num) : num := pos (succ' n)

  /--
  Addition of two `num`s.
  -/
  protected def add : num → num → num
  | 0       a       := a
  | b       0       := b
  | (pos a) (pos b) := pos (a + b)

  instance : has_add num := ⟨num.add⟩

  /--
  `bit0 n` appends a `0` to the end of `n`, where `bit0 n = n0`.
  -/
  protected def bit0 : num → num
  | 0       := 0
  | (pos n) := pos (pos_num.bit0 n)

  /--
  `bit1 n` appends a `1` to the end of `n`, where `bit1 n = n1`.
  -/
  protected def bit1 : num → num
  | 0       := 1
  | (pos n) := pos (pos_num.bit1 n)

  /--
  `bit b n` appends the bit `b` to the end of `n`, where `bit tt x = x1` and `bit ff x = x0`.
  -/
  def bit (b : bool) : num → num := cond b num.bit1 num.bit0

  /--
  The number of bits required to represent a `num`, as a `num`. `size 0` is defined to be `0`.
  -/
  def size : num → num
  | 0       := 0
  | (pos n) := pos (pos_num.size n)

  /--
  The number of bits required to represent a `num`, as a `nat`. `size 0` is defined to be `0`.
  -/
  def nat_size : num → nat
  | 0       := 0
  | (pos n) := pos_num.nat_size n

  /--
  Multiplication of two `num`s.
  -/
  protected def mul : num → num → num
  | 0       _       := 0
  | _       0       := 0
  | (pos a) (pos b) := pos (a * b)

  instance : has_mul num := ⟨num.mul⟩

  open ordering
  /--
  Ordering of `num`s.
  -/
  def cmp : num → num → ordering
  | 0       0       := eq
  | _       0       := gt
  | 0       _       := lt
  | (pos a) (pos b) := pos_num.cmp a b

  instance : has_lt num := ⟨λa b, cmp a b = ordering.lt⟩
  instance : has_le num := ⟨λa b, ¬ b < a⟩

  instance decidable_lt : @decidable_rel num (<)
  | a b := by dsimp [(<)]; apply_instance

  instance decidable_le : @decidable_rel num (≤)
  | a b := by dsimp [(≤)]; apply_instance

  /--
  Converts a `num` to a `znum`.
  -/
  def to_znum : num → znum
  | 0       := 0
  | (pos a) := znum.pos a

  /--
  Converts `x : num` to `-x : znum`.
  -/
  def to_znum_neg : num → znum
  | 0       := 0
  | (pos a) := znum.neg a

  /--
  Converts a `nat` to a `num`.
  -/
  def of_nat' : ℕ → num :=
  nat.binary_rec 0 (λ b n, cond b num.bit1 num.bit0)

end num

namespace znum
  open pos_num

  /--
  The negation of a `znum`.
  -/
  def zneg : znum → znum
  | 0       := 0
  | (pos a) := neg a
  | (neg a) := pos a

  instance : has_neg znum := ⟨zneg⟩

  /--
  The absolute value of a `znum` as a `num`.
  -/
  def abs : znum → num
  | 0       := 0
  | (pos a) := num.pos a
  | (neg a) := num.pos a

  /--
  The successor of a `znum`.
  -/
  def succ : znum → znum
  | 0       := 1
  | (pos a) := pos (pos_num.succ a)
  | (neg a) := (pos_num.pred' a).to_znum_neg

  /--
  The predecessor of a `znum`.
  -/
  def pred : znum → znum
  | 0       := neg 1
  | (pos a) := (pos_num.pred' a).to_znum
  | (neg a) := neg (pos_num.succ a)

  /--
  `bit0 n` appends a `0` to the end of `n`, where `bit0 n = n0`.
  -/
  protected def bit0 : znum → znum
  | 0       := 0
  | (pos n) := pos (pos_num.bit0 n)
  | (neg n) := neg (pos_num.bit0 n)

  /--
  `bit1 x` appends a `1` to the end of `x`, mapping `x` to `2 * x + 1`.
  -/
  protected def bit1 : znum → znum
  | 0       := 1
  | (pos n) := pos (pos_num.bit1 n)
  | (neg n) := neg (num.cases_on (pred' n) 1 pos_num.bit1)

  /--
  `bitm1 x` appends a `1` to the end of `x`, mapping `x` to `2 * x - 1`.
  -/
  protected def bitm1 : znum → znum
  | 0       := neg 1
  | (pos n) := pos (num.cases_on (pred' n) 1 pos_num.bit1)
  | (neg n) := neg (pos_num.bit1 n)

  /--
  Converts an `int` to a `znum`.
  -/
  def of_int' : ℤ → znum
  | (n : ℕ) := num.to_znum (num.of_nat' n)
  | -[1+ n] := num.to_znum_neg (num.of_nat' (n+1))

end znum

namespace pos_num
  open znum

  /--
  Subtraction of two `pos_num`s, producing a `znum`.
  -/
  def sub' : pos_num → pos_num → znum
  | a        1        := (pred' a).to_znum
  | 1        b        := (pred' b).to_znum_neg
  | (bit0 a) (bit0 b) := (sub' a b).bit0
  | (bit0 a) (bit1 b) := (sub' a b).bitm1
  | (bit1 a) (bit0 b) := (sub' a b).bit1
  | (bit1 a) (bit1 b) := (sub' a b).bit0

  /--
  Converts a `znum` to `option pos_num`, where it is `some` if the `znum` was positive and `none`
  otherwise.
  -/
  def of_znum' : znum → option pos_num
  | (znum.pos p) := some p
  | _            := none

  /--
  Converts a `znum` to a `pos_num`, mapping all out of range values to `1`.
  -/
  def of_znum : znum → pos_num
  | (znum.pos p) := p
  | _            := 1

  /--
  Subtraction of `pos_num`s, where if `a < b`, then `a - b = 1`.
  -/
  protected def sub (a b : pos_num) : pos_num :=
  match sub' a b with
  | (znum.pos p) := p
  | _ := 1
  end

  instance : has_sub pos_num := ⟨pos_num.sub⟩
end pos_num

namespace num
  /--
  The predecessor of a `num` as an `option num`, where `ppred 0 = none`
  -/
  def ppred : num → option num
  | 0       := none
  | (pos p) := some p.pred'

  /--
  The predecessor of a `num` as a `num`, where `pred 0 = 0`.
  -/
  def pred : num → num
  | 0       := 0
  | (pos p) := p.pred'

  /--
  Divides a `num` by `2`
  -/
  def div2 : num → num
  | 0 := 0
  | 1 := 0
  | (pos (pos_num.bit0 p)) := pos p
  | (pos (pos_num.bit1 p)) := pos p

  /--
  Converts a `znum` to an `option num`, where `of_znum' p = none` if `p < 0`.
  -/
  def of_znum' : znum → option num
  | 0            := some 0
  | (znum.pos p) := some (pos p)
  | (znum.neg p) := none

  /--
  Converts a `znum` to an `option num`, where `of_znum p = 0` if `p < 0`.
  -/
  def of_znum : znum → num
  | (znum.pos p) := pos p
  | _            := 0

  /--
  Subtraction of two `num`s, producing a `znum`.
  -/
  def sub' : num → num → znum
  | 0       0       := 0
  | (pos a) 0       := znum.pos a
  | 0       (pos b) := znum.neg b
  | (pos a) (pos b) := a.sub' b

  /--
  Subtraction of two `num`s, producing an `option num`.
  -/
  def psub (a b : num) : option num :=
  of_znum' (sub' a b)

  /--
  Subtraction of two `num`s, where if `a < b`, `a - b = 0`.
  -/
  protected def sub (a b : num) : num :=
  of_znum (sub' a b)

  instance : has_sub num := ⟨num.sub⟩
end num

namespace znum
  open pos_num

  /--
  Addition of `znum`s.
  -/
  protected def add : znum → znum → znum
  | 0       a       := a
  | b       0       := b
  | (pos a) (pos b) := pos (a + b)
  | (pos a) (neg b) := sub' a b
  | (neg a) (pos b) := sub' b a
  | (neg a) (neg b) := neg (a + b)

  instance : has_add znum := ⟨znum.add⟩

  /--
  Multiplication of `znum`s.
  -/
  protected def mul : znum → znum → znum
  | 0       a       := 0
  | b       0       := 0
  | (pos a) (pos b) := pos (a * b)
  | (pos a) (neg b) := neg (a * b)
  | (neg a) (pos b) := neg (a * b)
  | (neg a) (neg b) := pos (a * b)

  instance : has_mul znum := ⟨znum.mul⟩

  open ordering
  /--
  Ordering on `znum`s.
  -/
  def cmp : znum → znum → ordering
  | 0       0       := eq
  | (pos a) (pos b) := pos_num.cmp a b
  | (neg a) (neg b) := pos_num.cmp b a
  | (pos _) _       := gt
  | (neg _) _       := lt
  | _       (pos _) := lt
  | _       (neg _) := gt

  instance : has_lt znum := ⟨λa b, cmp a b = ordering.lt⟩
  instance : has_le znum := ⟨λa b, ¬ b < a⟩

  instance decidable_lt : @decidable_rel znum (<)
  | a b := by dsimp [(<)]; apply_instance

  instance decidable_le : @decidable_rel znum (≤)
  | a b := by dsimp [(≤)]; apply_instance

end znum

namespace pos_num

  /-- Auxiliary definition for `pos_num.divmod`. -/
  def divmod_aux (d : pos_num) (q r : num) : num × num :=
  match num.of_znum' (num.sub' r (num.pos d)) with
  | some r' := (num.bit1 q, r')
  | none    := (num.bit0 q, r)
  end

  /--
  `divmod x y = (y / x, y % x)`.
  -/
  def divmod (d : pos_num) : pos_num → num × num
  | (bit0 n) := let (q, r₁) := divmod n in
    divmod_aux d q (num.bit0 r₁)
  | (bit1 n) := let (q, r₁) := divmod n in
    divmod_aux d q (num.bit1 r₁)
  | 1        := divmod_aux d 0 1

  /--
  Division of `pos_num`,
  -/
  def div' (n d : pos_num) : num := (divmod d n).1

  /--
  Modulus of `pos_num`s.
  -/
  def mod' (n d : pos_num) : num := (divmod d n).2

  /-
  private def sqrt_aux1 (b : pos_num) (r n : num) : num × num :=
  match num.of_znum' (n.sub' (r + num.pos b)) with
  | some n' := (r.div2 + num.pos b, n')
  | none := (r.div2, n)
  end

  private def sqrt_aux : pos_num → num → num → num
  | b@(bit0 b') r n := let (r', n') := sqrt_aux1 b r n in sqrt_aux b' r' n'
  | b@(bit1 b') r n := let (r', n') := sqrt_aux1 b r n in sqrt_aux b' r' n'
  | 1           r n := (sqrt_aux1 1 r n).1
  -/
/-

def sqrt_aux : ℕ → ℕ → ℕ → ℕ
| b r n := if b0 : b = 0 then r else
  let b' := shiftr b 2 in
  have b' < b, from sqrt_aux_dec b0,
  match (n - (r + b : ℕ) : ℤ) with
  | (n' : ℕ) := sqrt_aux b' (div2 r + b) n'
  | _ := sqrt_aux b' (div2 r) n
  end

/-- `sqrt n` is the square root of a natural number `n`. If `n` is not a
  perfect square, it returns the largest `k:ℕ` such that `k*k ≤ n`. -/
def sqrt (n : ℕ) : ℕ :=
match size n with
| 0      := 0
| succ s := sqrt_aux (shiftl 1 (bit0 (div2 s))) 0 n
end
-/

end pos_num

namespace num
  /--
  Division of `num`s, where `x / 0 = 0`.
  -/
  def div : num → num → num
  | 0       _       := 0
  | _       0       := 0
  | (pos n) (pos d) := pos_num.div' n d

  /--
  Modulus of `num`s.
  -/
  def mod : num → num → num
  | 0       _       := 0
  | n       0       := n
  | (pos n) (pos d) := pos_num.mod' n d

  instance : has_div num := ⟨num.div⟩
  instance : has_mod num := ⟨num.mod⟩

  /-- Auxiliary definition for `num.gcd`. -/
  def gcd_aux : nat → num → num → num
  | 0            a b := b
  | (nat.succ n) 0 b := b
  | (nat.succ n) a b := gcd_aux n (b % a) a

  /--
  Greatest Common Divisor (GCD) of two `num`s.
  -/
  def gcd (a b : num) : num :=
  if a ≤ b then
    gcd_aux (a.nat_size + b.nat_size) a b
  else
    gcd_aux (b.nat_size + a.nat_size) b a

end num

namespace znum

  /--
  Division of `znum`, where `x / 0 = 0`.
  -/
  def div : znum → znum → znum
  | 0       _       := 0
  | _       0       := 0
  | (pos n) (pos d) := num.to_znum (pos_num.div' n d)
  | (pos n) (neg d) := num.to_znum_neg (pos_num.div' n d)
  | (neg n) (pos d) := neg (pos_num.pred' n / num.pos d).succ'
  | (neg n) (neg d) := pos (pos_num.pred' n / num.pos d).succ'

  /--
  Modulus of `znum`s.
  -/
  def mod : znum → znum → znum
  | 0       d := 0
  | (pos n) d := num.to_znum (num.pos n % d.abs)
  | (neg n) d := d.abs.sub' (pos_num.pred' n % d.abs).succ

  instance : has_div znum := ⟨znum.div⟩
  instance : has_mod znum := ⟨znum.mod⟩

  /--
  Greatest Common Divisor (GCD) of two `znum`s.
  -/
  def gcd (a b : znum) : num := a.abs.gcd b.abs

end znum

section
  variables {α : Type*} [has_zero α] [has_one α] [has_add α] [has_neg α]

  /--
  `cast_znum` casts a `znum` into any type which has `0`, `1`, `+` and `neg`
  -/
  def cast_znum : znum → α
  | 0            := 0
  | (znum.pos p) := p
  | (znum.neg p) := -p

  -- see Note [coercion into rings]
  @[priority 900] instance znum_coe : has_coe_t znum α := ⟨cast_znum⟩

  instance : has_repr znum := ⟨λ n, repr (n : ℤ)⟩
end<|MERGE_RESOLUTION|>--- conflicted
+++ resolved
@@ -8,10 +8,6 @@
 # Binary representation of integers using inductive types
 
 > THIS FILE IS SYNCHRONIZED WITH MATHLIB4.
-<<<<<<< HEAD
-> https://github.com/leanprover-community/mathlib4/pull/607
-=======
->>>>>>> dbde88c8
 > Any changes to this file require a corresponding PR to mathlib4.
 
 Note: Unlike in Coq, where this representation is preferred because of
