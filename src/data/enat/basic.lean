/-
Copyright (c) 2022 Yury Kudryashov. All rights reserved.
Released under Apache 2.0 license as described in the file LICENSE.
Authors: Yury Kudryashov
-/
<<<<<<< HEAD
import algebra.char_zero
=======
import data.nat.succ_pred
import algebra.char_zero.lemmas
>>>>>>> e7286cac
import algebra.order.sub.with_top
import data.nat.lattice
import data.nat.succ_pred

/-!
# Definition and basic properties of extended natural numbers

> THIS FILE IS SYNCHRONIZED WITH MATHLIB4.
> Any changes to this file require a corresponding PR to mathlib4.

In this file we define `enat` (notation: `ℕ∞`) to be `with_top ℕ` and prove some basic lemmas
about this type.
-/

/-- Extended natural numbers `ℕ∞ = with_top ℕ`. -/
@[derive [has_zero, add_comm_monoid_with_one, canonically_ordered_comm_semiring, nontrivial,
  linear_order, order_bot, order_top, has_bot, has_top, canonically_linear_ordered_add_monoid,
  has_sub, has_ordered_sub, linear_ordered_add_comm_monoid_with_top, succ_order, well_founded_lt,
  has_well_founded, char_zero, has_coe_t ℕ]]
def enat : Type := with_top ℕ

notation `ℕ∞` := enat

namespace enat

instance : inhabited ℕ∞ := ⟨0⟩
instance : is_well_order ℕ∞ (<) := { }

variables {m n : ℕ∞}

@[simp, norm_cast] lemma coe_zero : ((0 : ℕ) : ℕ∞) = 0 := rfl
@[simp, norm_cast] lemma coe_one : ((1 : ℕ) : ℕ∞) = 1 := rfl
@[simp, norm_cast] lemma coe_add (m n : ℕ) : ↑(m + n) = (m + n : ℕ∞) := rfl
@[simp, norm_cast] lemma coe_sub (m n : ℕ) : ↑(m - n) = (m - n : ℕ∞) := rfl
@[simp, norm_cast] lemma coe_mul (m n : ℕ) : ↑(m * n) = (m * n : ℕ∞) := with_top.coe_mul

instance can_lift : can_lift ℕ∞ ℕ coe (λ n, n ≠ ⊤) := with_top.can_lift

/-- Conversion of `ℕ∞` to `ℕ` sending `∞` to `0`. -/
def to_nat : monoid_with_zero_hom ℕ∞ ℕ :=
{ to_fun := with_top.untop' 0,
  map_one' := rfl,
  map_zero' := rfl,
  map_mul' := with_top.untop'_zero_mul }

@[simp] lemma to_nat_coe (n : ℕ) : to_nat n = n := rfl
@[simp] lemma to_nat_top : to_nat ⊤ = 0 := rfl

@[simp] lemma coe_to_nat_eq_self : ↑n.to_nat = n ↔ n ≠ ⊤ :=
with_top.rec_top_coe (by simp) (by simp) n

alias coe_to_nat_eq_self ↔ _ coe_to_nat

lemma coe_to_nat_le_self (n : ℕ∞) : ↑(to_nat n) ≤ n := with_top.rec_top_coe le_top (λ k, le_rfl) n

lemma to_nat_add {m n : ℕ∞} (hm : m ≠ ⊤) (hn : n ≠ ⊤) : to_nat (m + n) = to_nat m + to_nat n :=
by { lift m to ℕ using hm, lift n to ℕ using hn, refl }

lemma to_nat_sub {n : ℕ∞} (hn : n ≠ ⊤) (m : ℕ∞) : to_nat (m - n) = to_nat m - to_nat n :=
begin
  lift n to ℕ using hn,
  induction m using with_top.rec_top_coe,
  { rw [with_top.top_sub_coe, to_nat_top, zero_tsub] },
  { rw [← coe_sub, to_nat_coe, to_nat_coe, to_nat_coe] }
end

lemma to_nat_eq_iff {m : ℕ∞} {n : ℕ} (hn : n ≠ 0) : m.to_nat = n ↔ m = n :=
by induction m using with_top.rec_top_coe; simp [hn.symm]

@[simp] lemma succ_def (m : ℕ∞) : order.succ m = m + 1 := by cases m; refl

lemma add_one_le_of_lt (h : m < n) : m + 1 ≤ n :=
m.succ_def ▸ order.succ_le_of_lt h

lemma add_one_le_iff (hm : m ≠ ⊤) : m + 1 ≤ n ↔ m < n :=
m.succ_def ▸ (order.succ_le_iff_of_not_is_max $ by rwa [is_max_iff_eq_top])

lemma one_le_iff_pos : 1 ≤ n ↔ 0 < n := add_one_le_iff with_top.zero_ne_top

lemma one_le_iff_ne_zero : 1 ≤ n ↔ n ≠ 0 := one_le_iff_pos.trans pos_iff_ne_zero

lemma le_of_lt_add_one (h : m < n + 1) : m ≤ n := order.le_of_lt_succ $ n.succ_def.symm ▸ h

@[elab_as_eliminator]
lemma nat_induction {P : ℕ∞ → Prop} (a : ℕ∞) (h0 : P 0) (hsuc : ∀ n : ℕ, P n → P n.succ)
  (htop : (∀ n : ℕ, P n) → P ⊤) : P a :=
begin
  have A : ∀ n : ℕ, P n := λ n, nat.rec_on n h0 hsuc,
  cases a,
  exacts [htop A, A a]
end

end enat<|MERGE_RESOLUTION|>--- conflicted
+++ resolved
@@ -3,12 +3,8 @@
 Released under Apache 2.0 license as described in the file LICENSE.
 Authors: Yury Kudryashov
 -/
-<<<<<<< HEAD
-import algebra.char_zero
-=======
 import data.nat.succ_pred
 import algebra.char_zero.lemmas
->>>>>>> e7286cac
 import algebra.order.sub.with_top
 import data.nat.lattice
 import data.nat.succ_pred
