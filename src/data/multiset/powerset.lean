/-
Copyright (c) 2018 Mario Carneiro. All rights reserved.
Released under Apache 2.0 license as described in the file LICENSE.
Authors: Mario Carneiro
-/
import data.list.sublists
<<<<<<< HEAD
import data.multiset.basic
import data.multiset.range
import data.multiset.bind
=======
import data.multiset.nodup
>>>>>>> dbde88c8

/-!
# The powerset of a multiset

> THIS FILE IS SYNCHRONIZED WITH MATHLIB4.
> Any changes to this file require a corresponding PR to mathlib4.
-/

namespace multiset
open list

variables {α : Type*}

/-! ### powerset -/

/-- A helper function for the powerset of a multiset. Given a list `l`, returns a list
of sublists of `l` (using `sublists_aux`), as multisets. -/
def powerset_aux (l : list α) : list (multiset α) :=
0 :: sublists_aux l (λ x y, x :: y)

theorem powerset_aux_eq_map_coe {l : list α} :
  powerset_aux l = (sublists l).map coe :=
by simp [powerset_aux, sublists];
   rw [← show @sublists_aux₁ α (multiset α) l (λ x, [↑x]) =
              sublists_aux l (λ x, list.cons ↑x),
         from sublists_aux₁_eq_sublists_aux _ _,
       sublists_aux_cons_eq_sublists_aux₁,
       ← bind_ret_eq_map, sublists_aux₁_bind]; refl

@[simp] theorem mem_powerset_aux {l : list α} {s} :
  s ∈ powerset_aux l ↔ s ≤ ↑l :=
quotient.induction_on s $
by simp [powerset_aux_eq_map_coe, subperm, and.comm]

/-- Helper function for the powerset of a multiset. Given a list `l`, returns a list
of sublists of `l` (using `sublists'`), as multisets. -/
def powerset_aux' (l : list α) : list (multiset α) := (sublists' l).map coe

theorem powerset_aux_perm_powerset_aux' {l : list α} :
  powerset_aux l ~ powerset_aux' l :=
by rw powerset_aux_eq_map_coe; exact (sublists_perm_sublists' _).map _

@[simp] theorem powerset_aux'_nil : powerset_aux' (@nil α) = [0] := rfl

@[simp] theorem powerset_aux'_cons (a : α) (l : list α) :
  powerset_aux' (a::l) = powerset_aux' l ++ list.map (cons a) (powerset_aux' l) :=
by simp [powerset_aux']; refl

theorem powerset_aux'_perm {l₁ l₂ : list α} (p : l₁ ~ l₂) :
  powerset_aux' l₁ ~ powerset_aux' l₂ :=
begin
  induction p with a l₁ l₂ p IH a b l l₁ l₂ l₃ p₁ p₂ IH₁ IH₂, {simp},
  { simp, exact IH.append (IH.map _) },
  { simp, apply perm.append_left,
    rw [← append_assoc, ← append_assoc,
        (by funext s; simp [cons_swap] : cons b ∘ cons a = cons a ∘ cons b)],
    exact perm_append_comm.append_right _ },
  { exact IH₁.trans IH₂ }
end

theorem powerset_aux_perm {l₁ l₂ : list α} (p : l₁ ~ l₂) :
  powerset_aux l₁ ~ powerset_aux l₂ :=
powerset_aux_perm_powerset_aux'.trans $
(powerset_aux'_perm p).trans powerset_aux_perm_powerset_aux'.symm

/-- The power set of a multiset. -/
def powerset (s : multiset α) : multiset (multiset α) :=
quot.lift_on s
  (λ l, (powerset_aux l : multiset (multiset α)))
  (λ l₁ l₂ h, quot.sound (powerset_aux_perm h))

theorem powerset_coe (l : list α) :
  @powerset α l = ((sublists l).map coe : list (multiset α)) :=
congr_arg coe powerset_aux_eq_map_coe

@[simp] theorem powerset_coe' (l : list α) :
  @powerset α l = ((sublists' l).map coe : list (multiset α)) :=
quot.sound powerset_aux_perm_powerset_aux'

@[simp] theorem powerset_zero : @powerset α 0 = {0} := rfl

@[simp] theorem powerset_cons (a : α) (s) :
  powerset (a ::ₘ s) = powerset s + map (cons a) (powerset s) :=
quotient.induction_on s $ λ l, by simp; refl

@[simp] theorem mem_powerset {s t : multiset α} :
  s ∈ powerset t ↔ s ≤ t :=
quotient.induction_on₂ s t $ by simp [subperm, and.comm]

theorem map_single_le_powerset (s : multiset α) :
  s.map singleton ≤ powerset s :=
quotient.induction_on s $ λ l, begin
  simp only [powerset_coe, quot_mk_to_coe, coe_le, coe_map],
  show l.map (coe ∘ list.ret) <+~ (sublists l).map coe,
  rw ← list.map_map,
  exact ((map_ret_sublist_sublists _).map _).subperm
end

@[simp] theorem card_powerset (s : multiset α) :
  card (powerset s) = 2 ^ card s :=
quotient.induction_on s $ by simp

theorem revzip_powerset_aux {l : list α} ⦃x⦄
  (h : x ∈ revzip (powerset_aux l)) : x.1 + x.2 = ↑l :=
begin
  rw [revzip, powerset_aux_eq_map_coe, ← map_reverse, zip_map, ← revzip] at h,
  simp at h, rcases h with ⟨l₁, l₂, h, rfl, rfl⟩,
  exact quot.sound (revzip_sublists _ _ _ h)
end

theorem revzip_powerset_aux' {l : list α} ⦃x⦄
  (h : x ∈ revzip (powerset_aux' l)) : x.1 + x.2 = ↑l :=
begin
  rw [revzip, powerset_aux', ← map_reverse, zip_map, ← revzip] at h,
  simp at h, rcases h with ⟨l₁, l₂, h, rfl, rfl⟩,
  exact quot.sound (revzip_sublists' _ _ _ h)
end

theorem revzip_powerset_aux_lemma [decidable_eq α] (l : list α)
  {l' : list (multiset α)} (H : ∀ ⦃x : _ × _⦄, x ∈ revzip l' → x.1 + x.2 = ↑l) :
  revzip l' = l'.map (λ x, (x, ↑l - x)) :=
begin
  have : forall₂ (λ (p : multiset α × multiset α) (s : multiset α), p = (s, ↑l - s))
    (revzip l') ((revzip l').map prod.fst),
  { rw [forall₂_map_right_iff, forall₂_same],
    rintro ⟨s, t⟩ h,
    dsimp, rw [← H h, add_tsub_cancel_left] },
  rw [← forall₂_eq_eq_eq, forall₂_map_right_iff], simpa
end

theorem revzip_powerset_aux_perm_aux' {l : list α} :
  revzip (powerset_aux l) ~ revzip (powerset_aux' l) :=
begin
  haveI := classical.dec_eq α,
  rw [revzip_powerset_aux_lemma l revzip_powerset_aux,
      revzip_powerset_aux_lemma l revzip_powerset_aux'],
  exact powerset_aux_perm_powerset_aux'.map _
end

theorem revzip_powerset_aux_perm {l₁ l₂ : list α} (p : l₁ ~ l₂) :
  revzip (powerset_aux l₁) ~ revzip (powerset_aux l₂) :=
begin
  haveI := classical.dec_eq α,
  simp [λ l:list α, revzip_powerset_aux_lemma l revzip_powerset_aux, coe_eq_coe.2 p],
  exact (powerset_aux_perm p).map _
end

/-! ### powerset_len -/

/-- Helper function for `powerset_len`. Given a list `l`, `powerset_len_aux n l` is the list
of sublists of length `n`, as multisets. -/
def powerset_len_aux (n : ℕ) (l : list α) : list (multiset α) :=
sublists_len_aux n l coe []

theorem powerset_len_aux_eq_map_coe {n} {l : list α} :
  powerset_len_aux n l = (sublists_len n l).map coe :=
by rw [powerset_len_aux, sublists_len_aux_eq, append_nil]

@[simp] theorem mem_powerset_len_aux {n} {l : list α} {s} :
  s ∈ powerset_len_aux n l ↔ s ≤ ↑l ∧ card s = n :=
quotient.induction_on s $
by simp [powerset_len_aux_eq_map_coe, subperm]; exact
  λ l₁, ⟨λ ⟨l₂, ⟨s, e⟩, p⟩, ⟨⟨_, p, s⟩, p.symm.length_eq.trans e⟩,
    λ ⟨⟨l₂, p, s⟩, e⟩, ⟨_, ⟨s, p.length_eq.trans e⟩, p⟩⟩

@[simp] theorem powerset_len_aux_zero (l : list α) :
  powerset_len_aux 0 l = [0] :=
by simp [powerset_len_aux_eq_map_coe]

@[simp] theorem powerset_len_aux_nil (n : ℕ) :
  powerset_len_aux (n+1) (@nil α) = [] := rfl

@[simp] theorem powerset_len_aux_cons (n : ℕ) (a : α) (l : list α) :
  powerset_len_aux (n+1) (a::l) =
  powerset_len_aux (n+1) l ++ list.map (cons a) (powerset_len_aux n l) :=
by simp [powerset_len_aux_eq_map_coe]; refl

theorem powerset_len_aux_perm {n} {l₁ l₂ : list α} (p : l₁ ~ l₂) :
  powerset_len_aux n l₁ ~ powerset_len_aux n l₂ :=
begin
  induction n with n IHn generalizing l₁ l₂, {simp},
  induction p with a l₁ l₂ p IH a b l l₁ l₂ l₃ p₁ p₂ IH₁ IH₂, {refl},
  { simp, exact IH.append ((IHn p).map _) },
  { simp, apply perm.append_left,
    cases n, {simp, apply perm.swap},
    simp,
    rw [← append_assoc, ← append_assoc,
        (by funext s; simp [cons_swap] : cons b ∘ cons a = cons a ∘ cons b)],
    exact perm_append_comm.append_right _ },
  { exact IH₁.trans IH₂ }
end

/-- `powerset_len n s` is the multiset of all submultisets of `s` of length `n`. -/
def powerset_len (n : ℕ) (s : multiset α) : multiset (multiset α) :=
quot.lift_on s
  (λ l, (powerset_len_aux n l : multiset (multiset α)))
  (λ l₁ l₂ h, quot.sound (powerset_len_aux_perm h))

theorem powerset_len_coe' (n) (l : list α) :
  @powerset_len α n l = powerset_len_aux n l := rfl

theorem powerset_len_coe (n) (l : list α) :
  @powerset_len α n l = ((sublists_len n l).map coe : list (multiset α)) :=
congr_arg coe powerset_len_aux_eq_map_coe

@[simp] theorem powerset_len_zero_left (s : multiset α) :
  powerset_len 0 s = {0} :=
quotient.induction_on s $ λ l, by simp [powerset_len_coe']; refl

theorem powerset_len_zero_right (n : ℕ) :
  @powerset_len α (n + 1) 0 = 0 := rfl

@[simp] theorem powerset_len_cons (n : ℕ) (a : α) (s) :
  powerset_len (n + 1) (a ::ₘ s) =
  powerset_len (n + 1) s + map (cons a) (powerset_len n s) :=
quotient.induction_on s $ λ l, by simp [powerset_len_coe']; refl

@[simp] theorem mem_powerset_len {n : ℕ} {s t : multiset α} :
  s ∈ powerset_len n t ↔ s ≤ t ∧ card s = n :=
quotient.induction_on t $ λ l, by simp [powerset_len_coe']

@[simp] theorem card_powerset_len (n : ℕ) (s : multiset α) :
  card (powerset_len n s) = nat.choose (card s) n :=
quotient.induction_on s $ by simp [powerset_len_coe]

theorem powerset_len_le_powerset (n : ℕ) (s : multiset α) :
  powerset_len n s ≤ powerset s :=
quotient.induction_on s $ λ l, by simp [powerset_len_coe]; exact
  ((sublists_len_sublist_sublists' _ _).map _).subperm

theorem powerset_len_mono (n : ℕ) {s t : multiset α} (h : s ≤ t) :
  powerset_len n s ≤ powerset_len n t :=
le_induction_on h $ λ l₁ l₂ h, by simp [powerset_len_coe]; exact
  ((sublists_len_sublist_of_sublist _ h).map _).subperm

@[simp] theorem powerset_len_empty {α : Type*} (n : ℕ) {s : multiset α} (h : s.card < n) :
  powerset_len n s = 0 :=
card_eq_zero.mp (nat.choose_eq_zero_of_lt h ▸ card_powerset_len _ _)

@[simp]
lemma powerset_len_card_add (s : multiset α) {i : ℕ} (hi : 0 < i) :
  s.powerset_len (s.card + i) = 0 :=
powerset_len_empty _ (lt_add_of_pos_right (card s) hi)

theorem powerset_len_map {β : Type*} (f : α → β) (n : ℕ) (s : multiset α) :
  powerset_len n (s.map f) = (powerset_len n s).map (map f) :=
begin
  induction s using multiset.induction with t s ih generalizing n,
  { cases n; simp [powerset_len_zero_left, powerset_len_zero_right], },
  { cases n; simp [ih, map_comp_cons], },
end

lemma pairwise_disjoint_powerset_len (s : multiset α) :
  _root_.pairwise (λ i j, multiset.disjoint (s.powerset_len i) (s.powerset_len j)) :=
λ i j h x hi hj, h (eq.trans (multiset.mem_powerset_len.mp hi).right.symm
  (multiset.mem_powerset_len.mp hj).right)

lemma bind_powerset_len {α : Type*} (S : multiset α) :
  bind (multiset.range (S.card + 1)) (λ k, S.powerset_len k) = S.powerset :=
begin
  induction S using quotient.induction_on,
  simp_rw [quot_mk_to_coe, powerset_coe', powerset_len_coe, ←coe_range, coe_bind, ←list.bind_map,
    coe_card],
  exact coe_eq_coe.mpr ((list.range_bind_sublists_len_perm S).map _),
end

@[simp] theorem nodup_powerset {s : multiset α} : nodup (powerset s) ↔ nodup s :=
⟨λ h, (nodup_of_le (map_single_le_powerset _) h).of_map _,
  quotient.induction_on s $ λ l h,
  by simp; refine (nodup_sublists'.2 h).map_on _ ; exact
  λ x sx y sy e,
    (h.sublist_ext (mem_sublists'.1 sx) (mem_sublists'.1 sy)).1
      (quotient.exact e)⟩

alias nodup_powerset ↔ nodup.of_powerset nodup.powerset

protected lemma nodup.powerset_len {n : ℕ} {s : multiset α} (h : nodup s) :
  nodup (powerset_len n s) :=
nodup_of_le (powerset_len_le_powerset _ _) (nodup_powerset.2 h)

end multiset<|MERGE_RESOLUTION|>--- conflicted
+++ resolved
@@ -4,13 +4,7 @@
 Authors: Mario Carneiro
 -/
 import data.list.sublists
-<<<<<<< HEAD
-import data.multiset.basic
-import data.multiset.range
-import data.multiset.bind
-=======
 import data.multiset.nodup
->>>>>>> dbde88c8
 
 /-!
 # The powerset of a multiset
