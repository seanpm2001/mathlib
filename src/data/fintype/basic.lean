/-
Copyright (c) 2017 Mario Carneiro. All rights reserved.
Released under Apache 2.0 license as described in the file LICENSE.
Authors: Mario Carneiro
-/
import logic.embedding.set
import algebra.parity
import data.array.lemmas
import data.finset.fin
import data.finset.option
import data.finset.pi
import data.finset.powerset
import data.finset.prod
import data.finset.sigma
import data.finset.sum
import data.finite.defs
import data.list.nodup_equiv_fin
import data.sym.basic
import data.ulift
import group_theory.perm.basic
import order.well_founded
import tactic.wlog

/-!
# Finite types

This file defines a typeclass to state that a type is finite.

## Main declarations

* `fintype α`:  Typeclass saying that a type is finite. It takes as fields a `finset` and a proof
  that all terms of type `α` are in it.
* `finset.univ`: The finset of all elements of a fintype.
* `fintype.card α`: Cardinality of a fintype. Equal to `finset.univ.card`.
* `perms_of_finset s`: The finset of permutations of the finset `s`.
* `fintype.trunc_equiv_fin`: A fintype `α` is computably equivalent to `fin (card α)`. The
  `trunc`-free, noncomputable version is `fintype.equiv_fin`.
* `fintype.trunc_equiv_of_card_eq` `fintype.equiv_of_card_eq`: Two fintypes of same cardinality are
  equivalent. See above.
* `fin.equiv_iff_eq`: `fin m ≃ fin n` iff `m = n`.
* `infinite α`: Typeclass saying that a type is infinite. Defined as `fintype α → false`.
* `not_finite`: No `finite` type has an `infinite` instance.
* `infinite.nat_embedding`: An embedding of `ℕ` into an infinite type.

We also provide the following versions of the pigeonholes principle.
* `fintype.exists_ne_map_eq_of_card_lt` and `is_empty_of_card_lt`: Finitely many pigeons and
  pigeonholes. Weak formulation.
* `finite.exists_ne_map_eq_of_infinite`: Infinitely many pigeons in finitely many pigeonholes.
  Weak formulation.
* `finite.exists_infinite_fiber`: Infinitely many pigeons in finitely many pigeonholes. Strong
  formulation.

Some more pigeonhole-like statements can be found in `data.fintype.card_embedding`.

## Instances

Among others, we provide `fintype` instances for
* A `subtype` of a fintype. See `fintype.subtype`.
* The `option` of a fintype.
* The product of two fintypes.
* The sum of two fintypes.
* `Prop`.

and `infinite` instances for
* specific types: `ℕ`, `ℤ`
* type constructors: `set α`, `finset α`, `multiset α`, `list α`, `α ⊕ β`, `α × β`

along with some machinery
* Types which have a surjection from/an injection to a `fintype` are themselves fintypes. See
  `fintype.of_injective` and `fintype.of_surjective`.
* Types which have an injection from/a surjection to an `infinite` type are themselves `infinite`.
  See `infinite.of_injective` and `infinite.of_surjective`.
-/

open function
open_locale nat

universes u v

variables {α β γ : Type*}

/-- `fintype α` means that `α` is finite, i.e. there are only
  finitely many distinct elements of type `α`. The evidence of this
  is a finset `elems` (a list up to permutation without duplicates),
  together with a proof that everything of type `α` is in the list. -/
class fintype (α : Type*) :=
(elems [] : finset α)
(complete : ∀ x : α, x ∈ elems)

namespace finset
variables [fintype α] {s : finset α}

/-- `univ` is the universal finite set of type `finset α` implied from
  the assumption `fintype α`. -/
def univ : finset α := fintype.elems α

@[simp] theorem mem_univ (x : α) : x ∈ (univ : finset α) :=
fintype.complete x

@[simp] theorem mem_univ_val : ∀ x, x ∈ (univ : finset α).1 := mem_univ

lemma eq_univ_iff_forall : s = univ ↔ ∀ x, x ∈ s := by simp [ext_iff]
lemma eq_univ_of_forall  : (∀ x, x ∈ s) → s = univ := eq_univ_iff_forall.2

@[simp, norm_cast] lemma coe_univ : ↑(univ : finset α) = (set.univ : set α) := by ext; simp
@[simp, norm_cast] lemma coe_eq_univ : (s : set α) = set.univ ↔ s = univ :=
by rw [←coe_univ, coe_inj]

lemma nonempty.eq_univ [subsingleton α] : s.nonempty → s = univ :=
by { rintro ⟨x, hx⟩, refine eq_univ_of_forall (λ y, by rwa subsingleton.elim y x) }

lemma univ_nonempty_iff : (univ : finset α).nonempty ↔ nonempty α :=
by rw [← coe_nonempty, coe_univ, set.nonempty_iff_univ_nonempty]

lemma univ_nonempty [nonempty α] : (univ : finset α).nonempty :=
univ_nonempty_iff.2 ‹_›

lemma univ_eq_empty_iff : (univ : finset α) = ∅ ↔ is_empty α :=
by rw [← not_nonempty_iff, ← univ_nonempty_iff, not_nonempty_iff_eq_empty]

@[simp] lemma univ_eq_empty [is_empty α] : (univ : finset α) = ∅ := univ_eq_empty_iff.2 ‹_›

@[simp] lemma univ_unique [unique α] : (univ : finset α) = {default} :=
finset.ext $ λ x, iff_of_true (mem_univ _) $ mem_singleton.2 $ subsingleton.elim x default

@[simp] theorem subset_univ (s : finset α) : s ⊆ univ := λ a _, mem_univ a

instance : bounded_order (finset α) :=
{ top := univ,
  le_top := subset_univ,
  .. finset.order_bot }

@[simp] lemma top_eq_univ : (⊤ : finset α) = univ := rfl

lemma ssubset_univ_iff {s : finset α} : s ⊂ univ ↔ s ≠ univ := @lt_top_iff_ne_top _ _ _ s

section boolean_algebra
variables [decidable_eq α] {a : α}

instance : boolean_algebra (finset α) :=  generalized_boolean_algebra.to_boolean_algebra

lemma sdiff_eq_inter_compl (s t : finset α) : s \ t = s ∩ tᶜ := sdiff_eq

lemma compl_eq_univ_sdiff (s : finset α) : sᶜ = univ \ s := rfl

@[simp] lemma mem_compl : a ∈ sᶜ ↔ a ∉ s := by simp [compl_eq_univ_sdiff]

lemma not_mem_compl : a ∉ sᶜ ↔ a ∈ s := by rw [mem_compl, not_not]

@[simp, norm_cast] lemma coe_compl (s : finset α) : ↑(sᶜ) = (↑s : set α)ᶜ :=
set.ext $ λ x, mem_compl

@[simp] lemma compl_empty : (∅ : finset α)ᶜ = univ := compl_bot

@[simp] lemma compl_univ : (univ : finset α)ᶜ = ∅ := compl_top

@[simp] lemma compl_eq_empty_iff (s : finset α) : sᶜ = ∅ ↔ s = univ := compl_eq_bot

@[simp] lemma compl_eq_univ_iff (s : finset α) : sᶜ = univ ↔ s = ∅ := compl_eq_top

@[simp] lemma union_compl (s : finset α) : s ∪ sᶜ = univ := sup_compl_eq_top

@[simp] lemma inter_compl (s : finset α) : s ∩ sᶜ = ∅ := inf_compl_eq_bot

@[simp] lemma compl_union (s t : finset α) : (s ∪ t)ᶜ = sᶜ ∩ tᶜ := compl_sup

@[simp] lemma compl_inter (s t : finset α) : (s ∩ t)ᶜ = sᶜ ∪ tᶜ := compl_inf

@[simp] lemma compl_erase : (s.erase a)ᶜ = insert a sᶜ :=
by { ext, simp only [or_iff_not_imp_left, mem_insert, not_and, mem_compl, mem_erase] }

@[simp] lemma compl_insert : (insert a s)ᶜ = sᶜ.erase a :=
by { ext, simp only [not_or_distrib, mem_insert, iff_self, mem_compl, mem_erase] }

@[simp] lemma insert_compl_self (x : α) : insert x ({x}ᶜ : finset α) = univ :=
by rw [←compl_erase, erase_singleton, compl_empty]

@[simp] lemma compl_filter (p : α → Prop) [decidable_pred p] [Π x, decidable (¬p x)] :
  (univ.filter p)ᶜ = univ.filter (λ x, ¬p x) :=
(filter_not _ _).symm

lemma compl_ne_univ_iff_nonempty (s : finset α) : sᶜ ≠ univ ↔ s.nonempty :=
by simp [eq_univ_iff_forall, finset.nonempty]

lemma compl_singleton (a : α) : ({a} : finset α)ᶜ = univ.erase a :=
by rw [compl_eq_univ_sdiff, sdiff_singleton_eq_erase]

lemma insert_inj_on' (s : finset α) : set.inj_on (λ a, insert a s) (sᶜ : finset α) :=
by { rw coe_compl, exact s.insert_inj_on }

lemma image_univ_of_surjective [fintype β] {f : β → α} (hf : surjective f) : univ.image f = univ :=
eq_univ_of_forall $ hf.forall.2 $ λ _, mem_image_of_mem _ $ mem_univ _

end boolean_algebra

lemma map_univ_of_surjective [fintype β] {f : β ↪ α} (hf : surjective f) : univ.map f = univ :=
eq_univ_of_forall $ hf.forall.2 $ λ _, mem_map_of_mem _ $ mem_univ _

@[simp] lemma map_univ_equiv [fintype β] (f : β ≃ α) : univ.map f.to_embedding = univ :=
map_univ_of_surjective f.surjective

@[simp] lemma univ_inter [decidable_eq α] (s : finset α) :
  univ ∩ s = s := ext $ λ a, by simp

@[simp] lemma inter_univ [decidable_eq α] (s : finset α) :
  s ∩ univ = s :=
by rw [inter_comm, univ_inter]

@[simp] lemma piecewise_univ [Π i : α, decidable (i ∈ (univ : finset α))]
  {δ : α → Sort*} (f g : Π i, δ i) : univ.piecewise f g = f :=
by { ext i, simp [piecewise] }

lemma piecewise_compl [decidable_eq α] (s : finset α) [Π i : α, decidable (i ∈ s)]
  [Π i : α, decidable (i ∈ sᶜ)] {δ : α → Sort*} (f g : Π i, δ i) :
  sᶜ.piecewise f g = s.piecewise g f :=
by { ext i, simp [piecewise] }

@[simp] lemma piecewise_erase_univ {δ : α → Sort*} [decidable_eq α] (a : α) (f g : Π a, δ a) :
  (finset.univ.erase a).piecewise f g = function.update f a (g a) :=
by rw [←compl_singleton, piecewise_compl, piecewise_singleton]

lemma univ_map_equiv_to_embedding {α β : Type*} [fintype α] [fintype β] (e : α ≃ β) :
  univ.map e.to_embedding = univ :=
eq_univ_iff_forall.mpr (λ b, mem_map.mpr ⟨e.symm b, mem_univ _, by simp⟩)

@[simp] lemma univ_filter_exists (f : α → β) [fintype β]
  [decidable_pred (λ y, ∃ x, f x = y)] [decidable_eq β] :
  finset.univ.filter (λ y, ∃ x, f x = y) = finset.univ.image f :=
by { ext, simp }

/-- Note this is a special case of `(finset.image_preimage f univ _).symm`. -/
lemma univ_filter_mem_range (f : α → β) [fintype β]
  [decidable_pred (λ y, y ∈ set.range f)] [decidable_eq β] :
  finset.univ.filter (λ y, y ∈ set.range f) = finset.univ.image f :=
univ_filter_exists f

lemma coe_filter_univ (p : α → Prop) [decidable_pred p] : (univ.filter p : set α) = {x | p x} :=
by rw [coe_filter, coe_univ, set.sep_univ]

/-- A special case of `finset.sup_eq_supr` that omits the useless `x ∈ univ` binder. -/
lemma sup_univ_eq_supr [complete_lattice β] (f : α → β) : finset.univ.sup f = supr f :=
(sup_eq_supr _ f).trans $ congr_arg _ $ funext $ λ a, supr_pos (mem_univ _)

/-- A special case of `finset.inf_eq_infi` that omits the useless `x ∈ univ` binder. -/
lemma inf_univ_eq_infi [complete_lattice β] (f : α → β) : finset.univ.inf f = infi f :=
sup_univ_eq_supr (by exact f : α → βᵒᵈ)

@[simp] lemma fold_inf_univ [semilattice_inf α] [order_bot α] (a : α) :
  finset.univ.fold (⊓) a (λ x, x) = ⊥ :=
eq_bot_iff.2 $ ((finset.fold_op_rel_iff_and $ @_root_.le_inf_iff α _).1 le_rfl).2 ⊥ $
  finset.mem_univ _

@[simp] lemma fold_sup_univ [semilattice_sup α] [order_top α] (a : α) :
  finset.univ.fold (⊔) a (λ x, x) = ⊤ :=
@fold_inf_univ αᵒᵈ ‹fintype α› _ _ _

end finset

open finset function

namespace fintype

instance decidable_pi_fintype {α} {β : α → Type*} [∀ a, decidable_eq (β a)] [fintype α] :
  decidable_eq (Π a, β a) :=
λ f g, decidable_of_iff (∀ a ∈ fintype.elems α, f a = g a)
  (by simp [function.funext_iff, fintype.complete])

instance decidable_forall_fintype {p : α → Prop} [decidable_pred p] [fintype α] :
  decidable (∀ a, p a) :=
decidable_of_iff (∀ a ∈ @univ α _, p a) (by simp)

instance decidable_exists_fintype {p : α → Prop} [decidable_pred p] [fintype α] :
  decidable (∃ a, p a) :=
decidable_of_iff (∃ a ∈ @univ α _, p a) (by simp)

instance decidable_mem_range_fintype [fintype α] [decidable_eq β] (f : α → β) :
  decidable_pred (∈ set.range f) :=
λ x, fintype.decidable_exists_fintype

section bundled_homs

instance decidable_eq_equiv_fintype [decidable_eq β] [fintype α] :
  decidable_eq (α ≃ β) :=
λ a b, decidable_of_iff (a.1 = b.1) equiv.coe_fn_injective.eq_iff

instance decidable_eq_embedding_fintype [decidable_eq β] [fintype α] :
  decidable_eq (α ↪ β) :=
λ a b, decidable_of_iff ((a : α → β) = b) function.embedding.coe_injective.eq_iff

@[to_additive]
instance decidable_eq_one_hom_fintype [decidable_eq β] [fintype α] [has_one α] [has_one β]:
  decidable_eq (one_hom α β) :=
λ a b, decidable_of_iff ((a : α → β) = b) (injective.eq_iff one_hom.coe_inj)

@[to_additive]
instance decidable_eq_mul_hom_fintype [decidable_eq β] [fintype α] [has_mul α] [has_mul β]:
  decidable_eq (α →ₙ* β) :=
λ a b, decidable_of_iff ((a : α → β) = b) (injective.eq_iff mul_hom.coe_inj)

@[to_additive]
instance decidable_eq_monoid_hom_fintype [decidable_eq β] [fintype α]
  [mul_one_class α] [mul_one_class β]:
  decidable_eq (α →* β) :=
λ a b, decidable_of_iff ((a : α → β) = b) (injective.eq_iff monoid_hom.coe_inj)

instance decidable_eq_monoid_with_zero_hom_fintype [decidable_eq β] [fintype α]
  [mul_zero_one_class α] [mul_zero_one_class β] :
  decidable_eq (α →*₀ β) :=
λ a b, decidable_of_iff ((a : α → β) = b) (injective.eq_iff monoid_with_zero_hom.coe_inj)

instance decidable_eq_ring_hom_fintype [decidable_eq β] [fintype α]
  [semiring α] [semiring β]:
  decidable_eq (α →+* β) :=
λ a b, decidable_of_iff ((a : α → β) = b) (injective.eq_iff ring_hom.coe_inj)

end bundled_homs

instance decidable_injective_fintype [decidable_eq α] [decidable_eq β] [fintype α] :
  decidable_pred (injective : (α → β) → Prop) := λ x, by unfold injective; apply_instance

instance decidable_surjective_fintype [decidable_eq β] [fintype α] [fintype β] :
  decidable_pred (surjective : (α → β) → Prop) := λ x, by unfold surjective; apply_instance

instance decidable_bijective_fintype [decidable_eq α] [decidable_eq β] [fintype α] [fintype β] :
  decidable_pred (bijective : (α → β) → Prop) := λ x, by unfold bijective; apply_instance

instance decidable_right_inverse_fintype [decidable_eq α] [fintype α] (f : α → β) (g : β → α) :
  decidable (function.right_inverse f g) :=
show decidable (∀ x, g (f x) = x), by apply_instance

instance decidable_left_inverse_fintype [decidable_eq β] [fintype β] (f : α → β) (g : β → α) :
  decidable (function.left_inverse f g) :=
show decidable (∀ x, f (g x) = x), by apply_instance

instance is_square.decidable_pred [has_mul α] [fintype α] [decidable_eq α] :
  decidable_pred (is_square : α → Prop) :=
λ a, fintype.decidable_exists_fintype

/-- Construct a proof of `fintype α` from a universal multiset -/
def of_multiset [decidable_eq α] (s : multiset α) (H : ∀ x : α, x ∈ s) :
  fintype α :=
⟨s.to_finset, by simpa using H⟩

/-- Construct a proof of `fintype α` from a universal list -/
def of_list [decidable_eq α] (l : list α) (H : ∀ x : α, x ∈ l) :
  fintype α :=
⟨l.to_finset, by simpa using H⟩

/-- `card α` is the number of elements in `α`, defined when `α` is a fintype. -/
def card (α) [fintype α] : ℕ := (@univ α _).card

/-- There is (computably) an equivalence between `α` and `fin (card α)`.

Since it is not unique and depends on which permutation
of the universe list is used, the equivalence is wrapped in `trunc` to
preserve computability.

See `fintype.equiv_fin` for the noncomputable version,
and `fintype.trunc_equiv_fin_of_card_eq` and `fintype.equiv_fin_of_card_eq`
for an equiv `α ≃ fin n` given `fintype.card α = n`.

See `fintype.trunc_fin_bijection` for a version without `[decidable_eq α]`.
-/
def trunc_equiv_fin (α) [decidable_eq α] [fintype α] : trunc (α ≃ fin (card α)) :=
by { unfold card finset.card,
     exact quot.rec_on_subsingleton (@univ α _).1
       (λ l (h : ∀ x : α, x ∈ l) (nd : l.nodup),
         trunc.mk (nd.nth_le_equiv_of_forall_mem_list _ h).symm)
       mem_univ_val univ.2 }

/-- There is (noncomputably) an equivalence between `α` and `fin (card α)`.

See `fintype.trunc_equiv_fin` for the computable version,
and `fintype.trunc_equiv_fin_of_card_eq` and `fintype.equiv_fin_of_card_eq`
for an equiv `α ≃ fin n` given `fintype.card α = n`.
-/
noncomputable def equiv_fin (α) [fintype α] : α ≃ fin (card α) :=
by { letI := classical.dec_eq α, exact (trunc_equiv_fin α).out }

/-- There is (computably) a bijection between `fin (card α)` and `α`.

Since it is not unique and depends on which permutation
of the universe list is used, the bijection is wrapped in `trunc` to
preserve computability.

See `fintype.trunc_equiv_fin` for a version that gives an equivalence
given `[decidable_eq α]`.
-/
def trunc_fin_bijection (α) [fintype α] :
  trunc {f : fin (card α) → α // bijective f} :=
by { dunfold card finset.card,
     exact quot.rec_on_subsingleton (@univ α _).1
       (λ l (h : ∀ x : α, x ∈ l) (nd : l.nodup),
         trunc.mk (nd.nth_le_bijection_of_forall_mem_list _ h))
       mem_univ_val univ.2 }

instance (α : Type*) : subsingleton (fintype α) :=
⟨λ ⟨s₁, h₁⟩ ⟨s₂, h₂⟩, by congr; simp [finset.ext_iff, h₁, h₂]⟩

/-- Given a predicate that can be represented by a finset, the subtype
associated to the predicate is a fintype. -/
protected def subtype {p : α → Prop} (s : finset α) (H : ∀ x : α, x ∈ s ↔ p x) :
  fintype {x // p x} :=
⟨⟨s.1.pmap subtype.mk (λ x, (H x).1),
  s.nodup.pmap $ λ a _ b _, congr_arg subtype.val⟩,
λ ⟨x, px⟩, multiset.mem_pmap.2 ⟨x, (H x).2 px, rfl⟩⟩

theorem subtype_card {p : α → Prop} (s : finset α) (H : ∀ x : α, x ∈ s ↔ p x) :
  @card {x // p x} (fintype.subtype s H) = s.card :=
multiset.card_pmap _ _ _

theorem card_of_subtype {p : α → Prop} (s : finset α) (H : ∀ x : α, x ∈ s ↔ p x)
  [fintype {x // p x}] :
  card {x // p x} = s.card :=
by { rw ← subtype_card s H, congr }

/-- Construct a fintype from a finset with the same elements. -/
def of_finset {p : set α} (s : finset α) (H : ∀ x, x ∈ s ↔ x ∈ p) : fintype p :=
fintype.subtype s H

@[simp] theorem card_of_finset {p : set α} (s : finset α) (H : ∀ x, x ∈ s ↔ x ∈ p) :
  @fintype.card p (of_finset s H) = s.card :=
fintype.subtype_card s H

theorem card_of_finset' {p : set α} (s : finset α)
  (H : ∀ x, x ∈ s ↔ x ∈ p) [fintype p] : fintype.card p = s.card :=
by rw ←card_of_finset s H; congr

/-- If `f : α → β` is a bijection and `α` is a fintype, then `β` is also a fintype. -/
def of_bijective [fintype α] (f : α → β) (H : function.bijective f) : fintype β :=
⟨univ.map ⟨f, H.1⟩,
λ b, let ⟨a, e⟩ := H.2 b in e ▸ mem_map_of_mem _ (mem_univ _)⟩

/-- If `f : α → β` is a surjection and `α` is a fintype, then `β` is also a fintype. -/
def of_surjective [decidable_eq β] [fintype α] (f : α → β) (H : function.surjective f) :
  fintype β :=
⟨univ.image f, λ b, let ⟨a, e⟩ := H b in e ▸ mem_image_of_mem _ (mem_univ _)⟩

end fintype

section inv

namespace function

variables [fintype α] [decidable_eq β]

namespace injective

variables {f : α → β} (hf : function.injective f)

/--
The inverse of an `hf : injective` function `f : α → β`, of the type `↥(set.range f) → α`.
This is the computable version of `function.inv_fun` that requires `fintype α` and `decidable_eq β`,
or the function version of applying `(equiv.of_injective f hf).symm`.
This function should not usually be used for actual computation because for most cases,
an explicit inverse can be stated that has better computational properties.
This function computes by checking all terms `a : α` to find the `f a = b`, so it is O(N) where
`N = fintype.card α`.
-/
def inv_of_mem_range : set.range f → α :=
λ b, finset.choose (λ a, f a = b) finset.univ ((exists_unique_congr (by simp)).mp
  (hf.exists_unique_of_mem_range b.property))

lemma left_inv_of_inv_of_mem_range (b : set.range f) :
  f (hf.inv_of_mem_range b) = b :=
(finset.choose_spec (λ a, f a = b) _ _).right

@[simp] lemma right_inv_of_inv_of_mem_range (a : α) :
  hf.inv_of_mem_range (⟨f a, set.mem_range_self a⟩) = a :=
hf (finset.choose_spec (λ a', f a' = f a) _ _).right

lemma inv_fun_restrict [nonempty α] :
  (set.range f).restrict (inv_fun f) = hf.inv_of_mem_range :=
begin
  ext ⟨b, h⟩,
  apply hf,
  simp [hf.left_inv_of_inv_of_mem_range, @inv_fun_eq _ _ _ f b (set.mem_range.mp h)]
end

lemma inv_of_mem_range_surjective : function.surjective hf.inv_of_mem_range :=
λ a, ⟨⟨f a, set.mem_range_self a⟩, by simp⟩

end injective

namespace embedding
variables (f : α ↪ β) (b : set.range f)

/--
The inverse of an embedding `f : α ↪ β`, of the type `↥(set.range f) → α`.
This is the computable version of `function.inv_fun` that requires `fintype α` and `decidable_eq β`,
or the function version of applying `(equiv.of_injective f f.injective).symm`.
This function should not usually be used for actual computation because for most cases,
an explicit inverse can be stated that has better computational properties.
This function computes by checking all terms `a : α` to find the `f a = b`, so it is O(N) where
`N = fintype.card α`.
-/
def inv_of_mem_range : α :=
f.injective.inv_of_mem_range b

@[simp] lemma left_inv_of_inv_of_mem_range :
  f (f.inv_of_mem_range b) = b :=
f.injective.left_inv_of_inv_of_mem_range b

@[simp] lemma right_inv_of_inv_of_mem_range (a : α) :
  f.inv_of_mem_range ⟨f a, set.mem_range_self a⟩ = a :=
f.injective.right_inv_of_inv_of_mem_range a

lemma inv_fun_restrict [nonempty α] :
  (set.range f).restrict (inv_fun f) = f.inv_of_mem_range :=
begin
  ext ⟨b, h⟩,
  apply f.injective,
  simp [f.left_inv_of_inv_of_mem_range, @inv_fun_eq _ _ _ f b (set.mem_range.mp h)]
end

lemma inv_of_mem_range_surjective : function.surjective f.inv_of_mem_range :=
λ a, ⟨⟨f a, set.mem_range_self a⟩, by simp⟩

end embedding

end function

end inv

namespace fintype

/-- Given an injective function to a fintype, the domain is also a
fintype. This is noncomputable because injectivity alone cannot be
used to construct preimages. -/
noncomputable def of_injective [fintype β] (f : α → β) (H : function.injective f) : fintype α :=
by letI := classical.dec; exact
if hα : nonempty α then by letI := classical.inhabited_of_nonempty hα;
  exact of_surjective (inv_fun f) (inv_fun_surjective H)
else ⟨∅, λ x, (hα ⟨x⟩).elim⟩

/-- If `f : α ≃ β` and `α` is a fintype, then `β` is also a fintype. -/
def of_equiv (α : Type*) [fintype α] (f : α ≃ β) : fintype β := of_bijective _ f.bijective

theorem of_equiv_card [fintype α] (f : α ≃ β) :
  @card β (of_equiv α f) = card α :=
multiset.card_map _ _

theorem card_congr {α β} [fintype α] [fintype β] (f : α ≃ β) : card α = card β :=
by rw ← of_equiv_card f; congr

@[congr]
lemma card_congr' {α β} [fintype α] [fintype β] (h : α = β) : card α = card β :=
card_congr (by rw h)

section

variables [fintype α] [fintype β]

/-- If the cardinality of `α` is `n`, there is computably a bijection between `α` and `fin n`.

See `fintype.equiv_fin_of_card_eq` for the noncomputable definition,
and `fintype.trunc_equiv_fin` and `fintype.equiv_fin` for the bijection `α ≃ fin (card α)`.
-/
def trunc_equiv_fin_of_card_eq [decidable_eq α] {n : ℕ} (h : fintype.card α = n) :
  trunc (α ≃ fin n) :=
(trunc_equiv_fin α).map (λ e, e.trans (fin.cast h).to_equiv)


/-- If the cardinality of `α` is `n`, there is noncomputably a bijection between `α` and `fin n`.

See `fintype.trunc_equiv_fin_of_card_eq` for the computable definition,
and `fintype.trunc_equiv_fin` and `fintype.equiv_fin` for the bijection `α ≃ fin (card α)`.
-/
noncomputable def equiv_fin_of_card_eq {n : ℕ} (h : fintype.card α = n) :
  α ≃ fin n :=
by { letI := classical.dec_eq α, exact (trunc_equiv_fin_of_card_eq h).out }

/-- Two `fintype`s with the same cardinality are (computably) in bijection.

See `fintype.equiv_of_card_eq` for the noncomputable version,
and `fintype.trunc_equiv_fin_of_card_eq` and `fintype.equiv_fin_of_card_eq` for
the specialization to `fin`.
-/
def trunc_equiv_of_card_eq [decidable_eq α] [decidable_eq β] (h : card α = card β) :
  trunc (α ≃ β) :=
(trunc_equiv_fin_of_card_eq h).bind (λ e, (trunc_equiv_fin β).map (λ e', e.trans e'.symm))

/-- Two `fintype`s with the same cardinality are (noncomputably) in bijection.

See `fintype.trunc_equiv_of_card_eq` for the computable version,
and `fintype.trunc_equiv_fin_of_card_eq` and `fintype.equiv_fin_of_card_eq` for
the specialization to `fin`.
-/
noncomputable def equiv_of_card_eq (h : card α = card β) : α ≃ β :=
by { letI := classical.dec_eq α, letI := classical.dec_eq β,
     exact (trunc_equiv_of_card_eq h).out }

end

theorem card_eq {α β} [F : fintype α] [G : fintype β] : card α = card β ↔ nonempty (α ≃ β) :=
⟨λ h, by { haveI := classical.prop_decidable, exact (trunc_equiv_of_card_eq h).nonempty },
 λ ⟨f⟩, card_congr f⟩

/-- Any subsingleton type with a witness is a fintype (with one term). -/
def of_subsingleton (a : α) [subsingleton α] : fintype α :=
⟨{a}, λ b, finset.mem_singleton.2 (subsingleton.elim _ _)⟩

@[simp] theorem univ_of_subsingleton (a : α) [subsingleton α] :
  @univ _ (of_subsingleton a) = {a} := rfl

/-- Note: this lemma is specifically about `fintype.of_subsingleton`. For a statement about
arbitrary `fintype` instances, use either `fintype.card_le_one_iff_subsingleton` or
`fintype.card_unique`. -/
@[simp] theorem card_of_subsingleton (a : α) [subsingleton α] :
  @fintype.card _ (of_subsingleton a) = 1 := rfl

@[simp] theorem card_unique [unique α] [h : fintype α] :
  fintype.card α = 1 :=
subsingleton.elim (of_subsingleton default) h ▸ card_of_subsingleton _

@[priority 100] -- see Note [lower instance priority]
instance of_is_empty [is_empty α] : fintype α := ⟨∅, is_empty_elim⟩

/-- Note: this lemma is specifically about `fintype.of_is_empty`. For a statement about
arbitrary `fintype` instances, use `finset.univ_eq_empty`. -/
-- no-lint since while `finset.univ_eq_empty` can prove this, it isn't applicable for `dsimp`.
@[simp, nolint simp_nf] theorem univ_of_is_empty [is_empty α] : @univ α _ = ∅ := rfl

/-- Note: this lemma is specifically about `fintype.of_is_empty`. For a statement about
arbitrary `fintype` instances, use `fintype.card_eq_zero_iff`. -/
@[simp] theorem card_of_is_empty [is_empty α] : fintype.card α = 0 := rfl

end fintype

namespace set
variables {s t : set α}

/-- Construct a finset enumerating a set `s`, given a `fintype` instance.  -/
def to_finset (s : set α) [fintype s] : finset α :=
(@finset.univ s _).map $ function.embedding.subtype _

@[congr]
lemma to_finset_congr {s t : set α} [fintype s] [fintype t] (h : s = t) :
  to_finset s = to_finset t :=
by cc

@[simp] theorem mem_to_finset {s : set α} [fintype s] {a : α} : a ∈ s.to_finset ↔ a ∈ s :=
by simp [to_finset]

@[simp] theorem mem_to_finset_val {s : set α} [fintype s] {a : α} : a ∈ s.to_finset.1 ↔ a ∈ s :=
mem_to_finset

/-- Many `fintype` instances for sets are defined using an extensionally equal `finset`.
Rewriting `s.to_finset` with `set.to_finset_of_finset` replaces the term with such a `finset`. -/
theorem to_finset_of_finset {p : set α} (s : finset α) (H : ∀ x, x ∈ s ↔ x ∈ p) :
  @set.to_finset _ p (fintype.of_finset s H) = s :=
finset.ext (λ x, by rw [mem_to_finset, H])

/-- Membership of a set with a `fintype` instance is decidable.

Using this as an instance leads to potential loops with `subtype.fintype` under certain decidability
assumptions, so it should only be declared a local instance. -/
def decidable_mem_of_fintype [decidable_eq α] (s : set α) [fintype s] (a) : decidable (a ∈ s) :=
decidable_of_iff _ mem_to_finset

-- We use an arbitrary `[fintype s]` instance here,
-- not necessarily coming from a `[fintype α]`.
@[simp]
lemma to_finset_card {α : Type*} (s : set α) [fintype s] :
  s.to_finset.card = fintype.card s :=
multiset.card_map subtype.val finset.univ.val

@[simp] theorem coe_to_finset (s : set α) [fintype s] : (↑s.to_finset : set α) = s :=
set.ext $ λ _, mem_to_finset

@[simp] lemma to_finset_nonempty {s : set α} [fintype s] : s.to_finset.nonempty ↔ s.nonempty :=
by rw [←finset.coe_nonempty, coe_to_finset]

@[simp] theorem to_finset_inj {s t : set α} [fintype s] [fintype t] :
  s.to_finset = t.to_finset ↔ s = t :=
⟨λ h, by rw [←s.coe_to_finset, h, t.coe_to_finset], λ h, by simp [h]; congr⟩

@[simp, mono] lemma to_finset_subset [fintype s] [fintype t] : s.to_finset ⊆ t.to_finset ↔ s ⊆ t :=
by simp [finset.subset_iff, set.subset_def]

@[simp, mono] lemma to_finset_ssubset [fintype s] [fintype t] : s.to_finset ⊂ t.to_finset ↔ s ⊂ t :=
by simp only [finset.ssubset_def, to_finset_subset, ssubset_def]

@[simp] theorem to_finset_disjoint_iff [decidable_eq α] {s t : set α} [fintype s] [fintype t] :
  disjoint s.to_finset t.to_finset ↔ disjoint s t :=
by simp only [←disjoint_coe, coe_to_finset]

lemma to_finset_inter {α : Type*} [decidable_eq α] (s t : set α) [fintype (s ∩ t : set α)]
  [fintype s] [fintype t] : (s ∩ t).to_finset = s.to_finset ∩ t.to_finset :=
by { ext, simp }

lemma to_finset_union {α : Type*} [decidable_eq α] (s t : set α) [fintype (s ∪ t : set α)]
  [fintype s] [fintype t] : (s ∪ t).to_finset = s.to_finset ∪ t.to_finset :=
by { ext, simp }

lemma to_finset_diff {α : Type*} [decidable_eq α] (s t : set α) [fintype s] [fintype t]
  [fintype (s \ t : set α)] : (s \ t).to_finset = s.to_finset \ t.to_finset :=
by { ext, simp }

lemma to_finset_ne_eq_erase {α : Type*} [decidable_eq α] [fintype α] (a : α)
  [fintype {x : α | x ≠ a}] : {x : α | x ≠ a}.to_finset = finset.univ.erase a :=
by { ext, simp }

theorem to_finset_compl [decidable_eq α] [fintype α] (s : set α) [fintype s] [fintype ↥sᶜ] :
  (sᶜ).to_finset = s.to_finsetᶜ :=
by { ext, simp }

lemma to_finset_prod (s : set α) (t : set β) [fintype s] [fintype t] [fintype (s ×ˢ t)] :
  (s ×ˢ t).to_finset = s.to_finset ×ˢ t.to_finset :=
by { ext, simp }

lemma to_finset_off_diag {s : set α} [decidable_eq α] [fintype s] [fintype s.off_diag] :
  s.off_diag.to_finset = s.to_finset.off_diag :=
finset.ext $ by simp

@[simp] lemma to_finset_eq_univ [fintype α] {s : set α} [fintype s] :
  s.to_finset = finset.univ ↔ s = set.univ :=
by rw [← coe_inj, coe_to_finset, coe_univ]

/- TODO Without the coercion arrow (`↥`) there is an elaboration bug;
it essentially infers `fintype.{v} (set.univ.{u} : set α)` with `v` and `u` distinct.
Reported in leanprover-community/lean#672 -/
@[simp] lemma to_finset_univ [fintype ↥(set.univ : set α)] [fintype α] :
  (set.univ : set α).to_finset = finset.univ :=
to_finset_eq_univ.2 rfl

@[simp] lemma to_finset_ssubset_univ [fintype α] {s : set α} [fintype s] :
  s.to_finset ⊂ finset.univ ↔ s ⊂ univ :=
by rw [← coe_ssubset, coe_to_finset, coe_univ]

@[simp] lemma to_finset_range [decidable_eq α] [fintype β] (f : β → α) [fintype (set.range f)] :
  (set.range f).to_finset = finset.univ.image f :=
by { ext, simp }

/- TODO The `↥` circumvents an elaboration bug. See comment on `set.to_finset_univ`. -/
lemma to_finset_singleton (a : α) [fintype ↥({a} : set α)] : ({a} : set α).to_finset = {a} :=
by { ext, simp }

/- TODO The `↥` circumvents an elaboration bug. See comment on `set.to_finset_univ`. -/
@[simp] lemma to_finset_insert [decidable_eq α] {a : α} {s : set α}
  [fintype ↥(insert a s : set α)] [fintype s] :
  (insert a s).to_finset = insert a s.to_finset :=
by { ext, simp }

lemma filter_mem_univ_eq_to_finset [fintype α] (s : set α) [fintype s] [decidable_pred (∈ s)] :
  finset.univ.filter (∈ s) = s.to_finset :=
by { ext, simp only [mem_filter, finset.mem_univ, true_and, mem_to_finset] }

end set

@[simp] lemma finset.to_finset_coe (s : finset α) [fintype ↥(s : set α)] :
  (s : set α).to_finset = s :=
ext $ λ _, set.mem_to_finset

lemma finset.card_univ [fintype α] : (finset.univ : finset α).card = fintype.card α :=
rfl

lemma finset.eq_univ_of_card [fintype α] (s : finset α) (hs : s.card = fintype.card α) :
  s = univ :=
eq_of_subset_of_card_le (subset_univ _) $ by rw [hs, finset.card_univ]

lemma finset.card_eq_iff_eq_univ [fintype α] (s : finset α) :
  s.card = fintype.card α ↔ s = finset.univ :=
⟨s.eq_univ_of_card, by { rintro rfl, exact finset.card_univ, }⟩

lemma finset.card_le_univ [fintype α] (s : finset α) :
  s.card ≤ fintype.card α :=
card_le_of_subset (subset_univ s)

lemma finset.card_lt_univ_of_not_mem [fintype α] {s : finset α} {x : α} (hx : x ∉ s) :
  s.card < fintype.card α :=
card_lt_card ⟨subset_univ s, not_forall.2 ⟨x, λ hx', hx (hx' $ mem_univ x)⟩⟩

lemma finset.card_lt_iff_ne_univ [fintype α] (s : finset α) :
  s.card < fintype.card α ↔ s ≠ finset.univ :=
s.card_le_univ.lt_iff_ne.trans (not_iff_not_of_iff s.card_eq_iff_eq_univ)

lemma finset.card_compl_lt_iff_nonempty [fintype α] [decidable_eq α] (s : finset α) :
  sᶜ.card < fintype.card α ↔ s.nonempty :=
sᶜ.card_lt_iff_ne_univ.trans s.compl_ne_univ_iff_nonempty

lemma finset.card_univ_diff [decidable_eq α] [fintype α] (s : finset α) :
  (finset.univ \ s).card = fintype.card α - s.card :=
finset.card_sdiff (subset_univ s)

lemma finset.card_compl [decidable_eq α] [fintype α] (s : finset α) :
  sᶜ.card = fintype.card α - s.card :=
finset.card_univ_diff s

lemma fintype.card_compl_set [fintype α] (s : set α) [fintype s] [fintype ↥sᶜ] :
  fintype.card ↥sᶜ = fintype.card α - fintype.card s :=
begin
  classical,
  rw [← set.to_finset_card, ← set.to_finset_card, ← finset.card_compl, set.to_finset_compl]
end

instance (n : ℕ) : fintype (fin n) :=
⟨⟨list.fin_range n, list.nodup_fin_range n⟩, list.mem_fin_range⟩

lemma fin.univ_def (n : ℕ) : (univ : finset (fin n)) = ⟨list.fin_range n, list.nodup_fin_range n⟩ :=
rfl

@[simp] theorem fintype.card_fin (n : ℕ) : fintype.card (fin n) = n :=
list.length_fin_range n

@[simp] lemma finset.card_fin (n : ℕ) : finset.card (finset.univ : finset (fin n)) = n :=
by rw [finset.card_univ, fintype.card_fin]

/-- The cardinality of `fin (bit0 n)` is even, `fact` version.
This `fact` is needed as an instance by `matrix.special_linear_group.has_neg`. -/
lemma fintype.card_fin_even {n : ℕ} : fact (even (fintype.card (fin (bit0 n)))) :=
⟨by { rw fintype.card_fin, exact even_bit0 _ }⟩

/-- `fin` as a map from `ℕ` to `Type` is injective. Note that since this is a statement about
equality of types, using it should be avoided if possible. -/
lemma fin_injective : function.injective fin :=
λ m n h,
  (fintype.card_fin m).symm.trans $ (fintype.card_congr $ equiv.cast h).trans (fintype.card_fin n)

/-- A reversed version of `fin.cast_eq_cast` that is easier to rewrite with. -/
theorem fin.cast_eq_cast' {n m : ℕ} (h : fin n = fin m) :
  cast h = ⇑(fin.cast $ fin_injective h) :=
(fin.cast_eq_cast _).symm

lemma card_finset_fin_le {n : ℕ} (s : finset (fin n)) : s.card ≤ n :=
by simpa only [fintype.card_fin] using s.card_le_univ

lemma fin.equiv_iff_eq {m n : ℕ} : nonempty (fin m ≃ fin n) ↔ m = n :=
⟨λ ⟨h⟩, by simpa using fintype.card_congr h, λ h, ⟨equiv.cast $ h ▸ rfl ⟩ ⟩

@[simp] lemma fin.image_succ_above_univ {n : ℕ} (i : fin (n + 1)) :
  univ.image i.succ_above = {i}ᶜ :=
by { ext m, simp }

@[simp] lemma fin.image_succ_univ (n : ℕ) : (univ : finset (fin n)).image fin.succ = {0}ᶜ :=
by rw [← fin.succ_above_zero, fin.image_succ_above_univ]

@[simp] lemma fin.image_cast_succ (n : ℕ) :
  (univ : finset (fin n)).image fin.cast_succ = {fin.last n}ᶜ :=
by rw [← fin.succ_above_last, fin.image_succ_above_univ]

/- The following three lemmas use `finset.cons` instead of `insert` and `finset.map` instead of
`finset.image` to reduce proof obligations downstream. -/

/-- Embed `fin n` into `fin (n + 1)` by prepending zero to the `univ` -/
lemma fin.univ_succ (n : ℕ) :
  (univ : finset (fin (n + 1))) =
    cons 0 (univ.map ⟨fin.succ, fin.succ_injective _⟩) (by simp [map_eq_image]) :=
by simp [map_eq_image]

/-- Embed `fin n` into `fin (n + 1)` by appending a new `fin.last n` to the `univ` -/
lemma fin.univ_cast_succ (n : ℕ) :
  (univ : finset (fin (n + 1))) =
    cons (fin.last n) (univ.map fin.cast_succ.to_embedding) (by simp [map_eq_image]) :=
by simp [map_eq_image]

/-- Embed `fin n` into `fin (n + 1)` by inserting
around a specified pivot `p : fin (n + 1)` into the `univ` -/
lemma fin.univ_succ_above (n : ℕ) (p : fin (n + 1)) :
  (univ : finset (fin (n + 1))) = cons p (univ.map $ (fin.succ_above p).to_embedding) (by simp) :=
by simp [map_eq_image]

@[instance, priority 10] def unique.fintype {α : Type*} [unique α] : fintype α :=
fintype.of_subsingleton default

/-- Short-circuit instance to decrease search for `unique.fintype`,
since that relies on a subsingleton elimination for `unique`. -/
instance fintype.subtype_eq (y : α) : fintype {x // x = y} :=
fintype.subtype {y} (by simp)

/-- Short-circuit instance to decrease search for `unique.fintype`,
since that relies on a subsingleton elimination for `unique`. -/
instance fintype.subtype_eq' (y : α) : fintype {x // y = x} :=
fintype.subtype {y} (by simp [eq_comm])

@[simp] lemma fintype.card_subtype_eq (y : α) [fintype {x // x = y}] :
  fintype.card {x // x = y} = 1 :=
fintype.card_unique

@[simp] lemma fintype.card_subtype_eq' (y : α) [fintype {x // y = x}] :
  fintype.card {x // y = x} = 1 :=
fintype.card_unique

@[simp] theorem fintype.univ_empty : @univ empty _ = ∅ := rfl

@[simp] theorem fintype.card_empty : fintype.card empty = 0 := rfl

@[simp] theorem fintype.univ_pempty : @univ pempty _ = ∅ := rfl

@[simp] theorem fintype.card_pempty : fintype.card pempty = 0 := rfl

instance : fintype unit := fintype.of_subsingleton ()

theorem fintype.univ_unit : @univ unit _ = {()} := rfl

theorem fintype.card_unit : fintype.card unit = 1 := rfl

instance : fintype punit := fintype.of_subsingleton punit.star

@[simp] theorem fintype.univ_punit : @univ punit _ = {punit.star} := rfl

@[simp] theorem fintype.card_punit : fintype.card punit = 1 := rfl

instance : fintype bool := ⟨⟨{tt, ff}, by simp⟩, λ x, by cases x; simp⟩

@[simp] theorem fintype.univ_bool : @univ bool _ = {tt, ff} := rfl

instance units_int.fintype : fintype ℤˣ :=
⟨{1, -1}, λ x, by cases int.units_eq_one_or x; simp *⟩

@[simp] lemma units_int.univ : (finset.univ : finset ℤˣ) = {1, -1} := rfl

instance additive.fintype : Π [fintype α], fintype (additive α) := id

instance multiplicative.fintype : Π [fintype α], fintype (multiplicative α) := id

@[simp] theorem fintype.card_units_int : fintype.card ℤˣ = 2 := rfl

@[simp] theorem fintype.card_bool : fintype.card bool = 2 := rfl

instance {α : Type*} [fintype α] : fintype (option α) :=
⟨univ.insert_none, λ a, by simp⟩

lemma univ_option (α : Type*) [fintype α] : (univ : finset (option α)) = insert_none univ := rfl

@[simp] theorem fintype.card_option {α : Type*} [fintype α] :
  fintype.card (option α) = fintype.card α + 1 :=
(finset.card_cons _).trans $ congr_arg2 _ (card_map _) rfl

/-- If `option α` is a `fintype` then so is `α` -/
def fintype_of_option {α : Type*} [fintype (option α)] : fintype α :=
⟨finset.erase_none (fintype.elems (option α)), λ x, mem_erase_none.mpr (fintype.complete (some x))⟩

/-- A type is a `fintype` if its successor (using `option`) is a `fintype`. -/
def fintype_of_option_equiv [fintype α] (f : α ≃ option β) : fintype β :=
by { haveI := fintype.of_equiv _ f, exact fintype_of_option }

instance {α : Type*} (β : α → Type*)
  [fintype α] [∀ a, fintype (β a)] : fintype (sigma β) :=
⟨univ.sigma (λ _, univ), λ ⟨a, b⟩, by simp⟩

@[simp] lemma finset.univ_sigma_univ {α : Type*} {β : α → Type*} [fintype α] [∀ a, fintype (β a)] :
  (univ : finset α).sigma (λ a, (univ : finset (β a))) = univ := rfl

instance (α β : Type*) [fintype α] [fintype β] : fintype (α × β) :=
⟨univ ×ˢ univ, λ ⟨a, b⟩, by simp⟩

@[simp] lemma finset.univ_product_univ {α β : Type*} [fintype α] [fintype β] :
  (univ : finset α) ×ˢ (univ : finset β) = univ :=
rfl

@[simp] theorem fintype.card_prod (α β : Type*) [fintype α] [fintype β] :
  fintype.card (α × β) = fintype.card α * fintype.card β :=
card_product _ _

/-- Given that `α × β` is a fintype, `α` is also a fintype. -/
def fintype.prod_left {α β} [decidable_eq α] [fintype (α × β)] [nonempty β] : fintype α :=
⟨(fintype.elems (α × β)).image prod.fst,
  λ a, let ⟨b⟩ := ‹nonempty β› in by simp; exact ⟨b, fintype.complete _⟩⟩

/-- Given that `α × β` is a fintype, `β` is also a fintype. -/
def fintype.prod_right {α β} [decidable_eq β] [fintype (α × β)] [nonempty α] : fintype β :=
⟨(fintype.elems (α × β)).image prod.snd,
  λ b, let ⟨a⟩ := ‹nonempty α› in by simp; exact ⟨a, fintype.complete _⟩⟩

instance (α : Type*) [fintype α] : fintype (ulift α) :=
fintype.of_equiv _ equiv.ulift.symm

@[simp] theorem fintype.card_ulift (α : Type*) [fintype α] :
  fintype.card (ulift α) = fintype.card α :=
fintype.of_equiv_card _

instance (α : Type*) [fintype α] : fintype (plift α) :=
fintype.of_equiv _ equiv.plift.symm

@[simp] theorem fintype.card_plift (α : Type*) [fintype α] :
  fintype.card (plift α) = fintype.card α :=
fintype.of_equiv_card _

instance (α : Type*) [fintype α] : fintype αᵒᵈ := ‹fintype α›
instance (α : Type*) [finite α] : finite αᵒᵈ := ‹finite α›

@[simp] lemma fintype.card_order_dual (α : Type*) [fintype α] : fintype.card αᵒᵈ = fintype.card α :=
rfl

instance (α : Type*) [fintype α] : fintype (lex α) := ‹fintype α›

@[simp] lemma fintype.card_lex (α : Type*) [fintype α] :
  fintype.card (lex α) = fintype.card α := rfl

instance (α : Type u) (β : Type v) [fintype α] [fintype β] : fintype (α ⊕ β) :=
{ elems := univ.disj_sum univ,
  complete := by rintro (_ | _); simp }

@[simp] lemma finset.univ_disj_sum_univ {α β : Type*} [fintype α] [fintype β] :
  univ.disj_sum univ = (univ : finset (α ⊕ β)) :=
rfl

/-- Given that `α ⊕ β` is a fintype, `α` is also a fintype. This is non-computable as it uses
that `sum.inl` is an injection, but there's no clear inverse if `α` is empty. -/
noncomputable def fintype.sum_left {α β} [fintype (α ⊕ β)] : fintype α :=
fintype.of_injective (sum.inl : α → α ⊕ β) sum.inl_injective

/-- Given that `α ⊕ β` is a fintype, `β` is also a fintype. This is non-computable as it uses
that `sum.inr` is an injection, but there's no clear inverse if `β` is empty. -/
noncomputable def fintype.sum_right {α β} [fintype (α ⊕ β)] : fintype β :=
fintype.of_injective (sum.inr : β → α ⊕ β) sum.inr_injective

@[simp] theorem fintype.card_sum [fintype α] [fintype β] :
  fintype.card (α ⊕ β) = fintype.card α + fintype.card β :=
card_disj_sum _ _

/-- If the subtype of all-but-one elements is a `fintype` then the type itself is a `fintype`. -/
def fintype_of_fintype_ne (a : α) (h : fintype {b // b ≠ a}) : fintype α :=
fintype.of_bijective (sum.elim (coe : {b // b = a} → α) (coe : {b // b ≠ a} → α)) $
  by { classical, exact (equiv.sum_compl (= a)).bijective }

section finset

/-! ### `fintype (s : finset α)` -/

instance finset.fintype_coe_sort {α : Type u} (s : finset α) : fintype s :=
⟨s.attach, s.mem_attach⟩

@[simp] lemma finset.univ_eq_attach {α : Type u} (s : finset α) :
  (univ : finset s) = s.attach :=
rfl

end finset

/-!
### Relation to `finite`

In this section we prove that `α : Type*` is `finite` if and only if `fintype α` is nonempty.
-/

@[nolint fintype_finite]
protected lemma fintype.finite {α : Type*} (h : fintype α) : finite α := ⟨fintype.equiv_fin α⟩

/-- For efficiency reasons, we want `finite` instances to have higher
priority than ones coming from `fintype` instances. -/
@[nolint fintype_finite, priority 900]
instance finite.of_fintype (α : Type*) [fintype α] : finite α := fintype.finite ‹_›

lemma finite_iff_nonempty_fintype (α : Type*) :
  finite α ↔ nonempty (fintype α) :=
⟨λ h, let ⟨k, ⟨e⟩⟩ := @finite.exists_equiv_fin α h in ⟨fintype.of_equiv _ e.symm⟩,
  λ ⟨_⟩, by exactI infer_instance⟩

lemma nonempty_fintype (α : Type*) [finite α] : nonempty (fintype α) :=
(finite_iff_nonempty_fintype α).mp ‹_›

/-- Noncomputably get a `fintype` instance from a `finite` instance. This is not an
instance because we want `fintype` instances to be useful for computations. -/
noncomputable def fintype.of_finite (α : Type*) [finite α] : fintype α := (nonempty_fintype α).some

lemma finite.of_injective {α β : Sort*} [finite β] (f : α → β) (H : injective f) : finite α :=
begin
  casesI nonempty_fintype (plift β),
  rw [← equiv.injective_comp equiv.plift f, ← equiv.comp_injective _ equiv.plift.symm] at H,
  haveI := fintype.of_injective _ H,
  exact finite.of_equiv _ equiv.plift,
end

lemma finite.of_surjective {α β : Sort*} [finite α] (f : α → β) (H : surjective f) :
  finite β :=
finite.of_injective _ $ injective_surj_inv H

lemma finite.exists_max [finite α] [nonempty α] [linear_order β] (f : α → β) :
 ∃ x₀ : α, ∀ x, f x ≤ f x₀ :=
by { casesI nonempty_fintype α, simpa using exists_max_image univ f univ_nonempty }

lemma finite.exists_min [finite α] [nonempty α] [linear_order β] (f : α → β) :
  ∃ x₀ : α, ∀ x, f x₀ ≤ f x :=
by { casesI nonempty_fintype α, simpa using exists_min_image univ f univ_nonempty }

lemma finite.exists_univ_list (α) [finite α] : ∃ l : list α, l.nodup ∧ ∀ x : α, x ∈ l :=
by { casesI nonempty_fintype α, obtain ⟨l, e⟩ := quotient.exists_rep (@univ α _).1,
  have := and.intro univ.2 mem_univ_val, exact ⟨_, by rwa ←e at this⟩ }

lemma list.nodup.length_le_card {α : Type*} [fintype α] {l : list α} (h : l.nodup) :
  l.length ≤ fintype.card α :=
by { classical, exact list.to_finset_card_of_nodup h ▸ l.to_finset.card_le_univ }

namespace fintype
variables [fintype α] [fintype β]

lemma card_le_of_injective (f : α → β) (hf : function.injective f) : card α ≤ card β :=
finset.card_le_card_of_inj_on f (λ _ _, finset.mem_univ _) (λ _ _ _ _ h, hf h)

lemma card_le_of_embedding (f : α ↪ β) : card α ≤ card β := card_le_of_injective f f.2

lemma card_lt_of_injective_of_not_mem (f : α → β) (h : function.injective f)
  {b : β} (w : b ∉ set.range f) : card α < card β :=
calc card α = (univ.map ⟨f, h⟩).card : (card_map _).symm
... < card β : finset.card_lt_univ_of_not_mem $
                 by rwa [← mem_coe, coe_map, coe_univ, set.image_univ]

lemma card_lt_of_injective_not_surjective (f : α → β) (h : function.injective f)
  (h' : ¬function.surjective f) : card α < card β :=
let ⟨y, hy⟩ := not_forall.1 h' in card_lt_of_injective_of_not_mem f h hy

lemma card_le_of_surjective (f : α → β) (h : function.surjective f) : card β ≤ card α :=
card_le_of_injective _ (function.injective_surj_inv h)

lemma card_range_le {α β : Type*} (f : α → β) [fintype α] [fintype (set.range f)] :
  fintype.card (set.range f) ≤ fintype.card α :=
fintype.card_le_of_surjective (λ a, ⟨f a, by simp⟩) (λ ⟨_, a, ha⟩, ⟨a, by simpa using ha⟩)

lemma card_range {α β F : Type*} [embedding_like F α β] (f : F) [fintype α]
  [fintype (set.range f)] :
  fintype.card (set.range f) = fintype.card α :=
eq.symm $ fintype.card_congr $ equiv.of_injective _ $ embedding_like.injective f

/--
The pigeonhole principle for finitely many pigeons and pigeonholes.
This is the `fintype` version of `finset.exists_ne_map_eq_of_card_lt_of_maps_to`.
-/
lemma exists_ne_map_eq_of_card_lt (f : α → β) (h : fintype.card β < fintype.card α) :
  ∃ x y, x ≠ y ∧ f x = f y :=
let ⟨x, _, y, _, h⟩ := finset.exists_ne_map_eq_of_card_lt_of_maps_to h (λ x _, mem_univ (f x))
in ⟨x, y, h⟩

lemma card_eq_one_iff : card α = 1 ↔ (∃ x : α, ∀ y, y = x) :=
by rw [←card_unit, card_eq]; exact
⟨λ ⟨a⟩, ⟨a.symm (), λ y, a.injective (subsingleton.elim _ _)⟩,
  λ ⟨x, hx⟩, ⟨⟨λ _, (), λ _, x, λ _, (hx _).trans (hx _).symm,
    λ _, subsingleton.elim _ _⟩⟩⟩

lemma card_eq_zero_iff : card α = 0 ↔ is_empty α :=
by rw [card, finset.card_eq_zero, univ_eq_empty_iff]

lemma card_eq_zero [is_empty α] : card α = 0 := card_eq_zero_iff.2 ‹_›

lemma card_eq_one_iff_nonempty_unique : card α = 1 ↔ nonempty (unique α) :=
⟨λ h, let ⟨d, h⟩ := fintype.card_eq_one_iff.mp h in ⟨{ default := d, uniq := h}⟩,
 λ ⟨h⟩, by exactI fintype.card_unique⟩

/-- A `fintype` with cardinality zero is equivalent to `empty`. -/
def card_eq_zero_equiv_equiv_empty : card α = 0 ≃ (α ≃ empty) :=
(equiv.of_iff card_eq_zero_iff).trans (equiv.equiv_empty_equiv α).symm

lemma card_pos_iff : 0 < card α ↔ nonempty α :=
pos_iff_ne_zero.trans $ not_iff_comm.mp $ not_nonempty_iff.trans card_eq_zero_iff.symm

lemma card_pos [h : nonempty α] : 0 < card α :=
card_pos_iff.mpr h

lemma card_ne_zero [nonempty α] : card α ≠ 0 :=
ne_of_gt card_pos

lemma card_le_one_iff : card α ≤ 1 ↔ (∀ a b : α, a = b) :=
let n := card α in
have hn : n = card α := rfl,
match n, hn with
| 0     := λ ha, ⟨λ h, λ a, (card_eq_zero_iff.1 ha.symm).elim a, λ _, ha ▸ nat.le_succ _⟩
| 1     := λ ha, ⟨λ h, λ a b, let ⟨x, hx⟩ := card_eq_one_iff.1 ha.symm in
  by rw [hx a, hx b],
    λ _, ha ▸ le_rfl⟩
| (n+2) := λ ha, ⟨λ h, by rw ← ha at h; exact absurd h dec_trivial,
  (λ h, card_unit ▸ card_le_of_injective (λ _, ())
    (λ _ _ _, h _ _))⟩
end

lemma card_le_one_iff_subsingleton : card α ≤ 1 ↔ subsingleton α :=
card_le_one_iff.trans subsingleton_iff.symm

lemma one_lt_card_iff_nontrivial : 1 < card α ↔ nontrivial α :=
begin
  classical,
  rw ←not_iff_not,
  push_neg,
  rw [not_nontrivial_iff_subsingleton, card_le_one_iff_subsingleton]
end

lemma exists_ne_of_one_lt_card (h : 1 < card α) (a : α) : ∃ b : α, b ≠ a :=
by { haveI : nontrivial α := one_lt_card_iff_nontrivial.1 h, exact exists_ne a }

lemma exists_pair_of_one_lt_card (h : 1 < card α) : ∃ (a b : α), a ≠ b :=
by { haveI : nontrivial α := one_lt_card_iff_nontrivial.1 h, exact exists_pair_ne α }

lemma card_eq_one_of_forall_eq {i : α} (h : ∀ j, j = i) : card α = 1 :=
fintype.card_eq_one_iff.2 ⟨i,h⟩

lemma one_lt_card [h : nontrivial α] : 1 < fintype.card α :=
fintype.one_lt_card_iff_nontrivial.mpr h

lemma one_lt_card_iff : 1 < card α ↔ ∃ a b : α, a ≠ b :=
one_lt_card_iff_nontrivial.trans nontrivial_iff

lemma two_lt_card_iff : 2 < card α ↔ ∃ a b c : α, a ≠ b ∧ a ≠ c ∧ b ≠ c :=
by simp_rw [←finset.card_univ, two_lt_card_iff, mem_univ, true_and]

lemma card_of_bijective {f : α → β} (hf : bijective f) : card α = card β :=
card_congr (equiv.of_bijective f hf)

end fintype

namespace finite
variables [finite α]

lemma injective_iff_surjective {f : α → α} : injective f ↔ surjective f :=
by haveI := classical.prop_decidable; casesI nonempty_fintype α; exact
have ∀ {f : α → α}, injective f → surjective f,
from λ f hinj x,
  have h₁ : image f univ = univ := eq_of_subset_of_card_le (subset_univ _)
    ((card_image_of_injective univ hinj).symm ▸ le_rfl),
  have h₂ : x ∈ image f univ := h₁.symm ▸ mem_univ _,
  exists_of_bex (mem_image.1 h₂),
⟨this,
  λ hsurj, has_left_inverse.injective
    ⟨surj_inv hsurj, left_inverse_of_surjective_of_right_inverse
      (this (injective_surj_inv _)) (right_inverse_surj_inv _)⟩⟩

lemma injective_iff_bijective {f : α → α} : injective f ↔ bijective f :=
by simp [bijective, injective_iff_surjective]

lemma surjective_iff_bijective {f : α → α} : surjective f ↔ bijective f :=
by simp [bijective, injective_iff_surjective]

lemma injective_iff_surjective_of_equiv  {f : α → β} (e : α ≃ β) : injective f ↔ surjective f :=
have injective (e.symm ∘ f) ↔ surjective (e.symm ∘ f), from injective_iff_surjective,
⟨λ hinj, by simpa [function.comp] using
  e.surjective.comp (this.1 (e.symm.injective.comp hinj)),
λ hsurj, by simpa [function.comp] using
  e.injective.comp (this.2 (e.symm.surjective.comp hsurj))⟩


alias injective_iff_bijective ↔ _root_.function.injective.bijective_of_finite _
alias surjective_iff_bijective ↔ _root_.function.surjective.bijective_of_finite _
alias injective_iff_surjective_of_equiv ↔ _root_.function.injective.surjective_of_fintype
  _root_.function.surjective.injective_of_fintype

end finite

namespace fintype
variables [fintype α] [fintype β]

lemma bijective_iff_injective_and_card (f : α → β) :
  bijective f ↔ injective f ∧ card α = card β :=
⟨λ h, ⟨h.1, card_of_bijective h⟩, λ h, ⟨h.1, h.1.surjective_of_fintype $ equiv_of_card_eq h.2⟩⟩

lemma bijective_iff_surjective_and_card (f : α → β) :
  bijective f ↔ surjective f ∧ card α = card β :=
⟨λ h, ⟨h.2, card_of_bijective h⟩, λ h, ⟨h.1.injective_of_fintype $ equiv_of_card_eq h.2, h.1⟩⟩

lemma _root_.function.left_inverse.right_inverse_of_card_le {f : α → β} {g : β → α}
  (hfg : left_inverse f g) (hcard : card α ≤ card β) :
  right_inverse f g :=
have hsurj : surjective f, from surjective_iff_has_right_inverse.2 ⟨g, hfg⟩,
right_inverse_of_injective_of_left_inverse
  ((bijective_iff_surjective_and_card _).2
    ⟨hsurj, le_antisymm hcard (card_le_of_surjective f hsurj)⟩ ).1
  hfg

lemma _root_.function.right_inverse.left_inverse_of_card_le {f : α → β} {g : β → α}
  (hfg : right_inverse f g) (hcard : card β ≤ card α) :
  left_inverse f g :=
function.left_inverse.right_inverse_of_card_le hfg hcard

end fintype

namespace equiv
variables [fintype α] [fintype β]

open fintype

/-- Construct an equivalence from functions that are inverse to each other. -/
@[simps] def of_left_inverse_of_card_le (hβα : card β ≤ card α) (f : α → β) (g : β → α)
  (h : left_inverse g f) : α ≃ β :=
{ to_fun := f,
  inv_fun := g,
  left_inv := h,
  right_inv := h.right_inverse_of_card_le hβα }

/-- Construct an equivalence from functions that are inverse to each other. -/
@[simps] def of_right_inverse_of_card_le (hαβ : card α ≤ card β) (f : α → β) (g : β → α)
  (h : right_inverse g f) : α ≃ β :=
{ to_fun := f,
  inv_fun := g,
  left_inv := h.left_inverse_of_card_le hαβ,
  right_inv := h }

end equiv

lemma fintype.coe_image_univ [fintype α] [decidable_eq β] {f : α → β} :
  ↑(finset.image f finset.univ) = set.range f :=
by { ext x, simp }

instance list.subtype.fintype [decidable_eq α] (l : list α) : fintype {x // x ∈ l} :=
fintype.of_list l.attach l.mem_attach

instance multiset.subtype.fintype [decidable_eq α] (s : multiset α) : fintype {x // x ∈ s} :=
fintype.of_multiset s.attach s.mem_attach

instance finset.subtype.fintype (s : finset α) : fintype {x // x ∈ s} :=
⟨s.attach, s.mem_attach⟩

instance finset_coe.fintype (s : finset α) : fintype (↑s : set α) :=
finset.subtype.fintype s

@[simp] lemma fintype.card_coe (s : finset α) [fintype s] :
  fintype.card s = s.card := fintype.card_of_finset' s (λ _, iff.rfl)

/-- Noncomputable equivalence between a finset `s` coerced to a type and `fin s.card`. -/
noncomputable def finset.equiv_fin (s : finset α) : s ≃ fin s.card :=
fintype.equiv_fin_of_card_eq (fintype.card_coe _)

/-- Noncomputable equivalence between a finset `s` as a fintype and `fin n`, when there is a
proof that `s.card = n`. -/
noncomputable def finset.equiv_fin_of_card_eq {s : finset α} {n : ℕ} (h : s.card = n) : s ≃ fin n :=
fintype.equiv_fin_of_card_eq ((fintype.card_coe _).trans h)

/-- Noncomputable equivalence between two finsets `s` and `t` as fintypes when there is a proof
that `s.card = t.card`.-/
noncomputable def finset.equiv_of_card_eq {s t : finset α} (h : s.card = t.card) : s ≃ t :=
fintype.equiv_of_card_eq ((fintype.card_coe _).trans (h.trans (fintype.card_coe _).symm))

lemma finset.attach_eq_univ {s : finset α} : s.attach = finset.univ := rfl

instance plift.fintype_Prop (p : Prop) [decidable p] : fintype (plift p) :=
⟨if h : p then {⟨h⟩} else ∅, λ ⟨h⟩, by simp [h]⟩

instance Prop.fintype : fintype Prop :=
⟨⟨{true, false}, by simp [true_ne_false]⟩, classical.cases (by simp) (by simp)⟩

@[simp] lemma fintype.card_Prop : fintype.card Prop = 2 := rfl

instance subtype.fintype (p : α → Prop) [decidable_pred p] [fintype α] : fintype {x // p x} :=
fintype.subtype (univ.filter p) (by simp)

lemma image_subtype_ne_univ_eq_image_erase [fintype α] (k : β) (b : α → β) :
  image (λ i : {a // b a ≠ k}, b ↑i) univ = (image b univ).erase k :=
begin
  apply subset_antisymm,
  { rw image_subset_iff,
    intros i _,
    apply mem_erase_of_ne_of_mem i.2 (mem_image_of_mem _ (mem_univ _)) },
  { intros i hi,
    rw mem_image,
    rcases mem_image.1 (erase_subset _ _ hi) with ⟨a, _, ha⟩,
    subst ha,
    exact ⟨⟨a, ne_of_mem_erase hi⟩, mem_univ _, rfl⟩ }
end

lemma image_subtype_univ_ssubset_image_univ [fintype α] (k : β) (b : α → β)
  (hk : k ∈ image b univ) (p : β → Prop) [decidable_pred p] (hp : ¬ p k) :
  image (λ i : {a // p (b a)}, b ↑i) univ ⊂ image b univ :=
begin
  split,
  { intros x hx,
    rcases mem_image.1 hx with ⟨y, _, hy⟩,
    exact hy ▸ mem_image_of_mem b (mem_univ y) },
  { intros h,
    rw mem_image at hk,
    rcases hk with ⟨k', _, hk'⟩, subst hk',
    have := h (mem_image_of_mem b (mem_univ k')),
    rw mem_image at this,
    rcases this with ⟨j, hj, hj'⟩,
    exact hp (hj' ▸ j.2) }
end

@[simp] lemma set.to_finset_eq_empty_iff {s : set α} [fintype s] : s.to_finset = ∅ ↔ s = ∅ :=
by simp only [ext_iff, set.ext_iff, set.mem_to_finset, not_mem_empty, set.mem_empty_iff_false]

@[simp] lemma set.to_finset_empty : (∅ : set α).to_finset = ∅ :=
set.to_finset_eq_empty_iff.mpr rfl

/-- A set on a fintype, when coerced to a type, is a fintype. -/
def set_fintype [fintype α] (s : set α) [decidable_pred (∈ s)] : fintype s :=
subtype.fintype (λ x, x ∈ s)

lemma set_fintype_card_le_univ [fintype α] (s : set α) [fintype ↥s] :
  fintype.card ↥s ≤ fintype.card α :=
fintype.card_le_of_embedding (function.embedding.subtype s)

lemma set_fintype_card_eq_univ_iff [fintype α] (s : set α) [fintype ↥s] :
  fintype.card s = fintype.card α ↔ s = set.univ :=
by rw [←set.to_finset_card, finset.card_eq_iff_eq_univ, ←set.to_finset_univ, set.to_finset_inj]

section
variables (α)

/-- The `αˣ` type is equivalent to a subtype of `α × α`. -/
@[simps]
def _root_.units_equiv_prod_subtype [monoid α] :
  αˣ ≃ {p : α × α // p.1 * p.2 = 1 ∧ p.2 * p.1 = 1} :=
{ to_fun := λ u, ⟨(u, ↑u⁻¹), u.val_inv, u.inv_val⟩,
  inv_fun := λ p, units.mk (p : α × α).1 (p : α × α).2 p.prop.1 p.prop.2,
  left_inv := λ u, units.ext rfl,
  right_inv := λ p, subtype.ext $ prod.ext rfl rfl}

/-- In a `group_with_zero` `α`, the unit group `αˣ` is equivalent to the subtype of nonzero
elements. -/
@[simps]
def _root_.units_equiv_ne_zero [group_with_zero α] : αˣ ≃ {a : α // a ≠ 0} :=
⟨λ a, ⟨a, a.ne_zero⟩, λ a, units.mk0 _ a.prop, λ _, units.ext rfl, λ _, subtype.ext rfl⟩

end

instance [monoid α] [fintype α] [decidable_eq α] : fintype αˣ :=
fintype.of_equiv _ (units_equiv_prod_subtype α).symm

instance [monoid α] [finite α] : finite αˣ := finite.of_injective _ units.ext

lemma fintype.card_units [group_with_zero α] [fintype α] [fintype αˣ] :
  fintype.card αˣ = fintype.card α - 1 :=
begin
  classical,
  rw [eq_comm, nat.sub_eq_iff_eq_add (fintype.card_pos_iff.2 ⟨(0 : α)⟩),
    fintype.card_congr (units_equiv_ne_zero α)],
  have := fintype.card_congr (equiv.sum_compl (= (0 : α))).symm,
  rwa [fintype.card_sum, add_comm, fintype.card_subtype_eq] at this,
end

namespace function.embedding

/-- An embedding from a `fintype` to itself can be promoted to an equivalence. -/
noncomputable def equiv_of_fintype_self_embedding [finite α] (e : α ↪ α) : α ≃ α :=
equiv.of_bijective e e.2.bijective_of_finite

@[simp]
lemma equiv_of_fintype_self_embedding_to_embedding [finite α] (e : α ↪ α) :
  e.equiv_of_fintype_self_embedding.to_embedding = e :=
by { ext, refl, }

/-- If `‖β‖ < ‖α‖` there are no embeddings `α ↪ β`.
This is a formulation of the pigeonhole principle.

Note this cannot be an instance as it needs `h`. -/
@[simp] lemma is_empty_of_card_lt [fintype α] [fintype β]
  (h : fintype.card β < fintype.card α) : is_empty (α ↪ β) :=
⟨λ f, let ⟨x, y, ne, feq⟩ := fintype.exists_ne_map_eq_of_card_lt f h in ne $ f.injective feq⟩

/-- A constructive embedding of a fintype `α` in another fintype `β` when `card α ≤ card β`. -/
def trunc_of_card_le [fintype α] [fintype β] [decidable_eq α] [decidable_eq β]
  (h : fintype.card α ≤ fintype.card β) : trunc (α ↪ β) :=
(fintype.trunc_equiv_fin α).bind $ λ ea,
  (fintype.trunc_equiv_fin β).map $ λ eb,
    ea.to_embedding.trans ((fin.cast_le h).to_embedding.trans eb.symm.to_embedding)

lemma nonempty_of_card_le [fintype α] [fintype β]
  (h : fintype.card α ≤ fintype.card β) : nonempty (α ↪ β) :=
by { classical, exact (trunc_of_card_le h).nonempty }

lemma nonempty_iff_card_le [fintype α] [fintype β] :
  nonempty (α ↪ β) ↔ fintype.card α ≤ fintype.card β :=
⟨λ ⟨e⟩, fintype.card_le_of_embedding e, nonempty_of_card_le⟩

lemma exists_of_card_le_finset [fintype α] {s : finset β} (h : fintype.card α ≤ s.card) :
  ∃ (f : α ↪ β), set.range f ⊆ s :=
begin
  rw ← fintype.card_coe at h,
  rcases nonempty_of_card_le h with ⟨f⟩,
  exact ⟨f.trans (embedding.subtype _), by simp [set.range_subset_iff]⟩
end

end function.embedding

@[simp]
lemma finset.univ_map_embedding {α : Type*} [fintype α] (e : α ↪ α) :
  univ.map e = univ :=
by rw [←e.equiv_of_fintype_self_embedding_to_embedding, univ_map_equiv_to_embedding]

/-- Any injection from a finset `s` in a fintype `α` to a finset `t` of the same cardinality as `α`
can be extended to a bijection between `α` and `t`. -/
lemma finset.exists_equiv_extend_of_card_eq [fintype α] {t : finset β}
  (hαt : fintype.card α = t.card) {s : finset α} {f : α → β} (hfst : s.image f ⊆ t)
  (hfs : set.inj_on f s) :
  ∃ g : α ≃ t, ∀ i ∈ s, (g i : β) = f i :=
begin
  classical,
  induction s using finset.induction with a s has H generalizing f,
  { obtain ⟨e⟩ : nonempty (α ≃ ↥t) := by rwa [← fintype.card_eq, fintype.card_coe],
    use e,
    simp },
  have hfst' : finset.image f s ⊆ t := (finset.image_mono _ (s.subset_insert a)).trans hfst,
  have hfs' : set.inj_on f s := hfs.mono (s.subset_insert a),
  obtain ⟨g', hg'⟩ := H hfst' hfs',
  have hfat : f a ∈ t := hfst (mem_image_of_mem _ (s.mem_insert_self a)),
  use g'.trans (equiv.swap (⟨f a, hfat⟩ : t) (g' a)),
  simp_rw mem_insert,
  rintro i (rfl | hi),
  { simp },
  rw [equiv.trans_apply, equiv.swap_apply_of_ne_of_ne, hg' _ hi],
  { exact ne_of_apply_ne subtype.val (ne_of_eq_of_ne (hg' _ hi) $
    hfs.ne (subset_insert _ _ hi) (mem_insert_self _ _) $ ne_of_mem_of_not_mem hi has) },
  { exact g'.injective.ne (ne_of_mem_of_not_mem hi has) },
end

/-- Any injection from a set `s` in a fintype `α` to a finset `t` of the same cardinality as `α`
can be extended to a bijection between `α` and `t`. -/
lemma set.maps_to.exists_equiv_extend_of_card_eq [fintype α] {t : finset β}
  (hαt : fintype.card α = t.card) {s : set α} {f : α → β} (hfst : s.maps_to f t)
  (hfs : set.inj_on f s) :
  ∃ g : α ≃ t, ∀ i ∈ s, (g i : β) = f i :=
begin
  classical,
  let s' : finset α := s.to_finset,
  have hfst' : s'.image f ⊆ t := by simpa [← finset.coe_subset] using hfst,
  have hfs' : set.inj_on f s' := by simpa using hfs,
  obtain ⟨g, hg⟩ := finset.exists_equiv_extend_of_card_eq hαt hfst' hfs',
  refine ⟨g, λ i hi, _⟩,
  apply hg,
  simpa using hi,
end

namespace fintype

/-- Given `fintype α`, `finset_equiv_set` is the equiv between `finset α` and `set α`. (All
sets on a finite type are finite.) -/
noncomputable def finset_equiv_set [fintype α] : finset α ≃ set α :=
{ to_fun := coe,
  inv_fun := by { classical, exact λ s, s.to_finset },
  left_inv := λ s, by convert finset.to_finset_coe s,
  right_inv := λ s, s.coe_to_finset }

@[simp] lemma finset_equiv_set_apply [fintype α] (s : finset α) : finset_equiv_set s = s := rfl

@[simp] lemma finset_equiv_set_symm_apply [fintype α] (s : set α) [fintype s] :
  finset_equiv_set.symm s = s.to_finset :=
by convert rfl

lemma card_lt_of_surjective_not_injective [fintype α] [fintype β] (f : α → β)
  (h : function.surjective f) (h' : ¬function.injective f) : card β < card α :=
card_lt_of_injective_not_surjective _ (function.injective_surj_inv h) $ λ hg,
have w : function.bijective (function.surj_inv h) := ⟨function.injective_surj_inv h, hg⟩,
h' $ h.injective_of_fintype (equiv.of_bijective _ w).symm

variables [decidable_eq α] [fintype α] {δ : α → Type*}

/-- Given for all `a : α` a finset `t a` of `δ a`, then one can define the
finset `fintype.pi_finset t` of all functions taking values in `t a` for all `a`. This is the
analogue of `finset.pi` where the base finset is `univ` (but formally they are not the same, as
there is an additional condition `i ∈ finset.univ` in the `finset.pi` definition). -/
def pi_finset (t : Π a, finset (δ a)) : finset (Π a, δ a) :=
(finset.univ.pi t).map ⟨λ f a, f a (mem_univ a), λ _ _, by simp [function.funext_iff]⟩

@[simp] lemma mem_pi_finset {t : Π a, finset (δ a)} {f : Π a, δ a} :
  f ∈ pi_finset t ↔ ∀ a, f a ∈ t a :=
begin
  split,
  { simp only [pi_finset, mem_map, and_imp, forall_prop_of_true, exists_prop, mem_univ,
               exists_imp_distrib, mem_pi],
    rintro g hg hgf a,
    rw ← hgf,
    exact hg a },
  { simp only [pi_finset, mem_map, forall_prop_of_true, exists_prop, mem_univ, mem_pi],
    exact λ hf, ⟨λ a ha, f a, hf, rfl⟩ }
end

@[simp] lemma coe_pi_finset (t : Π a, finset (δ a)) :
  (pi_finset t : set (Π a, δ a)) = set.pi set.univ (λ a, t a) :=
set.ext $ λ x, by { rw set.mem_univ_pi, exact fintype.mem_pi_finset }

lemma pi_finset_subset (t₁ t₂ : Π a, finset (δ a)) (h : ∀ a, t₁ a ⊆ t₂ a) :
  pi_finset t₁ ⊆ pi_finset t₂ :=
λ g hg, mem_pi_finset.2 $ λ a, h a $ mem_pi_finset.1 hg a

@[simp] lemma pi_finset_empty [nonempty α] : pi_finset (λ _, ∅ : Π i, finset (δ i)) = ∅ :=
eq_empty_of_forall_not_mem $ λ _, by simp

@[simp] lemma pi_finset_singleton (f : Π i, δ i) :
  pi_finset (λ i, {f i} : Π i, finset (δ i)) = {f} :=
ext $ λ _, by simp only [function.funext_iff, fintype.mem_pi_finset, mem_singleton]

lemma pi_finset_subsingleton {f : Π i, finset (δ i)}
  (hf : ∀ i, (f i : set (δ i)).subsingleton) :
  (fintype.pi_finset f : set (Π i, δ i)).subsingleton :=
λ a ha b hb, funext $ λ i, hf _ (mem_pi_finset.1 ha _) (mem_pi_finset.1 hb _)

lemma pi_finset_disjoint_of_disjoint [∀ a, decidable_eq (δ a)]
  (t₁ t₂ : Π a, finset (δ a)) {a : α} (h : disjoint (t₁ a) (t₂ a)) :
  disjoint (pi_finset t₁) (pi_finset t₂) :=
disjoint_iff_ne.2 $ λ f₁ hf₁ f₂ hf₂ eq₁₂,
disjoint_iff_ne.1 h (f₁ a) (mem_pi_finset.1 hf₁ a) (f₂ a) (mem_pi_finset.1 hf₂ a) (congr_fun eq₁₂ a)

end fintype

/-! ### pi -/

/-- A dependent product of fintypes, indexed by a fintype, is a fintype. -/
instance pi.fintype {α : Type*} {β : α → Type*}
  [decidable_eq α] [fintype α] [∀ a, fintype (β a)] : fintype (Π a, β a) :=
⟨fintype.pi_finset (λ _, univ), by simp⟩

@[simp] lemma fintype.pi_finset_univ {α : Type*} {β : α → Type*}
  [decidable_eq α] [fintype α] [∀ a, fintype (β a)] :
  fintype.pi_finset (λ a : α, (finset.univ : finset (β a))) = (finset.univ : finset (Π a, β a)) :=
rfl

instance d_array.fintype {n : ℕ} {α : fin n → Type*}
  [∀ n, fintype (α n)] : fintype (d_array n α) :=
fintype.of_equiv _ (equiv.d_array_equiv_fin _).symm

instance array.fintype {n : ℕ} {α : Type*} [fintype α] : fintype (array n α) :=
d_array.fintype

instance vector.fintype {α : Type*} [fintype α] {n : ℕ} : fintype (vector α n) :=
fintype.of_equiv _ (equiv.vector_equiv_fin _ _).symm

instance quotient.fintype [fintype α] (s : setoid α)
  [decidable_rel ((≈) : α → α → Prop)] : fintype (quotient s) :=
fintype.of_surjective quotient.mk (λ x, quotient.induction_on x (λ x, ⟨x, rfl⟩))

instance finset.fintype [fintype α] : fintype (finset α) :=
⟨univ.powerset, λ x, finset.mem_powerset.2 (finset.subset_univ _)⟩

instance function.embedding.fintype {α β} [fintype α] [fintype β] [decidable_eq α]
  [decidable_eq β] : fintype (α ↪ β) :=
fintype.of_equiv _ (equiv.subtype_injective_equiv_embedding α β)

instance [decidable_eq α] [fintype α] {n : ℕ} : fintype (sym.sym' α n) :=
quotient.fintype _

instance [decidable_eq α] [fintype α] {n : ℕ} : fintype (sym α n) :=
fintype.of_equiv _ sym.sym_equiv_sym'.symm

@[simp] lemma fintype.card_finset [fintype α] :
  fintype.card (finset α) = 2 ^ (fintype.card α) :=
finset.card_powerset finset.univ

@[simp] lemma finset.powerset_univ [fintype α] : (univ : finset α).powerset = univ :=
coe_injective $ by simp [-coe_eq_univ]

@[simp] lemma finset.powerset_eq_univ [fintype α] {s : finset α} : s.powerset = univ ↔ s = univ :=
by rw [←finset.powerset_univ, powerset_inj]

lemma finset.mem_powerset_len_univ_iff [fintype α] {s : finset α} {k : ℕ} :
  s ∈ powerset_len k (univ : finset α) ↔ card s = k :=
mem_powerset_len.trans $ and_iff_right $ subset_univ _

@[simp] lemma finset.univ_filter_card_eq (α : Type*) [fintype α] (k : ℕ) :
  (finset.univ : finset (finset α)).filter (λ s, s.card = k) = finset.univ.powerset_len k :=
by { ext, simp [finset.mem_powerset_len] }

@[simp] lemma fintype.card_finset_len [fintype α] (k : ℕ) :
  fintype.card {s : finset α // s.card = k} = nat.choose (fintype.card α) k :=
by simp [fintype.subtype_card, finset.card_univ]

theorem fintype.card_subtype_le [fintype α] (p : α → Prop) [decidable_pred p] :
  fintype.card {x // p x} ≤ fintype.card α :=
fintype.card_le_of_embedding (function.embedding.subtype _)

theorem fintype.card_subtype_lt [fintype α] {p : α → Prop} [decidable_pred p]
  {x : α} (hx : ¬ p x) : fintype.card {x // p x} < fintype.card α :=
fintype.card_lt_of_injective_of_not_mem coe subtype.coe_injective $ by rwa subtype.range_coe_subtype

lemma fintype.card_subtype [fintype α] (p : α → Prop) [decidable_pred p] :
  fintype.card {x // p x} = ((finset.univ : finset α).filter p).card :=
begin
  refine fintype.card_of_subtype _ _,
  simp
end

lemma fintype.card_subtype_or (p q : α → Prop)
  [fintype {x // p x}] [fintype {x // q x}] [fintype {x // p x ∨ q x}] :
  fintype.card {x // p x ∨ q x} ≤ fintype.card {x // p x} + fintype.card {x // q x} :=
begin
  classical,
  convert fintype.card_le_of_embedding (subtype_or_left_embedding p q),
  rw fintype.card_sum
end

lemma fintype.card_subtype_or_disjoint (p q : α → Prop) (h : disjoint p q)
  [fintype {x // p x}] [fintype {x // q x}] [fintype {x // p x ∨ q x}] :
  fintype.card {x // p x ∨ q x} = fintype.card {x // p x} + fintype.card {x // q x} :=
begin
  classical,
  convert fintype.card_congr (subtype_or_equiv p q h),
  simp
end

@[simp]
lemma fintype.card_subtype_compl [fintype α]
  (p : α → Prop) [fintype {x // p x}] [fintype {x // ¬ p x}] :
  fintype.card {x // ¬ p x} = fintype.card α - fintype.card {x // p x} :=
begin
  classical,
  rw [fintype.card_of_subtype (set.to_finset pᶜ), set.to_finset_compl p, finset.card_compl,
      fintype.card_of_subtype (set.to_finset p)];
  intro; simp only [set.mem_to_finset, set.mem_compl_iff]; refl,
end

theorem fintype.card_subtype_mono (p q : α → Prop) (h : p ≤ q)
  [fintype {x // p x}] [fintype {x // q x}] :
  fintype.card {x // p x} ≤ fintype.card {x // q x} :=
fintype.card_le_of_embedding (subtype.imp_embedding _ _ h)

/-- If two subtypes of a fintype have equal cardinality, so do their complements. -/
lemma fintype.card_compl_eq_card_compl [finite α] (p q : α → Prop)
  [fintype {x // p x}] [fintype {x // ¬ p x}]
  [fintype {x // q x}] [fintype {x // ¬ q x}]
  (h : fintype.card {x // p x} = fintype.card {x // q x}) :
  fintype.card {x // ¬ p x} = fintype.card {x // ¬ q x} :=
by { casesI nonempty_fintype α, simp only [fintype.card_subtype_compl, h] }

theorem fintype.card_quotient_le [fintype α] (s : setoid α) [decidable_rel ((≈) : α → α → Prop)] :
  fintype.card (quotient s) ≤ fintype.card α :=
fintype.card_le_of_surjective _ (surjective_quotient_mk _)

theorem fintype.card_quotient_lt [fintype α] {s : setoid α} [decidable_rel ((≈) : α → α → Prop)]
  {x y : α} (h1 : x ≠ y) (h2 : x ≈ y) : fintype.card (quotient s) < fintype.card α :=
fintype.card_lt_of_surjective_not_injective _ (surjective_quotient_mk _) $ λ w,
h1 (w $ quotient.eq.mpr h2)

instance psigma.fintype {α : Type*} {β : α → Type*} [fintype α] [∀ a, fintype (β a)] :
  fintype (Σ' a, β a) :=
fintype.of_equiv _ (equiv.psigma_equiv_sigma _).symm

instance psigma.fintype_prop_left {α : Prop} {β : α → Type*} [decidable α] [∀ a, fintype (β a)] :
  fintype (Σ' a, β a) :=
if h : α then fintype.of_equiv (β h) ⟨λ x, ⟨h, x⟩, psigma.snd, λ _, rfl, λ ⟨_, _⟩, rfl⟩
else ⟨∅, λ x, h x.1⟩

instance psigma.fintype_prop_right {α : Type*} {β : α → Prop} [∀ a, decidable (β a)] [fintype α] :
  fintype (Σ' a, β a) :=
fintype.of_equiv {a // β a} ⟨λ ⟨x, y⟩, ⟨x, y⟩, λ ⟨x, y⟩, ⟨x, y⟩, λ ⟨x, y⟩, rfl, λ ⟨x, y⟩, rfl⟩

instance psigma.fintype_prop_prop {α : Prop} {β : α → Prop} [decidable α] [∀ a, decidable (β a)] :
  fintype (Σ' a, β a) :=
if h : ∃ a, β a then ⟨{⟨h.fst, h.snd⟩}, λ ⟨_, _⟩, by simp⟩ else ⟨∅, λ ⟨x, y⟩, h ⟨x, y⟩⟩

instance set.fintype [fintype α] : fintype (set α) :=
⟨(@finset.univ α _).powerset.map ⟨coe, coe_injective⟩, λ s, begin
  classical, refine mem_map.2 ⟨finset.univ.filter s, mem_powerset.2 (subset_univ _), _⟩,
  apply (coe_filter _ _).trans, rw [coe_univ, set.sep_univ], refl
end⟩

-- Not to be confused with `set.finite`, the predicate
instance set.finite' [finite α] : finite (set α) :=
by { casesI nonempty_fintype α, apply_instance }

@[simp] lemma fintype.card_set [fintype α] : fintype.card (set α) = 2 ^ fintype.card α :=
(finset.card_map _).trans (finset.card_powerset _)

instance pfun_fintype (p : Prop) [decidable p] (α : p → Type*)
  [Π hp, fintype (α hp)] : fintype (Π hp : p, α hp) :=
if hp : p then fintype.of_equiv (α hp) ⟨λ a _, a, λ f, f hp, λ _, rfl, λ _, rfl⟩
          else ⟨singleton (λ h, (hp h).elim), by simp [hp, function.funext_iff]⟩

@[simp] lemma finset.univ_pi_univ {α : Type*} {β : α → Type*}
  [decidable_eq α] [fintype α] [∀ a, fintype (β a)] :
  finset.univ.pi (λ a : α, (finset.univ : finset (β a))) = finset.univ :=
by { ext, simp }

lemma mem_image_univ_iff_mem_range
  {α β : Type*} [fintype α] [decidable_eq β] {f : α → β} {b : β} :
  b ∈ univ.image f ↔ b ∈ set.range f :=
by simp

/-- An auxiliary function for `quotient.fin_choice`.  Given a
collection of setoids indexed by a type `ι`, a (finite) list `l` of
indices, and a function that for each `i ∈ l` gives a term of the
corresponding quotient type, then there is a corresponding term in the
quotient of the product of the setoids indexed by `l`. -/
def quotient.fin_choice_aux {ι : Type*} [decidable_eq ι]
  {α : ι → Type*} [S : ∀ i, setoid (α i)] :
  Π (l : list ι), (Π i ∈ l, quotient (S i)) → @quotient (Π i ∈ l, α i) (by apply_instance)
| []       f := ⟦λ i, false.elim⟧
| (i :: l) f := begin
  refine quotient.lift_on₂ (f i (list.mem_cons_self _ _))
    (quotient.fin_choice_aux l (λ j h, f j (list.mem_cons_of_mem _ h)))
    _ _,
  exact λ a l, ⟦λ j h,
    if e : j = i then by rw e; exact a else
    l _ (h.resolve_left e)⟧,
  refine λ a₁ l₁ a₂ l₂ h₁ h₂, quotient.sound (λ j h, _),
  by_cases e : j = i; simp [e],
  { subst j, exact h₁ },
  { exact h₂ _ _ }
end

theorem quotient.fin_choice_aux_eq {ι : Type*} [decidable_eq ι]
  {α : ι → Type*} [S : ∀ i, setoid (α i)] :
  ∀ (l : list ι) (f : Π i ∈ l, α i), quotient.fin_choice_aux l (λ i h, ⟦f i h⟧) = ⟦f⟧
| []       f := quotient.sound (λ i h, h.elim)
| (i :: l) f := begin
  simp [quotient.fin_choice_aux, quotient.fin_choice_aux_eq l],
  refine quotient.sound (λ j h, _),
  by_cases e : j = i; simp [e],
  subst j, refl
end

/-- Given a collection of setoids indexed by a fintype `ι` and a
function that for each `i : ι` gives a term of the corresponding
quotient type, then there is corresponding term in the quotient of the
product of the setoids. -/
def quotient.fin_choice {ι : Type*} [decidable_eq ι] [fintype ι]
  {α : ι → Type*} [S : ∀ i, setoid (α i)]
  (f : Π i, quotient (S i)) : @quotient (Π i, α i) (by apply_instance) :=
quotient.lift_on (@quotient.rec_on _ _ (λ l : multiset ι,
    @quotient (Π i ∈ l, α i) (by apply_instance))
    finset.univ.1
    (λ l, quotient.fin_choice_aux l (λ i _, f i))
    (λ a b h, begin
      have := λ a, quotient.fin_choice_aux_eq a (λ i h, quotient.out (f i)),
      simp [quotient.out_eq] at this,
      simp [this],
      let g := λ a:multiset ι, ⟦λ (i : ι) (h : i ∈ a), quotient.out (f i)⟧,
      refine eq_of_heq ((eq_rec_heq _ _).trans (_ : g a == g b)),
      congr' 1, exact quotient.sound h,
    end))
  (λ f, ⟦λ i, f i (finset.mem_univ _)⟧)
  (λ a b h, quotient.sound $ λ i, h _ _)

theorem quotient.fin_choice_eq {ι : Type*} [decidable_eq ι] [fintype ι]
  {α : ι → Type*} [∀ i, setoid (α i)]
  (f : Π i, α i) : quotient.fin_choice (λ i, ⟦f i⟧) = ⟦f⟧ :=
begin
  let q, swap, change quotient.lift_on q _ _ = _,
  have : q = ⟦λ i h, f i⟧,
  { dsimp [q],
    exact quotient.induction_on
      (@finset.univ ι _).1 (λ l, quotient.fin_choice_aux_eq _ _) },
  simp [this], exact setoid.refl _
end

section equiv

open list equiv equiv.perm

variables [decidable_eq α] [decidable_eq β]

/-- Given a list, produce a list of all permutations of its elements. -/
def perms_of_list : list α → list (perm α)
| []       := [1]
| (a :: l) := perms_of_list l ++ l.bind (λ b, (perms_of_list l).map (λ f, swap a b * f))

lemma length_perms_of_list : ∀ l : list α, length (perms_of_list l) = l.length!
| []       := rfl
| (a :: l) :=
begin
  rw [length_cons, nat.factorial_succ],
  simp [perms_of_list, length_bind, length_perms_of_list, function.comp, nat.succ_mul],
  cc
end

lemma mem_perms_of_list_of_mem {l : list α} {f : perm α} (h : ∀ x, f x ≠ x → x ∈ l) :
  f ∈ perms_of_list l :=
begin
  induction l with a l IH generalizing f h,
  { exact list.mem_singleton.2 (equiv.ext $ λ x, decidable.by_contradiction $ h _) },
  by_cases hfa : f a = a,
  { refine mem_append_left _ (IH (λ x hx, mem_of_ne_of_mem _ (h x hx))),
    rintro rfl, exact hx hfa },
  have hfa' : f (f a) ≠ f a := mt (λ h, f.injective h) hfa,
  have : ∀ (x : α), (swap a (f a) * f) x ≠ x → x ∈ l,
  { intros x hx,
    have hxa : x ≠ a,
    { rintro rfl, apply hx, simp only [mul_apply, swap_apply_right] },
    refine list.mem_of_ne_of_mem hxa (h x (λ h, _)),
    simp only [h, mul_apply, swap_apply_def, mul_apply, ne.def, apply_eq_iff_eq] at hx;
    split_ifs at hx, exacts [hxa (h.symm.trans h_1), hx h] },
  suffices : f ∈ perms_of_list l ∨ ∃ (b ∈ l) (g ∈ perms_of_list l), swap a b * g = f,
  { simpa only [perms_of_list, exists_prop, list.mem_map, mem_append, list.mem_bind] },
  refine or_iff_not_imp_left.2 (λ hfl, ⟨f a, _, swap a (f a) * f, IH this, _⟩),
  { exact mem_of_ne_of_mem hfa (h _ hfa') },
  { rw [←mul_assoc, mul_def (swap a (f a)) (swap a (f a)),
        swap_swap, ←perm.one_def, one_mul] }
end

lemma mem_of_mem_perms_of_list :
  ∀ {l : list α} {f : perm α}, f ∈ perms_of_list l → ∀ {x}, f x ≠ x → x ∈ l
| []       f h := have f = 1 := by simpa [perms_of_list] using h, by rw this; simp
| (a :: l) f h :=
(mem_append.1 h).elim
  (λ h x hx, mem_cons_of_mem _ (mem_of_mem_perms_of_list h hx))
  (λ h x hx,
    let ⟨y, hy, hy'⟩ := list.mem_bind.1 h in
    let ⟨g, hg₁, hg₂⟩ := list.mem_map.1 hy' in
    if hxa : x = a then by simp [hxa]
    else if hxy : x = y then mem_cons_of_mem _ $ by rwa hxy
    else mem_cons_of_mem _ $
    mem_of_mem_perms_of_list hg₁ $
      by rw [eq_inv_mul_iff_mul_eq.2 hg₂, mul_apply, swap_inv, swap_apply_def];
        split_ifs; [exact ne.symm hxy, exact ne.symm hxa, exact hx])

lemma mem_perms_of_list_iff {l : list α} {f : perm α} :
  f ∈ perms_of_list l ↔ ∀ {x}, f x ≠ x → x ∈ l :=
⟨mem_of_mem_perms_of_list, mem_perms_of_list_of_mem⟩

lemma nodup_perms_of_list : ∀ {l : list α} (hl : l.nodup), (perms_of_list l).nodup
| []       hl := by simp [perms_of_list]
| (a :: l) hl :=
have hl' : l.nodup, from hl.of_cons,
have hln' : (perms_of_list l).nodup, from nodup_perms_of_list hl',
have hmeml : ∀ {f : perm α}, f ∈ perms_of_list l → f a = a,
  from λ f hf, not_not.1 (mt (mem_of_mem_perms_of_list hf) (nodup_cons.1 hl).1),
by rw [perms_of_list, list.nodup_append, list.nodup_bind, pairwise_iff_nth_le]; exact
⟨hln', ⟨λ _ _, hln'.map $ λ _ _, mul_left_cancel,
  λ i j hj hij x hx₁ hx₂,
    let ⟨f, hf⟩ := list.mem_map.1 hx₁ in
    let ⟨g, hg⟩ := list.mem_map.1 hx₂ in
    have hix : x a = nth_le l i (lt_trans hij hj),
      by rw [←hf.2, mul_apply, hmeml hf.1, swap_apply_left],
    have hiy : x a = nth_le l j hj,
      by rw [← hg.2, mul_apply, hmeml hg.1, swap_apply_left],
    absurd (hf.2.trans (hg.2.symm)) $
      λ h, ne_of_lt hij $ nodup_iff_nth_le_inj.1 hl' i j (lt_trans hij hj) hj $
        by rw [← hix, hiy]⟩,
  λ f hf₁ hf₂,
    let ⟨x, hx, hx'⟩ := list.mem_bind.1 hf₂ in
    let ⟨g, hg⟩ := list.mem_map.1 hx' in
    have hgxa : g⁻¹ x = a, from f.injective $
      by rw [hmeml hf₁, ← hg.2]; simp,
    have hxa : x ≠ a, from λ h, (list.nodup_cons.1 hl).1 (h ▸ hx),
    (list.nodup_cons.1 hl).1 $
      hgxa ▸ mem_of_mem_perms_of_list hg.1 (by rwa [apply_inv_self, hgxa])⟩

/-- Given a finset, produce the finset of all permutations of its elements. -/
def perms_of_finset (s : finset α) : finset (perm α) :=
quotient.hrec_on s.1 (λ l hl, ⟨perms_of_list l, nodup_perms_of_list hl⟩)
  (λ a b hab, hfunext (congr_arg _ (quotient.sound hab))
    (λ ha hb _, heq_of_eq $ finset.ext $
      by simp [mem_perms_of_list_iff, hab.mem_iff]))
  s.2

lemma mem_perms_of_finset_iff : ∀ {s : finset α} {f : perm α},
  f ∈ perms_of_finset s ↔ ∀ {x}, f x ≠ x → x ∈ s :=
by rintros ⟨⟨l⟩, hs⟩ f; exact mem_perms_of_list_iff

lemma card_perms_of_finset : ∀ (s : finset α),
  (perms_of_finset s).card = s.card! :=
by rintros ⟨⟨l⟩, hs⟩; exact length_perms_of_list l

/-- The collection of permutations of a fintype is a fintype. -/
def fintype_perm [fintype α] : fintype (perm α) :=
⟨perms_of_finset (@finset.univ α _), by simp [mem_perms_of_finset_iff]⟩

instance [fintype α] [fintype β] : fintype (α ≃ β) :=
if h : fintype.card β = fintype.card α
then trunc.rec_on_subsingleton (fintype.trunc_equiv_fin α)
  (λ eα, trunc.rec_on_subsingleton (fintype.trunc_equiv_fin β)
    (λ eβ, @fintype.of_equiv _ (perm α) fintype_perm
      (equiv_congr (equiv.refl α) (eα.trans (eq.rec_on h eβ.symm)) : (α ≃ α) ≃ (α ≃ β))))
else ⟨∅, λ x, false.elim (h (fintype.card_eq.2 ⟨x.symm⟩))⟩

lemma fintype.card_perm [fintype α] : fintype.card (perm α) = (fintype.card α)! :=
subsingleton.elim (@fintype_perm α _ _) (@equiv.fintype α α _ _ _ _) ▸
card_perms_of_finset _

lemma fintype.card_equiv [fintype α] [fintype β] (e : α ≃ β) :
  fintype.card (α ≃ β) = (fintype.card α)! :=
fintype.card_congr (equiv_congr (equiv.refl α) e) ▸ fintype.card_perm

lemma univ_eq_singleton_of_card_one {α} [fintype α] (x : α) (h : fintype.card α = 1) :
  (univ : finset α) = {x} :=
begin
  symmetry,
  apply eq_of_subset_of_card_le (subset_univ ({x})),
  apply le_of_eq,
  simp [h, finset.card_univ]
end

end equiv

namespace fintype

section choose
open fintype equiv

variables [fintype α] (p : α → Prop) [decidable_pred p]

/-- Given a fintype `α` and a predicate `p`, associate to a proof that there is a unique element of
`α` satisfying `p` this unique element, as an element of the corresponding subtype. -/
def choose_x (hp : ∃! a : α, p a) : {a // p a} :=
⟨finset.choose p univ (by simp; exact hp), finset.choose_property _ _ _⟩

/-- Given a fintype `α` and a predicate `p`, associate to a proof that there is a unique element of
`α` satisfying `p` this unique element, as an element of `α`. -/
def choose (hp : ∃! a, p a) : α := choose_x p hp

lemma choose_spec (hp : ∃! a, p a) : p (choose p hp) :=
(choose_x p hp).property

@[simp] lemma choose_subtype_eq {α : Type*} (p : α → Prop) [fintype {a : α // p a}]
  [decidable_eq α] (x : {a : α // p a})
  (h : ∃! (a : {a // p a}), (a : α) = x := ⟨x, rfl, λ y hy, by simpa [subtype.ext_iff] using hy⟩) :
  fintype.choose (λ (y : {a : α // p a}), (y : α) = x) h = x :=
by rw [subtype.ext_iff, fintype.choose_spec (λ (y : {a : α // p a}), (y : α) = x) _]

end choose

section bijection_inverse
open function

variables [fintype α] [decidable_eq β] {f : α → β}

/--
`bij_inv f` is the unique inverse to a bijection `f`. This acts
  as a computable alternative to `function.inv_fun`. -/
def bij_inv (f_bij : bijective f) (b : β) : α :=
fintype.choose (λ a, f a = b)
begin
  rcases f_bij.right b with ⟨a', fa_eq_b⟩,
  rw ← fa_eq_b,
  exact ⟨a', ⟨rfl, (λ a h, f_bij.left h)⟩⟩
end

lemma left_inverse_bij_inv (f_bij : bijective f) : left_inverse (bij_inv f_bij) f :=
λ a, f_bij.left (choose_spec (λ a', f a' = f a) _)

lemma right_inverse_bij_inv (f_bij : bijective f) : right_inverse (bij_inv f_bij) f :=
λ b, choose_spec (λ a', f a' = b) _

lemma bijective_bij_inv (f_bij : bijective f) : bijective (bij_inv f_bij) :=
⟨(right_inverse_bij_inv _).injective, (left_inverse_bij_inv _).surjective⟩

end bijection_inverse
end fintype

namespace finite
variables [finite α]

lemma well_founded_of_trans_of_irrefl (r : α → α → Prop) [is_trans α r] [is_irrefl α r] :
  well_founded r :=
by classical; casesI nonempty_fintype α; exact
have ∀ x y, r x y → (univ.filter (λ z, r z x)).card < (univ.filter (λ z, r z y)).card,
  from λ x y hxy, finset.card_lt_card $
    by simp only [finset.lt_iff_ssubset.symm, lt_iff_le_not_le,
      finset.le_iff_subset, finset.subset_iff, mem_filter, true_and, mem_univ, hxy];
    exact ⟨λ z hzx, trans hzx hxy, not_forall_of_exists_not ⟨x, not_imp.2 ⟨hxy, irrefl x⟩⟩⟩,
subrelation.wf this (measure_wf _)

lemma preorder.well_founded_lt [preorder α] : well_founded ((<) : α → α → Prop) :=
well_founded_of_trans_of_irrefl _

lemma preorder.well_founded_gt [preorder α] : well_founded ((>) : α → α → Prop) :=
well_founded_of_trans_of_irrefl _

@[priority 10] instance linear_order.is_well_order_lt [linear_order α] : is_well_order α (<) :=
{ wf := preorder.well_founded_lt }

@[priority 10] instance linear_order.is_well_order_gt [linear_order α] : is_well_order α (>) :=
{ wf := preorder.well_founded_gt }

end finite

@[nolint fintype_finite]
protected lemma fintype.false [infinite α] (h : fintype α) : false := not_finite α

@[simp] lemma is_empty_fintype {α : Type*} : is_empty (fintype α) ↔ infinite α :=
⟨λ ⟨h⟩, ⟨λ h', (@nonempty_fintype α h').elim h⟩, λ ⟨h⟩, ⟨λ h', h h'.finite⟩⟩

/-- A non-infinite type is a fintype. -/
noncomputable def fintype_of_not_infinite {α : Type*} (h : ¬ infinite α) : fintype α :=
@fintype.of_finite _ (not_infinite_iff_finite.mp h)

section
open_locale classical

/--
Any type is (classically) either a `fintype`, or `infinite`.

One can obtain the relevant typeclasses via `cases fintype_or_infinite α; resetI`.
-/
noncomputable def fintype_or_infinite (α : Type*) : psum (fintype α) (infinite α) :=
if h : infinite α then psum.inr h else psum.inl (fintype_of_not_infinite h)

end

lemma finset.exists_minimal {α : Type*} [preorder α] (s : finset α) (h : s.nonempty) :
  ∃ m ∈ s, ∀ x ∈ s, ¬ (x < m) :=
begin
  obtain ⟨c, hcs : c ∈ s⟩ := h,
  have : well_founded (@has_lt.lt {x // x ∈ s} _) := finite.well_founded_of_trans_of_irrefl _,
  obtain ⟨⟨m, hms : m ∈ s⟩, -, H⟩ := this.has_min set.univ ⟨⟨c, hcs⟩, trivial⟩,
  exact ⟨m, hms, λ x hx hxm, H ⟨x, hx⟩ trivial hxm⟩,
end

lemma finset.exists_maximal {α : Type*} [preorder α] (s : finset α) (h : s.nonempty) :
  ∃ m ∈ s, ∀ x ∈ s, ¬ (m < x) :=
@finset.exists_minimal αᵒᵈ _ s h

namespace infinite

lemma of_not_fintype (h : fintype α → false) : infinite α := is_empty_fintype.mp ⟨h⟩

/-- If `s : set α` is a proper subset of `α` and `f : α → s` is injective, then `α` is infinite. -/
lemma of_injective_to_set {s : set α} (hs : s ≠ set.univ) {f : α → s} (hf : injective f) :
  infinite α :=
of_not_fintype $ λ h, begin
  resetI, classical,
  refine lt_irrefl (fintype.card α) _,
  calc fintype.card α ≤ fintype.card s : fintype.card_le_of_injective f hf
  ... = s.to_finset.card : s.to_finset_card.symm
  ... < fintype.card α : finset.card_lt_card $
    by rwa [set.to_finset_ssubset_univ, set.ssubset_univ_iff]
end

/-- If `s : set α` is a proper subset of `α` and `f : s → α` is surjective, then `α` is infinite. -/
lemma of_surjective_from_set {s : set α} (hs : s ≠ set.univ) {f : s → α} (hf : surjective f) :
  infinite α :=
of_injective_to_set hs (injective_surj_inv hf)

lemma exists_not_mem_finset [infinite α] (s : finset α) : ∃ x, x ∉ s :=
not_forall.1 $ λ h, fintype.false ⟨s, h⟩

@[priority 100] -- see Note [lower instance priority]
instance (α : Type*) [H : infinite α] : nontrivial α :=
⟨let ⟨x, hx⟩ := exists_not_mem_finset (∅ : finset α) in
let ⟨y, hy⟩ := exists_not_mem_finset ({x} : finset α) in
⟨y, x, by simpa only [mem_singleton] using hy⟩⟩

protected lemma nonempty (α : Type*) [infinite α] : nonempty α :=
by apply_instance

lemma of_injective [infinite β] (f : β → α) (hf : injective f) : infinite α :=
⟨λ I, by exactI (finite.of_injective f hf).false⟩

lemma of_surjective [infinite β] (f : α → β) (hf : surjective f) : infinite α :=
⟨λ I, by exactI (finite.of_surjective f hf).false⟩

end infinite

instance : infinite ℕ :=
infinite.of_not_fintype $ λ ⟨s, hs⟩, finset.not_mem_range_self $ s.subset_range_sup_succ (hs _)

instance : infinite ℤ :=
infinite.of_injective int.of_nat (λ _ _, int.of_nat.inj)

instance infinite.set [infinite α] : infinite (set α) :=
infinite.of_injective singleton (λ a b, set.singleton_eq_singleton_iff.1)

instance [infinite α] : infinite (finset α) :=
infinite.of_injective singleton finset.singleton_injective

instance [nonempty α] : infinite (multiset α) :=
begin
  inhabit α,
  exact infinite.of_injective (multiset.repeat default) (multiset.repeat_injective _),
end

instance [nonempty α] : infinite (list α) :=
infinite.of_surjective (coe : list α → multiset α) (surjective_quot_mk _)

instance [infinite α] : infinite (option α) :=
infinite.of_injective some (option.some_injective α)

instance sum.infinite_of_left [infinite α] : infinite (α ⊕ β) :=
infinite.of_injective sum.inl sum.inl_injective

instance sum.infinite_of_right [infinite β] : infinite (α ⊕ β) :=
infinite.of_injective sum.inr sum.inr_injective

@[simp] lemma infinite_sum : infinite (α ⊕ β) ↔ infinite α ∨ infinite β :=
begin
  refine ⟨λ H, _, λ H, H.elim (@sum.infinite_of_left α β) (@sum.infinite_of_right α β)⟩,
  contrapose! H, haveI := fintype_of_not_infinite H.1, haveI := fintype_of_not_infinite H.2,
  exact infinite.false
end

instance prod.infinite_of_right [nonempty α] [infinite β] : infinite (α × β) :=
infinite.of_surjective prod.snd prod.snd_surjective

instance prod.infinite_of_left [infinite α] [nonempty β] : infinite (α × β) :=
infinite.of_surjective prod.fst prod.fst_surjective

@[simp] lemma infinite_prod :
  infinite (α × β) ↔ infinite α ∧ nonempty β ∨ nonempty α ∧ infinite β :=
begin
  refine ⟨λ H, _, λ H, H.elim (and_imp.2 $ @prod.infinite_of_left α β)
    (and_imp.2 $ @prod.infinite_of_right α β)⟩,
  rw and.comm, contrapose! H, introI H',
  rcases infinite.nonempty (α × β) with ⟨a, b⟩,
  haveI := fintype_of_not_infinite (H.1 ⟨b⟩), haveI := fintype_of_not_infinite (H.2 ⟨a⟩),
  exact H'.false
end

namespace infinite

private noncomputable def nat_embedding_aux (α : Type*) [infinite α] : ℕ → α
| n := by letI := classical.dec_eq α; exact classical.some (exists_not_mem_finset
  ((multiset.range n).pmap (λ m (hm : m < n), nat_embedding_aux m)
    (λ _, multiset.mem_range.1)).to_finset)

private lemma nat_embedding_aux_injective (α : Type*) [infinite α] :
  function.injective (nat_embedding_aux α) :=
begin
  rintro m n h,
  letI := classical.dec_eq α,
  wlog hmlen : m ≤ n using m n,
  by_contradiction hmn,
  have hmn : m < n, from lt_of_le_of_ne hmlen hmn,
  refine (classical.some_spec (exists_not_mem_finset
    ((multiset.range n).pmap (λ m (hm : m < n), nat_embedding_aux α m)
      (λ _, multiset.mem_range.1)).to_finset)) _,
  refine multiset.mem_to_finset.2 (multiset.mem_pmap.2
    ⟨m, multiset.mem_range.2 hmn, _⟩),
  rw [h, nat_embedding_aux]
end

/-- Embedding of `ℕ` into an infinite type. -/
noncomputable def nat_embedding (α : Type*) [infinite α] : ℕ ↪ α :=
⟨_, nat_embedding_aux_injective α⟩

/-- See `infinite.exists_superset_card_eq` for a version that, for a `s : finset α`,
provides a superset `t : finset α`, `s ⊆ t` such that `t.card` is fixed. -/
lemma exists_subset_card_eq (α : Type*) [infinite α] (n : ℕ) :
  ∃ s : finset α, s.card = n :=
⟨(range n).map (nat_embedding α), by rw [card_map, card_range]⟩

/-- See `infinite.exists_subset_card_eq` for a version that provides an arbitrary
`s : finset α` for any cardinality. -/
lemma exists_superset_card_eq [infinite α] (s : finset α) (n : ℕ) (hn : s.card ≤ n) :
  ∃ t : finset α, s ⊆ t ∧ t.card = n :=
begin
  induction n with n IH generalizing s,
  { exact ⟨s, subset_refl _, nat.eq_zero_of_le_zero hn⟩ },
  { cases hn.eq_or_lt with hn' hn',
    { exact ⟨s, subset_refl _, hn'⟩ },
    obtain ⟨t, hs, ht⟩ := IH _ (nat.le_of_lt_succ hn'),
    obtain ⟨x, hx⟩ := exists_not_mem_finset t,
    refine ⟨finset.cons x t hx, hs.trans (finset.subset_cons _), _⟩,
    simp [hx, ht] }
end

end infinite

/-- If every finset in a type has bounded cardinality, that type is finite. -/
noncomputable def fintype_of_finset_card_le {ι : Type*} (n : ℕ)
  (w : ∀ s : finset ι, s.card ≤ n) : fintype ι :=
begin
  apply fintype_of_not_infinite,
  introI i,
  obtain ⟨s, c⟩ := infinite.exists_subset_card_eq ι (n+1),
  specialize w s,
  rw c at w,
  exact nat.not_succ_le_self n w,
end

<<<<<<< HEAD
lemma not_injective_infinite_finite {α β} [infinite α] [finite β] (f : α → β) : ¬ injective f :=
λ hf, (finite.of_injective f hf).false
=======
lemma not_injective_infinite_finite {α β : Sort*} [infinite α] [finite β] (f : α → β) :
  ¬ injective f :=
λ hf, (finite.of_injective f hf).not_infinite ‹_›
>>>>>>> 0020b59f

/--
The pigeonhole principle for infinitely many pigeons in finitely many pigeonholes. If there are
infinitely many pigeons in finitely many pigeonholes, then there are at least two pigeons in the
same pigeonhole.

See also: `fintype.exists_ne_map_eq_of_card_lt`, `finite.exists_infinite_fiber`.
-/
lemma finite.exists_ne_map_eq_of_infinite {α β} [infinite α] [finite β] (f : α → β) :
  ∃ x y : α, x ≠ y ∧ f x = f y :=
<<<<<<< HEAD
by simpa only [injective, not_forall, not_imp, and.comm] using not_injective_infinite_finite f

instance function.embedding.is_empty {α β} [infinite α] [finite β] : is_empty (α ↪ β) :=
⟨λ f, not_injective_infinite_finite f f.2⟩
=======
by simpa only [not_forall, exists_prop, injective, and_comm] using not_injective_infinite_finite f

instance function.embedding.is_empty {α β} [infinite α] [finite β] : is_empty (α ↪ β) :=
⟨λ f, not_injective_infinite_finite f f.injective⟩
>>>>>>> 0020b59f

/--
The strong pigeonhole principle for infinitely many pigeons in
finitely many pigeonholes.  If there are infinitely many pigeons in
finitely many pigeonholes, then there is a pigeonhole with infinitely
many pigeons.

See also: `finite.exists_ne_map_eq_of_infinite`
-/
lemma finite.exists_infinite_fiber [infinite α] [finite β] (f : α → β) :
  ∃ y : β, infinite (f ⁻¹' {y}) :=
begin
  classical,
  by_contra' hf,
  casesI nonempty_fintype β,
  haveI := λ y, fintype_of_not_infinite $ hf y,
  let key : fintype α :=
  { elems := univ.bUnion (λ (y : β), (f ⁻¹' {y}).to_finset),
    complete := by simp },
  exact key.false,
end

lemma not_surjective_finite_infinite {α β} [finite α] [infinite β] (f : α → β) : ¬ surjective f :=
λ hf, (infinite.of_surjective f hf).not_finite ‹_›

section trunc

/--
For `s : multiset α`, we can lift the existential statement that `∃ x, x ∈ s` to a `trunc α`.
-/
def trunc_of_multiset_exists_mem {α} (s : multiset α) : (∃ x, x ∈ s) → trunc α :=
quotient.rec_on_subsingleton s $ λ l h,
  match l, h with
    | [],       _ := false.elim (by tauto)
    | (a :: _), _ := trunc.mk a
  end

/--
A `nonempty` `fintype` constructively contains an element.
-/
def trunc_of_nonempty_fintype (α) [nonempty α] [fintype α] : trunc α :=
trunc_of_multiset_exists_mem finset.univ.val (by simp)

/--
A `fintype` with positive cardinality constructively contains an element.
-/
def trunc_of_card_pos {α} [fintype α] (h : 0 < fintype.card α) : trunc α :=
by { letI := (fintype.card_pos_iff.mp h), exact trunc_of_nonempty_fintype α }

/--
By iterating over the elements of a fintype, we can lift an existential statement `∃ a, P a`
to `trunc (Σ' a, P a)`, containing data.
-/
def trunc_sigma_of_exists {α} [fintype α] {P : α → Prop} [decidable_pred P] (h : ∃ a, P a) :
  trunc (Σ' a, P a) :=
@trunc_of_nonempty_fintype (Σ' a, P a) (exists.elim h $ λ a ha, ⟨⟨a, ha⟩⟩) _

end trunc

namespace multiset

variables [fintype α] [decidable_eq α]

@[simp] lemma count_univ (a : α) :
  count a finset.univ.val = 1 :=
count_eq_one_of_mem finset.univ.nodup (finset.mem_univ _)

end multiset

namespace fintype

/-- A recursor principle for finite types, analogous to `nat.rec`. It effectively says
that every `fintype` is either `empty` or `option α`, up to an `equiv`. -/
def trunc_rec_empty_option {P : Type u → Sort v}
  (of_equiv : ∀ {α β}, α ≃ β → P α → P β)
  (h_empty : P pempty)
  (h_option : ∀ {α} [fintype α] [decidable_eq α], P α → P (option α))
  (α : Type u) [fintype α] [decidable_eq α] : trunc (P α) :=
begin
  suffices : ∀ n : ℕ, trunc (P (ulift $ fin n)),
  { apply trunc.bind (this (fintype.card α)),
    intro h,
    apply trunc.map _ (fintype.trunc_equiv_fin α),
    intro e,
    exact of_equiv (equiv.ulift.trans e.symm) h },
  intro n,
  induction n with n ih,
  { have : card pempty = card (ulift (fin 0)),
    { simp only [card_fin, card_pempty, card_ulift] },
    apply trunc.bind (trunc_equiv_of_card_eq this),
    intro e,
    apply trunc.mk,
    refine of_equiv e h_empty, },
  { have : card (option (ulift (fin n))) = card (ulift (fin n.succ)),
    { simp only [card_fin, card_option, card_ulift] },
    apply trunc.bind (trunc_equiv_of_card_eq this),
    intro e,
    apply trunc.map _ ih,
    intro ih,
    refine of_equiv e (h_option ih), },
end

/-- An induction principle for finite types, analogous to `nat.rec`. It effectively says
that every `fintype` is either `empty` or `option α`, up to an `equiv`. -/
@[elab_as_eliminator]
lemma induction_empty_option {P : Π (α : Type u) [fintype α], Prop}
  (of_equiv : ∀ α β [fintype β] (e : α ≃ β), @P α (@fintype.of_equiv α β ‹_› e.symm) → @P β ‹_›)
  (h_empty : P pempty)
  (h_option : ∀ α [fintype α], by exactI P α → P (option α))
  (α : Type u) [fintype α] : P α :=
begin
  obtain ⟨p⟩ := @trunc_rec_empty_option (λ α, ∀ h, @P α h)
    (λ α β e hα hβ, @of_equiv α β hβ e (hα _)) (λ _i, by convert h_empty)
    _ α _ (classical.dec_eq α),
  { exact p _ },
  { rintro α hα - Pα hα', resetI, convert h_option α (Pα _) }
end

end fintype

/-- An induction principle for finite types, analogous to `nat.rec`. It effectively says
that every `fintype` is either `empty` or `option α`, up to an `equiv`. -/
lemma finite.induction_empty_option {P : Type u → Prop}
  (of_equiv : ∀ {α β}, α ≃ β → P α → P β)
  (h_empty : P pempty)
  (h_option : ∀ {α} [fintype α], P α → P (option α))
  (α : Type u) [finite α] : P α :=
begin
  casesI nonempty_fintype α,
  refine fintype.induction_empty_option _ _ _ α,
  exacts [λ α β _, of_equiv, h_empty, @h_option]
end

/-- Auxiliary definition to show `exists_seq_of_forall_finset_exists`. -/
noncomputable def seq_of_forall_finset_exists_aux
  {α : Type*} [decidable_eq α] (P : α → Prop) (r : α → α → Prop)
  (h : ∀ (s : finset α), ∃ y, (∀ x ∈ s, P x) → (P y ∧ (∀ x ∈ s, r x y))) : ℕ → α
| n := classical.some (h (finset.image (λ (i : fin n), seq_of_forall_finset_exists_aux i)
        (finset.univ : finset (fin n))))
using_well_founded {dec_tac := `[exact i.2]}

/-- Induction principle to build a sequence, by adding one point at a time satisfying a given
relation with respect to all the previously chosen points.

More precisely, Assume that, for any finite set `s`, one can find another point satisfying
some relation `r` with respect to all the points in `s`. Then one may construct a
function `f : ℕ → α` such that `r (f m) (f n)` holds whenever `m < n`.
We also ensure that all constructed points satisfy a given predicate `P`. -/
lemma exists_seq_of_forall_finset_exists {α : Type*} (P : α → Prop) (r : α → α → Prop)
  (h : ∀ (s : finset α), (∀ x ∈ s, P x) → ∃ y, P y ∧ (∀ x ∈ s, r x y)) :
  ∃ (f : ℕ → α), (∀ n, P (f n)) ∧ (∀ m n, m < n → r (f m) (f n)) :=
begin
  classical,
  haveI : nonempty α,
  { rcases h ∅ (by simp) with ⟨y, hy⟩,
    exact ⟨y⟩ },
  choose! F hF using h,
  have h' : ∀ (s : finset α), ∃ y, (∀ x ∈ s, P x) → (P y ∧ (∀ x ∈ s, r x y)) := λ s, ⟨F s, hF s⟩,
  set f := seq_of_forall_finset_exists_aux P r h' with hf,
  have A : ∀ (n : ℕ), P (f n),
  { assume n,
    induction n using nat.strong_induction_on with n IH,
    have IH' : ∀ (x : fin n), P (f x) := λ n, IH n.1 n.2,
    rw [hf, seq_of_forall_finset_exists_aux],
    exact (classical.some_spec (h' (finset.image (λ (i : fin n), f i)
      (finset.univ : finset (fin n)))) (by simp [IH'])).1 },
  refine ⟨f, A, λ m n hmn, _⟩,
  nth_rewrite 1 hf,
  rw seq_of_forall_finset_exists_aux,
  apply (classical.some_spec (h' (finset.image (λ (i : fin n), f i)
    (finset.univ : finset (fin n)))) (by simp [A])).2,
  exact finset.mem_image.2 ⟨⟨m, hmn⟩, finset.mem_univ _, rfl⟩,
end

/-- Induction principle to build a sequence, by adding one point at a time satisfying a given
symmetric relation with respect to all the previously chosen points.

More precisely, Assume that, for any finite set `s`, one can find another point satisfying
some relation `r` with respect to all the points in `s`. Then one may construct a
function `f : ℕ → α` such that `r (f m) (f n)` holds whenever `m ≠ n`.
We also ensure that all constructed points satisfy a given predicate `P`. -/
lemma exists_seq_of_forall_finset_exists' {α : Type*} (P : α → Prop) (r : α → α → Prop)
  [is_symm α r]
  (h : ∀ (s : finset α), (∀ x ∈ s, P x) → ∃ y, P y ∧ (∀ x ∈ s, r x y)) :
  ∃ (f : ℕ → α), (∀ n, P (f n)) ∧ (∀ m n, m ≠ n → r (f m) (f n)) :=
begin
  rcases exists_seq_of_forall_finset_exists P r h with ⟨f, hf, hf'⟩,
  refine ⟨f, hf, λ m n hmn, _⟩,
  rcases lt_trichotomy m n with h|rfl|h,
  { exact hf' m n h },
  { exact (hmn rfl).elim },
  { apply symm,
    exact hf' n m h }
end

/-- A custom induction principle for fintypes. The base case is a subsingleton type,
and the induction step is for non-trivial types, and one can assume the hypothesis for
smaller types (via `fintype.card`).

The major premise is `fintype α`, so to use this with the `induction` tactic you have to give a name
to that instance and use that name.
-/
@[elab_as_eliminator]
lemma fintype.induction_subsingleton_or_nontrivial
  {P : Π α [fintype α], Prop} (α : Type*) [fintype α]
  (hbase : ∀ α [fintype α] [subsingleton α], by exactI P α)
  (hstep : ∀ α [fintype α] [nontrivial α],
    by exactI ∀ (ih : ∀ β [fintype β], by exactI ∀ (h : fintype.card β < fintype.card α), P β),
    P α) :
  P α :=
begin
  obtain ⟨ n, hn ⟩ : ∃ n, fintype.card α = n := ⟨fintype.card α, rfl⟩,
  unfreezingI { induction n using nat.strong_induction_on with n ih generalizing α },
  casesI (subsingleton_or_nontrivial α) with hsing hnontriv,
  { apply hbase, },
  { apply hstep,
    introsI β _ hlt,
    rw hn at hlt,
    exact (ih (fintype.card β) hlt _ rfl), }
end<|MERGE_RESOLUTION|>--- conflicted
+++ resolved
@@ -2106,10 +2106,10 @@
 protected lemma nonempty (α : Type*) [infinite α] : nonempty α :=
 by apply_instance
 
-lemma of_injective [infinite β] (f : β → α) (hf : injective f) : infinite α :=
+lemma of_injective {α β} [infinite β] (f : β → α) (hf : injective f) : infinite α :=
 ⟨λ I, by exactI (finite.of_injective f hf).false⟩
 
-lemma of_surjective [infinite β] (f : α → β) (hf : surjective f) : infinite α :=
+lemma of_surjective {α β} [infinite β] (f : α → β) (hf : surjective f) : infinite α :=
 ⟨λ I, by exactI (finite.of_surjective f hf).false⟩
 
 end infinite
@@ -2230,14 +2230,9 @@
   exact nat.not_succ_le_self n w,
 end
 
-<<<<<<< HEAD
-lemma not_injective_infinite_finite {α β} [infinite α] [finite β] (f : α → β) : ¬ injective f :=
-λ hf, (finite.of_injective f hf).false
-=======
 lemma not_injective_infinite_finite {α β : Sort*} [infinite α] [finite β] (f : α → β) :
   ¬ injective f :=
-λ hf, (finite.of_injective f hf).not_infinite ‹_›
->>>>>>> 0020b59f
+λ hf, (finite.of_injective f hf).false
 
 /--
 The pigeonhole principle for infinitely many pigeons in finitely many pigeonholes. If there are
@@ -2248,17 +2243,10 @@
 -/
 lemma finite.exists_ne_map_eq_of_infinite {α β} [infinite α] [finite β] (f : α → β) :
   ∃ x y : α, x ≠ y ∧ f x = f y :=
-<<<<<<< HEAD
 by simpa only [injective, not_forall, not_imp, and.comm] using not_injective_infinite_finite f
-
-instance function.embedding.is_empty {α β} [infinite α] [finite β] : is_empty (α ↪ β) :=
-⟨λ f, not_injective_infinite_finite f f.2⟩
-=======
-by simpa only [not_forall, exists_prop, injective, and_comm] using not_injective_infinite_finite f
 
 instance function.embedding.is_empty {α β} [infinite α] [finite β] : is_empty (α ↪ β) :=
 ⟨λ f, not_injective_infinite_finite f f.injective⟩
->>>>>>> 0020b59f
 
 /--
 The strong pigeonhole principle for infinitely many pigeons in
