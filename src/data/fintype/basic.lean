--- conflicted
+++ resolved
@@ -1404,48 +1404,6 @@
   univ.map e = univ :=
 by rw [←e.equiv_of_fintype_self_embedding_to_embedding, univ_map_equiv_to_embedding]
 
-<<<<<<< HEAD
-/-- There exists a bijection between two types of the same finite cardinality, which extends a given
-bijection on a given finset. -/
-lemma finset.exists_equiv_extend_of_card_eq [fintype α] [decidable_eq β] {t : finset β}
-  (hαt : fintype.card α = t.card) {s : finset α} :
-  ∀ {f : α → β} (hfst : s.image f ⊆ t) (hfs : set.inj_on f s),
-    ∃ g : α ≃ t, ∀ i ∈ s, (g i : β) = f i :=
-begin
-  classical,
-  apply @finset.induction α
-    (λ s, ∀ f (hfst : s.image f ⊆ t) (hfs : set.inj_on f s), ∃ g : α ≃ t, ∀ i ∈ s, (g i : β) = f i),
-  { intros f hfst hfs,
-    have : nonempty (α ≃ ↥t) := by rwa [← fintype.card_eq, fintype.card_coe],
-    use this.some,
-    simp }, clear s,
-  intros a s has H f hfst hfs,
-  have hfst' : finset.image f s ⊆ t := (finset.image_mono _ (s.subset_insert a)).trans hfst,
-  have hfs' : set.inj_on f s := hfs.mono (s.subset_insert a),
-  obtain ⟨g', hg'⟩ := H f hfst' hfs',
-  have hfat : f a ∈ t := hfst (finset.mem_image_of_mem _ (s.mem_insert_self a)),
-  use g'.trans (equiv.swap (⟨f a, hfat⟩ : t) (g' a)),
-  intros i hi,
-  obtain rfl | his : i = a ∨ i ∈ s := by simpa using hi,
-  { simp },
-  simp only [equiv.coe_trans, comp_app],
-  rw equiv.swap_apply_of_ne_of_ne,
-  { rw hg' i his },
-  { intros h,
-    apply has,
-    have h' : f i = f a := by simpa only [subtype.ext_iff, hg' i his, subtype.coe_mk] using h,
-    rw ← hfs (finset.mem_coe.mpr hi) (s.mem_insert_self a) h',
-    exact his },
-  { apply g'.injective.ne,
-    rintros rfl,
-    contradiction }
-end
-
-/-- There exists a bijection between two types of the same finite cardinality, which extends a given
-bijection on a given set. -/
-lemma finset.exists_equiv_extend_of_card_eq' [fintype α] {t : finset β}
-  (hαt : fintype.card α = t.card) {s : set α} {f : α → β} (hfst : f '' s ⊆ t)
-=======
 /-- Any injection from a finset `s` in a fintype `α` to a finset `t` of the same cardinality as `α`
 can be extended to a bijection between `α` and `t`. -/
 lemma finset.exists_equiv_extend_of_card_eq [fintype α] {t : finset β}
@@ -1476,7 +1434,6 @@
 can be extended to a bijection between `α` and `t`. -/
 lemma set.maps_to.exists_equiv_extend_of_card_eq [fintype α] {t : finset β}
   (hαt : fintype.card α = t.card) {s : set α} {f : α → β} (hfst : s.maps_to f t)
->>>>>>> 8e2a1d01
   (hfs : set.inj_on f s) :
   ∃ g : α ≃ t, ∀ i ∈ s, (g i : β) = f i :=
 begin
