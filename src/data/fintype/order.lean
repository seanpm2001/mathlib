--- conflicted
+++ resolved
@@ -28,13 +28,8 @@
 On a `fintype`, we can promote:
 * a `lattice` to a `complete_lattice`.
 * a `distrib_lattice` to a `complete_distrib_lattice`.
-<<<<<<< HEAD
-* A `linear_order`  to a `complete_linear_order`.
-* A `boolean_algebra` to a `complete_boolean_algebra`.
-=======
 * a `linear_order`  to a `complete_linear_order`.
 * a `boolean_algebra` to a `complete_boolean_algebra`.
->>>>>>> 09d4f485
 
 Those are marked as `def` to avoid typeclass loops.
 
@@ -48,65 +43,7 @@
 
 open finset
 
-<<<<<<< HEAD
-@[simp] lemma bool.band_bnot_self : ∀ x, x && !x = ff := dec_trivial
-@[simp] lemma bool.bnot_band_self : ∀ x, !x && x = ff := dec_trivial
-@[simp] lemma bool.bor_bnot_self : ∀ x, x || !x = tt := dec_trivial
-@[simp] lemma bool.bnot_bor_self : ∀ x, !x || x = tt := dec_trivial
-
-instance : boolean_algebra bool := boolean_algebra.of_core
-{ sup := bor,
-  le_sup_left := bool.left_le_bor,
-  le_sup_right := bool.right_le_bor,
-  sup_le := λ _ _ _, bool.bor_le,
-  inf := band,
-  inf_le_left := bool.band_le_left,
-  inf_le_right := bool.band_le_right,
-  le_inf := λ _ _ _, bool.le_band,
-  le_sup_inf := dec_trivial,
-  compl := bnot,
-  inf_compl_le_bot := λ a, a.band_bnot_self.le,
-  top_le_sup_compl := λ a, a.bor_bnot_self.ge,
-  ..bool.linear_order, ..bool.bounded_order }
-
-@[priority 100] -- See note [lower instance priority]
-instance complete_linear_order.to_conditionally_complete_linear_order_bot {α : Type*}
-  [complete_linear_order α] :
-  conditionally_complete_linear_order_bot α :=
-{ cSup_empty := Sup_empty,
-  ..‹complete_linear_order α›, ..conditionally_complete_lattice_of_complete_lattice }
-
-namespace finset
-
-lemma sup_inf_distrib_left {ι α : Type*} [distrib_lattice α] [order_bot α] (s : finset ι)
-  (f : ι → α) (a : α) :
-  a ⊓ s.sup f = s.sup (λ i, a ⊓ f i) :=
-begin
-  induction s using finset.cons_induction with i s hi h,
-  { simp_rw [finset.sup_empty, inf_bot_eq] },
-  { rw [sup_cons, sup_cons, inf_sup_left, h] }
-end
-
-lemma sup_inf_distrib_right {ι α : Type*} [distrib_lattice α] [order_bot α] (s : finset ι)
-  (f : ι → α) (a : α) :
-  s.sup f ⊓ a = s.sup (λ i, f i ⊓ a) :=
-by { rw [_root_.inf_comm, s.sup_inf_distrib_left], simp_rw _root_.inf_comm }
-
-lemma inf_sup_distrib_left {ι α : Type*} [distrib_lattice α] [order_top α] (s : finset ι)
-  (f : ι → α) (a : α) :
-  a ⊔ s.inf f = s.inf (λ i, a ⊔ f i) :=
-@finset.sup_inf_distrib_left _ (order_dual α) _ _ _ _ _
-
-lemma inf_sup_distrib_right {ι α : Type*} [distrib_lattice α] [order_top α] (s : finset ι)
-  (f : ι → α) (a : α) :
-  s.inf f ⊔ a = s.inf (λ i, f i ⊔ a) :=
-@finset.sup_inf_distrib_right _ (order_dual α) _ _ _ _ _
-
-end finset
-
-=======
 namespace fintype
->>>>>>> 09d4f485
 variables {ι α : Type*} [fintype ι] [fintype α]
 
 section nonempty
@@ -114,32 +51,19 @@
 
 /-- Constructs the `⊥` of a finite nonempty `semilattice_inf`. -/
 @[reducible] -- See note [reducible non-instances]
-<<<<<<< HEAD
-def fintype.to_order_bot [semilattice_inf α] : order_bot α :=
-=======
 def to_order_bot [semilattice_inf α] : order_bot α :=
->>>>>>> 09d4f485
 { bot := univ.inf' univ_nonempty id,
   bot_le := λ a, inf'_le _ $ mem_univ a }
 
 /-- Constructs the `⊤` of a finite nonempty `semilattice_sup` -/
 @[reducible] -- See note [reducible non-instances]
-<<<<<<< HEAD
-def fintype.to_order_top [semilattice_sup α] : order_top α :=
-=======
 def to_order_top [semilattice_sup α] : order_top α :=
->>>>>>> 09d4f485
 { top := univ.sup' univ_nonempty id,
   le_top := λ a, le_sup' _ $ mem_univ a }
 
 /-- Constructs the `⊤` and `⊥` of a finite nonempty `lattice`. -/
 @[reducible] -- See note [reducible non-instances]
-<<<<<<< HEAD
-def fintype.to_bounded_order [lattice α] : bounded_order α :=
-{ ..fintype.to_order_bot α, ..fintype.to_order_top α }
-=======
 def to_bounded_order [lattice α] : bounded_order α := { ..to_order_bot α, ..to_order_top α }
->>>>>>> 09d4f485
 
 end nonempty
 
@@ -222,38 +146,22 @@
 /-- A nonempty finite lattice is complete. If the lattice is already a `bounded_order`, then use
 `fintype.to_complete_lattice` instead, as this gives definitional equality for `⊥` and `⊤`. -/
 @[reducible] -- See note [reducible non-instances]
-<<<<<<< HEAD
-noncomputable def fintype.to_complete_lattice_of_nonempty [lattice α] : complete_lattice α :=
-@fintype.to_complete_lattice _ _ _ $ @fintype.to_bounded_order α _ ⟨classical.arbitrary α⟩ _
-=======
 noncomputable def to_complete_lattice_of_nonempty [lattice α] : complete_lattice α :=
 @to_complete_lattice _ _ _ $ @to_bounded_order α _ ⟨classical.arbitrary α⟩ _
->>>>>>> 09d4f485
 
 /-- A nonempty finite linear order is complete. If the linear order is already a `bounded_order`,
 then use `fintype.to_complete_linear_order` instead, as this gives definitional equality for `⊥` and
 `⊤`. -/
 @[reducible] -- See note [reducible non-instances]
-<<<<<<< HEAD
-noncomputable def fintype.to_complete_linear_order_of_nonempty [linear_order α] :
-  complete_linear_order α :=
-{ .. fintype.to_complete_lattice_of_nonempty α, .. ‹linear_order α› }
-=======
 noncomputable def to_complete_linear_order_of_nonempty [linear_order α] :
   complete_linear_order α :=
 { ..to_complete_lattice_of_nonempty α, .. ‹linear_order α› }
->>>>>>> 09d4f485
 
 end nonempty
 end fintype
 
 /-! ### Concrete instances -/
 
-<<<<<<< HEAD
-/-! ### Concrete instances -/
-
-=======
->>>>>>> 09d4f485
 noncomputable instance {n : ℕ} : complete_linear_order (fin (n + 1)) :=
 fintype.to_complete_linear_order _
 
