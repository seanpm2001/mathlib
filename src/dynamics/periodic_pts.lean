/-
Copyright (c) 2020 Yury G. Kudryashov. All rights reserved.
Released under Apache 2.0 license as described in the file LICENSE.
Authors: Yury G. Kudryashov
-/
import data.list.cycle
import data.nat.prime
import data.pnat.basic
import data.set.lattice
import dynamics.fixed_points.basic

/-!
# Periodic points

A point `x : α` is a periodic point of `f : α → α` of period `n` if `f^[n] x = x`.

## Main definitions

* `is_periodic_pt f n x` : `x` is a periodic point of `f` of period `n`, i.e. `f^[n] x = x`.
  We do not require `n > 0` in the definition.
* `pts_of_period f n` : the set `{x | is_periodic_pt f n x}`. Note that `n` is not required to
  be the minimal period of `x`.
* `periodic_pts f` : the set of all periodic points of `f`.
* `minimal_period f x` : the minimal period of a point `x` under an endomorphism `f` or zero
  if `x` is not a periodic point of `f`.
* `orbit f x`: the cycle `[x, f x, f (f x), ...]` for a periodic point.

## Main statements

We provide “dot syntax”-style operations on terms of the form `h : is_periodic_pt f n x` including
arithmetic operations on `n` and `h.map (hg : semiconj_by g f f')`. We also prove that `f`
is bijective on each set `pts_of_period f n` and on `periodic_pts f`. Finally, we prove that `x`
is a periodic point of `f` of period `n` if and only if `minimal_period f x | n`.

## References

* https://en.wikipedia.org/wiki/Periodic_point

-/

open set

namespace function

variables {α : Type*} {β : Type*} {f fa : α → α} {fb : β → β} {x y : α} {m n : ℕ}

/-- A point `x` is a periodic point of `f : α → α` of period `n` if `f^[n] x = x`.
Note that we do not require `0 < n` in this definition. Many theorems about periodic points
need this assumption. -/
def is_periodic_pt (f : α → α) (n : ℕ) (x : α) := is_fixed_pt (f^[n]) x

/-- A fixed point of `f` is a periodic point of `f` of any prescribed period. -/
lemma is_fixed_pt.is_periodic_pt (hf : is_fixed_pt f x) (n : ℕ) : is_periodic_pt f n x :=
hf.iterate n

/-- For the identity map, all points are periodic. -/
lemma is_periodic_id (n : ℕ) (x : α) : is_periodic_pt id n x := (is_fixed_pt_id x).is_periodic_pt n

/-- Any point is a periodic point of period `0`. -/
lemma is_periodic_pt_zero (f : α → α) (x : α) : is_periodic_pt f 0 x := is_fixed_pt_id x

namespace is_periodic_pt

instance [decidable_eq α] {f : α → α} {n : ℕ} {x : α} : decidable (is_periodic_pt f n x) :=
is_fixed_pt.decidable

protected lemma is_fixed_pt (hf : is_periodic_pt f n x) : is_fixed_pt (f^[n]) x := hf

protected lemma map (hx : is_periodic_pt fa n x) {g : α → β} (hg : semiconj g fa fb) :
  is_periodic_pt fb n (g x) :=
hx.map (hg.iterate_right n)

lemma apply_iterate (hx : is_periodic_pt f n x) (m : ℕ) : is_periodic_pt f n (f^[m] x) :=
hx.map $ commute.iterate_self f m

protected lemma apply (hx : is_periodic_pt f n x) : is_periodic_pt f n (f x) :=
hx.apply_iterate 1

protected lemma add (hn : is_periodic_pt f n x) (hm : is_periodic_pt f m x) :
  is_periodic_pt f (n + m) x :=
by { rw [is_periodic_pt, iterate_add], exact hn.comp hm }

lemma left_of_add (hn : is_periodic_pt f (n + m) x) (hm : is_periodic_pt f m x) :
  is_periodic_pt f n x :=
by { rw [is_periodic_pt, iterate_add] at hn, exact hn.left_of_comp hm }

lemma right_of_add (hn : is_periodic_pt f (n + m) x) (hm : is_periodic_pt f n x) :
  is_periodic_pt f m x :=
by { rw add_comm at hn, exact hn.left_of_add hm }

protected lemma sub (hm : is_periodic_pt f m x) (hn : is_periodic_pt f n x) :
  is_periodic_pt f (m - n) x :=
begin
  cases le_total n m with h h,
  { refine left_of_add _ hn,
    rwa [tsub_add_cancel_of_le h] },
  { rw [tsub_eq_zero_iff_le.mpr h],
    apply is_periodic_pt_zero }
end

protected lemma mul_const (hm : is_periodic_pt f m x) (n : ℕ) : is_periodic_pt f (m * n) x :=
by simp only [is_periodic_pt, iterate_mul, hm.is_fixed_pt.iterate n]

protected lemma const_mul (hm : is_periodic_pt f m x) (n : ℕ) : is_periodic_pt f (n * m) x :=
by simp only [mul_comm n, hm.mul_const n]

lemma trans_dvd (hm : is_periodic_pt f m x) {n : ℕ} (hn : m ∣ n) : is_periodic_pt f n x :=
let ⟨k, hk⟩ := hn in hk.symm ▸ hm.mul_const k

protected lemma iterate (hf : is_periodic_pt f n x) (m : ℕ) : is_periodic_pt (f^[m]) n x :=
begin
  rw [is_periodic_pt, ← iterate_mul, mul_comm, iterate_mul],
  exact hf.is_fixed_pt.iterate m
end

lemma comp {g : α → α} (hco : commute f g) (hf : is_periodic_pt f n x) (hg : is_periodic_pt g n x) :
  is_periodic_pt (f ∘ g) n x :=
by { rw [is_periodic_pt, hco.comp_iterate], exact hf.comp hg }

lemma comp_lcm {g : α → α} (hco : commute f g) (hf : is_periodic_pt f m x)
  (hg : is_periodic_pt g n x) :
  is_periodic_pt (f ∘ g) (nat.lcm m n) x :=
(hf.trans_dvd $ nat.dvd_lcm_left _ _).comp hco (hg.trans_dvd $ nat.dvd_lcm_right _ _)

lemma left_of_comp {g : α → α} (hco : commute f g) (hfg : is_periodic_pt (f ∘ g) n x)
  (hg : is_periodic_pt g n x) : is_periodic_pt f n x :=
begin
  rw [is_periodic_pt, hco.comp_iterate] at hfg,
  exact hfg.left_of_comp hg
end

lemma iterate_mod_apply (h : is_periodic_pt f n x) (m : ℕ) :
  f^[m % n] x = (f^[m] x) :=
by conv_rhs { rw [← nat.mod_add_div m n, iterate_add_apply, (h.mul_const _).eq] }

protected lemma mod (hm : is_periodic_pt f m x) (hn : is_periodic_pt f n x) :
  is_periodic_pt f (m % n) x :=
(hn.iterate_mod_apply m).trans hm

protected lemma gcd (hm : is_periodic_pt f m x) (hn : is_periodic_pt f n x) :
  is_periodic_pt f (m.gcd n) x :=
begin
  revert hm hn,
  refine nat.gcd.induction m n (λ n h0 hn, _) (λ m n hm ih hm hn, _),
  { rwa [nat.gcd_zero_left], },
  { rw [nat.gcd_rec],
    exact ih (hn.mod hm) hm }
end

/-- If `f` sends two periodic points `x` and `y` of the same positive period to the same point,
then `x = y`. For a similar statement about points of different periods see `eq_of_apply_eq`. -/
lemma eq_of_apply_eq_same (hx : is_periodic_pt f n x) (hy : is_periodic_pt f n y) (hn : 0 < n)
  (h : f x = f y) :
  x = y :=
by rw [← hx.eq, ← hy.eq, ← iterate_pred_comp_of_pos f hn, comp_app, h]

/-- If `f` sends two periodic points `x` and `y` of positive periods to the same point,
then `x = y`. -/
lemma eq_of_apply_eq (hx : is_periodic_pt f m x) (hy : is_periodic_pt f n y) (hm : 0 < m)
  (hn : 0 < n) (h : f x = f y) :
  x = y :=
(hx.mul_const n).eq_of_apply_eq_same (hy.const_mul m) (mul_pos hm hn) h

end is_periodic_pt

/-- The set of periodic points of a given (possibly non-minimal) period. -/
def pts_of_period (f : α → α) (n : ℕ) : set α := {x : α | is_periodic_pt f n x}

@[simp] lemma mem_pts_of_period : x ∈ pts_of_period f n ↔ is_periodic_pt f n x :=
iff.rfl

lemma semiconj.maps_to_pts_of_period {g : α → β} (h : semiconj g fa fb) (n : ℕ) :
  maps_to g (pts_of_period fa n) (pts_of_period fb n) :=
(h.iterate_right n).maps_to_fixed_pts

lemma bij_on_pts_of_period (f : α → α) {n : ℕ} (hn : 0 < n) :
  bij_on f (pts_of_period f n) (pts_of_period f n) :=
⟨(commute.refl f).maps_to_pts_of_period n,
  λ x hx y hy hxy, hx.eq_of_apply_eq_same hy hn hxy,
  λ x hx, ⟨f^[n.pred] x, hx.apply_iterate _,
    by rw [← comp_app f, comp_iterate_pred_of_pos f hn, hx.eq]⟩⟩

lemma directed_pts_of_period_pnat (f : α → α) : directed (⊆) (λ n : ℕ+, pts_of_period f n) :=
λ m n, ⟨m * n, λ x hx, hx.mul_const n, λ x hx, hx.const_mul m⟩

/-- The set of periodic points of a map `f : α → α`. -/
def periodic_pts (f : α → α) : set α := {x : α | ∃ n > 0, is_periodic_pt f n x}

lemma mk_mem_periodic_pts (hn : 0 < n) (hx : is_periodic_pt f n x) :
  x ∈ periodic_pts f :=
⟨n, hn, hx⟩

lemma mem_periodic_pts : x ∈ periodic_pts f ↔ ∃ n > 0, is_periodic_pt f n x := iff.rfl

lemma is_periodic_pt_of_mem_periodic_pts_of_is_periodic_pt_iterate (hx : x ∈ periodic_pts f)
  (hm : is_periodic_pt f m (f^[n] x)) : is_periodic_pt f m x :=
begin
  rcases hx with ⟨r, hr, hr'⟩,
  convert (hm.apply_iterate ((n / r + 1) * r - n)).eq,
  suffices : n ≤ (n / r + 1) * r,
  { rw [←iterate_add_apply, nat.sub_add_cancel this, iterate_mul, (hr'.iterate _).eq] },
  rw [add_mul, one_mul],
  exact (nat.lt_div_mul_add hr).le
end

variable (f)

lemma bUnion_pts_of_period : (⋃ n > 0, pts_of_period f n) = periodic_pts f :=
set.ext $ λ x, by simp [mem_periodic_pts]

lemma Union_pnat_pts_of_period : (⋃ n : ℕ+, pts_of_period f n) = periodic_pts f :=
supr_subtype.trans $ bUnion_pts_of_period f

lemma bij_on_periodic_pts : bij_on f (periodic_pts f) (periodic_pts f) :=
Union_pnat_pts_of_period f ▸
  bij_on_Union_of_directed (directed_pts_of_period_pnat f) (λ i, bij_on_pts_of_period f i.pos)

variable {f}

lemma semiconj.maps_to_periodic_pts {g : α → β} (h : semiconj g fa fb) :
  maps_to g (periodic_pts fa) (periodic_pts fb) :=
λ x ⟨n, hn, hx⟩, ⟨n, hn, hx.map h⟩

open_locale classical

noncomputable theory

/-- Minimal period of a point `x` under an endomorphism `f`. If `x` is not a periodic point of `f`,
then `minimal_period f x = 0`. -/
def minimal_period (f : α → α) (x : α) :=
if h : x ∈ periodic_pts f then nat.find h else 0

lemma is_periodic_pt_minimal_period (f : α → α) (x : α) : is_periodic_pt f (minimal_period f x) x :=
begin
  delta minimal_period,
  split_ifs with hx,
  { exact (nat.find_spec hx).snd },
  { exact is_periodic_pt_zero f x }
end

@[simp] lemma iterate_minimal_period : f^[minimal_period f x] x = x :=
is_periodic_pt_minimal_period f x

@[simp] lemma iterate_eq_add_minimal_period : f^[n + minimal_period f x] x = (f^[n] x) :=
by { rw iterate_add_apply, congr, exact is_periodic_pt_minimal_period f x }

@[simp] lemma iterate_eq_mod_minimal_period : f^[n % minimal_period f x] x = (f^[n] x) :=
((is_periodic_pt_minimal_period f x).iterate_mod_apply n)

lemma minimal_period_pos_of_mem_periodic_pts (hx : x ∈ periodic_pts f) :
  0 < minimal_period f x :=
by simp only [minimal_period, dif_pos hx, (nat.find_spec hx).fst.lt]

lemma minimal_period_eq_zero_of_nmem_periodic_pts (hx : x ∉ periodic_pts f) :
  minimal_period f x = 0 :=
by simp only [minimal_period, dif_neg hx]

lemma is_periodic_pt.minimal_period_pos (hn : 0 < n) (hx : is_periodic_pt f n x) :
  0 < minimal_period f x :=
minimal_period_pos_of_mem_periodic_pts $ mk_mem_periodic_pts hn hx

lemma minimal_period_pos_iff_mem_periodic_pts :
  0 < minimal_period f x ↔ x ∈ periodic_pts f :=
⟨not_imp_not.1 $ λ h,
  by simp only [minimal_period, dif_neg h, lt_irrefl 0, not_false_iff],
  minimal_period_pos_of_mem_periodic_pts⟩

lemma minimal_period_eq_zero_iff_nmem_periodic_pts : minimal_period f x = 0 ↔ x ∉ periodic_pts f :=
by rw [←minimal_period_pos_iff_mem_periodic_pts, not_lt, nonpos_iff_eq_zero]

lemma is_periodic_pt.minimal_period_le (hn : 0 < n) (hx : is_periodic_pt f n x) :
  minimal_period f x ≤ n :=
begin
  rw [minimal_period, dif_pos (mk_mem_periodic_pts hn hx)],
  exact nat.find_min' (mk_mem_periodic_pts hn hx) ⟨hn, hx⟩
end

theorem minimal_period_apply_iterate (hx : x ∈ periodic_pts f) (n : ℕ) :
  minimal_period f (f^[n] x) = minimal_period f x :=
begin
<<<<<<< HEAD
  apply le_antisymm,
  { apply is_periodic_pt.minimal_period_le (minimal_period_pos_iff_mem_periodic_pts.2 hx),
    change (f^[_] (f^[n] x)) = (f^[n] x),
    rw [←iterate_add_apply, add_comm, iterate_add_apply, iterate_minimal_period] },
  { have hx' : (f^[n] x) ∈ periodic_pts f := begin
      rcases hx with ⟨m, hm, hx⟩,
      exact ⟨m, hm, hx.apply_iterate n⟩
    end,
    apply is_periodic_pt.minimal_period_le (minimal_period_pos_iff_mem_periodic_pts.2 hx'),
    change (f^[_] x) = x,
    apply @iterate_eq_of_periodic_pt α f x hx n,
    rw [add_comm, iterate_add_apply, iterate_minimal_period] }
=======
  apply (is_periodic_pt.minimal_period_le (minimal_period_pos_of_mem_periodic_pts hx) _).antisymm
    ((is_periodic_pt_of_mem_periodic_pts_of_is_periodic_pt_iterate hx
      (is_periodic_pt_minimal_period f _)).minimal_period_le
    (minimal_period_pos_of_mem_periodic_pts _)),
  { change (f^[_] (f^[n] x)) = (f^[n] x),
    rw [←iterate_add_apply, add_comm, iterate_add_apply, iterate_minimal_period] },
  { rcases hx with ⟨m, hm, hx⟩,
    exact ⟨m, hm, hx.apply_iterate n⟩ }
>>>>>>> 4795304d
end

theorem minimal_period_apply (hx : x ∈ periodic_pts f) :
  minimal_period f (f x) = minimal_period f x :=
minimal_period_apply_iterate hx 1

lemma le_of_lt_minimal_period_of_iterate_eq {m n : ℕ} (hm : m < minimal_period f x)
  (hmn : f^[m] x = (f^[n] x)) : m ≤ n :=
begin
  by_contra' hmn',
<<<<<<< HEAD
  rw ←nat.add_sub_of_le hmn'.le at hmn,
  exact ((is_periodic_pt.minimal_period_le (tsub_pos_of_lt hmn') (iterate_eq_of_periodic_pt
=======
  rw [←nat.add_sub_of_le hmn'.le, add_comm, iterate_add_apply] at hmn,
  exact ((is_periodic_pt.minimal_period_le (tsub_pos_of_lt hmn')
    (is_periodic_pt_of_mem_periodic_pts_of_is_periodic_pt_iterate
>>>>>>> 4795304d
    (minimal_period_pos_iff_mem_periodic_pts.1 ((zero_le m).trans_lt hm)) hmn)).trans
    (nat.sub_le m n)).not_lt hm
end

lemma eq_iff_lt_minimal_period_of_iterate_eq {m n : ℕ} (hm : m < minimal_period f x)
  (hn : n < minimal_period f x) : f^[m] x = (f^[n] x) ↔ m = n :=
⟨λ hmn, (le_of_lt_minimal_period_of_iterate_eq hm hmn).antisymm
  (le_of_lt_minimal_period_of_iterate_eq hn hmn.symm), congr_arg _⟩

lemma minimal_period_id : minimal_period id x = 1 :=
((is_periodic_id _ _ ).minimal_period_le nat.one_pos).antisymm
  (nat.succ_le_of_lt ((is_periodic_id _ _ ).minimal_period_pos nat.one_pos))

lemma is_fixed_point_iff_minimal_period_eq_one : minimal_period f x = 1 ↔ is_fixed_pt f x :=
begin
  refine ⟨λ h, _, λ h, _⟩,
  { rw ← iterate_one f,
    refine function.is_periodic_pt.is_fixed_pt _,
    rw ← h,
    exact is_periodic_pt_minimal_period f x },
  { exact ((h.is_periodic_pt 1).minimal_period_le nat.one_pos).antisymm
      (nat.succ_le_of_lt ((h.is_periodic_pt 1).minimal_period_pos nat.one_pos)) }
end

lemma is_periodic_pt.eq_zero_of_lt_minimal_period (hx : is_periodic_pt f n x)
  (hn : n < minimal_period f x) : n = 0 :=
eq.symm $ (eq_or_lt_of_le $ n.zero_le).resolve_right $ λ hn0,
not_lt.2 (hx.minimal_period_le hn0) hn

lemma not_is_periodic_pt_of_pos_of_lt_minimal_period :
  ∀ {n : ℕ} (n0 : n ≠ 0) (hn : n < minimal_period f x), ¬ is_periodic_pt f n x
| 0 n0 _ := (n0 rfl).elim
| (n + 1) _ hn := λ hp, nat.succ_ne_zero _ (hp.eq_zero_of_lt_minimal_period hn)

lemma is_periodic_pt.minimal_period_dvd (hx : is_periodic_pt f n x) : minimal_period f x ∣ n :=
(eq_or_lt_of_le $ n.zero_le).elim (λ hn0, hn0 ▸ dvd_zero _) $ λ hn0,
(nat.dvd_iff_mod_eq_zero _ _).2 $
(hx.mod $ is_periodic_pt_minimal_period f x).eq_zero_of_lt_minimal_period $
nat.mod_lt _ $ hx.minimal_period_pos hn0

lemma is_periodic_pt_iff_minimal_period_dvd : is_periodic_pt f n x ↔ minimal_period f x ∣ n :=
⟨is_periodic_pt.minimal_period_dvd, λ h, (is_periodic_pt_minimal_period f x).trans_dvd h⟩

open nat

lemma minimal_period_eq_minimal_period_iff {g : β → β} {y : β} :
  minimal_period f x = minimal_period g y ↔ ∀ n, is_periodic_pt f n x ↔ is_periodic_pt g n y :=
by simp_rw [is_periodic_pt_iff_minimal_period_dvd, dvd_right_iff_eq]

lemma minimal_period_eq_prime {p : ℕ} [hp : fact p.prime] (hper : is_periodic_pt f p x)
  (hfix : ¬ is_fixed_pt f x) : minimal_period f x = p :=
(hp.out.eq_one_or_self_of_dvd _ (hper.minimal_period_dvd)).resolve_left
  (mt is_fixed_point_iff_minimal_period_eq_one.1 hfix)

lemma minimal_period_eq_prime_pow {p k : ℕ} [hp : fact p.prime] (hk : ¬ is_periodic_pt f (p ^ k) x)
(hk1 : is_periodic_pt f (p ^ (k + 1)) x) : minimal_period f x = p ^ (k + 1) :=
begin
  apply nat.eq_prime_pow_of_dvd_least_prime_pow hp.out;
  rwa ← is_periodic_pt_iff_minimal_period_dvd
end

lemma commute.minimal_period_of_comp_dvd_lcm {g : α → α} (h : function.commute f g) :
  minimal_period (f ∘ g) x ∣ nat.lcm (minimal_period f x) (minimal_period g x) :=
begin
  rw [← is_periodic_pt_iff_minimal_period_dvd],
  exact (is_periodic_pt_minimal_period f x).comp_lcm h (is_periodic_pt_minimal_period g x)
end

lemma commute.minimal_period_of_comp_dvd_mul {g : α → α} (h : function.commute f g) :
  minimal_period (f ∘ g) x ∣ (minimal_period f x) * (minimal_period g x) :=
dvd_trans h.minimal_period_of_comp_dvd_lcm (lcm_dvd_mul _ _)

lemma commute.minimal_period_of_comp_eq_mul_of_coprime {g : α → α} (h : function.commute f g)
  (hco : coprime (minimal_period f x) (minimal_period g x)) :
  minimal_period (f ∘ g) x = (minimal_period f x) * (minimal_period g x) :=
begin
  apply dvd_antisymm (h.minimal_period_of_comp_dvd_mul),
  suffices : ∀ {f g : α → α}, commute f g → coprime (minimal_period f x) (minimal_period g x) →
    minimal_period f x ∣ minimal_period (f ∘ g) x,
    from hco.mul_dvd_of_dvd_of_dvd (this h hco) (h.comp_eq.symm ▸ this h.symm hco.symm),
  clear hco h f g,
  intros f g h hco,
  refine hco.dvd_of_dvd_mul_left (is_periodic_pt.left_of_comp h _ _).minimal_period_dvd,
  { exact (is_periodic_pt_minimal_period _ _).const_mul _ },
  { exact (is_periodic_pt_minimal_period _ _).mul_const _ }
end

private lemma minimal_period_iterate_eq_div_gcd_aux (h : 0 < gcd (minimal_period f x) n) :
  minimal_period (f ^[n]) x = minimal_period f x / nat.gcd (minimal_period f x) n :=
begin
  apply nat.dvd_antisymm,
  { apply is_periodic_pt.minimal_period_dvd,
    rw [is_periodic_pt, is_fixed_pt, ← iterate_mul, ← nat.mul_div_assoc _ (gcd_dvd_left _ _),
        mul_comm, nat.mul_div_assoc _ (gcd_dvd_right _ _), mul_comm, iterate_mul],
    exact (is_periodic_pt_minimal_period f x).iterate _ },
  { apply coprime.dvd_of_dvd_mul_right (coprime_div_gcd_div_gcd h),
    apply dvd_of_mul_dvd_mul_right h,
    rw [nat.div_mul_cancel (gcd_dvd_left _ _), mul_assoc, nat.div_mul_cancel (gcd_dvd_right _ _),
        mul_comm],
    apply is_periodic_pt.minimal_period_dvd,
    rw [is_periodic_pt, is_fixed_pt, iterate_mul],
    exact is_periodic_pt_minimal_period _ _ }
end

lemma minimal_period_iterate_eq_div_gcd (h : n ≠ 0) :
  minimal_period (f ^[n]) x = minimal_period f x / nat.gcd (minimal_period f x) n :=
minimal_period_iterate_eq_div_gcd_aux $ gcd_pos_of_pos_right _ (nat.pos_of_ne_zero h)

lemma minimal_period_iterate_eq_div_gcd' (h : x ∈ periodic_pts f) :
  minimal_period (f ^[n]) x = minimal_period f x / nat.gcd (minimal_period f x) n :=
minimal_period_iterate_eq_div_gcd_aux $
  gcd_pos_of_pos_left n (minimal_period_pos_iff_mem_periodic_pts.mpr h)

/-- The orbit of a periodic point `x` of `f` is the cycle `[x, f x, f (f x), ...]`. Its length is
the minimal period of `x`. -/
def orbit (f : α → α) (x : α) : cycle α :=
(list.range (minimal_period f x)).map (λ n, f^[n] x)

<<<<<<< HEAD
=======
/-- The definition of an orbit, in terms of `list.map`. -/
>>>>>>> 4795304d
theorem orbit_def (f : α → α) (x : α) :
  orbit f x = (list.range (minimal_period f x)).map (λ n, f^[n] x) :=
rfl

<<<<<<< HEAD
@[simp] theorem orbit_length (f : α → α) (x : α) : (orbit f x).length = minimal_period f x :=
by rw [orbit, cycle.length_coe, list.length_map, list.length_range]

theorem orbit_eq_nil_of_not_periodic_pt {f : α → α} {x : α} (hx : x ∉ periodic_pts f) :
  orbit f x = cycle.nil :=
by { simp [orbit], exact minimal_period_eq_zero_of_nmem_periodic_pts hx }

@[simp] theorem self_mem_orbit {f : α → α} {x : α} (h : x ∈ periodic_pts f) : x ∈ orbit f x :=
by { simp [orbit], exact ⟨0, minimal_period_pos_of_mem_periodic_pts h, rfl⟩ }

@[simp] theorem mem_orbit_iff {f : α → α} {x y : α} (hx : x ∈ periodic_pts f) :
  y ∈ orbit f x ↔ ∃ n, f^[n] x = y :=
begin
  simp [orbit, periodic_pts, is_periodic_pt],
  split,
  { rintro ⟨a, ha, ha'⟩,
    use a + minimal_period f x,
    rwa iterate_eq_add_minimal_period },
  { rintro ⟨n, rfl⟩,
    use [n % minimal_period f x, mod_lt _ (minimal_period_pos_iff_mem_periodic_pts.2 hx)],
    rw iterate_eq_mod_minimal_period }
end

@[simp] theorem iterate_mem_orbit {f : α → α} {x : α} (hx : x ∈ periodic_pts f) (n : ℕ) :
  f^[n] x ∈ orbit f x :=
(mem_orbit_iff hx).2 ⟨n, rfl⟩

theorem nodup_orbit {f : α → α} {x : α} : (orbit f x).nodup :=
begin
  rw [orbit_def, cycle.nodup_coe_iff, list.nodup_map_iff_inj_on (list.nodup_range _)],
=======
/-- The definition of an orbit, in terms of `cycle.map`. -/
theorem orbit_def' (f : α → α) (x : α) :
  orbit f x = (list.range (minimal_period f x) : cycle ℕ).map (λ n, f^[n] x) :=
rfl

@[simp] theorem orbit_length : (orbit f x).length = minimal_period f x :=
by rw [orbit, cycle.length_coe, list.length_map, list.length_range]

@[simp] theorem orbit_eq_nil_iff_not_periodic_pt : orbit f x = cycle.nil ↔ x ∉ periodic_pts f :=
by { simp [orbit], exact minimal_period_eq_zero_iff_nmem_periodic_pts }

theorem orbit_eq_nil_of_not_periodic_pt (h : x ∉ periodic_pts f) : orbit f x = cycle.nil :=
orbit_eq_nil_iff_not_periodic_pt.2 h

@[simp] theorem mem_orbit_iff (hx : x ∈ periodic_pts f) : y ∈ orbit f x ↔ ∃ n, f^[n] x = y :=
begin
  simp only [orbit, cycle.mem_coe_iff, list.mem_map, list.mem_range],
  use λ ⟨a, ha, ha'⟩, ⟨a, ha'⟩,
  rintro ⟨n, rfl⟩,
  use [n % minimal_period f x, mod_lt _ (minimal_period_pos_of_mem_periodic_pts hx)],
  rw iterate_eq_mod_minimal_period
end

@[simp] theorem iterate_mem_orbit (hx : x ∈ periodic_pts f) (n : ℕ) : f^[n] x ∈ orbit f x :=
(mem_orbit_iff hx).2 ⟨n, rfl⟩

@[simp] theorem self_mem_orbit (hx : x ∈ periodic_pts f) : x ∈ orbit f x :=
iterate_mem_orbit hx 0

theorem nodup_orbit : (orbit f x).nodup :=
begin
  rw [orbit, cycle.nodup_coe_iff, list.nodup_map_iff_inj_on (list.nodup_range _)],
>>>>>>> 4795304d
  intros m hm n hn hmn,
  rw list.mem_range at hm hn,
  rwa eq_iff_lt_minimal_period_of_iterate_eq hm hn at hmn
end

<<<<<<< HEAD
theorem orbit_apply_iterate_eq {f : α → α} {x : α} (hx : x ∈ periodic_pts f) (n : ℕ) :
  orbit f (f^[n] x) = orbit f x :=
eq.symm $ cycle.coe_eq_coe.2 $ ⟨n, begin
  apply list.ext_le;
  simp [minimal_period_apply_iterate hx],
  intros m _ _,
  rw list.nth_le_rotate _ n m,
  simp,
  apply iterate_add_apply
end⟩

theorem orbit_apply_eq {f : α → α} {x : α} (hx : x ∈ periodic_pts f) : orbit f (f x) = orbit f x :=
orbit_apply_iterate_eq hx 1

theorem orbit_chain (r : α → α → Prop) {f : α → α} {x : α} :
  (orbit f x).chain r ↔ ∀ n < minimal_period f x, r (f^[n] x) (f^[n+1] x) :=
begin
  by_cases hx : x ∈ periodic_pts f,
  { have hx' := minimal_period_pos_of_mem_periodic_pts hx,
    have hM := nat.sub_add_cancel (succ_le_iff.2 hx'),
    rw [orbit, ←cycle.map_coe, cycle.chain_map, ←hM, cycle.chain_range_succ],
    refine ⟨_, λ H, ⟨_, λ m hm, H _ (hm.trans (nat.lt_succ_self _))⟩⟩,
    { rintro ⟨hr, H⟩ n hn,
      cases eq_or_lt_of_le (lt_succ_iff.1 hn) with hM' hM',
      { rwa [hM', hM, iterate_minimal_period] },
      { exact H _ hM' } },
    { rw iterate_zero_apply,
      nth_rewrite 2 ←@iterate_minimal_period α f x,
      nth_rewrite 1 ←hM,
      exact H _ (nat.lt_succ_self _) } },
  { rw [orbit_eq_nil_of_not_periodic_pt hx, minimal_period_eq_zero_of_nmem_periodic_pts hx],
    simp }
end

theorem orbit_chain' (r : α → α → Prop) {f : α → α} {x : α} (hx : x ∈ periodic_pts f) :
  (orbit f x).chain r ↔ ∀ n, r (f^[n] x) (f^[n+1] x) :=
begin
  rw orbit_chain r,
  refine ⟨λ H n, _, λ H n _, H n⟩,
  rw [iterate_succ_apply, ←iterate_eq_mod_minimal_period],
  nth_rewrite 1 ←iterate_eq_mod_minimal_period,
  rw [←iterate_succ_apply, minimal_period_apply hx],
  exact H _ (mod_lt _ (minimal_period_pos_of_mem_periodic_pts hx))
end

=======
theorem orbit_apply_iterate_eq (hx : x ∈ periodic_pts f) (n : ℕ) : orbit f (f^[n] x) = orbit f x :=
eq.symm $ cycle.coe_eq_coe.2 $ ⟨n, begin
  apply list.ext_le _ (λ m _ _, _),
  { simp [minimal_period_apply_iterate hx] },
  { rw list.nth_le_rotate _ n m,
    simp [iterate_add_apply] }
end⟩

theorem orbit_apply_eq (hx : x ∈ periodic_pts f) : orbit f (f x) = orbit f x :=
orbit_apply_iterate_eq hx 1

>>>>>>> 4795304d
end function<|MERGE_RESOLUTION|>--- conflicted
+++ resolved
@@ -278,20 +278,6 @@
 theorem minimal_period_apply_iterate (hx : x ∈ periodic_pts f) (n : ℕ) :
   minimal_period f (f^[n] x) = minimal_period f x :=
 begin
-<<<<<<< HEAD
-  apply le_antisymm,
-  { apply is_periodic_pt.minimal_period_le (minimal_period_pos_iff_mem_periodic_pts.2 hx),
-    change (f^[_] (f^[n] x)) = (f^[n] x),
-    rw [←iterate_add_apply, add_comm, iterate_add_apply, iterate_minimal_period] },
-  { have hx' : (f^[n] x) ∈ periodic_pts f := begin
-      rcases hx with ⟨m, hm, hx⟩,
-      exact ⟨m, hm, hx.apply_iterate n⟩
-    end,
-    apply is_periodic_pt.minimal_period_le (minimal_period_pos_iff_mem_periodic_pts.2 hx'),
-    change (f^[_] x) = x,
-    apply @iterate_eq_of_periodic_pt α f x hx n,
-    rw [add_comm, iterate_add_apply, iterate_minimal_period] }
-=======
   apply (is_periodic_pt.minimal_period_le (minimal_period_pos_of_mem_periodic_pts hx) _).antisymm
     ((is_periodic_pt_of_mem_periodic_pts_of_is_periodic_pt_iterate hx
       (is_periodic_pt_minimal_period f _)).minimal_period_le
@@ -300,7 +286,6 @@
     rw [←iterate_add_apply, add_comm, iterate_add_apply, iterate_minimal_period] },
   { rcases hx with ⟨m, hm, hx⟩,
     exact ⟨m, hm, hx.apply_iterate n⟩ }
->>>>>>> 4795304d
 end
 
 theorem minimal_period_apply (hx : x ∈ periodic_pts f) :
@@ -311,14 +296,9 @@
   (hmn : f^[m] x = (f^[n] x)) : m ≤ n :=
 begin
   by_contra' hmn',
-<<<<<<< HEAD
-  rw ←nat.add_sub_of_le hmn'.le at hmn,
-  exact ((is_periodic_pt.minimal_period_le (tsub_pos_of_lt hmn') (iterate_eq_of_periodic_pt
-=======
   rw [←nat.add_sub_of_le hmn'.le, add_comm, iterate_add_apply] at hmn,
   exact ((is_periodic_pt.minimal_period_le (tsub_pos_of_lt hmn')
     (is_periodic_pt_of_mem_periodic_pts_of_is_periodic_pt_iterate
->>>>>>> 4795304d
     (minimal_period_pos_iff_mem_periodic_pts.1 ((zero_le m).trans_lt hm)) hmn)).trans
     (nat.sub_le m n)).not_lt hm
 end
@@ -437,46 +417,11 @@
 def orbit (f : α → α) (x : α) : cycle α :=
 (list.range (minimal_period f x)).map (λ n, f^[n] x)
 
-<<<<<<< HEAD
-=======
 /-- The definition of an orbit, in terms of `list.map`. -/
->>>>>>> 4795304d
 theorem orbit_def (f : α → α) (x : α) :
   orbit f x = (list.range (minimal_period f x)).map (λ n, f^[n] x) :=
 rfl
 
-<<<<<<< HEAD
-@[simp] theorem orbit_length (f : α → α) (x : α) : (orbit f x).length = minimal_period f x :=
-by rw [orbit, cycle.length_coe, list.length_map, list.length_range]
-
-theorem orbit_eq_nil_of_not_periodic_pt {f : α → α} {x : α} (hx : x ∉ periodic_pts f) :
-  orbit f x = cycle.nil :=
-by { simp [orbit], exact minimal_period_eq_zero_of_nmem_periodic_pts hx }
-
-@[simp] theorem self_mem_orbit {f : α → α} {x : α} (h : x ∈ periodic_pts f) : x ∈ orbit f x :=
-by { simp [orbit], exact ⟨0, minimal_period_pos_of_mem_periodic_pts h, rfl⟩ }
-
-@[simp] theorem mem_orbit_iff {f : α → α} {x y : α} (hx : x ∈ periodic_pts f) :
-  y ∈ orbit f x ↔ ∃ n, f^[n] x = y :=
-begin
-  simp [orbit, periodic_pts, is_periodic_pt],
-  split,
-  { rintro ⟨a, ha, ha'⟩,
-    use a + minimal_period f x,
-    rwa iterate_eq_add_minimal_period },
-  { rintro ⟨n, rfl⟩,
-    use [n % minimal_period f x, mod_lt _ (minimal_period_pos_iff_mem_periodic_pts.2 hx)],
-    rw iterate_eq_mod_minimal_period }
-end
-
-@[simp] theorem iterate_mem_orbit {f : α → α} {x : α} (hx : x ∈ periodic_pts f) (n : ℕ) :
-  f^[n] x ∈ orbit f x :=
-(mem_orbit_iff hx).2 ⟨n, rfl⟩
-
-theorem nodup_orbit {f : α → α} {x : α} : (orbit f x).nodup :=
-begin
-  rw [orbit_def, cycle.nodup_coe_iff, list.nodup_map_iff_inj_on (list.nodup_range _)],
-=======
 /-- The definition of an orbit, in terms of `cycle.map`. -/
 theorem orbit_def' (f : α → α) (x : α) :
   orbit f x = (list.range (minimal_period f x) : cycle ℕ).map (λ n, f^[n] x) :=
@@ -509,25 +454,20 @@
 theorem nodup_orbit : (orbit f x).nodup :=
 begin
   rw [orbit, cycle.nodup_coe_iff, list.nodup_map_iff_inj_on (list.nodup_range _)],
->>>>>>> 4795304d
   intros m hm n hn hmn,
   rw list.mem_range at hm hn,
   rwa eq_iff_lt_minimal_period_of_iterate_eq hm hn at hmn
 end
 
-<<<<<<< HEAD
-theorem orbit_apply_iterate_eq {f : α → α} {x : α} (hx : x ∈ periodic_pts f) (n : ℕ) :
-  orbit f (f^[n] x) = orbit f x :=
+theorem orbit_apply_iterate_eq (hx : x ∈ periodic_pts f) (n : ℕ) : orbit f (f^[n] x) = orbit f x :=
 eq.symm $ cycle.coe_eq_coe.2 $ ⟨n, begin
-  apply list.ext_le;
-  simp [minimal_period_apply_iterate hx],
-  intros m _ _,
-  rw list.nth_le_rotate _ n m,
-  simp,
-  apply iterate_add_apply
+  apply list.ext_le _ (λ m _ _, _),
+  { simp [minimal_period_apply_iterate hx] },
+  { rw list.nth_le_rotate _ n m,
+    simp [iterate_add_apply] }
 end⟩
 
-theorem orbit_apply_eq {f : α → α} {x : α} (hx : x ∈ periodic_pts f) : orbit f (f x) = orbit f x :=
+theorem orbit_apply_eq (hx : x ∈ periodic_pts f) : orbit f (f x) = orbit f x :=
 orbit_apply_iterate_eq hx 1
 
 theorem orbit_chain (r : α → α → Prop) {f : α → α} {x : α} :
@@ -561,17 +501,4 @@
   exact H _ (mod_lt _ (minimal_period_pos_of_mem_periodic_pts hx))
 end
 
-=======
-theorem orbit_apply_iterate_eq (hx : x ∈ periodic_pts f) (n : ℕ) : orbit f (f^[n] x) = orbit f x :=
-eq.symm $ cycle.coe_eq_coe.2 $ ⟨n, begin
-  apply list.ext_le _ (λ m _ _, _),
-  { simp [minimal_period_apply_iterate hx] },
-  { rw list.nth_le_rotate _ n m,
-    simp [iterate_add_apply] }
-end⟩
-
-theorem orbit_apply_eq (hx : x ∈ periodic_pts f) : orbit f (f x) = orbit f x :=
-orbit_apply_iterate_eq hx 1
-
->>>>>>> 4795304d
 end function