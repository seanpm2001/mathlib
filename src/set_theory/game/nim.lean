/-
Copyright (c) 2020 Fox Thomson. All rights reserved.
Released under Apache 2.0 license as described in the file LICENSE.
Authors: Fox Thomson, Markus Himmel
-/
import data.nat.bitwise
import set_theory.game.impartial
import set_theory.ordinal_arithmetic

/-!
# Nim and the Sprague-Grundy theorem

This file contains the definition for nim for any ordinal `O`. In the game of `nim O₁` both players
may move to `nim O₂` for any `O₂ < O₁`.
We also define a Grundy value for an impartial game `G` and prove the Sprague-Grundy theorem, that
`G` is equivalent to `nim (grundy_value G)`.
Finally, we compute the sum of finite Grundy numbers: if `G` and `H` have Grundy values `n` and `m`,
where `n` and `m` are natural numbers, then `G + H` has the Grundy value `n xor m`.

## Implementation details

The pen-and-paper definition of nim defines the possible moves of `nim O` to be `{O' | O' < O}`.
However, this definition does not work for us because it would make the type of nim
`ordinal.{u} → pgame.{u + 1}`, which would make it impossible for us to state the Sprague-Grundy
theorem, since that requires the type of `nim` to be `ordinal.{u} → pgame.{u}`. For this reason, we
instead use `O.out.α` for the possible moves, which makes proofs significantly more messy and
tedious, but avoids the universe bump.

The lemma `nim_def` is somewhat prone to produce "motive is not type correct" errors. If you run
into this problem, you may find the lemmas `exists_ordinal_move_left_eq` and `exists_move_left_eq`
useful.

-/
universes u

/-- `ordinal.out'` has the sole purpose of making `nim` computable. It performs the same job as
  `quotient.out` but is specific to ordinals. -/
def ordinal.out' (o : ordinal) : Well_order :=
⟨o.out.α, (<), o.out.wo⟩

/-- The definition of single-heap nim, which can be viewed as a pile of stones where each player can
  take a positive number of stones from it on their turn. -/
def nim : ordinal → pgame
| O₁ := let f := λ O₂, have hwf : ordinal.typein O₁.out'.r O₂ < O₁ := ordinal.typein_lt_self O₂,
          nim (ordinal.typein O₁.out'.r O₂) in ⟨O₁.out'.α, O₁.out'.α, f, f⟩
using_well_founded { dec_tac := tactic.assumption }

namespace pgame

local infix ` ≈ ` := equiv

namespace nim

open ordinal

lemma nim_def (O : ordinal) : nim O = pgame.mk O.out.α O.out.α
  (λ O₂, nim (ordinal.typein (<) O₂))
  (λ O₂, nim (ordinal.typein (<) O₂)) :=
by { rw nim, refl }

instance nim_impartial : ∀ (O : ordinal), impartial (nim O)
| O :=
begin
  rw [impartial_def, nim_def, neg_def],
  split, split;
  rw pgame.le_def,
  all_goals { refine ⟨λ i, let hwf := ordinal.typein_lt_self i in _,
    λ j, let hwf := ordinal.typein_lt_self j in _⟩ },
  { exact or.inl ⟨i, (@impartial.neg_equiv_self _ $ nim_impartial $ typein (<) i).1⟩ },
  { exact or.inr ⟨j, (@impartial.neg_equiv_self _ $ nim_impartial $ typein (<) j).1⟩ },
  { exact or.inl ⟨i, (@impartial.neg_equiv_self _ $ nim_impartial $ typein (<) i).2⟩ },
  { exact or.inr ⟨j, (@impartial.neg_equiv_self _ $ nim_impartial $ typein (<) j).2⟩ },
  { exact nim_impartial (typein (<) i) },
  { exact nim_impartial (typein (<) j) }
end
using_well_founded { dec_tac := tactic.assumption }

lemma exists_ordinal_move_left_eq (O : ordinal) : ∀ i, ∃ O' < O, (nim O).move_left i = nim O' :=
by { rw nim_def, exact λ i, ⟨_, ⟨ordinal.typein_lt_self i, rfl⟩⟩ }

lemma exists_move_left_eq {O : ordinal} : ∀ O' < O, ∃ i, (nim O).move_left i = nim O' :=
by { rw nim_def, exact λ _ h, ⟨(ordinal.principal_seg_out h).top, by simp⟩ }

lemma zero_first_loses : (nim (0 : ordinal)).first_loses :=
begin
  rw [impartial.first_loses_symm, nim_def, le_def_lt],
  exact ⟨@is_empty_elim (0 : ordinal).out.α _ _, @is_empty_elim pempty _ _⟩
end

lemma non_zero_first_wins {O : ordinal} (hO : O ≠ 0) : (nim O).first_wins :=
begin
  rw [impartial.first_wins_symm, nim_def, lt_def_le],
  rw ←ordinal.pos_iff_ne_zero at hO,
  exact or.inr ⟨(ordinal.principal_seg_out hO).top, by simpa using zero_first_loses.1⟩
end

lemma sum_first_loses_iff_eq (O₁ O₂ : ordinal) : (nim O₁ + nim O₂).first_loses ↔ O₁ = O₂ :=
begin
  split,
  { contrapose,
    intro h,
    rw [impartial.not_first_loses],
    wlog h' : O₁ ≤ O₂ using [O₁ O₂, O₂ O₁],
    { exact ordinal.le_total O₁ O₂ },
    { have h : O₁ < O₂ := lt_of_le_of_ne h' h,
      rw [impartial.first_wins_symm', lt_def_le, nim_def O₂],
      refine or.inl ⟨(left_moves_add (nim O₁) _).symm (sum.inr _), _⟩,
      { exact (ordinal.principal_seg_out h).top },
      { simpa using (impartial.add_self (nim O₁)).2 } },
    { exact first_wins_of_equiv add_comm_equiv (this (ne.symm h)) } },
  { rintro rfl,
    exact impartial.add_self (nim O₁) }
end

lemma sum_first_wins_iff_neq (O₁ O₂ : ordinal) : (nim O₁ + nim O₂).first_wins ↔ O₁ ≠ O₂ :=
by rw [iff_not_comm, impartial.not_first_wins, sum_first_loses_iff_eq]

lemma equiv_iff_eq (O₁ O₂ : ordinal) : nim O₁ ≈ nim O₂ ↔ O₁ = O₂ :=
⟨λ h, (sum_first_loses_iff_eq _ _).1 $
  by rw [first_loses_of_equiv_iff (add_congr h (equiv_refl _)), sum_first_loses_iff_eq],
 by { rintro rfl, refl }⟩

end nim

/-- The Grundy value of an impartial game, the ordinal which corresponds to the game of nim that the
 game is equivalent to -/
noncomputable def grundy_value : Π (G : pgame.{u}) [G.impartial], ordinal.{u}
| G := λ hG, by exactI ordinal.mex.{u u} (λ i, grundy_value (G.move_left i))
using_well_founded { dec_tac := pgame_wf_tac }

lemma grundy_value_def (G : pgame) [G.impartial] :
  grundy_value G = ordinal.mex.{u u} (λ i, grundy_value (G.move_left i)) :=
by rw grundy_value

/-- The Sprague-Grundy theorem which states that every impartial game is equivalent to a game of
 nim, namely the game of nim corresponding to the games Grundy value -/
theorem equiv_nim_grundy_value : ∀ (G : pgame.{u}) [G.impartial], by exactI G ≈ nim (grundy_value G)
| G :=
begin
  introI hG,
  rw [impartial.equiv_iff_sum_first_loses, ←impartial.no_good_left_moves_iff_first_loses],
  intro i,
  equiv_rw left_moves_add G (nim (grundy_value G)) at i,
  cases i with i₁ i₂,
  { rw add_move_left_inl,
    apply first_wins_of_equiv
     (add_congr (equiv_nim_grundy_value (G.move_left i₁)).symm (equiv_refl _)),
    rw nim.sum_first_wins_iff_neq,
    intro heq,
    rw [eq_comm, grundy_value_def G] at heq,
    have h := ordinal.ne_mex _,
    rw heq at h,
    exact (h i₁).irrefl },
  { rw [add_move_left_inr, ←impartial.good_left_move_iff_first_wins],
    revert i₂,
    rw nim.nim_def,
    intro i₂,

    have h' : ∃ i : G.left_moves, (grundy_value (G.move_left i)) =
      ordinal.typein (quotient.out (grundy_value G)).r i₂,
    { revert i₂,
      rw grundy_value_def,
      intros i₂,
      have hnotin : _ ∉ _ := λ hin, (le_not_le_of_lt (ordinal.typein_lt_self i₂)).2 (cInf_le' hin),
      simpa using hnotin},

    cases h' with i hi,
    use (left_moves_add _ _).symm (sum.inl i),
    rw [add_move_left_inl, move_left_mk],
    apply first_loses_of_equiv
      (add_congr (equiv_symm (equiv_nim_grundy_value (G.move_left i))) (equiv_refl _)),
    simpa only [hi] using impartial.add_self (nim (grundy_value (G.move_left i))) }
end
using_well_founded { dec_tac := pgame_wf_tac }

lemma equiv_nim_iff_grundy_value_eq (G : pgame) [G.impartial] (O : ordinal) :
  G ≈ nim O ↔ grundy_value G = O :=
⟨by { intro h, rw ←nim.equiv_iff_eq, exact equiv_trans (equiv_symm (equiv_nim_grundy_value G)) h },
 by { rintro rfl, exact equiv_nim_grundy_value G }⟩

lemma nim.grundy_value (O : ordinal.{u}) : grundy_value (nim O) = O :=
by rw ←equiv_nim_iff_grundy_value_eq

lemma equiv_iff_grundy_value_eq (G H : pgame) [G.impartial] [H.impartial] :
  G ≈ H ↔ grundy_value G = grundy_value H :=
(equiv_congr_left.1 (equiv_nim_grundy_value H) _).trans $ equiv_nim_iff_grundy_value_eq _ _

lemma grundy_value_zero : grundy_value 0 = 0 :=
by rw [(equiv_iff_grundy_value_eq 0 (nim 0)).1 (equiv_symm nim.zero_first_loses), nim.grundy_value]

lemma equiv_zero_iff_grundy_value (G : pgame) [G.impartial] : G ≈ 0 ↔ grundy_value G = 0 :=
by rw [equiv_iff_grundy_value_eq, grundy_value_zero]

lemma grundy_value_nim_add_nim (n m : ℕ) : grundy_value (nim.{u} n + nim.{u} m) = nat.lxor n m :=
begin
  induction n using nat.strong_induction_on with n hn generalizing m,
  induction m using nat.strong_induction_on with m hm,
  rw [grundy_value_def],

  -- We want to show that `n xor m` is the smallest unreachable Grundy value. We will do this in two
  -- steps:
  -- h₀: `n xor m` is not a reachable grundy number.
  -- h₁: every Grundy number strictly smaller than `n xor m` is reachable.

  have h₀ : ∀ i, grundy_value ((nim n + nim m).move_left i) ≠ (nat.lxor n m : ordinal),
  { -- To show that `n xor m` is unreachable, we show that every move produces a Grundy number
    -- different from `n xor m`.
    equiv_rw left_moves_add _ _,

    -- The move operates either on the left pile or on the right pile.
    rintro (a|a),

    all_goals
    { -- One of the piles is reduced to `k` stones, with `k < n` or `k < m`.
      obtain ⟨ok, ⟨hk, hk'⟩⟩ := nim.exists_ordinal_move_left_eq _ a,
      obtain ⟨k, rfl⟩ := ordinal.lt_omega.1 (lt_trans hk (ordinal.nat_lt_omega _)),
      replace hk := ordinal.nat_cast_lt.1 hk,

      -- Thus, the problem is reduced to computing the Grundy value of `nim n + nim k` or
      -- `nim k + nim m`, both of which can be dealt with using an inductive hypothesis.
      simp only [hk', add_move_left_inl, add_move_left_inr, id],
      rw hn _ hk <|> rw hm _ hk,

      -- But of course xor is injective, so if we change one of the arguments, we will not get the
      -- same value again.
      intro h,
      rw ordinal.nat_cast_inj at h,
      try { rw [nat.lxor_comm n k, nat.lxor_comm n m] at h },
      exact hk.ne (nat.lxor_left_inj h) } },

  have h₁ : ∀ (u : ordinal), u < nat.lxor n m →
    u ∈ set.range (λ i, grundy_value ((nim n + nim m).move_left i)),
  { -- Take any natural number `u` less than `n xor m`.
    intros ou hu,
    obtain ⟨u, rfl⟩ := ordinal.lt_omega.1 (lt_trans hu (ordinal.nat_lt_omega _)),
    replace hu := ordinal.nat_cast_lt.1 hu,

    -- Our goal is to produce a move that gives the Grundy value `u`.
    rw set.mem_range,

    -- By a lemma about xor, either `u xor m < n` or `u xor n < m`.
    have : nat.lxor u (nat.lxor n m) ≠ 0,
    { intro h, rw nat.lxor_eq_zero at h, linarith },
    rcases nat.lxor_trichotomy this with h|h|h,
    { linarith },

    -- Therefore, we can play the corresponding move, and by the inductive hypothesis the new state
    -- is `(u xor m) xor m = u` or `n xor (u xor n) = u` as required.
    { obtain ⟨i, hi⟩ := nim.exists_move_left_eq _ (ordinal.nat_cast_lt.2 h),
      refine ⟨(left_moves_add _ _).symm (sum.inl i), _⟩,
      simp only [hi, add_move_left_inl],
      rw [hn _ h, nat.lxor_assoc, nat.lxor_self, nat.lxor_zero] },
    { obtain ⟨i, hi⟩ := nim.exists_move_left_eq _ (ordinal.nat_cast_lt.2 h),
      refine ⟨(left_moves_add _ _).symm (sum.inr i), _⟩,
      simp only [hi, add_move_left_inr],
      rw [hm _ h, nat.lxor_comm, nat.lxor_assoc, nat.lxor_self, nat.lxor_zero] } },

  -- We are done!
  apply (ordinal.mex_le_of_ne.{u u} h₀).antisymm,
  contrapose! h₁,
<<<<<<< HEAD
  exact ⟨_, ⟨h₁, ordinal.mex_nmem_range _⟩⟩,
=======
  exact ⟨_, ⟨h₁, ordinal.mex_not_mem_range _⟩⟩,
>>>>>>> 50903f0d
end

lemma nim_add_nim_equiv {n m : ℕ} : nim n + nim m ≈ nim (nat.lxor n m) :=
by rw [equiv_nim_iff_grundy_value_eq, grundy_value_nim_add_nim]

lemma grundy_value_add (G H : pgame) [G.impartial] [H.impartial] {n m : ℕ} (hG : grundy_value G = n)
  (hH : grundy_value H = m) : grundy_value (G + H) = nat.lxor n m :=
begin
  rw [←nim.grundy_value (nat.lxor n m), ←equiv_iff_grundy_value_eq],
  refine equiv_trans _ nim_add_nim_equiv,
  convert add_congr (equiv_nim_grundy_value G) (equiv_nim_grundy_value H);
  simp only [hG, hH]
end

end pgame<|MERGE_RESOLUTION|>--- conflicted
+++ resolved
@@ -258,11 +258,7 @@
   -- We are done!
   apply (ordinal.mex_le_of_ne.{u u} h₀).antisymm,
   contrapose! h₁,
-<<<<<<< HEAD
-  exact ⟨_, ⟨h₁, ordinal.mex_nmem_range _⟩⟩,
-=======
   exact ⟨_, ⟨h₁, ordinal.mex_not_mem_range _⟩⟩,
->>>>>>> 50903f0d
 end
 
 lemma nim_add_nim_equiv {n m : ℕ} : nim n + nim m ≈ nim (nat.lxor n m) :=
