/-
Copyright (c) 2019 Mario Carneiro. All rights reserved.
Released under Apache 2.0 license as described in the file LICENSE.
Authors: Reid Barton, Mario Carneiro, Isabel Longbottom, Scott Morrison, Apurva Nakade
-/
import set_theory.game.pgame
import tactic.abel

/-!
# Combinatorial games.

In this file we define the quotient of pre-games by the equivalence relation
`p ≈ q ↔ p ≤ q ∧ q ≤ p` (its `antisymmetrization`), and construct an instance `add_comm_group game`,
as well as an instance `partial_order game`.

## Multiplication on pre-games

We define the operations of multiplication and inverse on pre-games, and prove a few basic theorems
about them. Multiplication is not well-behaved under equivalence of pre-games i.e. `x ≈ y` does not
imply `x * z ≈ y * z`. Hence, multiplication is not a well-defined operation on games. Nevertheless,
the abelian group structure on games allows us to simplify many proofs for pre-games.
-/

open function pgame

open_locale pgame

universes u

instance pgame.setoid : setoid pgame :=
<<<<<<< HEAD
⟨λ x y, x ≈ y,
 λ x, pgame.equiv_rfl,
 λ x y, pgame.equiv.symm,
 λ x y z, pgame.equiv.trans⟩
=======
⟨(≈), equiv_refl, @pgame.equiv.symm, @pgame.equiv.trans⟩
>>>>>>> cea27692

/-- The type of combinatorial games. In ZFC, a combinatorial game is constructed from
  two sets of combinatorial games that have been constructed at an earlier
  stage. To do this in type theory, we say that a combinatorial pre-game is built
  inductively from two families of combinatorial games indexed over any type
  in Type u. The resulting type `pgame.{u}` lives in `Type (u+1)`,
  reflecting that it is a proper class in ZFC.
  A combinatorial game is then constructed by quotienting by the equivalence
  `x ≈ y ↔ x ≤ y ∧ y ≤ x`. -/
abbreviation game := quotient pgame.setoid

namespace game

instance : add_comm_group_with_one game :=
{ zero := ⟦0⟧,
  one := ⟦1⟧,
  neg := quot.lift (λ x, ⟦-x⟧) (λ x y h, quot.sound ((@neg_equiv_neg_iff x y).2 h)),
  add := quotient.lift₂ (λ x y : pgame, ⟦x + y⟧)
    (λ x₁ y₁ x₂ y₂ hx hy, quot.sound (pgame.add_congr hx hy)),
  add_zero := by { rintro ⟨x⟩, exact quot.sound (add_zero_equiv x) },
  zero_add := by { rintro ⟨x⟩, exact quot.sound (zero_add_equiv x) },
  add_assoc := by { rintros ⟨x⟩ ⟨y⟩ ⟨z⟩, exact quot.sound add_assoc_equiv },
  add_left_neg := by { rintro ⟨x⟩, exact quot.sound (add_left_neg_equiv x) },
  add_comm := by { rintros ⟨x⟩ ⟨y⟩, exact quot.sound add_comm_equiv } }

instance : inhabited game := ⟨0⟩

instance : partial_order game :=
{ le := quotient.lift₂ (≤) (λ x₁ y₁ x₂ y₂ hx hy, propext (le_congr hx hy)),
  le_refl := by { rintro ⟨x⟩, exact le_refl x },
  le_trans := by { rintro ⟨x⟩ ⟨y⟩ ⟨z⟩, exact @le_trans _ _ x y z },
  le_antisymm := by { rintro ⟨x⟩ ⟨y⟩ h₁ h₂, apply quot.sound, exact ⟨h₁, h₂⟩ },
  lt := quotient.lift₂ (<) (λ x₁ y₁ x₂ y₂ hx hy, propext (lt_congr hx hy)),
  lt_iff_le_not_le := by { rintro ⟨x⟩ ⟨y⟩, exact @lt_iff_le_not_le _ _ x y }, }

/-- The less or fuzzy relation on games.

If `0 ⧏ x` (less or fuzzy with), then Left can win `x` as the first player. -/
def lf : game → game → Prop :=
quotient.lift₂ lf (λ x₁ y₁ x₂ y₂ hx hy, propext (lf_congr hx hy))

local infix ` ⧏ `:50 := lf

/-- On `game`, simp-normal inequalities should use as few negations as possible. -/
@[simp] theorem not_le : ∀ {x y : game}, ¬ x ≤ y ↔ y ⧏ x :=
by { rintro ⟨x⟩ ⟨y⟩, exact pgame.not_le }

/-- On `game`, simp-normal inequalities should use as few negations as possible. -/
@[simp] theorem not_lf : ∀ {x y : game}, ¬ x ⧏ y ↔ y ≤ x :=
by { rintro ⟨x⟩ ⟨y⟩, exact not_lf }

instance : is_trichotomous game (⧏) :=
⟨by { rintro ⟨x⟩ ⟨y⟩, change _ ∨ ⟦x⟧ = ⟦y⟧ ∨ _, rw quotient.eq, apply lf_or_equiv_or_gf }⟩

/-! It can be useful to use these lemmas to turn `pgame` inequalities into `game` inequalities, as
the `add_comm_group` structure on `game` often simplifies many proofs. -/

theorem _root_.pgame.le_iff_game_le {x y : pgame} : x ≤ y ↔ ⟦x⟧ ≤ ⟦y⟧ := iff.rfl
theorem _root_.pgame.lf_iff_game_lf {x y : pgame} : pgame.lf x y ↔ ⟦x⟧ ⧏ ⟦y⟧ := iff.rfl
theorem _root_.pgame.lt_iff_game_lt {x y : pgame} : x < y ↔ ⟦x⟧ < ⟦y⟧ := iff.rfl
theorem _root_.pgame.equiv_iff_game_eq {x y : pgame} : x ≈ y ↔ ⟦x⟧ = ⟦y⟧ :=
(@quotient.eq _ _ x y).symm

/-- The fuzzy, confused, or incomparable relation on games.

If `x ∥ 0`, then the first player can always win `x`. -/
def fuzzy : game → game → Prop :=
quotient.lift₂ fuzzy (λ x₁ y₁ x₂ y₂ hx hy, propext (fuzzy_congr hx hy))

local infix ` ∥ `:50 := fuzzy

theorem _root_.pgame.fuzzy_iff_game_fuzzy {x y : pgame} : pgame.fuzzy x y ↔ ⟦x⟧ ∥ ⟦y⟧ := iff.rfl

instance covariant_class_add_le : covariant_class game game (+) (≤) :=
⟨by { rintro ⟨a⟩ ⟨b⟩ ⟨c⟩ h, exact @add_le_add_left _ _ _ _ b c h a }⟩

instance covariant_class_swap_add_le : covariant_class game game (swap (+)) (≤) :=
⟨by { rintro ⟨a⟩ ⟨b⟩ ⟨c⟩ h, exact @add_le_add_right _ _ _ _ b c h a }⟩

instance covariant_class_add_lt : covariant_class game game (+) (<) :=
⟨by { rintro ⟨a⟩ ⟨b⟩ ⟨c⟩ h, exact @add_lt_add_left _ _ _ _ b c h a }⟩

instance covariant_class_swap_add_lt : covariant_class game game (swap (+)) (<) :=
⟨by { rintro ⟨a⟩ ⟨b⟩ ⟨c⟩ h, exact @add_lt_add_right _ _ _ _ b c h a }⟩

theorem add_lf_add_right : ∀ {b c : game} (h : b ⧏ c) (a), b + a ⧏ c + a :=
by { rintro ⟨b⟩ ⟨c⟩ h ⟨a⟩, apply add_lf_add_right h }

theorem add_lf_add_left : ∀ {b c : game} (h : b ⧏ c) (a), a + b ⧏ a + c :=
by { rintro ⟨b⟩ ⟨c⟩ h ⟨a⟩, apply add_lf_add_left h }

instance ordered_add_comm_group : ordered_add_comm_group game :=
{ add_le_add_left := @add_le_add_left _ _ _ game.covariant_class_add_le,
  ..game.add_comm_group_with_one,
  ..game.partial_order }

end game

namespace pgame

@[simp] lemma quot_neg (a : pgame) : ⟦-a⟧ = -⟦a⟧ := rfl

@[simp] lemma quot_add (a b : pgame) : ⟦a + b⟧ = ⟦a⟧ + ⟦b⟧ := rfl

@[simp] lemma quot_sub (a b : pgame) : ⟦a - b⟧ = ⟦a⟧ - ⟦b⟧ := rfl

theorem quot_eq_of_mk_quot_eq {x y : pgame}
  (L : x.left_moves ≃ y.left_moves) (R : x.right_moves ≃ y.right_moves)
  (hl : ∀ (i : x.left_moves), ⟦x.move_left i⟧ = ⟦y.move_left (L i)⟧)
  (hr : ∀ (j : y.right_moves), ⟦x.move_right (R.symm j)⟧ = ⟦y.move_right j⟧) :
  ⟦x⟧ = ⟦y⟧ :=
by { simp_rw [quotient.eq] at hl hr, exact quot.sound (equiv_of_mk_equiv L R hl hr) }

/-! Multiplicative operations can be defined at the level of pre-games,
but to prove their properties we need to use the abelian group structure of games.
Hence we define them here. -/

/-- The product of `x = {xL | xR}` and `y = {yL | yR}` is
`{xL*y + x*yL - xL*yL, xR*y + x*yR - xR*yR | xL*y + x*yR - xL*yR, x*yL + xR*y - xR*yL }`. -/
instance : has_mul pgame.{u} :=
⟨λ x y, begin
  induction x with xl xr xL xR IHxl IHxr generalizing y,
  induction y with yl yr yL yR IHyl IHyr,
  have y := mk yl yr yL yR,
  refine ⟨xl × yl ⊕ xr × yr, xl × yr ⊕ xr × yl, _, _⟩; rintro (⟨i, j⟩ | ⟨i, j⟩),
  { exact IHxl i y + IHyl j - IHxl i (yL j) },
  { exact IHxr i y + IHyr j - IHxr i (yR j) },
  { exact IHxl i y + IHyr j - IHxl i (yR j) },
  { exact IHxr i y + IHyl j - IHxr i (yL j) }
end⟩

theorem left_moves_mul : ∀ (x y : pgame.{u}), (x * y).left_moves
  = (x.left_moves × y.left_moves ⊕ x.right_moves × y.right_moves)
| ⟨_, _, _, _⟩ ⟨_, _, _, _⟩ := rfl

theorem right_moves_mul : ∀ (x y : pgame.{u}), (x * y).right_moves
  = (x.left_moves × y.right_moves ⊕ x.right_moves × y.left_moves)
| ⟨_, _, _, _⟩ ⟨_, _, _, _⟩ := rfl

/-- Turns two left or right moves for `x` and `y` into a left move for `x * y` and vice versa.

Even though these types are the same (not definitionally so), this is the preferred way to convert
between them. -/
def to_left_moves_mul {x y : pgame} :
  x.left_moves × y.left_moves ⊕ x.right_moves × y.right_moves ≃ (x * y).left_moves :=
equiv.cast (left_moves_mul x y).symm

/-- Turns a left and a right move for `x` and `y` into a right move for `x * y` and vice versa.

Even though these types are the same (not definitionally so), this is the preferred way to convert
between them. -/
def to_right_moves_mul {x y : pgame} :
  x.left_moves × y.right_moves ⊕ x.right_moves × y.left_moves ≃ (x * y).right_moves :=
equiv.cast (right_moves_mul x y).symm

@[simp] lemma mk_mul_move_left_inl {xl xr yl yr} {xL xR yL yR} {i j} :
  (mk xl xr xL xR * mk yl yr yL yR).move_left (sum.inl (i, j))
  = xL i * (mk yl yr yL yR) + (mk xl xr xL xR) * yL j - xL i * yL j :=
rfl

@[simp] lemma mul_move_left_inl {x y : pgame} {i j} :
   (x * y).move_left (to_left_moves_mul (sum.inl (i, j)))
   = x.move_left i * y + x * y.move_left j - x.move_left i * y.move_left j :=
by { cases x, cases y, refl }

@[simp] lemma mk_mul_move_left_inr {xl xr yl yr} {xL xR yL yR} {i j} :
  (mk xl xr xL xR * mk yl yr yL yR).move_left (sum.inr (i, j))
  = xR i * (mk yl yr yL yR) + (mk xl xr xL xR) * yR j - xR i * yR j :=
rfl

@[simp] lemma mul_move_left_inr {x y : pgame} {i j} :
   (x * y).move_left (to_left_moves_mul (sum.inr (i, j)))
   = x.move_right i * y + x * y.move_right j - x.move_right i * y.move_right j :=
by { cases x, cases y, refl }

@[simp] lemma mk_mul_move_right_inl {xl xr yl yr} {xL xR yL yR} {i j} :
  (mk xl xr xL xR * mk yl yr yL yR).move_right (sum.inl (i, j))
  = xL i * (mk yl yr yL yR) + (mk xl xr xL xR) * yR j - xL i * yR j :=
rfl

@[simp] lemma mul_move_right_inl {x y : pgame} {i j} :
   (x * y).move_right (to_right_moves_mul (sum.inl (i, j)))
   = x.move_left i * y + x * y.move_right j - x.move_left i * y.move_right j :=
by { cases x, cases y, refl }

@[simp] lemma mk_mul_move_right_inr {xl xr yl yr} {xL xR yL yR} {i j} :
  (mk xl xr xL xR * mk yl yr yL yR).move_right (sum.inr (i, j))
  = xR i * (mk yl yr yL yR) + (mk xl xr xL xR) * yL j - xR i * yL j :=
rfl

@[simp] lemma mul_move_right_inr {x y : pgame} {i j} :
   (x * y).move_right (to_right_moves_mul (sum.inr (i, j)))
   = x.move_right i * y + x * y.move_left j - x.move_right i * y.move_left j :=
by { cases x, cases y, refl }

lemma left_moves_mul_cases {x y : pgame} (k) {P : (x * y).left_moves → Prop}
  (hl : ∀ ix iy, P $ to_left_moves_mul (sum.inl ⟨ix, iy⟩))
  (hr : ∀ jx jy, P $ to_left_moves_mul (sum.inr ⟨jx, jy⟩)) : P k :=
begin
  rw ←to_left_moves_mul.apply_symm_apply k,
  rcases to_left_moves_mul.symm k with ⟨ix, iy⟩ | ⟨jx, jy⟩,
  { apply hl },
  { apply hr }
end

lemma right_moves_mul_cases {x y : pgame} (k) {P : (x * y).right_moves → Prop}
  (hl : ∀ ix jy, P $ to_right_moves_mul (sum.inl ⟨ix, jy⟩))
  (hr : ∀ jx iy, P $ to_right_moves_mul (sum.inr ⟨jx, iy⟩)) : P k :=
begin
  rw ←to_right_moves_mul.apply_symm_apply k,
  rcases to_right_moves_mul.symm k with ⟨ix, iy⟩ | ⟨jx, jy⟩,
  { apply hl },
  { apply hr }
end

theorem quot_mul_comm : Π (x y : pgame.{u}), ⟦x * y⟧ = ⟦y * x⟧
| (mk xl xr xL xR) (mk yl yr yL yR) :=
begin
  refine quot_eq_of_mk_quot_eq
    (equiv.sum_congr (equiv.prod_comm _ _) (equiv.prod_comm _ _))
    ((equiv.sum_comm _ _).trans (equiv.sum_congr (equiv.prod_comm _ _) (equiv.prod_comm _ _))) _ _,
  all_goals { rintro (⟨i, j⟩ | ⟨i, j⟩); dsimp; rw [quot_mul_comm, quot_mul_comm (mk xl xr xL xR)] },
  { rw [quot_mul_comm (xL i), add_comm] },
  { rw [quot_mul_comm (xR i), add_comm] },
  { rw [quot_mul_comm (xR j), add_comm] },
  { rw [quot_mul_comm (xL j), add_comm] }
end
using_well_founded { dec_tac := pgame_wf_tac }

/-- `x * y` is equivalent to `y * x`. -/
theorem mul_comm_equiv (x y : pgame) : x * y ≈ y * x :=
quotient.exact $ quot_mul_comm _ _

instance is_empty_mul_zero_left_moves (x : pgame.{u}) : is_empty (x * 0).left_moves :=
by { cases x, apply sum.is_empty }
instance is_empty_mul_zero_right_moves (x : pgame.{u}) : is_empty (x * 0).right_moves :=
by { cases x, apply sum.is_empty }
instance is_empty_zero_mul_left_moves (x : pgame.{u}) : is_empty (0 * x).left_moves :=
by { cases x, apply sum.is_empty }
instance is_empty_zero_mul_right_moves (x : pgame.{u}) : is_empty (0 * x).right_moves :=
by { cases x, apply sum.is_empty }

/-- `x * 0` has exactly the same moves as `0`. -/
def mul_zero_relabelling (x : pgame) : x * 0 ≡r 0 := relabelling.is_empty _

/-- `x * 0` is equivalent to `0`. -/
theorem mul_zero_equiv (x : pgame) : x * 0 ≈ 0 := (mul_zero_relabelling x).equiv

@[simp] theorem quot_mul_zero (x : pgame) : ⟦x * 0⟧ = ⟦0⟧ :=
@quotient.sound _ _ (x * 0) _ x.mul_zero_equiv

/-- `0 * x` has exactly the same moves as `0`. -/
def zero_mul_relabelling (x : pgame) : 0 * x ≡r 0 := relabelling.is_empty _

/-- `0 * x` is equivalent to `0`. -/
theorem zero_mul_equiv (x : pgame) : 0 * x ≈ 0 := (zero_mul_relabelling x).equiv

@[simp] theorem quot_zero_mul (x : pgame) : ⟦0 * x⟧ = ⟦0⟧ :=
@quotient.sound _ _ (0 * x) _ x.zero_mul_equiv

@[simp] theorem quot_neg_mul : Π (x y : pgame), ⟦-x * y⟧ = -⟦x * y⟧
| (mk xl xr xL xR) (mk yl yr yL yR) :=
begin
  let x := mk xl xr xL xR,
  let y := mk yl yr yL yR,
  refine quot_eq_of_mk_quot_eq _ _ _ _,
  { fsplit; rintro (⟨_, _⟩ | ⟨_, _⟩);
    solve_by_elim [sum.inl, sum.inr, prod.mk] { max_depth := 4 } },
  { fsplit; rintro (⟨_, _⟩ | ⟨_, _⟩);
    solve_by_elim [sum.inl, sum.inr, prod.mk] { max_depth := 4 } },
  { rintro (⟨i, j⟩ | ⟨i, j⟩),
    { change ⟦-xR i * y + (-x) * yL j - (-xR i) * yL j⟧ = ⟦-(xR i * y + x * yL j - xR i * yL j)⟧,
      simp only [quot_add, quot_sub, quot_neg_mul],
      simp, abel },
    { change ⟦-xL i * y + (-x) * yR j - (-xL i) * yR j⟧ = ⟦-(xL i * y + x * yR j - xL i * yR j)⟧,
      simp only [quot_add, quot_sub, quot_neg_mul],
      simp, abel } },
  { rintro (⟨i, j⟩ | ⟨i, j⟩),
    { change ⟦-xL i * y + (-x) * yL j - (-xL i) * yL j⟧ = ⟦-(xL i * y + x * yL j - xL i * yL j)⟧,
      simp only [quot_add, quot_sub, quot_neg_mul],
      simp, abel },
    { change ⟦-xR i * y + (-x) * yR j - (-xR i) * yR j⟧ = ⟦-(xR i * y + x * yR j - xR i * yR j)⟧,
      simp only [quot_add, quot_sub, quot_neg_mul],
      simp, abel } },
end
using_well_founded { dec_tac := pgame_wf_tac }

@[simp] theorem quot_mul_neg (x y : pgame) : ⟦x * -y⟧ = -⟦x * y⟧ :=
by rw [quot_mul_comm, quot_neg_mul, quot_mul_comm]

@[simp] theorem quot_left_distrib : Π (x y z : pgame), ⟦x * (y + z)⟧ = ⟦x * y⟧ + ⟦x * z⟧
| (mk xl xr xL xR) (mk yl yr yL yR) (mk zl zr zL zR) :=
begin
  let x := mk xl xr xL xR,
  let y := mk yl yr yL yR,
  let z := mk zl zr zL zR,
  refine quot_eq_of_mk_quot_eq _ _ _ _,
  { fsplit,
    { rintro (⟨_, _ | _⟩ | ⟨_, _ | _⟩);
      solve_by_elim [sum.inl, sum.inr, prod.mk] { max_depth := 5 } },
    { rintro (⟨⟨_, _⟩ | ⟨_, _⟩⟩ | ⟨_, _⟩ | ⟨_, _⟩);
      solve_by_elim [sum.inl, sum.inr, prod.mk] { max_depth := 5 } },
    { rintro (⟨_, _ | _⟩ | ⟨_, _ | _⟩); refl },
    { rintro (⟨⟨_, _⟩ | ⟨_, _⟩⟩ | ⟨_, _⟩ | ⟨_, _⟩); refl } },
  { fsplit,
    { rintro (⟨_, _ | _⟩ | ⟨_, _ | _⟩);
      solve_by_elim [sum.inl, sum.inr, prod.mk] { max_depth := 5 } },
    { rintro (⟨⟨_, _⟩ | ⟨_, _⟩⟩ | ⟨_, _⟩ | ⟨_, _⟩);
      solve_by_elim [sum.inl, sum.inr, prod.mk] { max_depth := 5 } },
    { rintro (⟨_, _ | _⟩ | ⟨_, _ | _⟩); refl },
    { rintro (⟨⟨_, _⟩ | ⟨_, _⟩⟩ | ⟨_, _⟩ | ⟨_, _⟩); refl } },
  { rintro (⟨i, j | k⟩ | ⟨i, j | k⟩),
    { change ⟦xL i * (y + z) + x * (yL j + z) - xL i * (yL j + z)⟧
             = ⟦xL i * y + x * yL j - xL i * yL j + x * z⟧,
      simp [quot_left_distrib], abel },
    { change ⟦xL i * (y + z) + x * (y + zL k) - xL i * (y + zL k)⟧
             = ⟦x * y + (xL i * z + x * zL k - xL i * zL k)⟧,
      simp [quot_left_distrib], abel },
    { change ⟦xR i * (y + z) + x * (yR j + z) - xR i * (yR j + z)⟧
             = ⟦xR i * y + x * yR j - xR i * yR j + x * z⟧,
      simp [quot_left_distrib], abel },
    { change ⟦xR i * (y + z) + x * (y + zR k) - xR i * (y + zR k)⟧
             = ⟦x * y + (xR i * z + x * zR k - xR i * zR k)⟧,
      simp [quot_left_distrib], abel } },
  { rintro (⟨⟨i, j⟩ | ⟨i, j⟩⟩ | ⟨i, k⟩ | ⟨i, k⟩),
    { change ⟦xL i * (y + z) + x * (yR j + z) - xL i * (yR j + z)⟧
             = ⟦xL i * y + x * yR j - xL i * yR j + x * z⟧,
      simp [quot_left_distrib], abel },
    { change ⟦xR i * (y + z) + x * (yL j + z) - xR i * (yL j + z)⟧
             = ⟦xR i * y + x * yL j - xR i * yL j + x * z⟧,
      simp [quot_left_distrib], abel },
    { change ⟦xL i * (y + z) + x * (y + zR k) - xL i * (y + zR k)⟧
             = ⟦x * y + (xL i * z + x * zR k - xL i * zR k)⟧,
      simp [quot_left_distrib], abel },
    { change ⟦xR i * (y + z) + x * (y + zL k) - xR i * (y + zL k)⟧
             = ⟦x * y + (xR i * z + x * zL k - xR i * zL k)⟧,
      simp [quot_left_distrib], abel } }
end
using_well_founded { dec_tac := pgame_wf_tac }

/-- `x * (y + z)` is equivalent to `x * y + x * z.`-/
theorem left_distrib_equiv (x y z : pgame) : x * (y + z) ≈ x * y + x * z :=
quotient.exact $ quot_left_distrib _ _ _

@[simp] theorem quot_left_distrib_sub (x y z : pgame) : ⟦x * (y - z)⟧ = ⟦x * y⟧ - ⟦x * z⟧ :=
by { change  ⟦x * (y + -z)⟧ = ⟦x * y⟧ + -⟦x * z⟧, rw [quot_left_distrib, quot_mul_neg] }

@[simp] theorem quot_right_distrib (x y z : pgame) : ⟦(x + y) * z⟧ = ⟦x * z⟧ + ⟦y * z⟧ :=
by simp only [quot_mul_comm, quot_left_distrib]

/-- `(x + y) * z` is equivalent to `x * z + y * z.`-/
theorem right_distrib_equiv (x y z : pgame) : (x + y) * z ≈ x * z + y * z :=
quotient.exact $ quot_right_distrib _ _ _

@[simp] theorem quot_right_distrib_sub (x y z : pgame) : ⟦(y - z) * x⟧ = ⟦y * x⟧ - ⟦z * x⟧ :=
by { change ⟦(y + -z) * x⟧ = ⟦y * x⟧ + -⟦z * x⟧, rw [quot_right_distrib, quot_neg_mul] }

@[simp] theorem quot_mul_one : Π (x : pgame), ⟦x * 1⟧ = ⟦x⟧
| (mk xl xr xL xR) :=
begin
  let x := mk xl xr xL xR,
  refine quot_eq_of_mk_quot_eq _ _ _ _,
  { fsplit,
    { rintro (⟨_, ⟨ ⟩⟩ | ⟨_, ⟨ ⟩⟩), assumption },
    { rintro i,  exact sum.inl(i, punit.star) },
    { rintro (⟨_, ⟨ ⟩⟩ | ⟨_, ⟨ ⟩⟩), refl },
    { rintro i, refl } },
  { fsplit,
    { rintro (⟨_, ⟨ ⟩⟩ | ⟨_, ⟨ ⟩⟩), assumption },
    { rintro i,  exact sum.inr(i, punit.star) },
    { rintro (⟨_, ⟨ ⟩⟩ | ⟨_, ⟨ ⟩⟩), refl },
    { rintro i, refl } },
  { rintro (⟨i, ⟨ ⟩⟩ | ⟨i, ⟨ ⟩⟩),
    change ⟦xL i * 1 + x * 0 - xL i * 0⟧ = ⟦xL i⟧,
    simp [quot_mul_one] },
  { rintro i,
    change ⟦xR i * 1 + x * 0 - xR i * 0⟧ = ⟦xR i⟧,
    simp [quot_mul_one] }
end

/-- `x * 1` is equivalent to `x`. -/
theorem mul_one_equiv (x : pgame) : x * 1 ≈ x := quotient.exact $ quot_mul_one _

@[simp] theorem quot_one_mul (x : pgame) : ⟦1 * x⟧ = ⟦x⟧ :=
by rw [quot_mul_comm, quot_mul_one x]

/-- `1 * x` is equivalent to `x`. -/
theorem one_mul_equiv (x : pgame) : 1 * x ≈ x := quotient.exact $ quot_one_mul _

theorem quot_mul_assoc : Π (x y z : pgame), ⟦x * y * z⟧ = ⟦x * (y * z)⟧
| (mk xl xr xL xR) (mk yl yr yL yR) (mk zl zr zL zR) :=
begin
  let x := mk xl xr xL xR,
  let y := mk yl yr yL yR,
  let z := mk zl zr zL zR,
  refine quot_eq_of_mk_quot_eq _ _ _ _,
  { fsplit,
    { rintro (⟨⟨_, _⟩ | ⟨_, _⟩, _⟩ | ⟨⟨_, _⟩ | ⟨_, _⟩, _⟩);
      solve_by_elim [sum.inl, sum.inr, prod.mk] { max_depth := 7 } },
    { rintro (⟨_, ⟨_, _⟩ | ⟨_, _⟩⟩ | ⟨_,⟨_, _⟩ | ⟨_, _⟩⟩);
      solve_by_elim [sum.inl, sum.inr, prod.mk] { max_depth := 7 } },
    { rintro (⟨⟨_, _⟩ | ⟨_, _⟩, _⟩ | ⟨⟨_,_⟩ | ⟨_, _⟩,_⟩); refl },
    { rintro (⟨_, ⟨_, _⟩ | ⟨_, _⟩⟩ | ⟨_,⟨_, _⟩ | ⟨_, _⟩⟩); refl } },
  { fsplit,
    { rintro (⟨⟨_, _⟩ | ⟨_, _⟩, _⟩ | ⟨⟨_, _⟩ | ⟨_, _⟩,_⟩);
      solve_by_elim [sum.inl, sum.inr, prod.mk] { max_depth := 7 } },
    { rintro (⟨_, ⟨_, _⟩ | ⟨_, _⟩⟩ | ⟨_, ⟨_, _⟩ | ⟨_, _⟩⟩);
      solve_by_elim [sum.inl, sum.inr, prod.mk] { max_depth := 7 } },
    { rintro (⟨⟨_, _⟩ | ⟨_, _⟩, _⟩ | ⟨⟨_, _⟩ | ⟨_, _⟩,_⟩); refl },
    { rintro (⟨_, ⟨_, _⟩ | ⟨_, _⟩⟩ | ⟨_, ⟨_, _⟩ | ⟨_, _⟩⟩); refl } },
  { rintro (⟨⟨i, j⟩ | ⟨i, j⟩, k⟩ | ⟨⟨i, j⟩ | ⟨i, j⟩, k⟩),
    { change ⟦(xL i * y + x * yL j - xL i * yL j) * z + (x * y) * zL k
               - (xL i * y + x * yL j - xL i * yL j) * zL k⟧
             = ⟦xL i * (y * z) + x * (yL j * z + y * zL k - yL j * zL k)
               - xL i * (yL j * z + y * zL k - yL j * zL k)⟧,
      simp [quot_mul_assoc], abel },
    { change ⟦(xR i * y + x * yR j - xR i * yR j) * z + (x * y) * zL k
               - (xR i * y + x * yR j - xR i * yR j) * zL k⟧
             = ⟦xR i * (y * z) + x * (yR j * z + y * zL k - yR j * zL k)
               - xR i * (yR j * z + y * zL k - yR j * zL k)⟧,
      simp [quot_mul_assoc], abel },
    { change ⟦(xL i * y + x * yR j - xL i * yR j) * z + (x * y) * zR k
               - (xL i * y + x * yR j - xL i * yR j) * zR k⟧
             = ⟦xL i * (y * z) + x * (yR j * z + y * zR k - yR j * zR k)
               - xL i * (yR j * z + y * zR k - yR j * zR k)⟧,
      simp [quot_mul_assoc], abel },
    { change ⟦(xR i * y + x * yL j - xR i * yL j) * z + (x * y) * zR k
               - (xR i * y + x * yL j - xR i * yL j) * zR k⟧
             = ⟦xR i * (y * z) + x * (yL j * z + y * zR k - yL j * zR k)
               - xR i * (yL j * z + y * zR k - yL j * zR k)⟧,
      simp [quot_mul_assoc], abel } },
  { rintro (⟨i, ⟨j, k⟩ | ⟨j, k⟩⟩ | ⟨i, ⟨j, k⟩ | ⟨j, k⟩⟩),
    { change ⟦(xL i * y + x * yL j - xL i * yL j) * z + (x * y) * zR k
               - (xL i * y + x * yL j - xL i * yL j) * zR k⟧
             = ⟦xL i * (y * z) + x * (yL j * z + y * zR k - yL j * zR k)
               - xL i * (yL j * z + y * zR k - yL j * zR k)⟧,
      simp [quot_mul_assoc], abel },
    { change ⟦(xL i * y + x * yR j - xL i * yR j) * z + (x * y) * zL k
               - (xL i * y + x * yR j - xL i * yR j) * zL k⟧
             = ⟦xL i * (y * z) + x * (yR j * z + y * zL k - yR j * zL k)
               - xL i * (yR j * z + y * zL k - yR j * zL k)⟧,
      simp [quot_mul_assoc], abel },
    { change ⟦(xR i * y + x * yL j - xR i * yL j) * z + (x * y) * zL k
               - (xR i * y + x * yL j - xR i * yL j) * zL k⟧
             = ⟦xR i * (y * z) + x * (yL j * z + y * zL k - yL j * zL k)
               - xR i * (yL j * z + y * zL k - yL j * zL k)⟧,
      simp [quot_mul_assoc], abel },
    { change ⟦(xR i * y + x * yR j - xR i * yR j) * z + (x * y) * zR k
               - (xR i * y + x * yR j - xR i * yR j) * zR k⟧
             = ⟦xR i * (y * z) + x * (yR j * z + y * zR k - yR j * zR k)
               - xR i * (yR j * z + y * zR k - yR j * zR k)⟧,
      simp [quot_mul_assoc], abel } }
end
using_well_founded { dec_tac := pgame_wf_tac }

/-- `x * y * z` is equivalent to `x * (y * z).`-/
theorem mul_assoc_equiv (x y z : pgame) : x * y * z ≈ x * (y * z) :=
quotient.exact $ quot_mul_assoc _ _ _

/-- Because the two halves of the definition of `inv` produce more elements
on each side, we have to define the two families inductively.
This is the indexing set for the function, and `inv_val` is the function part. -/
inductive inv_ty (l r : Type u) : bool → Type u
| zero : inv_ty ff
| left₁ : r → inv_ty ff → inv_ty ff
| left₂ : l → inv_ty tt → inv_ty ff
| right₁ : l → inv_ty ff → inv_ty tt
| right₂ : r → inv_ty tt → inv_ty tt

instance (l r : Type u) [is_empty l] [is_empty r] : is_empty (inv_ty l r tt) :=
⟨by rintro (_|_|_|a|a); exact is_empty_elim a⟩

instance (l r : Type u) : inhabited (inv_ty l r ff) := ⟨inv_ty.zero⟩

instance unique_inv_ty (l r : Type u) [is_empty l] [is_empty r] : unique (inv_ty l r ff) :=
{ uniq := by { rintro (a|a|a), refl, all_goals { exact is_empty_elim a } },
  ..inv_ty.inhabited l r }

/-- Because the two halves of the definition of `inv` produce more elements
of each side, we have to define the two families inductively.
This is the function part, defined by recursion on `inv_ty`. -/
def inv_val {l r} (L : l → pgame) (R : r → pgame)
  (IHl : l → pgame) (IHr : r → pgame) : ∀ {b}, inv_ty l r b → pgame
| _ inv_ty.zero := 0
| _ (inv_ty.left₁ i j) := (1 + (R i - mk l r L R) * inv_val j) * IHr i
| _ (inv_ty.left₂ i j) := (1 + (L i - mk l r L R) * inv_val j) * IHl i
| _ (inv_ty.right₁ i j) := (1 + (L i - mk l r L R) * inv_val j) * IHl i
| _ (inv_ty.right₂ i j) := (1 + (R i - mk l r L R) * inv_val j) * IHr i

@[simp] theorem inv_val_is_empty {l r : Type u} {b} (L R IHl IHr) (i : inv_ty l r b)
  [is_empty l] [is_empty r] : inv_val L R IHl IHr i = 0 :=
begin
  cases i with a _ a _ a _ a,
  { refl },
  all_goals { exact is_empty_elim a }
end

/-- The inverse of a positive surreal number `x = {L | R}` is
given by `x⁻¹ = {0,
  (1 + (R - x) * x⁻¹L) * R, (1 + (L - x) * x⁻¹R) * L |
  (1 + (L - x) * x⁻¹L) * L, (1 + (R - x) * x⁻¹R) * R}`.
Because the two halves `x⁻¹L, x⁻¹R` of `x⁻¹` are used in their own
definition, the sets and elements are inductively generated. -/
def inv' : pgame → pgame
| ⟨l, r, L, R⟩ :=
  let l' := {i // 0 < L i},
      L' : l' → pgame := λ i, L i.1,
      IHl' : l' → pgame := λ i, inv' (L i.1),
      IHr := λ i, inv' (R i) in
  ⟨inv_ty l' r ff, inv_ty l' r tt,
    inv_val L' R IHl' IHr, inv_val L' R IHl' IHr⟩

theorem zero_lf_inv' : ∀ (x : pgame), 0 ⧏ inv' x
| ⟨xl, xr, xL, xR⟩ := by { convert lf_mk _ _ inv_ty.zero, refl }

/-- `inv' 0` has exactly the same moves as `1`. -/
def inv'_zero : inv' 0 ≡r 1 :=
begin
  change mk _ _ _ _ ≡r 1,
  refine ⟨_, _, λ i, _, is_empty_elim⟩; dsimp,
  { apply equiv.equiv_punit },
  { apply equiv.equiv_pempty },
  { simp }
end

theorem inv'_zero_equiv : inv' 0 ≈ 1 := inv'_zero.equiv

/-- `inv' 1` has exactly the same moves as `1`. -/
def inv'_one : inv' 1 ≡r (1 : pgame.{u}) :=
begin
  change relabelling (mk _ _ _ _) 1,
  haveI : is_empty {i : punit.{u+1} // (0 : pgame.{u}) < 0},
  { rw lt_self_iff_false, apply_instance },
  refine ⟨_, _, λ i, _, is_empty_elim⟩; dsimp,
  { apply equiv.equiv_punit },
  { apply equiv.equiv_pempty },
  { simp }
end

theorem inv'_one_equiv : inv' 1 ≈ 1 := inv'_one.equiv

/-- The inverse of a pre-game in terms of the inverse on positive pre-games. -/
noncomputable instance : has_inv pgame :=
⟨by { classical, exact λ x, if x ≈ 0 then 0 else if 0 < x then inv' x else -inv' (-x) }⟩

noncomputable instance : has_div pgame := ⟨λ x y, x * y⁻¹⟩

theorem inv_eq_of_equiv_zero {x : pgame} (h : x ≈ 0) : x⁻¹ = 0 := if_pos h

@[simp] theorem inv_zero : (0 : pgame)⁻¹ = 0 :=
inv_eq_of_equiv_zero (equiv_refl _)

theorem inv_eq_of_pos {x : pgame} (h : 0 < x) : x⁻¹ = inv' x :=
(if_neg h.lf.not_equiv').trans (if_pos h)

theorem inv_eq_of_lf_zero {x : pgame} (h : x ⧏ 0) : x⁻¹ = -inv' (-x) :=
(if_neg h.not_equiv).trans (if_neg h.not_gt)

/-- `1⁻¹` has exactly the same moves as `1`. -/
def inv_one : 1⁻¹ ≡r 1 :=
by { rw inv_eq_of_pos zero_lt_one, exact inv'_one }

theorem inv_one_equiv : 1⁻¹ ≈ 1 := inv_one.equiv

end pgame<|MERGE_RESOLUTION|>--- conflicted
+++ resolved
@@ -28,14 +28,7 @@
 universes u
 
 instance pgame.setoid : setoid pgame :=
-<<<<<<< HEAD
-⟨λ x y, x ≈ y,
- λ x, pgame.equiv_rfl,
- λ x y, pgame.equiv.symm,
- λ x y z, pgame.equiv.trans⟩
-=======
 ⟨(≈), equiv_refl, @pgame.equiv.symm, @pgame.equiv.trans⟩
->>>>>>> cea27692
 
 /-- The type of combinatorial games. In ZFC, a combinatorial game is constructed from
   two sets of combinatorial games that have been constructed at an earlier
