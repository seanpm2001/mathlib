--- conflicted
+++ resolved
@@ -1027,23 +1027,12 @@
 
 theorem lsub_eq_zero_iff {ι} {f : ι → ordinal} : lsub f = 0 ↔ is_empty ι :=
 begin
-<<<<<<< HEAD
-  refine ⟨λ h, _, λ hi, _⟩,
-  { split,
-    intro i,
-    have := lt_of_le_of_lt (ordinal.zero_le _) (lt_lsub _ i),
-    rw h at this,
-    exact lt_irrefl 0 this },
-  rw [←ordinal.le_zero, lsub_le_iff_lt],
-  exact hi.elim,
-=======
   refine ⟨λ h, ⟨λ i, _⟩, λ h, _⟩,
   { have := lt_lsub f i,
     rw h at this,
     exact @not_lt_bot _ _ _ (f i) this },
   rw [←ordinal.le_zero, lsub_le_iff_lt],
   exact h.elim
->>>>>>> 6b749890
 end
 
 /-- The bounded least strict upper bound of a family of ordinals. -/
