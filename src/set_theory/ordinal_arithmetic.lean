--- conflicted
+++ resolved
@@ -1052,14 +1052,10 @@
   (ho : ∀ a < o, succ a < o) (i h) : f i h < bsup o f :=
 (hf _ _ $ lt_succ_self i).trans_le (le_bsup f i.succ $ ho _ h)
 
-<<<<<<< HEAD
-theorem bsup_id_limit {o} (ho : ∀ a < o, succ a < o) : bsup.{u u} o (λ x _, x) = o :=
-=======
 theorem bsup_const {o : ordinal} (ho : o ≠ 0) (a : ordinal) : bsup o (λ _ _, a) = a :=
 le_antisymm (bsup_le.2 (λ _ _, le_rfl)) (le_bsup _ 0 (ordinal.pos_iff_ne_zero.2 ho))
 
-theorem bsup_id {o} (ho : is_limit o) : bsup.{u u} o (λ x _, x) = o :=
->>>>>>> 4148990d
+theorem bsup_id_limit {o} (ho : ∀ a < o, succ a < o) : bsup.{u u} o (λ x _, x) = o :=
 le_antisymm (bsup_le.2 (λ i hi, hi.le))
   (not_lt.1 (λ h, (lt_bsup_of_limit.{u u} (λ _ _ _ _, id) ho _ h).false))
 
@@ -1226,14 +1222,10 @@
 by rw [blsub_le, lsub_le]; exact
   ⟨λ H b, H _ _, λ H i h, by simpa only [typein_enum] using H (enum r i h)⟩
 
-<<<<<<< HEAD
-theorem blsub_id (o) : blsub.{u u} o (λ x _, x) = o :=
-=======
 theorem blsub_const {o : ordinal} (ho : o ≠ 0) (a : ordinal) : blsub.{u v} o (λ _ _, a) = a + 1 :=
 bsup_const.{u v} ho a.succ
 
 theorem blsub_id {o} : blsub.{u u} o (λ x _, x) = o :=
->>>>>>> 4148990d
 begin
   apply le_antisymm,
   { rw blsub_le,
