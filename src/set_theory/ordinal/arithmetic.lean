/-
Copyright (c) 2017 Johannes Hölzl. All rights reserved.
Released under Apache 2.0 license as described in the file LICENSE.
Authors: Mario Carneiro, Floris van Doorn, Violeta Hernández Palacios
-/
import set_theory.ordinal.basic
import tactic.by_contra

/-!
# Ordinal arithmetic

Ordinals have an addition (corresponding to disjoint union) that turns them into an additive
monoid, and a multiplication (corresponding to the lexicographic order on the product) that turns
them into a monoid. One can also define correspondingly a subtraction, a division, a successor
function, a power function and a logarithm function.

We also define limit ordinals and prove the basic induction principle on ordinals separating
successor ordinals and limit ordinals, in `limit_rec_on`.

## Main definitions and results

* `o₁ + o₂` is the order on the disjoint union of `o₁` and `o₂` obtained by declaring that
  every element of `o₁` is smaller than every element of `o₂`.
* `o₁ - o₂` is the unique ordinal `o` such that `o₂ + o = o₁`, when `o₂ ≤ o₁`.
* `o₁ * o₂` is the lexicographic order on `o₂ × o₁`.
* `o₁ / o₂` is the ordinal `o` such that `o₁ = o₂ * o + o'` with `o' < o₂`. We also define the
  divisibility predicate, and a modulo operation.
* `order.succ o = o + 1` is the successor of `o`.
* `pred o` if the predecessor of `o`. If `o` is not a successor, we set `pred o = o`.

We also define the power function and the logarithm function on ordinals, and discuss the properties
of casts of natural numbers of and of `ω` with respect to these operations.

Some properties of the operations are also used to discuss general tools on ordinals:

* `is_limit o`: an ordinal is a limit ordinal if it is neither `0` nor a successor.
* `limit_rec_on` is the main induction principle of ordinals: if one can prove a property by
  induction at successor ordinals and at limit ordinals, then it holds for all ordinals.
* `is_normal`: a function `f : ordinal → ordinal` satisfies `is_normal` if it is strictly increasing
  and order-continuous, i.e., the image `f o` of a limit ordinal `o` is the sup of `f a` for
  `a < o`.
* `enum_ord`: enumerates an unbounded set of ordinals by the ordinals themselves.
* `sup`, `lsub`: the supremum / least strict upper bound of an indexed family of ordinals in
  `Type u`, as an ordinal in `Type u`.
* `bsup`, `blsub`: the supremum / least strict upper bound of a set of ordinals indexed by ordinals
  less than a given ordinal `o`.

Various other basic arithmetic results are given in `principal.lean` instead.
-/

noncomputable theory

open function cardinal set equiv order
open_locale classical cardinal ordinal

universes u v w
variables {α : Type*} {β : Type*} {γ : Type*}
  {r : α → α → Prop} {s : β → β → Prop} {t : γ → γ → Prop}

namespace ordinal

/-! ### Further properties of addition on ordinals -/

@[simp] theorem lift_add (a b) : lift (a + b) = lift a + lift b :=
quotient.induction_on₂ a b $ λ ⟨α, r, _⟩ ⟨β, s, _⟩,
quotient.sound ⟨(rel_iso.preimage equiv.ulift _).trans
 (rel_iso.sum_lex_congr (rel_iso.preimage equiv.ulift _)
   (rel_iso.preimage equiv.ulift _)).symm⟩

@[simp] theorem lift_succ (a) : lift (succ a) = succ (lift a) :=
by { rw [←add_one_eq_succ, lift_add, lift_one], refl }

instance add_contravariant_class_le : contravariant_class ordinal.{u} ordinal.{u} (+) (≤) :=
⟨λ a b c, induction_on a $ λ α r hr, induction_on b $ λ β₁ s₁ hs₁, induction_on c $ λ β₂ s₂ hs₂ ⟨f⟩,
  ⟨have fl : ∀ a, f (sum.inl a) = sum.inl a := λ a,
    by simpa only [initial_seg.trans_apply, initial_seg.le_add_apply]
      using @initial_seg.eq _ _ _ _ (@sum.lex.is_well_order _ _ _ _ hr hs₂)
        ((initial_seg.le_add r s₁).trans f) (initial_seg.le_add r s₂) a,
  have ∀ b, {b' // f (sum.inr b) = sum.inr b'}, begin
    intro b, cases e : f (sum.inr b),
    { rw ← fl at e, have := f.inj' e, contradiction },
    { exact ⟨_, rfl⟩ }
  end,
  let g (b) := (this b).1 in
  have fr : ∀ b, f (sum.inr b) = sum.inr (g b), from λ b, (this b).2,
  ⟨⟨⟨g, λ x y h, by injection f.inj'
    (by rw [fr, fr, h] : f (sum.inr x) = f (sum.inr y))⟩,
    λ a b, by simpa only [sum.lex_inr_inr, fr, rel_embedding.coe_fn_to_embedding,
        initial_seg.coe_fn_to_rel_embedding, embedding.coe_fn_mk]
      using @rel_embedding.map_rel_iff _ _ _ _ f.to_rel_embedding (sum.inr a) (sum.inr b)⟩,
    λ a b H, begin
      rcases f.init' (by rw fr; exact sum.lex_inr_inr.2 H) with ⟨a'|a', h⟩,
      { rw fl at h, cases h },
      { rw fr at h, exact ⟨a', sum.inr.inj h⟩ }
    end⟩⟩⟩

theorem add_succ (o₁ o₂ : ordinal) : o₁ + succ o₂ = succ (o₁ + o₂) :=
(add_assoc _ _ _).symm

@[simp] theorem succ_zero : succ (0 : ordinal) = 1 := zero_add 1
@[simp] theorem succ_one : succ (1 : ordinal) = 2 := rfl

theorem one_le_iff_pos {o : ordinal} : 1 ≤ o ↔ 0 < o :=
by rw [← succ_zero, succ_le_iff]

theorem one_le_iff_ne_zero {o : ordinal} : 1 ≤ o ↔ o ≠ 0 :=
by rw [one_le_iff_pos, ordinal.pos_iff_ne_zero]

theorem succ_pos (o : ordinal) : 0 < succ o :=
(ordinal.zero_le o).trans_lt (lt_succ o)

theorem succ_ne_zero (o : ordinal) : succ o ≠ 0 :=
ne_of_gt $ succ_pos o

@[simp] theorem card_succ (o : ordinal) : card (succ o) = card o + 1 :=
by simp only [←add_one_eq_succ, card_add, card_one]

theorem nat_cast_succ (n : ℕ) : (succ n : ordinal) = n.succ := rfl

theorem add_left_cancel (a) {b c : ordinal} : a + b = a + c ↔ b = c :=
by simp only [le_antisymm_iff, add_le_add_iff_left]

theorem lt_one_iff_zero {a : ordinal} : a < 1 ↔ a = 0 :=
by rw [←succ_zero, lt_succ_iff, ordinal.le_zero]

private theorem add_lt_add_iff_left' (a) {b c : ordinal} : a + b < a + c ↔ b < c :=
by rw [← not_le, ← not_le, add_le_add_iff_left]

instance add_covariant_class_lt : covariant_class ordinal.{u} ordinal.{u} (+) (<) :=
⟨λ a b c, (add_lt_add_iff_left' a).2⟩

instance add_contravariant_class_lt : contravariant_class ordinal.{u} ordinal.{u} (+) (<) :=
⟨λ a b c, (add_lt_add_iff_left' a).1⟩

instance add_swap_contravariant_class_lt :
  contravariant_class ordinal.{u} ordinal.{u} (swap (+)) (<) :=
⟨λ a b c, lt_imp_lt_of_le_imp_le (λ h, add_le_add_right h _)⟩

theorem add_le_add_iff_right {a b : ordinal} (n : ℕ) : a + n ≤ b + n ↔ a ≤ b :=
by induction n with n ih; [rw [nat.cast_zero, add_zero, add_zero],
  rw [← nat_cast_succ, add_succ, add_succ, succ_le_succ_iff, ih]]

theorem add_right_cancel {a b : ordinal} (n : ℕ) : a + n = b + n ↔ a = b :=
by simp only [le_antisymm_iff, add_le_add_iff_right]

/-! ### The zero ordinal -/

@[simp] theorem card_eq_zero {o} : card o = 0 ↔ o = 0 :=
⟨induction_on o $ λ α r _ h, begin
  refine le_antisymm (le_of_not_lt $
    λ hn, mk_ne_zero_iff.2 _ h) (ordinal.zero_le _),
  rw [← succ_le_iff, succ_zero] at hn, cases hn with f,
  exact ⟨f punit.star⟩
end, λ e, by simp only [e, card_zero]⟩

protected lemma one_ne_zero : (1 : ordinal) ≠ 0 :=
type_ne_zero_of_nonempty _

instance : nontrivial ordinal.{u} :=
⟨⟨1, 0, ordinal.one_ne_zero⟩⟩

@[simp] theorem zero_lt_one : (0 : ordinal) < 1 :=
lt_iff_le_and_ne.2 ⟨ordinal.zero_le _, ordinal.one_ne_zero.symm⟩

instance : zero_le_one_class ordinal := ⟨zero_lt_one.le⟩

instance unique_out_one : unique (1 : ordinal).out.α :=
{ default := enum (<) 0 (by simp),
  uniq := λ a, begin
    rw ←enum_typein (<) a,
    unfold default,
    congr,
    rw ←lt_one_iff_zero,
    apply typein_lt_self
  end }

theorem one_out_eq (x : (1 : ordinal).out.α) : x = enum (<) 0 (by simp) :=
unique.eq_default x

@[simp] theorem typein_one_out (x : (1 : ordinal).out.α) : typein (<) x = 0 :=
by rw [one_out_eq x, typein_enum]

theorem le_one_iff {a : ordinal} : a ≤ 1 ↔ a = 0 ∨ a = 1 :=
begin
  refine ⟨λ ha, _, _⟩,
  { rcases eq_or_lt_of_le ha with rfl | ha,
    exacts [or.inr rfl, or.inl (lt_one_iff_zero.1 ha)], },
  { rintro (rfl | rfl),
    exacts [zero_le_one, le_rfl], }
end

theorem add_eq_zero_iff {a b : ordinal} : a + b = 0 ↔ (a = 0 ∧ b = 0) :=
induction_on a $ λ α r _, induction_on b $ λ β s _, begin
  simp_rw [type_add, type_eq_zero_iff_is_empty],
  exact is_empty_sum
end

theorem left_eq_zero_of_add_eq_zero {a b : ordinal} (h : a + b = 0) : a = 0 :=
(add_eq_zero_iff.1 h).1

theorem right_eq_zero_of_add_eq_zero {a b : ordinal} (h : a + b = 0) : b = 0 :=
(add_eq_zero_iff.1 h).2

/-! ### The predecessor of an ordinal -/

/-- The ordinal predecessor of `o` is `o'` if `o = succ o'`,
  and `o` otherwise. -/
def pred (o : ordinal) : ordinal :=
if h : ∃ a, o = succ a then classical.some h else o

@[simp] theorem pred_succ (o) : pred (succ o) = o :=
by have h : ∃ a, succ o = succ a := ⟨_, rfl⟩;
   simpa only [pred, dif_pos h] using (succ_injective $ classical.some_spec h).symm

theorem pred_le_self (o) : pred o ≤ o :=
if h : ∃ a, o = succ a then let ⟨a, e⟩ := h in
by rw [e, pred_succ]; exact le_succ a
else by rw [pred, dif_neg h]

theorem pred_eq_iff_not_succ {o} : pred o = o ↔ ¬ ∃ a, o = succ a :=
⟨λ e ⟨a, e'⟩, by rw [e', pred_succ] at e; exact (lt_succ a).ne e,
 λ h, dif_neg h⟩

theorem pred_lt_iff_is_succ {o} : pred o < o ↔ ∃ a, o = succ a :=
iff.trans (by simp only [le_antisymm_iff, pred_le_self, true_and, not_le])
  (iff_not_comm.1 pred_eq_iff_not_succ).symm

theorem succ_pred_iff_is_succ {o} : succ (pred o) = o ↔ ∃ a, o = succ a :=
⟨λ e, ⟨_, e.symm⟩, λ ⟨a, e⟩, by simp only [e, pred_succ]⟩

theorem succ_lt_of_not_succ {o b : ordinal} (h : ¬ ∃ a, o = succ a) : succ b < o ↔ b < o :=
⟨(lt_succ b).trans, λ l, lt_of_le_of_ne (succ_le_of_lt l) (λ e, h ⟨_, e.symm⟩)⟩

theorem lt_pred {a b} : a < pred b ↔ succ a < b :=
if h : ∃ a, b = succ a then let ⟨c, e⟩ := h in
by rw [e, pred_succ, succ_lt_succ_iff]
else by simp only [pred, dif_neg h, succ_lt_of_not_succ h]

theorem pred_le {a b} : pred a ≤ b ↔ a ≤ succ b :=
le_iff_le_iff_lt_iff_lt.2 lt_pred

@[simp] theorem lift_is_succ {o} : (∃ a, lift o = succ a) ↔ (∃ a, o = succ a) :=
⟨λ ⟨a, h⟩,
  let ⟨b, e⟩ := lift_down $ show a ≤ lift o, from le_of_lt $
    h.symm ▸ lt_succ a in
  ⟨b, lift_inj.1 $ by rw [h, ← e, lift_succ]⟩,
 λ ⟨a, h⟩, ⟨lift a, by simp only [h, lift_succ]⟩⟩

@[simp] theorem lift_pred (o) : lift (pred o) = pred (lift o) :=
if h : ∃ a, o = succ a then
by cases h with a e; simp only [e, pred_succ, lift_succ]
else by rw [pred_eq_iff_not_succ.2 h,
            pred_eq_iff_not_succ.2 (mt lift_is_succ.1 h)]

/-! ### Limit ordinals -/

/-- A limit ordinal is an ordinal which is not zero and not a successor. -/
def is_limit (o : ordinal) : Prop := o ≠ 0 ∧ ∀ a < o, succ a < o

theorem not_zero_is_limit : ¬ is_limit 0
| ⟨h, _⟩ := h rfl

theorem not_succ_is_limit (o) : ¬ is_limit (succ o)
| ⟨_, h⟩ := lt_irrefl _ (h _ (lt_succ o))

theorem not_succ_of_is_limit {o} (h : is_limit o) : ¬ ∃ a, o = succ a
| ⟨a, e⟩ := not_succ_is_limit a (e ▸ h)

theorem succ_lt_of_is_limit {o a : ordinal} (h : is_limit o) : succ a < o ↔ a < o :=
⟨(lt_succ a).trans, h.2 _⟩

theorem le_succ_of_is_limit {o} (h : is_limit o) {a} : o ≤ succ a ↔ o ≤ a :=
le_iff_le_iff_lt_iff_lt.2 $ succ_lt_of_is_limit h

theorem limit_le {o} (h : is_limit o) {a} : o ≤ a ↔ ∀ x < o, x ≤ a :=
⟨λ h x l, l.le.trans h,
 λ H, (le_succ_of_is_limit h).1 $ le_of_not_lt $ λ hn,
  not_lt_of_le (H _ hn) (lt_succ a)⟩

theorem lt_limit {o} (h : is_limit o) {a} : a < o ↔ ∃ x < o, a < x :=
by simpa only [not_ball, not_le] using not_congr (@limit_le _ h a)

@[simp] theorem lift_is_limit (o) : is_limit (lift o) ↔ is_limit o :=
and_congr (not_congr $ by simpa only [lift_zero] using @lift_inj o 0)
⟨λ H a h, lift_lt.1 $ by simpa only [lift_succ] using H _ (lift_lt.2 h),
 λ H a h, begin
   obtain ⟨a', rfl⟩ := lift_down h.le,
   rw [←lift_succ, lift_lt],
   exact H a' (lift_lt.1 h)
 end⟩

theorem is_limit.pos {o : ordinal} (h : is_limit o) : 0 < o :=
lt_of_le_of_ne (ordinal.zero_le _) h.1.symm

theorem is_limit.one_lt {o : ordinal} (h : is_limit o) : 1 < o :=
by simpa only [succ_zero] using h.2 _ h.pos

theorem is_limit.nat_lt {o : ordinal} (h : is_limit o) : ∀ n : ℕ, (n : ordinal) < o
| 0     := h.pos
| (n+1) := h.2 _ (is_limit.nat_lt n)

theorem zero_or_succ_or_limit (o : ordinal) :
  o = 0 ∨ (∃ a, o = succ a) ∨ is_limit o :=
if o0 : o = 0 then or.inl o0 else
if h : ∃ a, o = succ a then or.inr (or.inl h) else
or.inr $ or.inr ⟨o0, λ a, (succ_lt_of_not_succ h).2⟩

/-- Main induction principle of ordinals: if one can prove a property by
  induction at successor ordinals and at limit ordinals, then it holds for all ordinals. -/
@[elab_as_eliminator] def limit_rec_on {C : ordinal → Sort*}
  (o : ordinal) (H₁ : C 0) (H₂ : ∀ o, C o → C (succ o))
  (H₃ : ∀ o, is_limit o → (∀ o' < o, C o') → C o) : C o :=
lt_wf.fix (λ o IH,
  if o0 : o = 0 then by rw o0; exact H₁ else
  if h : ∃ a, o = succ a then
    by rw ← succ_pred_iff_is_succ.2 h; exact
    H₂ _ (IH _ $ pred_lt_iff_is_succ.2 h)
  else H₃ _ ⟨o0, λ a, (succ_lt_of_not_succ h).2⟩ IH) o

@[simp] theorem limit_rec_on_zero {C} (H₁ H₂ H₃) : @limit_rec_on C 0 H₁ H₂ H₃ = H₁ :=
by rw [limit_rec_on, lt_wf.fix_eq, dif_pos rfl]; refl

@[simp] theorem limit_rec_on_succ {C} (o H₁ H₂ H₃) :
  @limit_rec_on C (succ o) H₁ H₂ H₃ = H₂ o (@limit_rec_on C o H₁ H₂ H₃) :=
begin
  have h : ∃ a, succ o = succ a := ⟨_, rfl⟩,
  rw [limit_rec_on, lt_wf.fix_eq, dif_neg (succ_ne_zero o), dif_pos h],
  generalize : limit_rec_on._proof_2 (succ o) h = h₂,
  generalize : limit_rec_on._proof_3 (succ o) h = h₃,
  revert h₂ h₃, generalize e : pred (succ o) = o', intros,
  rw pred_succ at e, subst o', refl
end

@[simp] theorem limit_rec_on_limit {C} (o H₁ H₂ H₃ h) :
  @limit_rec_on C o H₁ H₂ H₃ = H₃ o h (λ x h, @limit_rec_on C x H₁ H₂ H₃) :=
by rw [limit_rec_on, lt_wf.fix_eq, dif_neg h.1, dif_neg (not_succ_of_is_limit h)]; refl

instance order_top_out_succ (o : ordinal) : order_top (succ o).out.α :=
⟨_, le_enum_succ⟩

theorem enum_succ_eq_top {o : ordinal} :
  enum (<) o (by { rw type_lt, exact lt_succ o }) = (⊤ : (succ o).out.α) :=
rfl

lemma has_succ_of_type_succ_lt {α} {r : α → α → Prop} [wo : is_well_order α r]
  (h : ∀ a < type r, succ a < type r) (x : α) : ∃ y, r x y :=
begin
  use enum r (succ (typein r x)) (h _ (typein_lt_type r x)),
  convert (enum_lt_enum (typein_lt_type r x) _).mpr (lt_succ _), rw [enum_typein]
end

theorem out_no_max_of_succ_lt {o : ordinal} (ho : ∀ a < o, succ a < o) : no_max_order o.out.α :=
⟨has_succ_of_type_succ_lt (by rwa type_lt)⟩

lemma bounded_singleton {r : α → α → Prop} [is_well_order α r] (hr : (type r).is_limit) (x) :
  bounded r {x} :=
begin
  refine ⟨enum r (succ (typein r x)) (hr.2 _ (typein_lt_type r x)), _⟩,
  intros b hb,
  rw mem_singleton_iff.1 hb,
  nth_rewrite 0 ←enum_typein r x,
  rw @enum_lt_enum _ r,
  apply lt_succ
end

lemma type_subrel_lt (o : ordinal.{u}) :
  type (subrel (<) {o' : ordinal | o' < o}) = ordinal.lift.{u+1} o :=
begin
  refine quotient.induction_on o _,
  rintro ⟨α, r, wo⟩, resetI, apply quotient.sound,
  constructor, symmetry, refine (rel_iso.preimage equiv.ulift r).trans (enum_iso r).symm
end

lemma mk_initial_seg (o : ordinal.{u}) :
  #{o' : ordinal | o' < o} = cardinal.lift.{u+1} o.card :=
by rw [lift_card, ←type_subrel_lt, card_type]

/-! ### Normal ordinal functions -/

/-- A normal ordinal function is a strictly increasing function which is
  order-continuous, i.e., the image `f o` of a limit ordinal `o` is the sup of `f a` for
  `a < o`.  -/
def is_normal (f : ordinal → ordinal) : Prop :=
(∀ o, f o < f (succ o)) ∧ ∀ o, is_limit o → ∀ a, f o ≤ a ↔ ∀ b < o, f b ≤ a

theorem is_normal.limit_le {f} (H : is_normal f) : ∀ {o}, is_limit o →
  ∀ {a}, f o ≤ a ↔ ∀ b < o, f b ≤ a := H.2

theorem is_normal.limit_lt {f} (H : is_normal f) {o} (h : is_limit o) {a} :
  a < f o ↔ ∃ b < o, a < f b :=
not_iff_not.1 $ by simpa only [exists_prop, not_exists, not_and, not_lt] using H.2 _ h a

theorem is_normal.strict_mono {f} (H : is_normal f) : strict_mono f :=
λ a b, limit_rec_on b (not.elim (not_lt_of_le $ ordinal.zero_le _))
  (λ b IH h, (lt_or_eq_of_le (le_of_lt_succ h)).elim
    (λ h, (IH h).trans (H.1 _))
    (λ e, e ▸ H.1 _))
  (λ b l IH h, lt_of_lt_of_le (H.1 a)
    ((H.2 _ l _).1 le_rfl _ (l.2 _ h)))

theorem is_normal.monotone {f} (H : is_normal f) : monotone f :=
H.strict_mono.monotone

theorem is_normal_iff_strict_mono_limit (f : ordinal → ordinal) :
  is_normal f ↔ (strict_mono f ∧ ∀ o, is_limit o → ∀ a, (∀ b < o, f b ≤ a) → f o ≤ a) :=
⟨λ hf, ⟨hf.strict_mono, λ a ha c, (hf.2 a ha c).2⟩, λ ⟨hs, hl⟩, ⟨λ a, hs (lt_succ a),
  λ a ha c, ⟨λ hac b hba, ((hs hba).trans_le hac).le, hl a ha c⟩⟩⟩

theorem is_normal.lt_iff {f} (H : is_normal f) {a b} : f a < f b ↔ a < b :=
strict_mono.lt_iff_lt $ H.strict_mono

theorem is_normal.le_iff {f} (H : is_normal f) {a b} : f a ≤ f b ↔ a ≤ b :=
le_iff_le_iff_lt_iff_lt.2 H.lt_iff

theorem is_normal.inj {f} (H : is_normal f) {a b} : f a = f b ↔ a = b :=
by simp only [le_antisymm_iff, H.le_iff]

theorem is_normal.self_le {f} (H : is_normal f) (a) : a ≤ f a :=
lt_wf.self_le_of_strict_mono H.strict_mono a

theorem is_normal.le_set {f} (H : is_normal f) (p : set ordinal) (p0 : p.nonempty) (b)
  (H₂ : ∀ o, b ≤ o ↔ ∀ a ∈ p, a ≤ o) {o : ordinal} : f b ≤ o ↔ ∀ a ∈ p, f a ≤ o :=
⟨λ h a pa, (H.le_iff.2 ((H₂ _).1 le_rfl _ pa)).trans h,
λ h, begin
  revert H₂, refine limit_rec_on b (λ H₂, _) (λ S _ H₂, _) (λ S L _ H₂, (H.2 _ L _).2 (λ a h', _)),
  { cases p0 with x px,
    have := ordinal.le_zero.1 ((H₂ _).1 (ordinal.zero_le _) _ px),
    rw this at px, exact h _ px },
  { rcases not_ball.1 (mt (H₂ S).2 $ (lt_succ S).not_le) with ⟨a, h₁, h₂⟩,
    exact (H.le_iff.2 $ succ_le_of_lt $ not_le.1 h₂).trans (h _ h₁) },
  { rcases not_ball.1 (mt (H₂ a).2 h'.not_le) with ⟨b, h₁, h₂⟩,
    exact (H.le_iff.2 $ (not_le.1 h₂).le).trans (h _ h₁) }
end⟩

theorem is_normal.le_set' {f} (H : is_normal f) (p : set α) (g : α → ordinal) (p0 : p.nonempty) (b)
  (H₂ : ∀ o, b ≤ o ↔ ∀ a ∈ p, g a ≤ o) {o} : f b ≤ o ↔ ∀ a ∈ p, f (g a) ≤ o :=
(H.le_set (λ x, ∃ y, p y ∧ x = g y)
  (let ⟨x, px⟩ := p0 in ⟨_, _, px, rfl⟩) _
  (λ o, (H₂ o).trans ⟨λ H a ⟨y, h1, h2⟩, h2.symm ▸ H y h1,
    λ H a h1, H (g a) ⟨a, h1, rfl⟩⟩)).trans
⟨λ H a h, H (g a) ⟨a, h, rfl⟩, λ H a ⟨y, h1, h2⟩, h2.symm ▸ H y h1⟩

theorem is_normal.refl : is_normal id :=
⟨lt_succ, λ o l a, limit_le l⟩

theorem is_normal.trans {f g} (H₁ : is_normal f) (H₂ : is_normal g) :
  is_normal (λ x, f (g x)) :=
⟨λ x, H₁.lt_iff.2 (H₂.1 _),
 λ o l a, H₁.le_set' (< o) g ⟨_, l.pos⟩ _ (λ c, H₂.2 _ l _)⟩

theorem is_normal.is_limit {f} (H : is_normal f) {o} (l : is_limit o) :
  is_limit (f o) :=
⟨ne_of_gt $ (ordinal.zero_le _).trans_lt $ H.lt_iff.2 l.pos,
λ a h, let ⟨b, h₁, h₂⟩ := (H.limit_lt l).1 h in
  (succ_le_of_lt h₂).trans_lt (H.lt_iff.2 h₁)⟩

theorem is_normal.le_iff_eq {f} (H : is_normal f) {a} : f a ≤ a ↔ f a = a :=
(H.self_le a).le_iff_eq

theorem add_le_of_limit {a b c : ordinal} (h : is_limit b) : a + b ≤ c ↔ ∀ b' < b, a + b' ≤ c :=
⟨λ h b' l, (add_le_add_left l.le _).trans h,
λ H, le_of_not_lt $
induction_on a (λ α r _, induction_on b $ λ β s _ h H l, begin
  resetI,
  suffices : ∀ x : β, sum.lex r s (sum.inr x) (enum _ _ l),
  { cases enum _ _ l with x x,
    { cases this (enum s 0 h.pos) },
    { exact irrefl _ (this _) } },
  intros x,
  rw [←typein_lt_typein (sum.lex r s), typein_enum],
  have := H _ (h.2 _ (typein_lt_type s x)),
  rw [add_succ, succ_le_iff] at this,
  refine (type_le'.2 ⟨rel_embedding.of_monotone (λ a, _) (λ a b, _)⟩).trans_lt this,
  { rcases a with ⟨a | b, h⟩,
    { exact sum.inl a },
    { exact sum.inr ⟨b, by cases h; assumption⟩ } },
  { rcases a with ⟨a | a, h₁⟩; rcases b with ⟨b | b, h₂⟩; cases h₁; cases h₂;
      rintro ⟨⟩; constructor; assumption }
end) h H⟩

theorem add_is_normal (a : ordinal) : is_normal ((+) a) :=
⟨λ b, (add_lt_add_iff_left a).2 (lt_succ b),
 λ b l c, add_le_of_limit l⟩

theorem add_is_limit (a) {b} : is_limit b → is_limit (a + b) :=
(add_is_normal a).is_limit

/-! ### Subtraction on ordinals-/

/-- The set in the definition of subtraction is nonempty. -/
theorem sub_nonempty {a b : ordinal} : {o | a ≤ b + o}.nonempty :=
⟨a, le_add_left _ _⟩

/-- `a - b` is the unique ordinal satisfying `b + (a - b) = a` when `b ≤ a`. -/
instance : has_sub ordinal := ⟨λ a b, Inf {o | a ≤ b + o}⟩

theorem le_add_sub (a b : ordinal) : a ≤ b + (a - b) :=
Inf_mem sub_nonempty

theorem sub_le {a b c : ordinal} : a - b ≤ c ↔ a ≤ b + c :=
⟨λ h, (le_add_sub a b).trans (add_le_add_left h _), λ h, cInf_le' h⟩

theorem lt_sub {a b c : ordinal} : a < b - c ↔ c + a < b :=
lt_iff_lt_of_le_iff_le sub_le

theorem add_sub_cancel (a b : ordinal) : a + b - a = b :=
le_antisymm (sub_le.2 $ le_rfl)
  ((add_le_add_iff_left a).1 $ le_add_sub _ _)

theorem sub_eq_of_add_eq {a b c : ordinal} (h : a + b = c) : c - a = b :=
h ▸ add_sub_cancel _ _

theorem sub_le_self (a b : ordinal) : a - b ≤ a :=
sub_le.2 $ le_add_left _ _

protected theorem add_sub_cancel_of_le {a b : ordinal} (h : b ≤ a) : b + (a - b) = a :=
(le_add_sub a b).antisymm' begin
  rcases zero_or_succ_or_limit (a-b) with e|⟨c,e⟩|l,
  { simp only [e, add_zero, h] },
  { rw [e, add_succ, succ_le_iff, ← lt_sub, e], exact lt_succ c },
  { exact (add_le_of_limit l).2 (λ c l, (lt_sub.1 l).le) }
end

instance : has_exists_add_of_le ordinal :=
⟨λ a b h, ⟨_, (ordinal.add_sub_cancel_of_le h).symm⟩⟩

@[simp] theorem sub_zero (a : ordinal) : a - 0 = a :=
by simpa only [zero_add] using add_sub_cancel 0 a

@[simp] theorem zero_sub (a : ordinal) : 0 - a = 0 :=
by rw ← ordinal.le_zero; apply sub_le_self

@[simp] theorem sub_self (a : ordinal) : a - a = 0 :=
by simpa only [add_zero] using add_sub_cancel a 0

protected theorem sub_eq_zero_iff_le {a b : ordinal} : a - b = 0 ↔ a ≤ b :=
⟨λ h, by simpa only [h, add_zero] using le_add_sub a b,
 λ h, by rwa [← ordinal.le_zero, sub_le, add_zero]⟩

theorem sub_sub (a b c : ordinal) : a - b - c = a - (b + c) :=
eq_of_forall_ge_iff $ λ d, by rw [sub_le, sub_le, sub_le, add_assoc]

theorem add_sub_add_cancel (a b c : ordinal) : a + b - (a + c) = b - c :=
by rw [← sub_sub, add_sub_cancel]

theorem sub_is_limit {a b} (l : is_limit a) (h : b < a) : is_limit (a - b) :=
⟨ne_of_gt $ lt_sub.2 $ by rwa add_zero,
 λ c h, by rw [lt_sub, add_succ]; exact l.2 _ (lt_sub.1 h)⟩

@[simp] theorem one_add_omega : 1 + ω = ω :=
begin
  refine le_antisymm _ (le_add_left _ _),
  rw [omega, one_eq_lift_type_unit, ← lift_add, lift_le, type_add],
  have : is_well_order unit empty_relation := by apply_instance,
  refine ⟨rel_embedding.collapse (rel_embedding.of_monotone _ _)⟩,
  { apply sum.rec, exact λ _, 0, exact nat.succ },
  { intros a b, cases a; cases b; intro H; cases H with _ _ H _ _ H;
    [cases H, exact nat.succ_pos _, exact nat.succ_lt_succ H] }
end

@[simp, priority 990]
theorem one_add_of_omega_le {o} (h : ω ≤ o) : 1 + o = o :=
by rw [← ordinal.add_sub_cancel_of_le h, ← add_assoc, one_add_omega]

/-! ### Multiplication of ordinals-/

/-- The multiplication of ordinals `o₁` and `o₂` is the (well founded) lexicographic order on
`o₂ × o₁`. -/
instance : monoid ordinal.{u} :=
{ mul := λ a b, quotient.lift_on₂ a b
      (λ ⟨α, r, wo⟩ ⟨β, s, wo'⟩, ⟦⟨β × α, prod.lex s r, by exactI prod.lex.is_well_order⟩⟧
        : Well_order → Well_order → ordinal) $
    λ ⟨α₁, r₁, o₁⟩ ⟨α₂, r₂, o₂⟩ ⟨β₁, s₁, p₁⟩ ⟨β₂, s₂, p₂⟩ ⟨f⟩ ⟨g⟩,
    quot.sound ⟨rel_iso.prod_lex_congr g f⟩,
  one := 1,
  mul_assoc := λ a b c, quotient.induction_on₃ a b c $ λ ⟨α, r, _⟩ ⟨β, s, _⟩ ⟨γ, t, _⟩,
    eq.symm $ quotient.sound ⟨⟨prod_assoc _ _ _, λ a b, begin
      rcases a with ⟨⟨a₁, a₂⟩, a₃⟩,
      rcases b with ⟨⟨b₁, b₂⟩, b₃⟩,
      simp [prod.lex_def, and_or_distrib_left, or_assoc, and_assoc]
    end⟩⟩,
  mul_one := λ a, induction_on a $ λ α r _, quotient.sound
    ⟨⟨punit_prod _, λ a b, by rcases a with ⟨⟨⟨⟩⟩, a⟩; rcases b with ⟨⟨⟨⟩⟩, b⟩;
    simp only [prod.lex_def, empty_relation, false_or];
    simp only [eq_self_iff_true, true_and]; refl⟩⟩,
  one_mul := λ a, induction_on a $ λ α r _, quotient.sound
    ⟨⟨prod_punit _, λ a b, by rcases a with ⟨a, ⟨⟨⟩⟩⟩; rcases b with ⟨b, ⟨⟨⟩⟩⟩;
    simp only [prod.lex_def, empty_relation, and_false, or_false]; refl⟩⟩ }

@[simp] theorem type_mul {α β : Type u} (r : α → α → Prop) (s : β → β → Prop)
  [is_well_order α r] [is_well_order β s] : type (prod.lex s r) = type r * type s := rfl

private theorem mul_eq_zero' {a b : ordinal} : a * b = 0 ↔ a = 0 ∨ b = 0 :=
induction_on a $ λ α _ _, induction_on b $ λ β _ _, begin
  simp_rw [←type_mul, type_eq_zero_iff_is_empty],
  rw or_comm,
  exact is_empty_prod
end

instance : monoid_with_zero ordinal :=
{ zero := 0,
  mul_zero := λ a, mul_eq_zero'.2 $ or.inr rfl,
  zero_mul := λ a, mul_eq_zero'.2 $ or.inl rfl,
  ..ordinal.monoid }

instance : no_zero_divisors ordinal :=
⟨λ a b, mul_eq_zero'.1⟩

@[simp] theorem lift_mul (a b) : lift (a * b) = lift a * lift b :=
quotient.induction_on₂ a b $ λ ⟨α, r, _⟩ ⟨β, s, _⟩,
quotient.sound ⟨(rel_iso.preimage equiv.ulift _).trans
 (rel_iso.prod_lex_congr (rel_iso.preimage equiv.ulift _)
   (rel_iso.preimage equiv.ulift _)).symm⟩

@[simp] theorem card_mul (a b) : card (a * b) = card a * card b :=
quotient.induction_on₂ a b $ λ ⟨α, r, _⟩ ⟨β, s, _⟩,
mul_comm (mk β) (mk α)

instance : left_distrib_class ordinal.{u} :=
⟨λ a b c, quotient.induction_on₃ a b c $ λ ⟨α, r, _⟩ ⟨β, s, _⟩ ⟨γ, t, _⟩,
quotient.sound ⟨⟨sum_prod_distrib _ _ _, begin
  rintro ⟨a₁|a₁, a₂⟩ ⟨b₁|b₁, b₂⟩;
  simp only [prod.lex_def,
    sum.lex_inl_inl, sum.lex.sep, sum.lex_inr_inl, sum.lex_inr_inr,
    sum_prod_distrib_apply_left, sum_prod_distrib_apply_right];
  simp only [sum.inl.inj_iff, true_or, false_and, false_or]
end⟩⟩⟩

theorem mul_succ (a b : ordinal) : a * succ b = a * b + a := mul_add_one a b

instance mul_covariant_class_le : covariant_class ordinal.{u} ordinal.{u} (*) (≤) :=
⟨λ c a b, quotient.induction_on₃ a b c $ λ ⟨α, r, _⟩ ⟨β, s, _⟩ ⟨γ, t, _⟩ ⟨f⟩, begin
  resetI,
  refine type_le'.2 ⟨rel_embedding.of_monotone
    (λ a, (f a.1, a.2))
    (λ a b h, _)⟩, clear_,
  cases h with a₁ b₁ a₂ b₂ h' a b₁ b₂ h',
  { exact prod.lex.left _ _ (f.to_rel_embedding.map_rel_iff.2 h') },
  { exact prod.lex.right _ h' }
end⟩

instance mul_swap_covariant_class_le : covariant_class ordinal.{u} ordinal.{u} (swap (*)) (≤) :=
⟨λ c a b, quotient.induction_on₃ a b c $ λ ⟨α, r, _⟩ ⟨β, s, _⟩ ⟨γ, t, _⟩ ⟨f⟩, begin
  resetI,
  refine type_le'.2 ⟨rel_embedding.of_monotone
    (λ a, (a.1, f a.2))
    (λ a b h, _)⟩,
  cases h with a₁ b₁ a₂ b₂ h' a b₁ b₂ h',
  { exact prod.lex.left _ _ h' },
  { exact prod.lex.right _ (f.to_rel_embedding.map_rel_iff.2 h') }
end⟩

theorem le_mul_left (a : ordinal) {b : ordinal} (hb : 0 < b) : a ≤ a * b :=
by { convert mul_le_mul_left' (one_le_iff_pos.2 hb) a, rw mul_one a }

theorem le_mul_right (a : ordinal) {b : ordinal} (hb : 0 < b) : a ≤ b * a :=
by { convert mul_le_mul_right' (one_le_iff_pos.2 hb) a, rw one_mul a }

private lemma mul_le_of_limit_aux {α β r s} [is_well_order α r] [is_well_order β s]
  {c} (h : is_limit (type s)) (H : ∀ b' < type s, type r * b' ≤ c)
  (l : c < type r * type s) : false :=
begin
  suffices : ∀ a b, prod.lex s r (b, a) (enum _ _ l),
  { cases enum _ _ l with b a, exact irrefl _ (this _ _) },
  intros a b,
  rw [←typein_lt_typein (prod.lex s r), typein_enum],
  have := H _ (h.2 _ (typein_lt_type s b)),
  rw mul_succ at this,
  have := ((add_lt_add_iff_left _).2 (typein_lt_type _ a)).trans_le this,
  refine (type_le'.2 _).trans_lt this,
  constructor,
  refine rel_embedding.of_monotone (λ a, _) (λ a b, _),
  { rcases a with ⟨⟨b', a'⟩, h⟩,
    by_cases e : b = b',
    { refine sum.inr ⟨a', _⟩,
      subst e, cases h with _ _ _ _ h _ _ _ h,
      { exact (irrefl _ h).elim },
      { exact h } },
    { refine sum.inl (⟨b', _⟩, a'),
      cases h with _ _ _ _ h _ _ _ h,
      { exact h }, { exact (e rfl).elim } } },
  { rcases a with ⟨⟨b₁, a₁⟩, h₁⟩,
    rcases b with ⟨⟨b₂, a₂⟩, h₂⟩,
    intro h, by_cases e₁ : b = b₁; by_cases e₂ : b = b₂,
    { substs b₁ b₂,
      simpa only [subrel_val, prod.lex_def, @irrefl _ s _ b, true_and, false_or, eq_self_iff_true,
        dif_pos, sum.lex_inr_inr] using h },
    { subst b₁,
      simp only [subrel_val, prod.lex_def, e₂, prod.lex_def, dif_pos, subrel_val, eq_self_iff_true,
        or_false, dif_neg, not_false_iff, sum.lex_inr_inl, false_and] at h ⊢,
      cases h₂; [exact asymm h h₂_h, exact e₂ rfl] },
    { simp [e₂, dif_neg e₁, show b₂ ≠ b₁, by cc] },
    { simpa only [dif_neg e₁, dif_neg e₂, prod.lex_def, subrel_val, subtype.mk_eq_mk,
        sum.lex_inl_inl] using h } }
end

theorem mul_le_of_limit {a b c : ordinal} (h : is_limit b) : a * b ≤ c ↔ ∀ b' < b, a * b' ≤ c :=
⟨λ h b' l, (mul_le_mul_left' l.le _).trans h,
λ H, le_of_not_lt $ induction_on a (λ α r _, induction_on b $ λ β s _,
  by exactI mul_le_of_limit_aux) h H⟩

theorem mul_is_normal {a : ordinal} (h : 0 < a) : is_normal ((*) a) :=
⟨λ b, by rw mul_succ; simpa only [add_zero] using (add_lt_add_iff_left (a*b)).2 h,
 λ b l c, mul_le_of_limit l⟩

theorem lt_mul_of_limit {a b c : ordinal}
  (h : is_limit c) : a < b * c ↔ ∃ c' < c, a < b * c' :=
by simpa only [not_ball, not_le] using not_congr (@mul_le_of_limit b c a h)

theorem mul_lt_mul_iff_left {a b c : ordinal} (a0 : 0 < a) : a * b < a * c ↔ b < c :=
(mul_is_normal a0).lt_iff

theorem mul_le_mul_iff_left {a b c : ordinal} (a0 : 0 < a) : a * b ≤ a * c ↔ b ≤ c :=
(mul_is_normal a0).le_iff

theorem mul_lt_mul_of_pos_left {a b c : ordinal}
  (h : a < b) (c0 : 0 < c) : c * a < c * b :=
(mul_lt_mul_iff_left c0).2 h

theorem mul_pos {a b : ordinal} (h₁ : 0 < a) (h₂ : 0 < b) : 0 < a * b :=
by simpa only [mul_zero] using mul_lt_mul_of_pos_left h₂ h₁

theorem mul_ne_zero {a b : ordinal} : a ≠ 0 → b ≠ 0 → a * b ≠ 0 :=
by simpa only [ordinal.pos_iff_ne_zero] using mul_pos

theorem le_of_mul_le_mul_left {a b c : ordinal}
  (h : c * a ≤ c * b) (h0 : 0 < c) : a ≤ b :=
le_imp_le_of_lt_imp_lt (λ h', mul_lt_mul_of_pos_left h' h0) h

theorem mul_right_inj {a b c : ordinal} (a0 : 0 < a) : a * b = a * c ↔ b = c :=
(mul_is_normal a0).inj

theorem mul_is_limit {a b : ordinal}
  (a0 : 0 < a) : is_limit b → is_limit (a * b) :=
(mul_is_normal a0).is_limit

theorem mul_is_limit_left {a b : ordinal}
  (l : is_limit a) (b0 : 0 < b) : is_limit (a * b) :=
begin
  rcases zero_or_succ_or_limit b with rfl|⟨b,rfl⟩|lb,
  { exact b0.false.elim },
  { rw mul_succ, exact add_is_limit _ l },
  { exact mul_is_limit l.pos lb }
end

theorem smul_eq_mul : ∀ (n : ℕ) (a : ordinal), n • a = a * n
| 0       a := by rw [zero_smul, nat.cast_zero, mul_zero]
| (n + 1) a := by rw [succ_nsmul', nat.cast_add, mul_add, nat.cast_one, mul_one, smul_eq_mul]

/-! ### Division on ordinals -/

/-- The set in the definition of division is nonempty. -/
theorem div_nonempty {a b : ordinal} (h : b ≠ 0) : {o | a < b * succ o}.nonempty :=
⟨a, succ_le_iff.1 $
  by simpa only [succ_zero, one_mul]
    using mul_le_mul_right' (succ_le_of_lt (ordinal.pos_iff_ne_zero.2 h)) (succ a)⟩

/-- `a / b` is the unique ordinal `o` satisfying `a = b * o + o'` with `o' < b`. -/
instance : has_div ordinal := ⟨λ a b, if h : b = 0 then 0 else Inf {o | a < b * succ o}⟩

@[simp] theorem div_zero (a : ordinal) : a / 0 = 0 :=
dif_pos rfl

lemma div_def (a) {b : ordinal} (h : b ≠ 0) : a / b = Inf {o | a < b * succ o} :=
dif_neg h

theorem lt_mul_succ_div (a) {b : ordinal} (h : b ≠ 0) : a < b * succ (a / b) :=
by rw div_def a h; exact Inf_mem (div_nonempty h)

theorem lt_mul_div_add (a) {b : ordinal} (h : b ≠ 0) : a < b * (a / b) + b :=
by simpa only [mul_succ] using lt_mul_succ_div a h

theorem div_le {a b c : ordinal} (b0 : b ≠ 0) : a / b ≤ c ↔ a < b * succ c :=
⟨λ h, (lt_mul_succ_div a b0).trans_le (mul_le_mul_left' (succ_le_succ_iff.2 h) _),
 λ h, by rw div_def a b0; exact cInf_le' h⟩

theorem lt_div {a b c : ordinal} (c0 : c ≠ 0) : a < b / c ↔ c * succ a ≤ b :=
by rw [← not_le, div_le c0, not_lt]

theorem le_div {a b c : ordinal} (c0 : c ≠ 0) :
  a ≤ b / c ↔ c * a ≤ b :=
begin
  apply limit_rec_on a,
  { simp only [mul_zero, ordinal.zero_le] },
  { intros, rw [succ_le_iff, lt_div c0] },
  { simp only [mul_le_of_limit, limit_le, iff_self, forall_true_iff] {contextual := tt} }
end

theorem div_lt {a b c : ordinal} (b0 : b ≠ 0) :
  a / b < c ↔ a < b * c :=
lt_iff_lt_of_le_iff_le $ le_div b0

theorem div_le_of_le_mul {a b c : ordinal} (h : a ≤ b * c) : a / b ≤ c :=
if b0 : b = 0 then by simp only [b0, div_zero, ordinal.zero_le] else
(div_le b0).2 $ h.trans_lt $ mul_lt_mul_of_pos_left (lt_succ c) (ordinal.pos_iff_ne_zero.2 b0)

theorem mul_lt_of_lt_div {a b c : ordinal} : a < b / c → c * a < b :=
lt_imp_lt_of_le_imp_le div_le_of_le_mul

@[simp] theorem zero_div (a : ordinal) : 0 / a = 0 :=
ordinal.le_zero.1 $ div_le_of_le_mul $ ordinal.zero_le _

theorem mul_div_le (a b : ordinal) : b * (a / b) ≤ a :=
if b0 : b = 0 then by simp only [b0, zero_mul, ordinal.zero_le] else (le_div b0).1 le_rfl

theorem mul_add_div (a) {b : ordinal} (b0 : b ≠ 0) (c) : (b * a + c) / b = a + c / b :=
begin
  apply le_antisymm,
  { apply (div_le b0).2,
    rw [mul_succ, mul_add, add_assoc, add_lt_add_iff_left],
    apply lt_mul_div_add _ b0 },
  { rw [le_div b0, mul_add, add_le_add_iff_left],
    apply mul_div_le }
end

theorem div_eq_zero_of_lt {a b : ordinal} (h : a < b) : a / b = 0 :=
begin
  rw [←ordinal.le_zero, div_le $ ordinal.pos_iff_ne_zero.1 $ (ordinal.zero_le _).trans_lt h],
  simpa only [succ_zero, mul_one] using h
end

@[simp] theorem mul_div_cancel (a) {b : ordinal} (b0 : b ≠ 0) : b * a / b = a :=
by simpa only [add_zero, zero_div] using mul_add_div a b0 0

@[simp] theorem div_one (a : ordinal) : a / 1 = a :=
by simpa only [one_mul] using mul_div_cancel a ordinal.one_ne_zero

@[simp] theorem div_self {a : ordinal} (h : a ≠ 0) : a / a = 1 :=
by simpa only [mul_one] using mul_div_cancel 1 h

theorem mul_sub (a b c : ordinal) : a * (b - c) = a * b - a * c :=
if a0 : a = 0 then by simp only [a0, zero_mul, sub_self] else
eq_of_forall_ge_iff $ λ d,
by rw [sub_le, ← le_div a0, sub_le, ← le_div a0, mul_add_div _ a0]

theorem is_limit_add_iff {a b} : is_limit (a + b) ↔ is_limit b ∨ (b = 0 ∧ is_limit a) :=
begin
  split; intro h,
  { by_cases h' : b = 0,
    { rw [h', add_zero] at h, right, exact ⟨h', h⟩ },
      left, rw [←add_sub_cancel a b], apply sub_is_limit h,
      suffices : a + 0 < a + b, simpa only [add_zero],
      rwa [add_lt_add_iff_left, ordinal.pos_iff_ne_zero] },
  rcases h with h|⟨rfl, h⟩, exact add_is_limit a h, simpa only [add_zero]
end

theorem dvd_add_iff : ∀ {a b c : ordinal}, a ∣ b → (a ∣ b + c ↔ a ∣ c)
| a _ c ⟨b, rfl⟩ :=
 ⟨λ ⟨d, e⟩, ⟨d - b, by rw [mul_sub, ← e, add_sub_cancel]⟩,
  λ ⟨d, e⟩, by { rw [e, ← mul_add], apply dvd_mul_right }⟩

theorem div_mul_cancel : ∀ {a b : ordinal}, a ≠ 0 → a ∣ b → a * (b / a) = b
| a _ a0 ⟨b, rfl⟩ := by rw [mul_div_cancel _ a0]

theorem le_of_dvd : ∀ {a b : ordinal}, b ≠ 0 → a ∣ b → a ≤ b
| a _ b0 ⟨b, rfl⟩ := by simpa only [mul_one] using mul_le_mul_left'
  (one_le_iff_ne_zero.2 (λ h : b = 0, by simpa only [h, mul_zero] using b0)) a

theorem dvd_antisymm {a b : ordinal} (h₁ : a ∣ b) (h₂ : b ∣ a) : a = b :=
if a0 : a = 0 then by subst a; exact (eq_zero_of_zero_dvd h₁).symm else
if b0 : b = 0 then by subst b; exact eq_zero_of_zero_dvd h₂ else
(le_of_dvd b0 h₁).antisymm (le_of_dvd a0 h₂)

instance : is_antisymm ordinal (∣) := ⟨@dvd_antisymm⟩

/-- `a % b` is the unique ordinal `o'` satisfying
  `a = b * o + o'` with `o' < b`. -/
instance : has_mod ordinal := ⟨λ a b, a - b * (a / b)⟩

theorem mod_def (a b : ordinal) : a % b = a - b * (a / b) := rfl

@[simp] theorem mod_zero (a : ordinal) : a % 0 = a :=
by simp only [mod_def, div_zero, zero_mul, sub_zero]

theorem mod_eq_of_lt {a b : ordinal} (h : a < b) : a % b = a :=
by simp only [mod_def, div_eq_zero_of_lt h, mul_zero, sub_zero]

@[simp] theorem zero_mod (b : ordinal) : 0 % b = 0 :=
by simp only [mod_def, zero_div, mul_zero, sub_self]

theorem div_add_mod (a b : ordinal) : b * (a / b) + a % b = a :=
ordinal.add_sub_cancel_of_le $ mul_div_le _ _

theorem mod_lt (a) {b : ordinal} (h : b ≠ 0) : a % b < b :=
(add_lt_add_iff_left (b * (a / b))).1 $
by rw div_add_mod; exact lt_mul_div_add a h

@[simp] theorem mod_self (a : ordinal) : a % a = 0 :=
if a0 : a = 0 then by simp only [a0, zero_mod] else
by simp only [mod_def, div_self a0, mul_one, sub_self]

@[simp] theorem mod_one (a : ordinal) : a % 1 = 0 :=
by simp only [mod_def, div_one, one_mul, sub_self]

theorem dvd_of_mod_eq_zero {a b : ordinal} (H : a % b = 0) : b ∣ a :=
⟨a / b, by simpa [H] using (div_add_mod a b).symm⟩

theorem mod_eq_zero_of_dvd {a b : ordinal} (H : b ∣ a) : a % b = 0 :=
begin
  rcases H with ⟨c, rfl⟩,
  rcases eq_or_ne b 0 with rfl | hb,
  { simp },
  { simp [mod_def, hb] }
end

theorem dvd_iff_mod_eq_zero {a b : ordinal} : b ∣ a ↔ a % b = 0 :=
⟨mod_eq_zero_of_dvd, dvd_of_mod_eq_zero⟩

/-! ### Families of ordinals

There are two kinds of indexed families that naturally arise when dealing with ordinals: those
indexed by some type in the appropriate universe, and those indexed by ordinals less than another.
The following API allows one to convert from one kind of family to the other.

In many cases, this makes it easy to prove claims about one kind of family via the corresponding
claim on the other. -/

/-- Converts a family indexed by a `Type u` to one indexed by an `ordinal.{u}` using a specified
well-ordering. -/
def bfamily_of_family' {ι : Type u} (r : ι → ι → Prop) [is_well_order ι r] (f : ι → α) :
  Π a < type r, α :=
λ a ha, f (enum r a ha)

/-- Converts a family indexed by a `Type u` to one indexed by an `ordinal.{u}` using a well-ordering
given by the axiom of choice. -/
def bfamily_of_family {ι : Type u} : (ι → α) → Π a < type (@well_ordering_rel ι), α :=
bfamily_of_family' well_ordering_rel

/-- Converts a family indexed by an `ordinal.{u}` to one indexed by an `Type u` using a specified
well-ordering. -/
def family_of_bfamily' {ι : Type u} (r : ι → ι → Prop) [is_well_order ι r] {o} (ho : type r = o)
  (f : Π a < o, α) : ι → α :=
λ i, f (typein r i) (by { rw ←ho, exact typein_lt_type r i })

/-- Converts a family indexed by an `ordinal.{u}` to one indexed by a `Type u` using a well-ordering
given by the axiom of choice. -/
def family_of_bfamily (o : ordinal) (f : Π a < o, α) : o.out.α → α :=
family_of_bfamily' (<) (type_lt o) f

@[simp] theorem bfamily_of_family'_typein {ι} (r : ι → ι → Prop) [is_well_order ι r] (f : ι → α)
  (i) : bfamily_of_family' r f (typein r i) (typein_lt_type r i) = f i :=
by simp only [bfamily_of_family', enum_typein]

@[simp] theorem bfamily_of_family_typein {ι} (f : ι → α) (i) :
  bfamily_of_family f (typein _ i) (typein_lt_type _ i) = f i :=
bfamily_of_family'_typein  _ f i

@[simp] theorem family_of_bfamily'_enum {ι : Type u} (r : ι → ι → Prop) [is_well_order ι r] {o}
  (ho : type r = o) (f : Π a < o, α) (i hi) :
  family_of_bfamily' r ho f (enum r i (by rwa ho)) = f i hi :=
by simp only [family_of_bfamily', typein_enum]

@[simp] theorem family_of_bfamily_enum (o : ordinal) (f : Π a < o, α) (i hi) :
  family_of_bfamily o f (enum (<) i (by { convert hi, exact type_lt _ })) = f i hi :=
family_of_bfamily'_enum _ (type_lt o) f _ _

/-- The range of a family indexed by ordinals. -/
def brange (o : ordinal) (f : Π a < o, α) : set α :=
{a | ∃ i hi, f i hi = a}

theorem mem_brange {o : ordinal} {f : Π a < o, α} {a} : a ∈ brange o f ↔ ∃ i hi, f i hi = a :=
iff.rfl

theorem mem_brange_self {o} (f : Π a < o, α) (i hi) : f i hi ∈ brange o f :=
⟨i, hi, rfl⟩

@[simp] theorem range_family_of_bfamily' {ι : Type u} (r : ι → ι → Prop) [is_well_order ι r] {o}
  (ho : type r = o) (f : Π a < o, α) : range (family_of_bfamily' r ho f) = brange o f :=
begin
  refine set.ext (λ a, ⟨_, _⟩),
  { rintro ⟨b, rfl⟩,
    apply mem_brange_self },
  { rintro ⟨i, hi, rfl⟩,
    exact ⟨_, family_of_bfamily'_enum _ _ _ _ _⟩ }
end

@[simp] theorem range_family_of_bfamily {o} (f : Π a < o, α) :
  range (family_of_bfamily o f) = brange o f :=
range_family_of_bfamily' _ _ f

@[simp] theorem brange_bfamily_of_family' {ι : Type u} (r : ι → ι → Prop) [is_well_order ι r]
  (f : ι → α) : brange _ (bfamily_of_family' r f) = range f :=
begin
  refine set.ext (λ a, ⟨_, _⟩),
  { rintro ⟨i, hi, rfl⟩,
    apply mem_range_self },
  { rintro ⟨b, rfl⟩,
    exact ⟨_, _, bfamily_of_family'_typein _ _ _⟩ },
end

@[simp] theorem brange_bfamily_of_family {ι : Type u} (f : ι → α) :
  brange _ (bfamily_of_family f) = range f :=
brange_bfamily_of_family' _ _

@[simp] theorem brange_const {o : ordinal} (ho : o ≠ 0) {c : α} : brange o (λ _ _, c) = {c} :=
begin
  rw ←range_family_of_bfamily,
  exact @set.range_const _ o.out.α (out_nonempty_iff_ne_zero.2 ho) c
end

theorem comp_bfamily_of_family' {ι : Type u} (r : ι → ι → Prop) [is_well_order ι r] (f : ι → α)
  (g : α → β) : (λ i hi, g (bfamily_of_family' r f i hi)) = bfamily_of_family' r (g ∘ f) :=
rfl

theorem comp_bfamily_of_family {ι : Type u} (f : ι → α) (g : α → β) :
  (λ i hi, g (bfamily_of_family f i hi)) = bfamily_of_family (g ∘ f) :=
rfl

theorem comp_family_of_bfamily' {ι : Type u} (r : ι → ι → Prop) [is_well_order ι r] {o}
  (ho : type r = o) (f : Π a < o, α) (g : α → β) :
  g ∘ (family_of_bfamily' r ho f) = family_of_bfamily' r ho (λ i hi, g (f i hi)) :=
rfl

theorem comp_family_of_bfamily {o} (f : Π a < o, α) (g : α → β) :
  g ∘ (family_of_bfamily o f) = family_of_bfamily o (λ i hi, g (f i hi)) :=
rfl

/-! ### Supremum of a family of ordinals -/

/-- The supremum of a family of ordinals -/
def sup {ι : Type u} (f : ι → ordinal.{max u v}) : ordinal.{max u v} :=
supr f

@[simp] theorem Sup_eq_sup {ι : Type u} (f : ι → ordinal.{max u v}) : Sup (set.range f) = sup f :=
rfl

/-- The range of any family of ordinals is bounded above. See also `lsub_not_mem_range`. -/
theorem bdd_above_range {ι : Type u} (f : ι → ordinal.{max u v}) : bdd_above (set.range f) :=
⟨(cardinal.sup.{u v} (succ ∘ card ∘ f)).ord, begin
  rintros a ⟨i, rfl⟩,
  exact le_of_lt (cardinal.lt_ord.2 ((lt_succ _).trans_le (le_sup _ _)))
end⟩

theorem le_sup {ι} (f : ι → ordinal) : ∀ i, f i ≤ sup f :=
λ i, le_cSup (bdd_above_range f) (mem_range_self i)

theorem sup_le_iff {ι} {f : ι → ordinal} {a} : sup f ≤ a ↔ ∀ i, f i ≤ a :=
(cSup_le_iff' (bdd_above_range f)).trans (by simp)

theorem sup_le {ι} {f : ι → ordinal} {a} : (∀ i, f i ≤ a) → sup f ≤ a :=
sup_le_iff.2

theorem lt_sup {ι} {f : ι → ordinal} {a} : a < sup f ↔ ∃ i, a < f i :=
by simpa only [not_forall, not_le] using not_congr (@sup_le_iff _ f a)

theorem ne_sup_iff_lt_sup {ι} {f : ι → ordinal} : (∀ i, f i ≠ sup f) ↔ ∀ i, f i < sup f :=
⟨λ hf _, lt_of_le_of_ne (le_sup _ _) (hf _), λ hf _, ne_of_lt (hf _)⟩

theorem sup_not_succ_of_ne_sup {ι} {f : ι → ordinal} (hf : ∀ i, f i ≠ sup f) {a}
  (hao : a < sup f) : succ a < sup f :=
begin
  by_contra' hoa,
  exact hao.not_le (sup_le $ λ i, le_of_lt_succ $
    (lt_of_le_of_ne (le_sup _ _) (hf i)).trans_le hoa)
end

@[simp] theorem sup_eq_zero_iff {ι} {f : ι → ordinal} : sup f = 0 ↔ ∀ i, f i = 0 :=
begin
  refine ⟨λ h i, _, λ h, le_antisymm
    (sup_le (λ i, ordinal.le_zero.2 (h i))) (ordinal.zero_le _)⟩,
  rw [←ordinal.le_zero, ←h],
  exact le_sup f i
end

theorem is_normal.sup {f} (H : is_normal f) {ι} (g : ι → ordinal) (h : nonempty ι) :
  f (sup g) = sup (f ∘ g) :=
eq_of_forall_ge_iff $ λ a,
by rw [sup_le_iff, comp, H.le_set' (λ_:ι, true) g (let ⟨i⟩ := h in ⟨i, ⟨⟩⟩)];
  intros; simp only [sup_le_iff, true_implies_iff]; tauto

@[simp] theorem sup_empty {ι} [is_empty ι] (f : ι → ordinal) : sup f = 0 :=
sup_eq_zero_iff.2 is_empty_elim

theorem sup_ord {ι} (f : ι → cardinal) : sup (λ i, (f i).ord) = (cardinal.sup f).ord :=
eq_of_forall_ge_iff $ λ a, by simp only [sup_le_iff, cardinal.ord_le, cardinal.sup_le_iff]

@[simp] theorem sup_const {ι} [hι : nonempty ι] (o : ordinal) : sup (λ _ : ι, o) = o :=
csupr_const

@[simp] theorem sup_unique {ι} [unique ι] (f : ι → ordinal) : sup f = f default :=
supr_unique

theorem sup_le_of_range_subset {ι ι'} {f : ι → ordinal} {g : ι' → ordinal}
  (h : set.range f ⊆ set.range g) : sup.{u (max v w)} f ≤ sup.{v (max u w)} g :=
sup_le $ λ i, match h (mem_range_self i) with ⟨j, hj⟩ := hj ▸ le_sup _ _ end

theorem sup_eq_of_range_eq {ι ι'} {f : ι → ordinal} {g : ι' → ordinal}
  (h : set.range f = set.range g) : sup.{u (max v w)} f = sup.{v (max u w)} g :=
(sup_le_of_range_subset h.le).antisymm (sup_le_of_range_subset.{v u w} h.ge)

lemma unbounded_range_of_sup_ge {α β : Type u} (r : α → α → Prop) [is_well_order α r] (f : β → α)
  (h : type r ≤ sup.{u u} (typein r ∘ f)) : unbounded r (range f) :=
(not_bounded_iff _).1 $ λ ⟨x, hx⟩, not_lt_of_le h $ lt_of_le_of_lt
  (sup_le $ λ y, le_of_lt $ (typein_lt_typein r).2 $ hx _ $ mem_range_self y)
  (typein_lt_type r x)

theorem le_sup_shrink_equiv {s : set ordinal.{u}} (hs : small.{u} s) (a) (ha : a ∈ s) :
  a ≤ sup.{u u} (λ x, ((@equiv_shrink s hs).symm x).val) :=
by { convert le_sup.{u u} _ ((@equiv_shrink s hs) ⟨a, ha⟩), rw symm_apply_apply }

theorem small_Iio (o : ordinal.{u}) : small.{u} (set.Iio o) :=
let f : o.out.α → set.Iio o := λ x, ⟨typein (<) x, typein_lt_self x⟩ in
let hf : surjective f := λ b, ⟨enum (<) b.val (by { rw type_lt, exact b.prop }),
  subtype.ext (typein_enum _ _)⟩ in
small_of_surjective hf

theorem bdd_above_iff_small {s : set ordinal.{u}} : bdd_above s ↔ small.{u} s :=
⟨λ ⟨a, h⟩, @small_subset _ _ _ (by exact λ b hb, lt_succ_iff.2 (h hb)) (small_Iio (succ a)),
λ h, ⟨sup.{u u} (λ x, ((@equiv_shrink s h).symm x).val), le_sup_shrink_equiv h⟩⟩

theorem sup_eq_Sup {s : set ordinal.{u}} (hs : small.{u} s) :
  sup.{u u} (λ x, (@equiv_shrink s hs).symm x) = Sup s :=
let hs' := bdd_above_iff_small.2 hs in
  ((cSup_le_iff' hs').2 (le_sup_shrink_equiv hs)).antisymm'
  (sup_le (λ x, le_cSup hs' (subtype.mem _)))

private theorem sup_le_sup {ι ι' : Type u} (r : ι → ι → Prop) (r' : ι' → ι' → Prop)
  [is_well_order ι r] [is_well_order ι' r'] {o} (ho : type r = o) (ho' : type r' = o)
  (f : Π a < o, ordinal) : sup (family_of_bfamily' r ho f) ≤ sup (family_of_bfamily' r' ho' f) :=
sup_le $ λ i, begin
  cases typein_surj r' (by { rw [ho', ←ho], exact typein_lt_type r i }) with j hj,
  simp_rw [family_of_bfamily', ←hj],
  apply le_sup
end

theorem sup_eq_sup {ι ι' : Type u} (r : ι → ι → Prop) (r' : ι' → ι' → Prop) [is_well_order ι r]
  [is_well_order ι' r'] {o : ordinal.{u}} (ho : type r = o) (ho' : type r' = o)
  (f : Π a < o, ordinal.{max u v}) :
  sup (family_of_bfamily' r ho f) = sup (family_of_bfamily' r' ho' f) :=
sup_eq_of_range_eq.{u u v} (by simp)

/-- The supremum of a family of ordinals indexed by the set of ordinals less than some
    `o : ordinal.{u}`. This is a special case of `sup` over the family provided by
    `family_of_bfamily`. -/
def bsup (o : ordinal.{u}) (f : Π a < o, ordinal.{max u v}) : ordinal.{max u v} :=
sup (family_of_bfamily o f)

@[simp] theorem sup_eq_bsup {o} (f : Π a < o, ordinal) : sup (family_of_bfamily o f) = bsup o f :=
rfl

@[simp] theorem sup_eq_bsup' {o ι} (r : ι → ι → Prop) [is_well_order ι r] (ho : type r = o) (f) :
  sup (family_of_bfamily' r ho f) = bsup o f :=
sup_eq_sup r _ ho _ f

@[simp] theorem Sup_eq_bsup {o} (f : Π a < o, ordinal) : Sup (brange o f) = bsup o f :=
by { congr, rw range_family_of_bfamily }

@[simp] theorem bsup_eq_sup' {ι} (r : ι → ι → Prop) [is_well_order ι r] (f : ι → ordinal) :
  bsup _ (bfamily_of_family' r f) = sup f :=
by simp only [←sup_eq_bsup' r, enum_typein, family_of_bfamily', bfamily_of_family']

theorem bsup_eq_bsup {ι : Type u} (r r' : ι → ι → Prop) [is_well_order ι r] [is_well_order ι r']
  (f : ι → ordinal) : bsup _ (bfamily_of_family' r f) = bsup _ (bfamily_of_family' r' f) :=
by rw [bsup_eq_sup', bsup_eq_sup']

@[simp] theorem bsup_eq_sup {ι} (f : ι → ordinal) : bsup _ (bfamily_of_family f) = sup f :=
bsup_eq_sup' _ f

@[congr] lemma bsup_congr {o₁ o₂ : ordinal} (f : Π a < o₁, ordinal) (ho : o₁ = o₂) :
  bsup o₁ f = bsup o₂ (λ a h, f a (h.trans_eq ho.symm)) :=
by subst ho

theorem bsup_le_iff {o f a} : bsup.{u v} o f ≤ a ↔ ∀ i h, f i h ≤ a :=
sup_le_iff.trans ⟨λ h i hi, by { rw ←family_of_bfamily_enum o f, exact h _ }, λ h i, h _ _⟩

theorem bsup_le {o : ordinal} {f : Π b < o, ordinal} {a} :
  (∀ i h, f i h ≤ a) → bsup.{u v} o f ≤ a :=
bsup_le_iff.2

theorem le_bsup {o} (f : Π a < o, ordinal) (i h) : f i h ≤ bsup o f :=
bsup_le_iff.1 le_rfl _ _

theorem lt_bsup {o} (f : Π a < o, ordinal) {a} : a < bsup o f ↔ ∃ i hi, a < f i hi :=
by simpa only [not_forall, not_le] using not_congr (@bsup_le_iff _ f a)

theorem is_normal.bsup {f} (H : is_normal f) {o} :
  ∀ (g : Π a < o, ordinal) (h : o ≠ 0), f (bsup o g) = bsup o (λ a h, f (g a h)) :=
induction_on o $ λ α r _ g h,
by { resetI, rw [←sup_eq_bsup' r, H.sup _ (type_ne_zero_iff_nonempty.1 h), ←sup_eq_bsup' r]; refl }

theorem lt_bsup_of_ne_bsup {o : ordinal} {f : Π a < o, ordinal} :
  (∀ i h, f i h ≠ o.bsup f) ↔ ∀ i h, f i h < o.bsup f :=
⟨λ hf _ _, lt_of_le_of_ne (le_bsup _ _ _) (hf _ _), λ hf _ _, ne_of_lt (hf _ _)⟩

theorem bsup_not_succ_of_ne_bsup {o} {f : Π a < o, ordinal}
  (hf : ∀ {i : ordinal} (h : i < o), f i h ≠ o.bsup f) (a) :
  a < bsup o f → succ a < bsup o f :=
by { rw ←sup_eq_bsup at *, exact sup_not_succ_of_ne_sup (λ i, hf _) }

@[simp] theorem bsup_eq_zero_iff {o} {f : Π a < o, ordinal} : bsup o f = 0 ↔ ∀ i hi, f i hi = 0 :=
begin
  refine ⟨λ h i hi, _, λ h, le_antisymm
    (bsup_le (λ i hi, ordinal.le_zero.2 (h i hi))) (ordinal.zero_le _)⟩,
  rw [←ordinal.le_zero, ←h],
  exact le_bsup f i hi,
end

theorem lt_bsup_of_limit {o : ordinal} {f : Π a < o, ordinal}
  (hf : ∀ {a a'} (ha : a < o) (ha' : a' < o), a < a' → f a ha < f a' ha')
  (ho : ∀ a < o, succ a < o) (i h) : f i h < bsup o f :=
(hf _ _ $ lt_succ i).trans_le (le_bsup f (succ i) $ ho _ h)

theorem bsup_succ_of_mono {o : ordinal} {f : Π a < succ o, ordinal}
  (hf : ∀ {i j} hi hj, i ≤ j → f i hi ≤ f j hj) : bsup _ f = f o (lt_succ o) :=
le_antisymm (bsup_le $ λ i hi, hf _ _ $ le_of_lt_succ hi) (le_bsup _ _ _)

@[simp] theorem bsup_zero (f : Π a < (0 : ordinal), ordinal) : bsup 0 f = 0 :=
bsup_eq_zero_iff.2 (λ i hi, (ordinal.not_lt_zero i hi).elim)

theorem bsup_const {o : ordinal} (ho : o ≠ 0) (a : ordinal) : bsup o (λ _ _, a) = a :=
le_antisymm (bsup_le (λ _ _, le_rfl)) (le_bsup _ 0 (ordinal.pos_iff_ne_zero.2 ho))

@[simp] theorem bsup_one (f : Π a < (1 : ordinal), ordinal) : bsup 1 f = f 0 zero_lt_one :=
by simp_rw [←sup_eq_bsup, sup_unique, family_of_bfamily, family_of_bfamily', typein_one_out]

theorem bsup_le_of_brange_subset {o o'} {f : Π a < o, ordinal} {g : Π a < o', ordinal}
  (h : brange o f ⊆ brange o' g) : bsup.{u (max v w)} o f ≤ bsup.{v (max u w)} o' g :=
bsup_le $ λ i hi, begin
  obtain ⟨j, hj, hj'⟩ := h ⟨i, hi, rfl⟩,
  rw ←hj',
  apply le_bsup
end

theorem bsup_eq_of_brange_eq {o o'} {f : Π a < o, ordinal} {g : Π a < o', ordinal}
  (h : brange o f = brange o' g) : bsup.{u (max v w)} o f = bsup.{v (max u w)} o' g :=
(bsup_le_of_brange_subset h.le).antisymm (bsup_le_of_brange_subset.{v u w} h.ge)

/-- The least strict upper bound of a family of ordinals. -/
def lsub {ι} (f : ι → ordinal) : ordinal := sup (succ ∘ f)

@[simp] theorem sup_eq_lsub {ι} (f : ι → ordinal) : sup (succ ∘ f) = lsub f := rfl

theorem lsub_le_iff {ι} {f : ι → ordinal} {a} : lsub f ≤ a ↔ ∀ i, f i < a :=
by { convert sup_le_iff, simp only [succ_le_iff] }

theorem lsub_le {ι} {f : ι → ordinal} {a} : (∀ i, f i < a) → lsub f ≤ a :=
lsub_le_iff.2

theorem lt_lsub {ι} (f : ι → ordinal) (i) : f i < lsub f :=
succ_le_iff.1 (le_sup _ i)

theorem lt_lsub_iff {ι} {f : ι → ordinal} {a} : a < lsub f ↔ ∃ i, a ≤ f i :=
by simpa only [not_forall, not_lt, not_le] using not_congr (@lsub_le_iff _ f a)

theorem sup_le_lsub {ι} (f : ι → ordinal) : sup f ≤ lsub f :=
sup_le $ λ i, (lt_lsub f i).le

theorem lsub_le_sup_succ {ι} (f : ι → ordinal) : lsub f ≤ succ (sup f) :=
lsub_le $ λ i, lt_succ_iff.2 (le_sup f i)

theorem sup_eq_lsub_or_sup_succ_eq_lsub {ι} (f : ι → ordinal) :
  sup f = lsub f ∨ succ (sup f) = lsub f :=
begin
  cases eq_or_lt_of_le (sup_le_lsub f),
  { exact or.inl h },
  { exact or.inr ((succ_le_of_lt h).antisymm (lsub_le_sup_succ f)) }
end

theorem sup_succ_le_lsub {ι} (f : ι → ordinal) : succ (sup f) ≤ lsub f ↔ ∃ i, f i = sup f :=
begin
  refine ⟨λ h, _, _⟩,
  { by_contra' hf,
    exact (succ_le_iff.1 h).ne ((sup_le_lsub f).antisymm
      (lsub_le (ne_sup_iff_lt_sup.1 hf))) },
  rintro ⟨_, hf⟩,
  rw [succ_le_iff, ←hf],
  exact lt_lsub _ _
end

theorem sup_succ_eq_lsub {ι} (f : ι → ordinal) : succ (sup f) = lsub f ↔ ∃ i, f i = sup f :=
(lsub_le_sup_succ f).le_iff_eq.symm.trans (sup_succ_le_lsub f)

theorem sup_eq_lsub_iff_succ {ι} (f : ι → ordinal) :
  sup f = lsub f ↔ ∀ a < lsub f, succ a < lsub f :=
begin
  refine ⟨λ h, _, λ hf, le_antisymm (sup_le_lsub f) (lsub_le (λ i, _))⟩,
  { rw ←h,
    exact λ a, sup_not_succ_of_ne_sup (λ i, (lsub_le_iff.1 (le_of_eq h.symm) i).ne) },
  by_contra' hle,
  have heq := (sup_succ_eq_lsub f).2 ⟨i, le_antisymm (le_sup _ _) hle⟩,
  have := hf _ (by { rw ←heq, exact lt_succ (sup f) }),
  rw heq at this,
  exact this.false
end

theorem sup_eq_lsub_iff_lt_sup {ι} (f : ι → ordinal) : sup f = lsub f ↔ ∀ i, f i < sup f :=
⟨λ h i, (by { rw h, apply lt_lsub }), λ h, le_antisymm (sup_le_lsub f) (lsub_le h)⟩

@[simp] lemma lsub_empty {ι} [h : is_empty ι] (f : ι → ordinal) : lsub f = 0 :=
by { rw [←ordinal.le_zero, lsub_le_iff], exact h.elim }

lemma lsub_pos {ι} [h : nonempty ι] (f : ι → ordinal) : 0 < lsub f :=
h.elim $ λ i, (ordinal.zero_le _).trans_lt (lt_lsub f i)

@[simp] theorem lsub_eq_zero_iff {ι} {f : ι → ordinal} : lsub f = 0 ↔ is_empty ι :=
begin
  refine ⟨λ h, ⟨λ i, _⟩, λ h, @lsub_empty _ h _⟩,
  have := @lsub_pos _ ⟨i⟩ f,
  rw h at this,
  exact this.false
end

@[simp] theorem lsub_const {ι} [hι : nonempty ι] (o : ordinal) : lsub (λ _ : ι, o) = succ o :=
sup_const (succ o)

@[simp] theorem lsub_unique {ι} [hι : unique ι] (f : ι → ordinal) : lsub f = succ (f default) :=
sup_unique _

theorem lsub_le_of_range_subset {ι ι'} {f : ι → ordinal} {g : ι' → ordinal}
  (h : set.range f ⊆ set.range g) : lsub.{u (max v w)} f ≤ lsub.{v (max u w)} g :=
sup_le_of_range_subset (by convert set.image_subset _ h; apply set.range_comp)

theorem lsub_eq_of_range_eq {ι ι'} {f : ι → ordinal} {g : ι' → ordinal}
  (h : set.range f = set.range g) : lsub.{u (max v w)} f = lsub.{v (max u w)} g :=
(lsub_le_of_range_subset h.le).antisymm (lsub_le_of_range_subset.{v u w} h.ge)

theorem lsub_not_mem_range {ι} (f : ι → ordinal) : lsub f ∉ set.range f :=
λ ⟨i, h⟩, h.not_lt (lt_lsub f i)

theorem nonempty_compl_range {ι : Type u} (f : ι → ordinal.{max u v}) : (set.range f)ᶜ.nonempty :=
⟨_, lsub_not_mem_range f⟩

@[simp] theorem lsub_typein (o : ordinal) :
  lsub.{u u} (typein ((<) : o.out.α → o.out.α → Prop)) = o :=
(lsub_le.{u u} typein_lt_self).antisymm begin
  by_contra' h,
  nth_rewrite 0 ←type_lt o at h,
  simpa [typein_enum] using lt_lsub.{u u} (typein (<)) (enum (<) _ h)
end

theorem sup_typein_limit {o : ordinal} (ho : ∀ a, a < o → succ a < o) :
  sup.{u u} (typein ((<) : o.out.α → o.out.α → Prop)) = o :=
by rw (sup_eq_lsub_iff_succ.{u u} (typein (<))).2; rwa lsub_typein o

@[simp] theorem sup_typein_succ {o : ordinal} :
  sup.{u u} (typein ((<) : (succ o).out.α → (succ o).out.α → Prop)) = o :=
begin
  cases sup_eq_lsub_or_sup_succ_eq_lsub.{u u}
    (typein ((<) : (succ o).out.α → (succ o).out.α → Prop)) with h h,
  { rw sup_eq_lsub_iff_succ at h,
    simp only [lsub_typein] at h,
    exact (h o (lt_succ o)).false.elim },
  rw [←succ_eq_succ_iff, h],
  apply lsub_typein
end

/-- The least strict upper bound of a family of ordinals indexed by the set of ordinals less than
    some `o : ordinal.{u}`.

    This is to `lsub` as `bsup` is to `sup`. -/
def blsub (o : ordinal.{u}) (f : Π a < o, ordinal.{max u v}) : ordinal.{max u v} :=
o.bsup (λ a ha, succ (f a ha))

@[simp] theorem bsup_eq_blsub (o : ordinal) (f : Π a < o, ordinal) :
  bsup o (λ a ha, succ (f a ha)) = blsub o f :=
rfl

theorem lsub_eq_blsub' {ι} (r : ι → ι → Prop) [is_well_order ι r] {o} (ho : type r = o) (f) :
  lsub (family_of_bfamily' r ho f) = blsub o f :=
sup_eq_bsup' r ho (λ a ha, succ (f a ha))

theorem lsub_eq_lsub {ι ι' : Type u} (r : ι → ι → Prop) (r' : ι' → ι' → Prop)
  [is_well_order ι r] [is_well_order ι' r'] {o} (ho : type r = o) (ho' : type r' = o)
  (f : Π a < o, ordinal) : lsub (family_of_bfamily' r ho f) = lsub (family_of_bfamily' r' ho' f) :=
by rw [lsub_eq_blsub', lsub_eq_blsub']

@[simp] theorem lsub_eq_blsub {o} (f : Π a < o, ordinal) :
  lsub (family_of_bfamily o f) = blsub o f :=
lsub_eq_blsub' _ _ _

@[simp] theorem blsub_eq_lsub' {ι} (r : ι → ι → Prop) [is_well_order ι r] (f : ι → ordinal) :
  blsub _ (bfamily_of_family' r f) = lsub f :=
bsup_eq_sup' r (succ ∘ f)

theorem blsub_eq_blsub {ι : Type u} (r r' : ι → ι → Prop) [is_well_order ι r] [is_well_order ι r']
  (f : ι → ordinal) : blsub _ (bfamily_of_family' r f) = blsub _ (bfamily_of_family' r' f) :=
by rw [blsub_eq_lsub', blsub_eq_lsub']

@[simp] theorem blsub_eq_lsub {ι} (f : ι → ordinal) : blsub _ (bfamily_of_family f) = lsub f :=
blsub_eq_lsub' _ _

@[congr] lemma blsub_congr {o₁ o₂ : ordinal} (f : Π a < o₁, ordinal) (ho : o₁ = o₂) :
  blsub o₁ f = blsub o₂ (λ a h, f a (h.trans_eq ho.symm)) :=
by subst ho

theorem blsub_le_iff {o f a} : blsub o f ≤ a ↔ ∀ i h, f i h < a :=
by { convert bsup_le_iff, simp [succ_le_iff] }

theorem blsub_le {o : ordinal} {f : Π b < o, ordinal} {a} : (∀ i h, f i h < a) → blsub o f ≤ a :=
blsub_le_iff.2

theorem lt_blsub {o} (f : Π a < o, ordinal) (i h) : f i h < blsub o f :=
blsub_le_iff.1 le_rfl _ _

theorem lt_blsub_iff {o f a} : a < blsub o f ↔ ∃ i hi, a ≤ f i hi :=
by simpa only [not_forall, not_lt, not_le] using not_congr (@blsub_le_iff _ f a)

theorem bsup_le_blsub {o} (f : Π a < o, ordinal) : bsup o f ≤ blsub o f :=
bsup_le (λ i h, (lt_blsub f i h).le)

theorem blsub_le_bsup_succ {o} (f : Π a < o, ordinal) : blsub o f ≤ succ (bsup o f) :=
blsub_le (λ i h, lt_succ_iff.2 (le_bsup f i h))

theorem bsup_eq_blsub_or_succ_bsup_eq_blsub {o} (f : Π a < o, ordinal) :
  bsup o f = blsub o f ∨ succ (bsup o f) = blsub o f :=
by { rw [←sup_eq_bsup, ←lsub_eq_blsub], exact sup_eq_lsub_or_sup_succ_eq_lsub _ }

theorem bsup_succ_le_blsub {o} (f : Π a < o, ordinal) :
  succ (bsup o f) ≤ blsub o f ↔ ∃ i hi, f i hi = bsup o f :=
begin
  refine ⟨λ h, _, _⟩,
  { by_contra' hf,
    exact ne_of_lt (succ_le_iff.1 h) (le_antisymm (bsup_le_blsub f)
      (blsub_le (lt_bsup_of_ne_bsup.1 hf))) },
  rintro ⟨_, _, hf⟩,
  rw [succ_le_iff, ←hf],
  exact lt_blsub _ _ _
end

theorem bsup_succ_eq_blsub {o} (f : Π a < o, ordinal) :
  succ (bsup o f) = blsub o f ↔ ∃ i hi, f i hi = bsup o f :=
(blsub_le_bsup_succ f).le_iff_eq.symm.trans (bsup_succ_le_blsub f)

theorem bsup_eq_blsub_iff_succ {o} (f : Π a < o, ordinal) :
  bsup o f = blsub o f ↔ ∀ a < blsub o f, succ a < blsub o f :=
by { rw [←sup_eq_bsup, ←lsub_eq_blsub], apply sup_eq_lsub_iff_succ }

theorem bsup_eq_blsub_iff_lt_bsup {o} (f : Π a < o, ordinal) :
  bsup o f = blsub o f ↔ ∀ i hi, f i hi < bsup o f :=
⟨λ h i, (by { rw h, apply lt_blsub }), λ h, le_antisymm (bsup_le_blsub f) (blsub_le h)⟩

theorem bsup_eq_blsub_of_lt_succ_limit {o} (ho : is_limit o) {f : Π a < o, ordinal}
  (hf : ∀ a ha, f a ha < f (succ a) (ho.2 a ha)) : bsup o f = blsub o f :=
begin
  rw bsup_eq_blsub_iff_lt_bsup,
  exact λ i hi, (hf i hi).trans_le (le_bsup f _ _)
end

theorem blsub_succ_of_mono {o : ordinal} {f : Π a < succ o, ordinal}
  (hf : ∀ {i j} hi hj, i ≤ j → f i hi ≤ f j hj) : blsub _ f = succ (f o (lt_succ o)) :=
bsup_succ_of_mono $ λ i j hi hj h, succ_le_succ (hf hi hj h)

@[simp] theorem blsub_eq_zero_iff {o} {f : Π a < o, ordinal} : blsub o f = 0 ↔ o = 0 :=
by { rw [←lsub_eq_blsub, lsub_eq_zero_iff], exact out_empty_iff_eq_zero }

@[simp] lemma blsub_zero (f : Π a < (0 : ordinal), ordinal) : blsub 0 f = 0 :=
by rwa blsub_eq_zero_iff

lemma blsub_pos {o : ordinal} (ho : 0 < o) (f : Π a < o, ordinal) : 0 < blsub o f :=
(ordinal.zero_le _).trans_lt (lt_blsub f 0 ho)

theorem blsub_type (r : α → α → Prop) [is_well_order α r] (f) :
  blsub (type r) f = lsub (λ a, f (typein r a) (typein_lt_type _ _)) :=
eq_of_forall_ge_iff $ λ o,
by rw [blsub_le_iff, lsub_le_iff]; exact
  ⟨λ H b, H _ _, λ H i h, by simpa only [typein_enum] using H (enum r i h)⟩

theorem blsub_const {o : ordinal} (ho : o ≠ 0) (a : ordinal) : blsub.{u v} o (λ _ _, a) = succ a :=
bsup_const.{u v} ho (succ a)

@[simp] theorem blsub_one (f : Π a < (1 : ordinal), ordinal) : blsub 1 f = succ (f 0 zero_lt_one) :=
bsup_one _

@[simp] theorem blsub_id : ∀ o, blsub.{u u} o (λ x _, x) = o :=
lsub_typein

theorem bsup_id_limit {o : ordinal} : (∀ a < o, succ a < o) → bsup.{u u} o (λ x _, x) = o :=
sup_typein_limit

@[simp] theorem bsup_id_succ (o) : bsup.{u u} (succ o) (λ x _, x) = o :=
sup_typein_succ

theorem blsub_le_of_brange_subset {o o'} {f : Π a < o, ordinal} {g : Π a < o', ordinal}
  (h : brange o f ⊆ brange o' g) : blsub.{u (max v w)} o f ≤ blsub.{v (max u w)} o' g :=
bsup_le_of_brange_subset $ λ a ⟨b, hb, hb'⟩, begin
  obtain ⟨c, hc, hc'⟩ := h ⟨b, hb, rfl⟩,
  simp_rw ←hc' at hb',
  exact ⟨c, hc, hb'⟩
end

theorem blsub_eq_of_brange_eq {o o'} {f : Π a < o, ordinal} {g : Π a < o', ordinal}
  (h : {o | ∃ i hi, f i hi = o} = {o | ∃ i hi, g i hi = o}) :
  blsub.{u (max v w)} o f = blsub.{v (max u w)} o' g :=
(blsub_le_of_brange_subset h.le).antisymm (blsub_le_of_brange_subset.{v u w} h.ge)

theorem bsup_comp {o o' : ordinal} {f : Π a < o, ordinal}
  (hf : ∀ {i j} (hi) (hj), i ≤ j → f i hi ≤ f j hj) {g : Π a < o', ordinal} (hg : blsub o' g = o) :
  bsup o' (λ a ha, f (g a ha) (by { rw ←hg, apply lt_blsub })) = bsup o f :=
begin
  apply le_antisymm;
  refine bsup_le (λ i hi, _),
  { apply le_bsup },
  { rw [←hg, lt_blsub_iff] at hi,
    rcases hi with ⟨j, hj, hj'⟩,
    exact (hf _ _ hj').trans (le_bsup _ _ _) }
end

theorem blsub_comp {o o' : ordinal} {f : Π a < o, ordinal}
  (hf : ∀ {i j} (hi) (hj), i ≤ j → f i hi ≤ f j hj) {g : Π a < o', ordinal} (hg : blsub o' g = o) :
  blsub o' (λ a ha, f (g a ha) (by { rw ←hg, apply lt_blsub })) = blsub o f :=
@bsup_comp o _ (λ a ha, succ (f a ha)) (λ i j _ _ h, succ_le_succ_iff.2 (hf _ _ h)) g hg

theorem is_normal.bsup_eq {f} (H : is_normal f) {o : ordinal} (h : is_limit o) :
  bsup.{u} o (λ x _, f x) = f o :=
by { rw [←is_normal.bsup.{u u} H (λ x _, x) h.1, bsup_id_limit h.2] }

theorem is_normal.blsub_eq {f} (H : is_normal f) {o : ordinal} (h : is_limit o) :
  blsub.{u} o (λ x _, f x) = f o :=
by { rw [←H.bsup_eq h, bsup_eq_blsub_of_lt_succ_limit h], exact (λ a _, H.1 a) }

theorem is_normal_iff_lt_succ_and_bsup_eq {f} :
  is_normal f ↔ (∀ a, f a < f (succ a)) ∧ ∀ o, is_limit o → bsup o (λ x _, f x) = f o :=
⟨λ h, ⟨h.1, @is_normal.bsup_eq f h⟩, λ ⟨h₁, h₂⟩, ⟨h₁, λ o ho a,
  (by {rw ←h₂ o ho, exact bsup_le_iff})⟩⟩

theorem is_normal_iff_lt_succ_and_blsub_eq {f} :
  is_normal f ↔ (∀ a, f a < f (succ a)) ∧ ∀ o, is_limit o → blsub o (λ x _, f x) = f o :=
begin
  rw [is_normal_iff_lt_succ_and_bsup_eq, and.congr_right_iff],
  intro h,
  split;
  intros H o ho;
  have := H o ho;
  rwa ←bsup_eq_blsub_of_lt_succ_limit ho (λ a _, h a) at *
end

theorem is_normal.eq_iff_zero_and_succ {f g : ordinal.{u} → ordinal.{u}} (hf : is_normal f)
  (hg : is_normal g) : f = g ↔ f 0 = g 0 ∧ ∀ a, f a = g a → f (succ a) = g (succ a) :=
⟨λ h, by simp [h], λ ⟨h₁, h₂⟩, funext (λ a, begin
  apply a.limit_rec_on,
  assumption',
  intros o ho H,
  rw [←is_normal.bsup_eq.{u u} hf ho, ←is_normal.bsup_eq.{u u} hg ho],
  congr,
  ext b hb,
  exact H b hb
end)⟩

<<<<<<< HEAD
/-- A two-argument version of `ordinal.blsub`. -/
=======
/-- A two-argument version of `ordinal.blsub`.

We don't develop a full API for this, since it's only used in a handful of existence results. -/
>>>>>>> 21879edc
def blsub₂ (o₁ o₂ : ordinal) (op : Π (a < o₁) (b < o₂), ordinal) : ordinal :=
lsub (λ x : o₁.out.α × o₂.out.α,
  op (typein (<) x.1) (typein_lt_self _) (typein (<) x.2) (typein_lt_self _))

theorem lt_blsub₂ {o₁ o₂ : ordinal} (op : Π (a < o₁) (b < o₂), ordinal) {a b : ordinal}
  (ha : a < o₁) (hb : b < o₂) : op a ha b hb < blsub₂ o₁ o₂ op :=
begin
  convert lt_lsub _ (prod.mk (enum (<) a (by rwa type_lt)) (enum (<) b (by rwa type_lt))),
  simp only [typein_enum]
end

/-! ### Minimum excluded ordinals -/

/-- The minimum excluded ordinal in a family of ordinals. -/
def mex {ι : Type u} (f : ι → ordinal.{max u v}) : ordinal :=
Inf (set.range f)ᶜ

theorem mex_not_mem_range {ι : Type u} (f : ι → ordinal.{max u v}) : mex f ∉ set.range f :=
Inf_mem (nonempty_compl_range f)

theorem ne_mex {ι} (f : ι → ordinal) : ∀ i, f i ≠ mex f :=
by simpa using mex_not_mem_range f

theorem mex_le_of_ne {ι} {f : ι → ordinal} {a} (ha : ∀ i, f i ≠ a) : mex f ≤ a :=
cInf_le' (by simp [ha])

theorem exists_of_lt_mex {ι} {f : ι → ordinal} {a} (ha : a < mex f) : ∃ i, f i = a :=
by { by_contra' ha', exact ha.not_le (mex_le_of_ne ha') }

theorem mex_le_lsub {ι} (f : ι → ordinal) : mex f ≤ lsub f :=
cInf_le' (lsub_not_mem_range f)

theorem mex_monotone {α β} {f : α → ordinal} {g : β → ordinal} (h : set.range f ⊆ set.range g) :
  mex f ≤ mex g :=
begin
  refine mex_le_of_ne (λ i hi, _),
  cases h ⟨i, rfl⟩ with j hj,
  rw ←hj at hi,
  exact ne_mex g j hi
end

theorem mex_lt_ord_succ_mk {ι} (f : ι → ordinal) : mex f < (succ (#ι)).ord :=
begin
  by_contra' h,
  apply (lt_succ (#ι)).not_le,
  have H := λ a, exists_of_lt_mex ((typein_lt_self a).trans_le h),
  let g : (succ (#ι)).ord.out.α → ι := λ a, classical.some (H a),
  have hg : injective g := λ a b h', begin
    have Hf : ∀ x, f (g x) = typein (<) x := λ a, classical.some_spec (H a),
    apply_fun f at h',
    rwa [Hf, Hf, typein_inj] at h'
  end,
  convert cardinal.mk_le_of_injective hg,
  rw cardinal.mk_ord_out
end

/-- The minimum excluded ordinal of a family of ordinals indexed by the set of ordinals less than
    some `o : ordinal.{u}`. This is a special case of `mex` over the family provided by
    `family_of_bfamily`.

    This is to `mex` as `bsup` is to `sup`. -/
def bmex (o : ordinal) (f : Π a < o, ordinal) : ordinal :=
mex (family_of_bfamily o f)

theorem bmex_not_mem_brange {o : ordinal} (f : Π a < o, ordinal) : bmex o f ∉ brange o f :=
by { rw ←range_family_of_bfamily, apply mex_not_mem_range }

theorem ne_bmex {o : ordinal} (f : Π a < o, ordinal) {i} (hi) : f i hi ≠ bmex o f :=
begin
  convert ne_mex _ (enum (<) i (by rwa type_lt)),
  rw family_of_bfamily_enum
end

theorem bmex_le_of_ne {o : ordinal} {f : Π a < o, ordinal} {a} (ha : ∀ i hi, f i hi ≠ a) :
  bmex o f ≤ a :=
mex_le_of_ne (λ i, ha _ _)

theorem exists_of_lt_bmex {o : ordinal} {f : Π a < o, ordinal} {a} (ha : a < bmex o f) :
  ∃ i hi, f i hi = a :=
begin
  cases exists_of_lt_mex ha with i hi,
  exact ⟨_, typein_lt_self i, hi⟩
end

theorem bmex_le_blsub {o : ordinal} (f : Π a < o, ordinal) : bmex o f ≤ blsub o f :=
mex_le_lsub _

theorem bmex_monotone {o o' : ordinal} {f : Π a < o, ordinal} {g : Π a < o', ordinal}
  (h : brange o f ⊆ brange o' g) : bmex o f ≤ bmex o' g :=
mex_monotone (by rwa [range_family_of_bfamily, range_family_of_bfamily])

theorem bmex_lt_ord_succ_card {o : ordinal} (f : Π a < o, ordinal) :
  bmex o f < (succ o.card).ord :=
by { rw ←mk_ordinal_out, exact (mex_lt_ord_succ_mk (family_of_bfamily o f)) }

end ordinal

/-! ### Results about injectivity and surjectivity -/

lemma not_surjective_of_ordinal {α : Type u} (f : α → ordinal.{u}) : ¬ surjective f :=
λ h, ordinal.lsub_not_mem_range.{u u} f (h _)

lemma not_injective_of_ordinal {α : Type u} (f : ordinal.{u} → α) : ¬ injective f :=
λ h, not_surjective_of_ordinal _ (inv_fun_surjective h)

lemma not_surjective_of_ordinal_of_small {α : Type v} [small.{u} α] (f : α → ordinal.{u}) :
  ¬ surjective f :=
λ h, not_surjective_of_ordinal _ (h.comp (equiv_shrink _).symm.surjective)

lemma not_injective_of_ordinal_of_small {α : Type v} [small.{u} α] (f : ordinal.{u} → α) :
  ¬ injective f :=
λ h, not_injective_of_ordinal _ ((equiv_shrink _).injective.comp h)

/-- The type of ordinals in universe `u` is not `small.{u}`. This is the type-theoretic analog of
the Burali-Forti paradox. -/
theorem not_small_ordinal : ¬ small.{u} ordinal.{max u v} :=
λ h, @not_injective_of_ordinal_of_small _ h _ (λ a b, ordinal.lift_inj.1)

/-! ### Enumerating unbounded sets of ordinals with ordinals -/

namespace ordinal

section

/-- Enumerator function for an unbounded set of ordinals. -/
def enum_ord (S : set ordinal.{u}) : ordinal → ordinal :=
lt_wf.fix (λ o f, Inf (S ∩ set.Ici (blsub.{u u} o f)))

variables {S : set ordinal.{u}}

/-- The equation that characterizes `enum_ord` definitionally. This isn't the nicest expression to
    work with, so consider using `enum_ord_def` instead. -/
theorem enum_ord_def' (o) :
  enum_ord S o = Inf (S ∩ set.Ici (blsub.{u u} o (λ a _, enum_ord S a))) :=
lt_wf.fix_eq _ _

/-- The set in `enum_ord_def'` is nonempty. -/
theorem enum_ord_def'_nonempty (hS : unbounded (<) S) (a) : (S ∩ set.Ici a).nonempty :=
let ⟨b, hb, hb'⟩ := hS a in ⟨b, hb, le_of_not_gt hb'⟩

private theorem enum_ord_mem_aux (hS : unbounded (<) S) (o) :
  (enum_ord S o) ∈ S ∩ set.Ici (blsub.{u u} o (λ c _, enum_ord S c)) :=
by { rw enum_ord_def', exact Inf_mem (enum_ord_def'_nonempty hS _) }

theorem enum_ord_mem (hS : unbounded (<) S) (o) : enum_ord S o ∈ S :=
(enum_ord_mem_aux hS o).left

theorem blsub_le_enum_ord (hS : unbounded (<) S) (o) :
  blsub.{u u} o (λ c _, enum_ord S c) ≤ enum_ord S o :=
(enum_ord_mem_aux hS o).right

theorem enum_ord_strict_mono (hS : unbounded (<) S) : strict_mono (enum_ord S) :=
λ _ _ h, (lt_blsub.{u u} _ _ h).trans_le (blsub_le_enum_ord hS _)

/-- A more workable definition for `enum_ord`. -/
theorem enum_ord_def (o) :
  enum_ord S o = Inf (S ∩ {b | ∀ c, c < o → enum_ord S c < b}) :=
begin
  rw enum_ord_def',
  congr, ext,
  exact ⟨λ h a hao, (lt_blsub.{u u} _ _ hao).trans_le h, blsub_le⟩
end

/-- The set in `enum_ord_def` is nonempty. -/
lemma enum_ord_def_nonempty (hS : unbounded (<) S) {o} :
  {x | x ∈ S ∧ ∀ c, c < o → enum_ord S c < x}.nonempty :=
(⟨_, enum_ord_mem hS o, λ _ b, enum_ord_strict_mono hS b⟩)

@[simp] theorem enum_ord_range {f : ordinal → ordinal} (hf : strict_mono f) :
  enum_ord (range f) = f :=
funext (λ o, begin
  apply ordinal.induction o,
  intros a H,
  rw enum_ord_def a,
  have Hfa : f a ∈ range f ∩ {b | ∀ c, c < a → enum_ord (range f) c < b} :=
    ⟨mem_range_self a, λ b hb, (by {rw H b hb, exact hf hb})⟩,
  refine (cInf_le' Hfa).antisymm ((le_cInf_iff'' ⟨_, Hfa⟩).2 _),
  rintros _ ⟨⟨c, rfl⟩, hc : ∀ b < a, enum_ord (range f) b < f c⟩,
  rw hf.le_iff_le,
  contrapose! hc,
  exact ⟨c, hc, (H c hc).ge⟩,
end)

@[simp] theorem enum_ord_univ : enum_ord set.univ = id :=
by { rw ←range_id, exact enum_ord_range strict_mono_id }

@[simp] theorem enum_ord_zero : enum_ord S 0 = Inf S :=
by { rw enum_ord_def, simp [ordinal.not_lt_zero] }

theorem enum_ord_succ_le {a b} (hS : unbounded (<) S) (ha : a ∈ S) (hb : enum_ord S b < a) :
  enum_ord S (succ b) ≤ a :=
begin
  rw enum_ord_def,
  exact cInf_le' ⟨ha, λ c hc, ((enum_ord_strict_mono hS).monotone (le_of_lt_succ hc)).trans_lt hb⟩
end

theorem enum_ord_le_of_subset {S T : set ordinal} (hS : unbounded (<) S) (hST : S ⊆ T) (a) :
  enum_ord T a ≤ enum_ord S a :=
begin
  apply ordinal.induction a,
  intros b H,
  rw enum_ord_def,
  exact cInf_le' ⟨hST (enum_ord_mem hS b), λ c h, (H c h).trans_lt (enum_ord_strict_mono hS h)⟩
end

theorem enum_ord_surjective (hS : unbounded (<) S) : ∀ s ∈ S, ∃ a, enum_ord S a = s :=
λ s hs, ⟨Sup {a | enum_ord S a ≤ s}, begin
  apply le_antisymm,
  { rw enum_ord_def,
    refine cInf_le' ⟨hs, λ a ha, _⟩,
    have : enum_ord S 0 ≤ s := by { rw enum_ord_zero, exact cInf_le' hs },
    rcases exists_lt_of_lt_cSup (by exact ⟨0, this⟩) ha with ⟨b, hb, hab⟩,
    exact (enum_ord_strict_mono hS hab).trans_le hb },
  { by_contra' h,
    exact (le_cSup ⟨s, λ a,
      (lt_wf.self_le_of_strict_mono (enum_ord_strict_mono hS) a).trans⟩
      (enum_ord_succ_le hS hs h)).not_lt (lt_succ _) }
end⟩

/-- An order isomorphism between an unbounded set of ordinals and the ordinals. -/
def enum_ord_order_iso (hS : unbounded (<) S) : ordinal ≃o S :=
strict_mono.order_iso_of_surjective (λ o, ⟨_, enum_ord_mem hS o⟩) (enum_ord_strict_mono hS)
  (λ s, let ⟨a, ha⟩ := enum_ord_surjective hS s s.prop in ⟨a, subtype.eq ha⟩)

theorem range_enum_ord (hS : unbounded (<) S) : range (enum_ord S) = S :=
by { rw range_eq_iff, exact ⟨enum_ord_mem hS, enum_ord_surjective hS⟩ }

/-- A characterization of `enum_ord`: it is the unique strict monotonic function with range `S`. -/
theorem eq_enum_ord (f : ordinal → ordinal) (hS : unbounded (<) S) :
  strict_mono f ∧ range f = S ↔ f = enum_ord S :=
begin
  split,
  { rintro ⟨h₁, h₂⟩,
    rwa [←lt_wf.eq_strict_mono_iff_eq_range h₁ (enum_ord_strict_mono hS), range_enum_ord hS] },
  { rintro rfl,
    exact ⟨enum_ord_strict_mono hS, range_enum_ord hS⟩ }
end

end

/-! ### Ordinal exponential -/

/-- The ordinal exponential, defined by transfinite recursion. -/
instance : has_pow ordinal ordinal :=
⟨λ a b, if a = 0 then 1 - b else limit_rec_on b 1 (λ _ IH, IH * a) (λ b _, bsup.{u u} b)⟩

local infixr ^ := @pow ordinal ordinal ordinal.has_pow

theorem opow_def (a b : ordinal) :
  a ^ b = if a = 0 then 1 - b else limit_rec_on b 1 (λ _ IH, IH * a) (λ b _, bsup.{u u} b) :=
rfl

theorem zero_opow' (a : ordinal) : 0 ^ a = 1 - a :=
by simp only [opow_def, if_pos rfl]

@[simp] theorem zero_opow {a : ordinal} (a0 : a ≠ 0) : 0 ^ a = 0 :=
by rwa [zero_opow', ordinal.sub_eq_zero_iff_le, one_le_iff_ne_zero]

@[simp] theorem opow_zero (a : ordinal) : a ^ 0 = 1 :=
by by_cases a = 0; [simp only [opow_def, if_pos h, sub_zero],
simp only [opow_def, if_neg h, limit_rec_on_zero]]

@[simp] theorem opow_succ (a b : ordinal) : a ^ succ b = a ^ b * a :=
if h : a = 0 then by subst a; simp only [zero_opow (succ_ne_zero _), mul_zero]
else by simp only [opow_def, limit_rec_on_succ, if_neg h]

theorem opow_limit {a b : ordinal} (a0 : a ≠ 0) (h : is_limit b) :
  a ^ b = bsup.{u u} b (λ c _, a ^ c) :=
by simp only [opow_def, if_neg a0]; rw limit_rec_on_limit _ _ _ _ h; refl

theorem opow_le_of_limit {a b c : ordinal} (a0 : a ≠ 0) (h : is_limit b) :
  a ^ b ≤ c ↔ ∀ b' < b, a ^ b' ≤ c :=
by rw [opow_limit a0 h, bsup_le_iff]

theorem lt_opow_of_limit {a b c : ordinal} (b0 : b ≠ 0) (h : is_limit c) :
  a < b ^ c ↔ ∃ c' < c, a < b ^ c' :=
by rw [← not_iff_not, not_exists]; simp only [not_lt, opow_le_of_limit b0 h, exists_prop, not_and]

@[simp] theorem opow_one (a : ordinal) : a ^ 1 = a :=
by rw [← succ_zero, opow_succ]; simp only [opow_zero, one_mul]

@[simp] theorem one_opow (a : ordinal) : 1 ^ a = 1 :=
begin
  apply limit_rec_on a,
  { simp only [opow_zero] },
  { intros _ ih, simp only [opow_succ, ih, mul_one] },
  refine λ b l IH, eq_of_forall_ge_iff (λ c, _),
  rw [opow_le_of_limit ordinal.one_ne_zero l],
  exact ⟨λ H, by simpa only [opow_zero] using H 0 l.pos,
         λ H b' h, by rwa IH _ h⟩,
end

theorem opow_pos {a : ordinal} (b)
  (a0 : 0 < a) : 0 < a ^ b :=
begin
  have h0 : 0 < a ^ 0, {simp only [opow_zero, zero_lt_one]},
  apply limit_rec_on b,
  { exact h0 },
  { intros b IH, rw [opow_succ],
    exact mul_pos IH a0 },
  { exact λ b l _, (lt_opow_of_limit (ordinal.pos_iff_ne_zero.1 a0) l).2
      ⟨0, l.pos, h0⟩ },
end

theorem opow_ne_zero {a : ordinal} (b)
  (a0 : a ≠ 0) : a ^ b ≠ 0 :=
ordinal.pos_iff_ne_zero.1 $ opow_pos b $ ordinal.pos_iff_ne_zero.2 a0

theorem opow_is_normal {a : ordinal} (h : 1 < a) : is_normal ((^) a) :=
have a0 : 0 < a, from zero_lt_one.trans h,
⟨λ b, by simpa only [mul_one, opow_succ] using
  (mul_lt_mul_iff_left (opow_pos b a0)).2 h,
 λ b l c, opow_le_of_limit (ne_of_gt a0) l⟩

theorem opow_lt_opow_iff_right {a b c : ordinal}
  (a1 : 1 < a) : a ^ b < a ^ c ↔ b < c :=
(opow_is_normal a1).lt_iff

theorem opow_le_opow_iff_right {a b c : ordinal}
  (a1 : 1 < a) : a ^ b ≤ a ^ c ↔ b ≤ c :=
(opow_is_normal a1).le_iff

theorem opow_right_inj {a b c : ordinal}
  (a1 : 1 < a) : a ^ b = a ^ c ↔ b = c :=
(opow_is_normal a1).inj

theorem opow_is_limit {a b : ordinal}
  (a1 : 1 < a) : is_limit b → is_limit (a ^ b) :=
(opow_is_normal a1).is_limit

theorem opow_is_limit_left {a b : ordinal}
  (l : is_limit a) (hb : b ≠ 0) : is_limit (a ^ b) :=
begin
  rcases zero_or_succ_or_limit b with e|⟨b,rfl⟩|l',
  { exact absurd e hb },
  { rw opow_succ,
    exact mul_is_limit (opow_pos _ l.pos) l },
  { exact opow_is_limit l.one_lt l' }
end

theorem opow_le_opow_right {a b c : ordinal}
  (h₁ : 0 < a) (h₂ : b ≤ c) : a ^ b ≤ a ^ c :=
begin
  cases lt_or_eq_of_le (one_le_iff_pos.2 h₁) with h₁ h₁,
  { exact (opow_le_opow_iff_right h₁).2 h₂ },
  { subst a, simp only [one_opow] }
end

theorem opow_le_opow_left {a b : ordinal} (c)
  (ab : a ≤ b) : a ^ c ≤ b ^ c :=
begin
  by_cases a0 : a = 0,
  { subst a, by_cases c0 : c = 0,
    { subst c, simp only [opow_zero] },
    { simp only [zero_opow c0, ordinal.zero_le] } },
  { apply limit_rec_on c,
    { simp only [opow_zero] },
    { intros c IH, simpa only [opow_succ] using mul_le_mul' IH ab },
    { exact λ c l IH, (opow_le_of_limit a0 l).2
        (λ b' h, (IH _ h).trans (opow_le_opow_right
          ((ordinal.pos_iff_ne_zero.2 a0).trans_le ab) h.le)) } }
end

theorem left_le_opow (a : ordinal) {b : ordinal} (b1 : 0 < b) : a ≤ a ^ b :=
begin
  nth_rewrite 0 ←opow_one a,
  cases le_or_gt a 1 with a1 a1,
  { cases lt_or_eq_of_le a1 with a0 a1,
    { rw lt_one_iff_zero at a0,
      rw [a0, zero_opow ordinal.one_ne_zero],
      exact ordinal.zero_le _ },
    rw [a1, one_opow, one_opow] },
  rwa [opow_le_opow_iff_right a1, one_le_iff_pos]
end

theorem right_le_opow {a : ordinal} (b) (a1 : 1 < a) : b ≤ a ^ b :=
(opow_is_normal a1).self_le _

theorem opow_lt_opow_left_of_succ {a b c : ordinal}
  (ab : a < b) : a ^ succ c < b ^ succ c :=
by { rw [opow_succ, opow_succ], exact
  (mul_le_mul_right' (opow_le_opow_left c ab.le) a).trans_lt
  (mul_lt_mul_of_pos_left ab (opow_pos c ((ordinal.zero_le a).trans_lt ab))) }

theorem opow_add (a b c : ordinal) : a ^ (b + c) = a ^ b * a ^ c :=
begin
  rcases eq_or_ne a 0 with rfl | a0,
  { rcases eq_or_ne c 0 with rfl | c0, { simp },
    have : b + c ≠ 0 := ((ordinal.pos_iff_ne_zero.2 c0).trans_le (le_add_left _ _)).ne',
    simp only [zero_opow c0, zero_opow this, mul_zero] },
  rcases eq_or_lt_of_le (one_le_iff_ne_zero.2 a0) with rfl | a1,
  { simp only [one_opow, mul_one] },
  apply limit_rec_on c,
  { simp },
  { intros c IH,
    rw [add_succ, opow_succ, IH, opow_succ, mul_assoc] },
  { intros c l IH,
    refine eq_of_forall_ge_iff (λ d, (((opow_is_normal a1).trans
      (add_is_normal b)).limit_le l).trans _),
    simp only [IH] {contextual := tt},
    exact (((mul_is_normal $ opow_pos b (ordinal.pos_iff_ne_zero.2 a0)).trans
      (opow_is_normal a1)).limit_le l).symm }
end

theorem opow_one_add (a b : ordinal) : a ^ (1 + b) = a * a ^ b :=
by rw [opow_add, opow_one]

theorem opow_dvd_opow (a) {b c : ordinal}
  (h : b ≤ c) : a ^ b ∣ a ^ c :=
by { rw [← ordinal.add_sub_cancel_of_le h, opow_add], apply dvd_mul_right }

theorem opow_dvd_opow_iff {a b c : ordinal}
  (a1 : 1 < a) : a ^ b ∣ a ^ c ↔ b ≤ c :=
⟨λ h, le_of_not_lt $ λ hn,
  not_le_of_lt ((opow_lt_opow_iff_right a1).2 hn) $
    le_of_dvd (opow_ne_zero _ $ one_le_iff_ne_zero.1 $ a1.le) h,
opow_dvd_opow _⟩

theorem opow_mul (a b c : ordinal) : a ^ (b * c) = (a ^ b) ^ c :=
begin
  by_cases b0 : b = 0, {simp only [b0, zero_mul, opow_zero, one_opow]},
  by_cases a0 : a = 0,
  { subst a,
    by_cases c0 : c = 0, {simp only [c0, mul_zero, opow_zero]},
    simp only [zero_opow b0, zero_opow c0, zero_opow (mul_ne_zero b0 c0)] },
  cases eq_or_lt_of_le (one_le_iff_ne_zero.2 a0) with a1 a1,
  { subst a1, simp only [one_opow] },
  apply limit_rec_on c,
  { simp only [mul_zero, opow_zero] },
  { intros c IH,
    rw [mul_succ, opow_add, IH, opow_succ] },
  { intros c l IH,
    refine eq_of_forall_ge_iff (λ d, (((opow_is_normal a1).trans
      (mul_is_normal (ordinal.pos_iff_ne_zero.2 b0))).limit_le l).trans _),
    simp only [IH] {contextual := tt},
    exact (opow_le_of_limit (opow_ne_zero _ a0) l).symm }
end

/-! ### Ordinal logarithm -/

/-- The ordinal logarithm is the solution `u` to the equation `x = b ^ u * v + w` where `v < b` and
    `w < b ^ u`. -/
@[pp_nodot] def log (b : ordinal) (x : ordinal) : ordinal :=
if h : 1 < b then pred (Inf {o | x < b ^ o}) else 0

/-- The set in the definition of `log` is nonempty. -/
theorem log_nonempty {b x : ordinal} (h : 1 < b) : {o | x < b ^ o}.nonempty :=
⟨_, succ_le_iff.1 (right_le_opow _ h)⟩

theorem log_def {b : ordinal} (b1 : 1 < b) (x : ordinal) : log b x = pred (Inf {o | x < b ^ o}) :=
by simp only [log, dif_pos b1]

theorem log_of_not_one_lt_left {b : ordinal} (b1 : ¬ 1 < b) (x : ordinal) : log b x = 0 :=
by simp only [log, dif_neg b1]

theorem log_of_left_le_one {b : ordinal} (b1 : b ≤ 1) : ∀ x, log b x = 0 :=
log_of_not_one_lt_left b1.not_lt

@[simp] lemma log_zero_left : ∀ b, log 0 b = 0 :=
log_of_left_le_one zero_le_one

@[simp] theorem log_zero_right (b : ordinal) : log b 0 = 0 :=
if b1 : 1 < b then begin
  rw [log_def b1, ← ordinal.le_zero, pred_le],
  apply cInf_le',
  dsimp,
  rw [succ_zero, opow_one],
  exact zero_lt_one.trans b1
end
else by simp only [log_of_not_one_lt_left b1]

@[simp] theorem log_one_left : ∀ b, log 1 b = 0 :=
log_of_left_le_one le_rfl

theorem succ_log_def {b x : ordinal} (b1 : 1 < b) (x0 : 0 < x) :
  succ (log b x) = Inf {o | x < b ^ o} :=
begin
  let t := Inf {o | x < b ^ o},
  have : x < b ^ t := Inf_mem (log_nonempty b1),
  rcases zero_or_succ_or_limit t with h|h|h,
  { refine ((one_le_iff_pos.2 x0).not_lt _).elim,
    simpa only [h, opow_zero] },
  { rw [show log b x = pred t, from log_def b1 x,
        succ_pred_iff_is_succ.2 h] },
  { rcases (lt_opow_of_limit (zero_lt_one.trans b1).ne' h).1 this with ⟨a, h₁, h₂⟩,
    exact h₁.not_le.elim ((le_cInf_iff'' (log_nonempty b1)).1 le_rfl a h₂) }
end

theorem lt_opow_succ_log_self {b : ordinal} (b1 : 1 < b) (x : ordinal) : x < b ^ succ (log b x) :=
begin
  cases lt_or_eq_of_le (ordinal.zero_le x) with x0 x0,
  { rw [succ_log_def b1 x0], exact Inf_mem (log_nonempty b1) },
  { subst x, apply opow_pos _ (zero_lt_one.trans b1) }
end

theorem opow_log_le_self (b) {x : ordinal} (x0 : 0 < x) : b ^ log b x ≤ x :=
begin
  rcases eq_or_ne b 0 with rfl | b0,
  { rw zero_opow',
    refine (sub_le_self _ _).trans (one_le_iff_pos.2 x0) },
  cases lt_or_eq_of_le (one_le_iff_ne_zero.2 b0) with b1 b1,
  { refine le_of_not_lt (λ h, (lt_succ (log b x)).not_le _),
    have := @cInf_le' _ _ {o | x < b ^ o} _ h,
    rwa ←succ_log_def b1 x0 at this },
  { rw [←b1, one_opow], exact one_le_iff_pos.2 x0 }
end

/-- `opow b` and `log b` (almost) form a Galois connection. -/
theorem opow_le_iff_le_log {b x c : ordinal} (b1 : 1 < b) (x0 : 0 < x) : b ^ c ≤ x ↔ c ≤ log b x :=
⟨λ h, le_of_not_lt $ λ hn,
   (lt_opow_succ_log_self b1 x).not_le $
   ((opow_le_opow_iff_right b1).2 (succ_le_of_lt hn)).trans h,
λ h, ((opow_le_opow_iff_right b1).2 h).trans (opow_log_le_self b x0)⟩

theorem lt_opow_iff_log_lt {b x c : ordinal} (b1 : 1 < b) (x0 : 0 < x) : x < b ^ c ↔ log b x < c :=
lt_iff_lt_of_le_iff_le (opow_le_iff_le_log b1 x0)

@[mono] theorem log_mono_right (b) {x y : ordinal} (xy : x ≤ y) : log b x ≤ log b y :=
if x0 : x = 0 then by simp only [x0, log_zero_right, ordinal.zero_le] else
have x0 : 0 < x, from ordinal.pos_iff_ne_zero.2 x0,
if b1 : 1 < b then
  (opow_le_iff_le_log b1 (lt_of_lt_of_le x0 xy)).1 $ (opow_log_le_self _ x0).trans xy
else by simp only [log_of_not_one_lt_left b1, ordinal.zero_le]

theorem log_le_self (b x : ordinal) : log b x ≤ x :=
if x0 : x = 0 then by simp only [x0, log_zero_right, ordinal.zero_le] else
if b1 : 1 < b then (right_le_opow _ b1).trans (opow_log_le_self b (ordinal.pos_iff_ne_zero.2 x0))
else by simp only [log_of_not_one_lt_left b1, ordinal.zero_le]

@[simp] theorem log_one_right (b : ordinal) : log b 1 = 0 :=
if hb : 1 < b then by rwa [←lt_one_iff_zero, ←lt_opow_iff_log_lt hb zero_lt_one, opow_one]
else log_of_not_one_lt_left hb 1

theorem mod_opow_log_lt_self {b o : ordinal} (b0 : b ≠ 0) (o0 : o ≠ 0) : o % b ^ log b o < o :=
(mod_lt _ $ opow_ne_zero _ b0).trans_le (opow_log_le_self _ $ ordinal.pos_iff_ne_zero.2 o0)

lemma opow_mul_add_pos {b v : ordinal} (hb : 0 < b) (u) (hv : 0 < v) (w) : 0 < b ^ u * v + w :=
(opow_pos u hb).trans_le ((le_mul_left _ hv).trans (le_add_right _ _))

lemma opow_mul_add_lt_opow_mul_succ {b u w : ordinal} (v : ordinal) (hw : w < b ^ u) :
  b ^ u * v + w < b ^ u * (succ v) :=
by rwa [mul_succ, add_lt_add_iff_left]

lemma opow_mul_add_lt_opow_succ {b u v w : ordinal} (hvb : v < b) (hw : w < b ^ u) :
  b ^ u * v + w < b ^ (succ u) :=
begin
  convert (opow_mul_add_lt_opow_mul_succ v hw).trans_le (mul_le_mul_left' (succ_le_of_lt hvb) _),
  exact opow_succ b u
end

theorem log_opow_mul_add {b u v w : ordinal} (hb : 1 < b) (hv : 0 < v) (hvb : v < b)
  (hw : w < b ^ u) : log b (b ^ u * v + w) = u :=
begin
  have hpos := opow_mul_add_pos (zero_lt_one.trans hb) u hv w,
  by_contra' hne,
  cases lt_or_gt_of_ne hne with h h,
  { rw ←lt_opow_iff_log_lt hb hpos at h,
    exact h.not_le ((le_mul_left _ hv).trans (le_add_right _ _)) },
  { change _ < _ at h,
    rw [←succ_le_iff, ←opow_le_iff_le_log hb hpos] at h,
    exact (not_lt_of_le h) (opow_mul_add_lt_opow_succ hvb hw) }
end

@[simp] theorem log_opow {b : ordinal} (hb : 1 < b) (x : ordinal) : log b (b ^ x) = x :=
begin
  convert log_opow_mul_add hb zero_lt_one hb (opow_pos x (zero_lt_one.trans hb)),
  rw [add_zero, mul_one]
end

theorem add_log_le_log_mul {x y : ordinal} (b : ordinal) (x0 : 0 < x) (y0 : 0 < y) :
  log b x + log b y ≤ log b (x * y) :=
begin
  by_cases hb : 1 < b,
  { rw [←opow_le_iff_le_log hb (mul_pos x0 y0), opow_add],
    exact mul_le_mul' (opow_log_le_self b x0) (opow_log_le_self b y0) },
  simp only [log_of_not_one_lt_left hb, zero_add]
end

/-! ### Casting naturals into ordinals, compatibility with operations -/

@[simp] theorem nat_cast_mul {m n : ℕ} : ((m * n : ℕ) : ordinal) = m * n :=
by induction n with n IH; [simp only [nat.cast_zero, nat.mul_zero, mul_zero],
  rw [nat.mul_succ, nat.cast_add, IH, nat.cast_succ, mul_add_one]]

@[simp] theorem nat_cast_opow {m n : ℕ} : ((pow m n : ℕ) : ordinal) = m ^ n :=
by induction n with n IH; [simp only [pow_zero, nat.cast_zero, opow_zero, nat.cast_one],
  rw [pow_succ', nat_cast_mul, IH, nat.cast_succ, add_one_eq_succ, opow_succ]]

@[simp] theorem nat_cast_le {m n : ℕ} : (m : ordinal) ≤ n ↔ m ≤ n :=
by rw [← cardinal.ord_nat, ← cardinal.ord_nat,
       cardinal.ord_le_ord, cardinal.nat_cast_le]

@[simp] theorem nat_cast_lt {m n : ℕ} : (m : ordinal) < n ↔ m < n :=
by simp only [lt_iff_le_not_le, nat_cast_le]

@[simp] theorem nat_cast_inj {m n : ℕ} : (m : ordinal) = n ↔ m = n :=
by simp only [le_antisymm_iff, nat_cast_le]

@[simp] theorem nat_cast_eq_zero {n : ℕ} : (n : ordinal) = 0 ↔ n = 0 :=
@nat_cast_inj n 0

theorem nat_cast_ne_zero {n : ℕ} : (n : ordinal) ≠ 0 ↔ n ≠ 0 :=
not_congr nat_cast_eq_zero

@[simp] theorem nat_cast_pos {n : ℕ} : (0 : ordinal) < n ↔ 0 < n :=
@nat_cast_lt 0 n

@[simp] theorem nat_cast_sub {m n : ℕ} : ((m - n : ℕ) : ordinal) = m - n :=
(_root_.le_total m n).elim
  (λ h, by rw [tsub_eq_zero_iff_le.2 h, ordinal.sub_eq_zero_iff_le.2 (nat_cast_le.2 h)]; refl)
  (λ h, (add_left_cancel n).1 $ by rw [← nat.cast_add,
     add_tsub_cancel_of_le h, ordinal.add_sub_cancel_of_le (nat_cast_le.2 h)])

@[simp] theorem nat_cast_div {m n : ℕ} : ((m / n : ℕ) : ordinal) = m / n :=
if n0 : n = 0 then by simp only [n0, nat.div_zero, nat.cast_zero, div_zero] else
have n0':_, from nat_cast_ne_zero.2 n0,
le_antisymm
  (by rw [le_div n0', ← nat_cast_mul, nat_cast_le, mul_comm];
      apply nat.div_mul_le_self)
  (by rw [div_le n0', ←add_one_eq_succ, ← nat.cast_succ, ← nat_cast_mul,
          nat_cast_lt, mul_comm, ← nat.div_lt_iff_lt_mul _ _ (nat.pos_of_ne_zero n0)];
      apply nat.lt_succ_self)

@[simp] theorem nat_cast_mod {m n : ℕ} : ((m % n : ℕ) : ordinal) = m % n :=
by rw [← add_left_cancel (n*(m/n)), div_add_mod, ← nat_cast_div, ← nat_cast_mul, ← nat.cast_add,
       nat.div_add_mod]

@[simp] theorem nat_le_card {o} {n : ℕ} : (n : cardinal) ≤ card o ↔ (n : ordinal) ≤ o :=
⟨λ h, by rwa [← cardinal.ord_le, cardinal.ord_nat] at h,
 λ h, card_nat n ▸ card_le_card h⟩

@[simp] theorem nat_lt_card {o} {n : ℕ} : (n : cardinal) < card o ↔ (n : ordinal) < o :=
by { rw [←succ_le_iff, ←succ_le_iff, ←nat_succ, nat_le_card], refl }

@[simp] theorem card_lt_nat {o} {n : ℕ} : card o < n ↔ o < n :=
lt_iff_lt_of_le_iff_le nat_le_card

@[simp] theorem card_le_nat {o} {n : ℕ} : card o ≤ n ↔ o ≤ n :=
le_iff_le_iff_lt_iff_lt.2 nat_lt_card

@[simp] theorem card_eq_nat {o} {n : ℕ} : card o = n ↔ o = n :=
by simp only [le_antisymm_iff, card_le_nat, nat_le_card]

@[simp] theorem type_fin (n : ℕ) : @type (fin n) (<) _ = n :=
by rw [← card_eq_nat, card_type, mk_fin]

@[simp] theorem lift_nat_cast (n : ℕ) : lift n = n :=
by induction n with n ih; [simp only [nat.cast_zero, lift_zero],
  simp only [nat.cast_succ, lift_add, ih, lift_one]]

theorem lift_type_fin (n : ℕ) : lift (@type (fin n) (<) _) = n :=
by simp only [type_fin, lift_nat_cast]

theorem type_fintype (r : α → α → Prop) [is_well_order α r] [fintype α] : type r = fintype.card α :=
by rw [← card_eq_nat, card_type, mk_fintype]

end ordinal

/-! ### Properties of `omega` -/

namespace cardinal
open ordinal

@[simp] theorem ord_aleph_0 : ord.{u} ℵ₀ = ω :=
le_antisymm (ord_le.2 $ le_rfl) $
le_of_forall_lt $ λ o h, begin
  rcases ordinal.lt_lift_iff.1 h with ⟨o, rfl, h'⟩,
  rw [lt_ord, ←lift_card, ←lift_aleph_0.{0 u}, lift_lt, ←typein_enum (<) h'],
  exact lt_aleph_0_iff_fintype.2 ⟨set.fintype_lt_nat _⟩
end

@[simp] theorem add_one_of_aleph_0_le {c} (h : ℵ₀ ≤ c) : c + 1 = c :=
begin
  rw [add_comm, ←card_ord c, ←card_one, ←card_add, one_add_of_omega_le],
  rwa [←ord_aleph_0, ord_le_ord]
end

end cardinal

namespace ordinal

theorem lt_add_of_limit {a b c : ordinal.{u}}
  (h : is_limit c) : a < b + c ↔ ∃ c' < c, a < b + c' :=
by rw [←is_normal.bsup_eq.{u u} (add_is_normal b) h, lt_bsup]

theorem lt_omega {o : ordinal} : o < ω ↔ ∃ n : ℕ, o = n :=
by simp_rw [←cardinal.ord_aleph_0, cardinal.lt_ord, lt_aleph_0, card_eq_nat]

theorem nat_lt_omega (n : ℕ) : ↑n < ω :=
lt_omega.2 ⟨_, rfl⟩

theorem omega_pos : 0 < ω := nat_lt_omega 0

theorem omega_ne_zero : ω ≠ 0 := omega_pos.ne'

theorem one_lt_omega : 1 < ω := by simpa only [nat.cast_one] using nat_lt_omega 1

theorem omega_is_limit : is_limit ω :=
⟨omega_ne_zero, λ o h,
  let ⟨n, e⟩ := lt_omega.1 h in
  by rw [e]; exact nat_lt_omega (n+1)⟩

theorem omega_le {o : ordinal} : ω ≤ o ↔ ∀ n : ℕ, ↑n ≤ o :=
⟨λ h n, (nat_lt_omega _).le.trans h,
 λ H, le_of_forall_lt $ λ a h,
   let ⟨n, e⟩ := lt_omega.1 h in
   by rw [e, ←succ_le_iff]; exact H (n+1)⟩

@[simp] theorem sup_nat_cast : sup nat.cast = ω :=
(sup_le $ λ n, (nat_lt_omega n).le).antisymm $ omega_le.2 $ le_sup _

theorem nat_lt_limit {o} (h : is_limit o) : ∀ n : ℕ, ↑n < o
| 0     := lt_of_le_of_ne (ordinal.zero_le o) h.1.symm
| (n+1) := h.2 _ (nat_lt_limit n)

theorem omega_le_of_is_limit {o} (h : is_limit o) : ω ≤ o :=
omega_le.2 $ λ n, le_of_lt $ nat_lt_limit h n

theorem is_limit_iff_omega_dvd {a : ordinal} : is_limit a ↔ a ≠ 0 ∧ ω ∣ a :=
begin
  refine ⟨λ l, ⟨l.1, ⟨a / ω, le_antisymm _ (mul_div_le _ _)⟩⟩, λ h, _⟩,
  { refine (limit_le l).2 (λ x hx, le_of_lt _),
    rw [←div_lt omega_ne_zero, ←succ_le_iff, le_div omega_ne_zero, mul_succ,
      add_le_of_limit omega_is_limit],
    intros b hb,
    rcases lt_omega.1 hb with ⟨n, rfl⟩,
    exact (add_le_add_right (mul_div_le _ _) _).trans
      (lt_sub.1 $ nat_lt_limit (sub_is_limit l hx) _).le },
  { rcases h with ⟨a0, b, rfl⟩,
    refine mul_is_limit_left omega_is_limit (ordinal.pos_iff_ne_zero.2 $ mt _ a0),
    intro e, simp only [e, mul_zero] }
end

theorem add_mul_limit_aux {a b c : ordinal} (ba : b + a = a)
  (l : is_limit c)
  (IH : ∀ c' < c, (a + b) * succ c' = a * succ c' + b) :
  (a + b) * c = a * c :=
le_antisymm
  ((mul_le_of_limit l).2 $ λ c' h, begin
    apply (mul_le_mul_left' (le_succ c') _).trans,
    rw IH _ h,
    apply (add_le_add_left _ _).trans,
    { rw ← mul_succ, exact mul_le_mul_left' (succ_le_of_lt $ l.2 _ h) _ },
    { apply_instance },
    { rw ← ba, exact le_add_right _ _ }
  end)
  (mul_le_mul_right' (le_add_right _ _) _)

theorem add_mul_succ {a b : ordinal} (c) (ba : b + a = a) :
  (a + b) * succ c = a * succ c + b :=
begin
  apply limit_rec_on c,
  { simp only [succ_zero, mul_one] },
  { intros c IH,
    rw [mul_succ, IH, ← add_assoc, add_assoc _ b, ba, ← mul_succ] },
  { intros c l IH,
    have := add_mul_limit_aux ba l IH,
    rw [mul_succ, add_mul_limit_aux ba l IH, mul_succ, add_assoc] }
end

theorem add_mul_limit {a b c : ordinal} (ba : b + a = a)
  (l : is_limit c) : (a + b) * c = a * c :=
add_mul_limit_aux ba l (λ c' _, add_mul_succ c' ba)

theorem add_le_of_forall_add_lt {a b c : ordinal} (hb : 0 < b) (h : ∀ d < b, a + d < c) :
  a + b ≤ c :=
begin
  have H : a + (c - a) = c := ordinal.add_sub_cancel_of_le (by {rw ←add_zero a, exact (h _ hb).le}),
  rw ←H,
  apply add_le_add_left _ a,
  by_contra' hb,
  exact (h _ hb).ne H
end

theorem is_normal.apply_omega {f : ordinal.{u} → ordinal.{u}} (hf : is_normal f) :
  sup.{0 u} (f ∘ nat.cast) = f ω :=
by rw [←sup_nat_cast, is_normal.sup.{0 u u} hf _ ⟨0⟩]

@[simp] theorem sup_add_nat (o : ordinal) : sup (λ n : ℕ, o + n) = o + ω :=
(add_is_normal o).apply_omega

@[simp] theorem sup_mul_nat (o : ordinal) : sup (λ n : ℕ, o * n) = o * ω :=
begin
  rcases eq_zero_or_pos o with rfl | ho,
  { rw zero_mul, exact sup_eq_zero_iff.2 (λ n, zero_mul n) },
  { exact (mul_is_normal ho).apply_omega }
end

local infixr ^ := @pow ordinal ordinal ordinal.has_pow
theorem sup_opow_nat {o : ordinal} (ho : 0 < o) : sup (λ n : ℕ, o ^ n) = o ^ ω :=
begin
  rcases lt_or_eq_of_le (one_le_iff_pos.2 ho) with ho₁ | rfl,
  { exact (opow_is_normal ho₁).apply_omega },
  { rw one_opow,
    refine le_antisymm (sup_le (λ n, by rw one_opow)) _,
    convert le_sup _ 0,
    rw [nat.cast_zero, opow_zero] }
end

end ordinal<|MERGE_RESOLUTION|>--- conflicted
+++ resolved
@@ -1536,13 +1536,9 @@
   exact H b hb
 end)⟩
 
-<<<<<<< HEAD
-/-- A two-argument version of `ordinal.blsub`. -/
-=======
 /-- A two-argument version of `ordinal.blsub`.
 
 We don't develop a full API for this, since it's only used in a handful of existence results. -/
->>>>>>> 21879edc
 def blsub₂ (o₁ o₂ : ordinal) (op : Π (a < o₁) (b < o₂), ordinal) : ordinal :=
 lsub (λ x : o₁.out.α × o₂.out.α,
   op (typein (<) x.1) (typein_lt_self _) (typein (<) x.2) (typein_lt_self _))
