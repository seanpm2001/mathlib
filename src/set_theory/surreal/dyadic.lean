/-
Copyright (c) 2021 Apurva Nakade. All rights reserved.
Released under Apache 2.0 license as described in the file LICENSE.
Authors: Apurva Nakade
-/
import algebra.algebra.basic
import ring_theory.localization.away
import set_theory.game.birthday
import set_theory.surreal.basic

/-!
# Dyadic numbers
Dyadic numbers are obtained by localizing ℤ away from 2. They are the initial object in the category
of rings with no 2-torsion.

## Dyadic surreal numbers
We construct dyadic surreal numbers using the canonical map from ℤ[2 ^ {-1}] to surreals.
As we currently do not have a ring structure on `surreal` we construct this map explicitly. Once we
have the ring structure, this map can be constructed directly by sending `2 ^ {-1}` to `half`.

## Embeddings
The above construction gives us an abelian group embedding of ℤ into `surreal`. The goal is to
extend this to an embedding of dyadic rationals into `surreal` and use Cauchy sequences of dyadic
rational numbers to construct an ordered field embedding of ℝ into `surreal`.
-/

universes u

local infix ` ≈ ` := pgame.equiv

namespace pgame

/-- For a natural number `n`, the pre-game `pow_half (n + 1)` is recursively defined as
<<<<<<< HEAD
`P{0 | pow_half n}`. These are the explicit expressions of powers of `half`. By definition, we have
`pow_half 0 = 1` and `pow_half 1 = half` and we prove later on that
`pow_half (n + 1) + pow_half (n + 1) ≈ pow_half n`.-/
def pow_half : ℕ → pgame
| 0       := 1
| (n + 1) := P{0 | pow_half n}
=======
`{0 | pow_half n}`. These are the explicit expressions of powers of `1 / 2`. By definition, we have
`pow_half 0 = 1` and `pow_half 1 ≈ 1 / 2` and we prove later on that
`pow_half (n + 1) + pow_half (n + 1) ≈ pow_half n`. -/
def pow_half : ℕ → pgame
| 0       := 1
| (n + 1) := ⟨punit, punit, 0, λ _, pow_half n⟩
>>>>>>> 6cdc30d7

@[simp] lemma pow_half_zero : pow_half 0 = 1 := rfl

lemma pow_half_left_moves (n) : (pow_half n).left_moves = punit := by cases n; refl
lemma pow_half_zero_right_moves : (pow_half 0).right_moves = pempty := rfl
lemma pow_half_succ_right_moves (n) : (pow_half (n + 1)).right_moves = punit := rfl

@[simp] lemma pow_half_move_left (n i) : (pow_half n).move_left i = 0 :=
by cases n; cases i; refl
@[simp] lemma pow_half_succ_move_right (n i) : (pow_half (n + 1)).move_right i = pow_half n :=
rfl

instance unique_pow_half_left_moves (n) : unique (pow_half n).left_moves :=
by cases n; exact punit.unique
instance is_empty_pow_half_zero_right_moves : is_empty (pow_half 0).right_moves :=
pempty.is_empty
instance unique_pow_half_succ_right_moves (n) : unique (pow_half (n + 1)).right_moves :=
punit.unique

@[simp] theorem birthday_half : birthday (pow_half 1) = 2 :=
by { rw birthday_def, dsimp, simpa using order.le_succ (1 : ordinal) }

/-- For all natural numbers `n`, the pre-games `pow_half n` are numeric. -/
theorem numeric_pow_half (n) : (pow_half n).numeric :=
begin
  induction n with n hn,
  { exact numeric_one },
  { split,
    { simpa using hn.move_left_lt default },
    { exact ⟨λ _, numeric_zero, λ _, hn⟩ } }
end

theorem pow_half_succ_lt_pow_half (n : ℕ) : pow_half (n + 1) < pow_half n :=
(numeric_pow_half (n + 1)).lt_move_right default

theorem pow_half_succ_le_pow_half (n : ℕ) : pow_half (n + 1) ≤ pow_half n :=
(pow_half_succ_lt_pow_half n).le

theorem pow_half_le_one (n : ℕ) : pow_half n ≤ 1 :=
begin
  induction n with n hn,
  { exact le_rfl },
  { exact (pow_half_succ_le_pow_half n).trans hn }
end

theorem pow_half_succ_lt_one (n : ℕ) : pow_half (n + 1) < 1 :=
(pow_half_succ_lt_pow_half n).trans_le $ pow_half_le_one n

theorem pow_half_pos (n : ℕ) : 0 < pow_half n :=
by { rw [←lf_iff_lt numeric_zero (numeric_pow_half n), zero_lf_le], simp }

theorem zero_le_pow_half (n : ℕ) : 0 ≤ pow_half n :=
(pow_half_pos n).le

theorem add_pow_half_succ_self_eq_pow_half (n) : pow_half (n + 1) + pow_half (n + 1) ≈ pow_half n :=
begin
  induction n using nat.strong_induction_on with n hn,
  { split; rw le_iff_forall_lf; split,
    { rintro (⟨⟨ ⟩⟩ | ⟨⟨ ⟩⟩); apply lf_of_lt,
      { calc 0 + pow_half n.succ ≈ pow_half n.succ : zero_add_equiv _
                             ... < pow_half n      : pow_half_succ_lt_pow_half n },
      { calc pow_half n.succ + 0 ≈ pow_half n.succ : add_zero_equiv _
                             ... < pow_half n      : pow_half_succ_lt_pow_half n } },
    { cases n, { rintro ⟨ ⟩ },
      rintro ⟨ ⟩,
      refine lf_of_forall_le (or.inr ⟨sum.inl punit.star, _⟩),
      calc  pow_half n.succ + pow_half (n.succ + 1)
          ≤ pow_half n.succ + pow_half n.succ : add_le_add_left (pow_half_succ_le_pow_half _) _
      ... ≈ pow_half n                        : hn _ (nat.lt_succ_self n) },
    { simp only [pow_half_move_left, forall_const],
      apply lf_of_lt,
      calc 0 ≈ 0 + 0                            : (add_zero_equiv 0).symm
        ... ≤ pow_half n.succ + 0               : add_le_add_right (zero_le_pow_half _) _
        ... < pow_half n.succ + pow_half n.succ : add_lt_add_left (pow_half_pos _) _ },
    { rintro (⟨⟨ ⟩⟩ | ⟨⟨ ⟩⟩); apply lf_of_lt,
      { calc pow_half n
            ≈ pow_half n + 0               : (add_zero_equiv _).symm
        ... < pow_half n + pow_half n.succ : add_lt_add_left (pow_half_pos _) _ },
      { calc pow_half n
            ≈ 0 + pow_half n               : (zero_add_equiv _).symm
        ... < pow_half n.succ + pow_half n : add_lt_add_right (pow_half_pos _) _  } } }
end

theorem half_add_half_equiv_one : pow_half 1 + pow_half 1 ≈ 1 :=
add_pow_half_succ_self_eq_pow_half 0

end pgame

namespace surreal
open pgame

/-- Powers of the surreal number `half`. -/
def pow_half (n : ℕ) : surreal := ⟦⟨pgame.pow_half n, pgame.numeric_pow_half n⟩⟧

@[simp] lemma pow_half_zero : pow_half 0 = 1 := rfl

@[simp] lemma double_pow_half_succ_eq_pow_half (n : ℕ) : 2 • pow_half n.succ = pow_half n :=
by { rw two_nsmul, exact quotient.sound (pgame.add_pow_half_succ_self_eq_pow_half n) }

@[simp] lemma nsmul_pow_two_pow_half (n : ℕ) : 2 ^ n • pow_half n = 1 :=
begin
  induction n with n hn,
  { simp only [nsmul_one, pow_half_zero, nat.cast_one, pow_zero] },
  { rw [← hn, ← double_pow_half_succ_eq_pow_half n, smul_smul (2^n) 2 (pow_half n.succ),
        mul_comm, pow_succ] }
end

@[simp] lemma nsmul_pow_two_pow_half' (n k : ℕ) : 2 ^ n • pow_half (n + k) = pow_half k :=
begin
  induction k with k hk,
  { simp only [add_zero, surreal.nsmul_pow_two_pow_half, nat.nat_zero_eq_zero, eq_self_iff_true,
               surreal.pow_half_zero] },
  { rw [← double_pow_half_succ_eq_pow_half (n + k), ← double_pow_half_succ_eq_pow_half k,
        smul_algebra_smul_comm] at hk,
    rwa ← zsmul_eq_zsmul_iff' two_ne_zero }
end

lemma zsmul_pow_two_pow_half (m : ℤ) (n k : ℕ) :
  (m * 2 ^ n) • pow_half (n + k) = m • pow_half k :=
begin
  rw mul_zsmul,
  congr,
  norm_cast,
  exact nsmul_pow_two_pow_half' n k
end

lemma dyadic_aux {m₁ m₂ : ℤ} {y₁ y₂ : ℕ} (h₂ : m₁ * (2 ^ y₁) = m₂ * (2 ^ y₂)) :
  m₁ • pow_half y₂ = m₂ • pow_half y₁ :=
begin
  revert m₁ m₂,
  wlog h : y₁ ≤ y₂,
  intros m₁ m₂ h₂,
  obtain ⟨c, rfl⟩ := le_iff_exists_add.mp h,
  rw [add_comm, pow_add, ← mul_assoc, mul_eq_mul_right_iff] at h₂,
  cases h₂,
  { rw [h₂, add_comm, zsmul_pow_two_pow_half m₂ c y₁] },
  { have := nat.one_le_pow y₁ 2 nat.succ_pos',
    linarith }
end

/-- The additive monoid morphism `dyadic_map` sends ⟦⟨m, 2^n⟩⟧ to m • half ^ n. -/
def dyadic_map : localization.away (2 : ℤ) →+ surreal :=
{ to_fun :=
  λ x, localization.lift_on x (λ x y, x • pow_half (submonoid.log y)) $
  begin
    intros m₁ m₂ n₁ n₂ h₁,
    obtain ⟨⟨n₃, y₃, hn₃⟩, h₂⟩ := localization.r_iff_exists.mp h₁,
    simp only [subtype.coe_mk, mul_eq_mul_right_iff] at h₂,
    cases h₂,
    { simp only,
      obtain ⟨a₁, ha₁⟩ := n₁.prop,
      obtain ⟨a₂, ha₂⟩ := n₂.prop,
      have hn₁ : n₁ = submonoid.pow 2 a₁ := subtype.ext ha₁.symm,
      have hn₂ : n₂ = submonoid.pow 2 a₂ := subtype.ext ha₂.symm,
      have h₂ : 1 < (2 : ℤ).nat_abs, from one_lt_two,
      rw [hn₁, hn₂, submonoid.log_pow_int_eq_self h₂, submonoid.log_pow_int_eq_self h₂],
      apply dyadic_aux,
      rwa [ha₁, ha₂] },
    { have := nat.one_le_pow y₃ 2 nat.succ_pos',
      linarith }
    end,
  map_zero' := localization.lift_on_zero _ _,
  map_add' := λ x y, localization.induction_on₂ x y $
  begin
    rintro ⟨a, ⟨b, ⟨b', rfl⟩⟩⟩ ⟨c, ⟨d, ⟨d', rfl⟩⟩⟩,
    have h₂ : 1 < (2 : ℤ).nat_abs, from one_lt_two,
    have hpow₂ := submonoid.log_pow_int_eq_self h₂,
    simp_rw submonoid.pow_apply at hpow₂,
    simp_rw [localization.add_mk, localization.lift_on_mk, subtype.coe_mk,
      submonoid.log_mul (int.pow_right_injective h₂), hpow₂],
    calc (2 ^ b' * c + 2 ^ d' * a) • pow_half (b' + d')
        = (c * 2 ^ b') • pow_half (b' + d') + (a * 2 ^ d') • pow_half (d' + b')
        : by simp only [add_smul, mul_comm,add_comm]
    ... = c • pow_half d' + a • pow_half b' : by simp only [zsmul_pow_two_pow_half]
    ... = a • pow_half b' + c • pow_half d' : add_comm _ _,
  end }

@[simp] lemma dyadic_map_apply (m : ℤ) (p : submonoid.powers (2 : ℤ)) :
  dyadic_map (is_localization.mk' (localization (submonoid.powers 2)) m p) =
  m • pow_half (submonoid.log p) :=
by { rw ← localization.mk_eq_mk', refl }

@[simp] lemma dyadic_map_apply_pow (m : ℤ) (n : ℕ) :
  dyadic_map (is_localization.mk' (localization (submonoid.powers 2)) m (submonoid.pow 2 n)) =
  m • pow_half n :=
by rw [dyadic_map_apply, @submonoid.log_pow_int_eq_self 2 one_lt_two]

/-- We define dyadic surreals as the range of the map `dyadic_map`. -/
def dyadic : set surreal := set.range dyadic_map

-- We conclude with some ideas for further work on surreals; these would make fun projects.

-- TODO show that the map from dyadic rationals to surreals is injective

-- TODO map the reals into the surreals, using dyadic Dedekind cuts
-- TODO show this is a group homomorphism, and injective

-- TODO show the maps from the dyadic rationals and from the reals
-- into the surreals are multiplicative

end surreal<|MERGE_RESOLUTION|>--- conflicted
+++ resolved
@@ -31,21 +31,12 @@
 namespace pgame
 
 /-- For a natural number `n`, the pre-game `pow_half (n + 1)` is recursively defined as
-<<<<<<< HEAD
-`P{0 | pow_half n}`. These are the explicit expressions of powers of `half`. By definition, we have
-`pow_half 0 = 1` and `pow_half 1 = half` and we prove later on that
-`pow_half (n + 1) + pow_half (n + 1) ≈ pow_half n`.-/
-def pow_half : ℕ → pgame
-| 0       := 1
-| (n + 1) := P{0 | pow_half n}
-=======
 `{0 | pow_half n}`. These are the explicit expressions of powers of `1 / 2`. By definition, we have
 `pow_half 0 = 1` and `pow_half 1 ≈ 1 / 2` and we prove later on that
 `pow_half (n + 1) + pow_half (n + 1) ≈ pow_half n`. -/
 def pow_half : ℕ → pgame
 | 0       := 1
 | (n + 1) := ⟨punit, punit, 0, λ _, pow_half n⟩
->>>>>>> 6cdc30d7
 
 @[simp] lemma pow_half_zero : pow_half 0 = 1 := rfl
 
