--- conflicted
+++ resolved
@@ -73,19 +73,6 @@
 lemma erase_mem_shadow (hs : s ∈ 𝒜) (ha : a ∈ s) : erase s a ∈ ∂ 𝒜 :=
 mem_shadow_iff.2 ⟨s, hs, a, ha, rfl⟩
 
-<<<<<<< HEAD
-/-- The shadow of a family of `r`-sets is a family of `r - 1`-sets. -/
-protected lemma _root_.set.sized.shadow (h𝒜 : (𝒜 : set (finset α)).sized r) :
-  (∂ 𝒜 : set (finset α)).sized (r - 1) :=
-begin
-  intros A h,
-  obtain ⟨A, hA, i, hi, rfl⟩ := mem_shadow_iff.1 h,
-  rw [card_erase_of_mem hi, h𝒜 hA],
-  refl,
-end
-
-=======
->>>>>>> 5c2fa35a
 /-- `t` is in the shadow of `𝒜` iff we can add an element to it so that the resulting finset is in
 `𝒜`. -/
 lemma mem_shadow_iff_insert_mem : s ∈ ∂ 𝒜 ↔ ∃ a ∉ s, insert a s ∈ 𝒜 :=
