--- conflicted
+++ resolved
@@ -65,17 +65,6 @@
 lemma eq_of_length_zero (p : path a b) (hzero : p.length = 0) : a = b :=
 by { cases p, { refl }, { cases nat.succ_ne_zero _ hzero } }
 
-<<<<<<< HEAD
-=======
-lemma nil_of_length_zero (p : path a b) (hzero : p.length = 0) :
-  (eq_of_length_zero p hzero).rec_on p = path.nil :=
-begin
-  induction p,
-  { simp only, },
-  { simp only [length_cons, nat.succ_ne_zero] at hzero, exact hzero.elim, },
-end
-
->>>>>>> bottine/quiver_refactor3
 /-- Composition of paths. -/
 def comp {a b : V} : Π {c}, path a b → path b c → path a c
 | _ p (path.nil) := p
@@ -193,8 +182,4 @@
 @[simp]
 lemma map_path_to_path {a b : V} (f : a ⟶ b) : F.map_path f.to_path = (F.map f).to_path := rfl
 
-end prefunctor
-<<<<<<< HEAD
-=======
-
->>>>>>> bottine/quiver_refactor3+end prefunctor