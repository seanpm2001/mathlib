--- conflicted
+++ resolved
@@ -286,19 +286,6 @@
 
 @[simp] lemma edge_set_sdiff (G H : simple_graph V) :
   (G \ H).edge_set = G.edge_set \ H.edge_set :=
-<<<<<<< HEAD
-by { ext ⟨x,y⟩, exact ⟨id, id⟩ }
-
-@[simp] lemma edge_set_inf (G H : simple_graph V) :
-  (G ⊓ H).edge_set = G.edge_set ∩ H.edge_set :=
-by { ext ⟨x,y⟩, exact ⟨id, id⟩ }
-
-@[simp] lemma edge_set_sup (G H : simple_graph V) :
-  (G ⊔ H).edge_set = G.edge_set ∪ H.edge_set :=
-by { ext ⟨x,y⟩, exact ⟨id, id⟩ }
-
-@[simp] lemma edge_set_sdiff_sdiff_is_diag (G : simple_graph V)  (s : set (sym2 V)) :
-=======
 by { ext ⟨x, y⟩, refl, }
 
 @[simp] lemma edge_set_inf (G H : simple_graph V) :
@@ -314,7 +301,6 @@
 allows proving `(G \ from_edge_set s).edge_set = G.edge_set \ s` by `simp`.
 -/
 @[simp] lemma edge_set_sdiff_sdiff_is_diag (G : simple_graph V) (s : set (sym2 V)) :
->>>>>>> a4b1c856
   G.edge_set \ (s \ {e | e.is_diag}) = G.edge_set \ s :=
 begin
   ext e,
@@ -323,10 +309,7 @@
   simp only [G.not_is_diag_of_mem_edge_set h, imp_false],
 end
 
-<<<<<<< HEAD
-=======
 @[mono]
->>>>>>> a4b1c856
 lemma edge_set_mono {G G' : simple_graph V} (h : G ≤ G') : G.edge_set ⊆ G'.edge_set :=
 λ e, sym2.ind (λ v w, @h v w) e
 
@@ -408,19 +391,6 @@
 by { ext v w, simp only [from_edge_set_adj, set.mem_univ, true_and, top_adj] }
 
 @[simp] lemma from_edge_set_inf (s t : set (sym2 V)) :
-<<<<<<< HEAD
-  from_edge_set (s ∩ t) = from_edge_set s ⊓ from_edge_set t :=
-by { ext v w, simp only [from_edge_set_adj, set.mem_inter_iff, ne.def, inf_adj], tauto, }
-
-@[simp] lemma from_edge_set_sup (s t : set (sym2 V)) :
-  from_edge_set (s ∪ t) = from_edge_set s ⊔ from_edge_set t :=
-by { ext v w, simp [set.mem_union, or_and_distrib_right], }
-
-@[simp] lemma from_edge_set_sdiff (s t : set (sym2 V)) :
-  from_edge_set (s \ t) = from_edge_set s \ from_edge_set t :=
-by { ext v w, split; simp { contextual := tt }, }
-
-=======
   from_edge_set s ⊓ from_edge_set t = from_edge_set (s ∩ t) :=
 by { ext v w, simp only [from_edge_set_adj, set.mem_inter_iff, ne.def, inf_adj], tauto, }
 
@@ -433,7 +403,6 @@
 by { ext v w, split; simp { contextual := tt }, }
 
 @[mono]
->>>>>>> a4b1c856
 lemma from_edge_set_mono {s t : set (sym2 V)} (h : s ⊆ t) : from_edge_set s ≤ from_edge_set t :=
 begin
   rintro v w,
