/-
Copyright (c) 2020 Aaron Anderson, Jalex Stark, Kyle Miller. All rights reserved.
Released under Apache 2.0 license as described in the file LICENSE.
Authors: Aaron Anderson, Jalex Stark, Kyle Miller, Alena Gusakov, Hunter Monroe
-/
import data.rel
import data.set.finite
import data.sym.sym2

/-!
# Simple graphs

> THIS FILE IS SYNCHRONIZED WITH MATHLIB4.
> Any changes to this file require a corresponding PR to mathlib4.

This module defines simple graphs on a vertex type `V` as an
irreflexive symmetric relation.

There is a basic API for locally finite graphs and for graphs with
finitely many vertices.

## Main definitions

* `simple_graph` is a structure for symmetric, irreflexive relations

* `simple_graph.neighbor_set` is the `set` of vertices adjacent to a given vertex

* `simple_graph.common_neighbors` is the intersection of the neighbor sets of two given vertices

* `simple_graph.neighbor_finset` is the `finset` of vertices adjacent to a given vertex,
   if `neighbor_set` is finite

* `simple_graph.incidence_set` is the `set` of edges containing a given vertex

* `simple_graph.incidence_finset` is the `finset` of edges containing a given vertex,
   if `incidence_set` is finite

* `simple_graph.dart` is an ordered pair of adjacent vertices, thought of as being an
  orientated edge. These are also known as "half-edges" or "bonds."

* `simple_graph.hom`, `simple_graph.embedding`, and `simple_graph.iso` for graph
  homomorphisms, graph embeddings, and
  graph isomorphisms. Note that a graph embedding is a stronger notion than an
  injective graph homomorphism, since its image is an induced subgraph.

* `complete_boolean_algebra` instance: Under the subgraph relation, `simple_graph` forms a
  `complete_boolean_algebra`. In other words, this is the complete lattice of spanning subgraphs of
  the complete graph.

## Notations

* `→g`, `↪g`, and `≃g` for graph homomorphisms, graph embeddings, and graph isomorphisms,
  respectively.

## Implementation notes

* A locally finite graph is one with instances `Π v, fintype (G.neighbor_set v)`.

* Given instances `decidable_rel G.adj` and `fintype V`, then the graph
  is locally finite, too.

* Morphisms of graphs are abbreviations for `rel_hom`, `rel_embedding`, and `rel_iso`.
  To make use of pre-existing simp lemmas, definitions involving morphisms are
  abbreviations as well.

## Naming Conventions

* If the vertex type of a graph is finite, we refer to its cardinality as `card_verts`.

## Todo

* This is the simplest notion of an unoriented graph.  This should
  eventually fit into a more complete combinatorics hierarchy which
  includes multigraphs and directed graphs.  We begin with simple graphs
  in order to start learning what the combinatorics hierarchy should
  look like.
-/

open finset function

universes u v w

/--
A simple graph is an irreflexive symmetric relation `adj` on a vertex type `V`.
The relation describes which pairs of vertices are adjacent.
There is exactly one edge for every pair of adjacent vertices;
see `simple_graph.edge_set` for the corresponding edge set.
-/
@[ext]
structure simple_graph (V : Type u) :=
(adj : V → V → Prop)
(symm : symmetric adj . obviously)
(loopless : irreflexive adj . obviously)

noncomputable instance {V : Type u} [fintype V] : fintype (simple_graph V) :=
by { classical, exact fintype.of_injective simple_graph.adj simple_graph.ext }

/--
Construct the simple graph induced by the given relation. It
symmetrizes the relation and makes it irreflexive.
-/
def simple_graph.from_rel {V : Type u} (r : V → V → Prop) : simple_graph V :=
{ adj := λ a b, (a ≠ b) ∧ (r a b ∨ r b a),
  symm := λ a b ⟨hn, hr⟩, ⟨hn.symm, hr.symm⟩,
  loopless := λ a ⟨hn, _⟩, hn rfl }

@[simp]
lemma simple_graph.from_rel_adj {V : Type u} (r : V → V → Prop) (v w : V) :
  (simple_graph.from_rel r).adj v w ↔ v ≠ w ∧ (r v w ∨ r w v) :=
iff.rfl

/-- The complete graph on a type `V` is the simple graph with all pairs of distinct vertices
adjacent. In `mathlib`, this is usually referred to as `⊤`. -/
def complete_graph (V : Type u) : simple_graph V := { adj := ne }

/-- The graph with no edges on a given vertex type `V`. `mathlib` prefers the notation `⊥`. -/
def empty_graph (V : Type u) : simple_graph V := { adj := λ i j, false }

/--
Two vertices are adjacent in the complete bipartite graph on two vertex types
if and only if they are not from the same side.
Bipartite graphs in general may be regarded as being subgraphs of one of these.

TODO also introduce complete multi-partite graphs, where the vertex type is a sigma type of an
indexed family of vertex types
-/
@[simps]
def complete_bipartite_graph (V W : Type*) : simple_graph (V ⊕ W) :=
{ adj := λ v w, (v.is_left ∧ w.is_right) ∨ (v.is_right ∧ w.is_left),
  symm := begin
    intros v w,
    cases v; cases w; simp,
  end,
  loopless := begin
    intro v,
    cases v; simp,
  end }

namespace simple_graph
variables {ι : Sort*} {𝕜 : Type*} {V : Type u} {W : Type v} {X : Type w} (G : simple_graph V)
  (G' : simple_graph W) {a b c u v w : V} {e : sym2 V}

@[simp] protected lemma irrefl {v : V} : ¬G.adj v v := G.loopless v

lemma adj_comm (u v : V) : G.adj u v ↔ G.adj v u := ⟨λ x, G.symm x, λ x, G.symm x⟩

@[symm] lemma adj_symm (h : G.adj u v) : G.adj v u := G.symm h

lemma adj.symm {G : simple_graph V} {u v : V} (h : G.adj u v) : G.adj v u := G.symm h

lemma ne_of_adj (h : G.adj a b) : a ≠ b := by { rintro rfl, exact G.irrefl h }

protected lemma adj.ne {G : simple_graph V} {a b : V} (h : G.adj a b) : a ≠ b := G.ne_of_adj h

protected lemma adj.ne' {G : simple_graph V} {a b : V} (h : G.adj a b) : b ≠ a := h.ne.symm

lemma ne_of_adj_of_not_adj {v w x : V} (h : G.adj v x) (hn : ¬ G.adj w x) : v ≠ w :=
λ h', hn (h' ▸ h)

lemma adj_injective : injective (adj : simple_graph V → V → V → Prop) :=
λ G H h, by { cases G, cases H, congr' }

@[simp] lemma adj_inj {G H : simple_graph V} : G.adj = H.adj ↔ G = H := adj_injective.eq_iff

section order

/-- The relation that one `simple_graph` is a subgraph of another.
Note that this should be spelled `≤`. -/
def is_subgraph (x y : simple_graph V) : Prop := ∀ ⦃v w : V⦄, x.adj v w → y.adj v w

instance : has_le (simple_graph V) := ⟨is_subgraph⟩

@[simp] lemma is_subgraph_eq_le : (is_subgraph : simple_graph V → simple_graph V → Prop) = (≤) :=
rfl

/-- The supremum of two graphs `x ⊔ y` has edges where either `x` or `y` have edges. -/
instance : has_sup (simple_graph V) := ⟨λ x y,
  { adj := x.adj ⊔ y.adj,
    symm := λ v w h, by rwa [pi.sup_apply, pi.sup_apply, x.adj_comm, y.adj_comm] }⟩

@[simp] lemma sup_adj (x y : simple_graph V) (v w : V) : (x ⊔ y).adj v w ↔ x.adj v w ∨ y.adj v w :=
iff.rfl

/-- The infimum of two graphs `x ⊓ y` has edges where both `x` and `y` have edges. -/
instance : has_inf (simple_graph V) := ⟨λ x y,
  { adj := x.adj ⊓ y.adj,
    symm := λ v w h, by rwa [pi.inf_apply, pi.inf_apply, x.adj_comm, y.adj_comm] }⟩

@[simp] lemma inf_adj (x y : simple_graph V) (v w : V) : (x ⊓ y).adj v w ↔ x.adj v w ∧ y.adj v w :=
iff.rfl

/--
We define `Gᶜ` to be the `simple_graph V` such that no two adjacent vertices in `G`
are adjacent in the complement, and every nonadjacent pair of vertices is adjacent
(still ensuring that vertices are not adjacent to themselves).
-/
instance : has_compl (simple_graph V) := ⟨λ G,
  { adj := λ v w, v ≠ w ∧ ¬G.adj v w,
    symm := λ v w ⟨hne, _⟩, ⟨hne.symm, by rwa adj_comm⟩,
    loopless := λ v ⟨hne, _⟩, (hne rfl).elim }⟩

@[simp] lemma compl_adj (G : simple_graph V) (v w : V) : Gᶜ.adj v w ↔ v ≠ w ∧ ¬G.adj v w := iff.rfl

/-- The difference of two graphs `x \ y` has the edges of `x` with the edges of `y` removed. -/
instance : has_sdiff (simple_graph V) := ⟨λ x y,
  { adj := x.adj \ y.adj,
    symm := λ v w h, by change x.adj w v ∧ ¬ y.adj w v; rwa [x.adj_comm, y.adj_comm] }⟩

@[simp] lemma sdiff_adj (x y : simple_graph V) (v w : V) :
  (x \ y).adj v w ↔ (x.adj v w ∧ ¬ y.adj v w) := iff.rfl

instance : has_Sup (simple_graph V) :=
⟨λ s, { adj := λ a b, ∃ G ∈ s, adj G a b,
        symm := λ a b, Exists₂.imp $ λ _ _, adj.symm,
        loopless := by { rintro a ⟨G, hG, ha⟩, exact ha.ne rfl } }⟩

instance : has_Inf (simple_graph V) :=
<<<<<<< HEAD
⟨λ s, { adj := λ a b, (∀ G ∈ s, adj G a b) ∧ a ≠ b,
=======
⟨λ s, { adj := λ a b, (∀ ⦃G⦄, G ∈ s → adj G a b) ∧ a ≠ b,
>>>>>>> 641b6a82
        symm := λ _ _, and.imp (forall₂_imp $ λ _ _, adj.symm) ne.symm,
        loopless := λ a h, h.2 rfl }⟩

@[simp] lemma Sup_adj {s : set (simple_graph V)} {a b : V} : (Sup s).adj a b ↔ ∃ G ∈ s, adj G a b :=
iff.rfl

@[simp] lemma Inf_adj {s : set (simple_graph V)} : (Inf s).adj a b ↔ (∀ G ∈ s, adj G a b) ∧ a ≠ b :=
iff.rfl

@[simp] lemma supr_adj {f : ι → simple_graph V} : (⨆ i, f i).adj a b ↔ ∃ i, (f i).adj a b :=
by simp [supr]

@[simp] lemma infi_adj {f : ι → simple_graph V} :
  (⨅ i, f i).adj a b ↔ (∀ i, (f i).adj a b) ∧ a ≠ b :=
by simp [infi]

lemma Inf_adj_of_nonempty {s : set (simple_graph V)} (hs : s.nonempty) :
  (Inf s).adj a b ↔ ∀ G ∈ s, adj G a b :=
Inf_adj.trans $ and_iff_left_of_imp $ by { obtain ⟨G, hG⟩ := hs, exact λ h, (h _ hG).ne }

lemma infi_adj_of_nonempty [nonempty ι] {f : ι → simple_graph V} :
  (⨅ i, f i).adj a b ↔ ∀ i, (f i).adj a b :=
by simp [infi, Inf_adj_of_nonempty (set.range_nonempty _)]

/-- For graphs `G`, `H`, `G ≤ H` iff `∀ a b, G.adj a b → H.adj a b`. -/
instance : distrib_lattice (simple_graph V) :=
<<<<<<< HEAD
adj_injective.distrib_lattice _ (λ _ _, rfl) (λ _ _, rfl)
=======
{ le := λ G H, ∀ ⦃a b⦄, G.adj a b → H.adj a b,
  ..show distrib_lattice (simple_graph V),
    from adj_injective.distrib_lattice _ (λ _ _, rfl) (λ _ _, rfl) }
>>>>>>> 641b6a82

instance : complete_boolean_algebra (simple_graph V) :=
{ le := (≤),
  sup := (⊔),
  inf := (⊓),
  compl := has_compl.compl,
  sdiff := (\),
  top := complete_graph V,
  bot := empty_graph V,
  le_top := λ x v w h, x.ne_of_adj h,
  bot_le := λ x v w h, h.elim,
  sdiff_eq := λ x y, by { ext v w, refine ⟨λ h, ⟨h.1, ⟨_, h.2⟩⟩, λ h, ⟨h.1, h.2.2⟩⟩,
                          rintro rfl, exact x.irrefl h.1 },
  inf_compl_le_bot := λ a v w h, false.elim $ h.2.2 h.1,
  top_le_sup_compl := λ a v w ne, by { by_cases a.adj v w, exact or.inl h, exact or.inr ⟨ne, h⟩ },
  Sup := Sup,
  le_Sup := λ s G hG a b hab, ⟨G, hG, hab⟩,
  Sup_le := λ s G hG a b, by { rintro ⟨H, hH, hab⟩, exact hG _ hH hab },
  Inf := Inf,
<<<<<<< HEAD
  Inf_le := λ s G hG a b hab, hab.1 _ hG,
=======
  Inf_le := λ s G hG a b hab, hab.1 hG,
>>>>>>> 641b6a82
  le_Inf := λ s G hG a b hab, ⟨λ H hH, hG _ hH hab, hab.ne⟩,
  inf_Sup_le_supr_inf := λ G s a b hab, by simpa only [exists_prop, Sup_adj, and_imp,
    forall_exists_index, Inf_adj, supr_adj, inf_adj, ←exists_and_distrib_right,
    exists_and_distrib_left, and_assoc, and_self_right] using hab,
  infi_sup_le_sup_Inf := λ G s a b hab, begin
    simp only [sup_adj, Inf_adj, infi_adj] at ⊢ hab,
    have : (∀ G' ∈ s, adj G a b ∨ adj G' a b) ∧ a ≠ b :=
      (and_congr_left $ λ h, forall_congr $ λ H, _).1 hab,
    simpa [forall_or_distrib_left, or_and_distrib_right, and_iff_left_of_imp adj.ne] using this,
    exact and_iff_left h,
  end,
  ..simple_graph.distrib_lattice }

@[simp] lemma top_adj (v w : V) : (⊤ : simple_graph V).adj v w ↔ v ≠ w := iff.rfl

@[simp] lemma bot_adj (v w : V) : (⊥ : simple_graph V).adj v w ↔ false := iff.rfl

@[simp] lemma complete_graph_eq_top (V : Type u) : complete_graph V = ⊤ := rfl

@[simp] lemma empty_graph_eq_bot (V : Type u) : empty_graph V = ⊥ := rfl

@[simps] instance (V : Type u) : inhabited (simple_graph V) := ⟨⊥⟩

section decidable

variables (V) (H : simple_graph V) [decidable_rel G.adj] [decidable_rel H.adj]

instance bot.adj_decidable   : decidable_rel (⊥ : simple_graph V).adj := λ v w, decidable.false

instance sup.adj_decidable   : decidable_rel (G ⊔ H).adj := λ v w, or.decidable

instance inf.adj_decidable   : decidable_rel (G ⊓ H).adj := λ v w, and.decidable

instance sdiff.adj_decidable : decidable_rel (G \ H).adj := λ v w, and.decidable

variable [decidable_eq V]

instance top.adj_decidable   : decidable_rel (⊤ : simple_graph V).adj :=  λ v w, not.decidable

instance compl.adj_decidable : decidable_rel Gᶜ.adj := λ v w, and.decidable

end decidable

end order

/-- `G.support` is the set of vertices that form edges in `G`. -/
def support : set V := rel.dom G.adj

lemma mem_support {v : V} : v ∈ G.support ↔ ∃ w, G.adj v w := iff.rfl

lemma support_mono {G G' : simple_graph V} (h : G ≤ G') : G.support ⊆ G'.support :=
rel.dom_mono h

/-- `G.neighbor_set v` is the set of vertices adjacent to `v` in `G`. -/
def neighbor_set (v : V) : set V := set_of (G.adj v)

instance neighbor_set.mem_decidable (v : V) [decidable_rel G.adj] :
  decidable_pred (∈ G.neighbor_set v) := by { unfold neighbor_set, apply_instance }

section edge_set
variables {G₁ G₂ : simple_graph V}

/--
The edges of G consist of the unordered pairs of vertices related by
`G.adj`.

The way `edge_set` is defined is such that `mem_edge_set` is proved by `refl`.
(That is, `⟦(v, w)⟧ ∈ G.edge_set` is definitionally equal to `G.adj v w`.)
-/
def edge_set : simple_graph V ↪o set (sym2 V) :=
order_embedding.of_map_le_iff (λ G, sym2.from_rel G.symm) $
  λ G G', ⟨λ h a b, @h ⟦(a, b)⟧, λ h e, sym2.ind @h e⟩

@[simp] lemma mem_edge_set : ⟦(v, w)⟧ ∈ G.edge_set ↔ G.adj v w := iff.rfl

lemma not_is_diag_of_mem_edge_set : e ∈ G.edge_set → ¬ e.is_diag := sym2.ind (λ v w, adj.ne) e

@[simp] lemma edge_set_inj : G₁.edge_set = G₂.edge_set ↔ G₁ = G₂ :=
(edge_set : simple_graph V ↪o set (sym2 V)).eq_iff_eq

@[simp] lemma edge_set_subset_edge_set : G₁.edge_set ⊆ G₂.edge_set ↔ G₁ ≤ G₂ :=
(edge_set : simple_graph V ↪o set (sym2 V)).le_iff_le

@[simp] lemma edge_set_ssubset_edge_set : G₁.edge_set ⊂ G₂.edge_set ↔ G₁ < G₂ :=
(edge_set : simple_graph V ↪o set (sym2 V)).lt_iff_lt

lemma edge_set_injective : injective (edge_set : simple_graph V → set (sym2 V)) :=
edge_set.injective

alias edge_set_subset_edge_set ↔ _ edge_set_mono
alias edge_set_ssubset_edge_set ↔ _ edge_set_strict_mono

attribute [mono] edge_set_mono edge_set_strict_mono

variables (G₁ G₂)

@[simp] lemma edge_set_bot : (⊥ : simple_graph V).edge_set = ∅ := sym2.from_rel_bot

@[simp] lemma edge_set_sup : (G₁ ⊔ G₂).edge_set = G₁.edge_set ∪ G₂.edge_set :=
by { ext ⟨x, y⟩, refl }

@[simp] lemma edge_set_inf : (G₁ ⊓ G₂).edge_set = G₁.edge_set ∩ G₂.edge_set :=
by { ext ⟨x, y⟩, refl }

@[simp] lemma edge_set_sdiff : (G₁ \ G₂).edge_set = G₁.edge_set \ G₂.edge_set :=
by { ext ⟨x, y⟩, refl }

/--
This lemma, combined with `edge_set_sdiff` and `edge_set_from_edge_set`,
allows proving `(G \ from_edge_set s).edge_set = G.edge_set \ s` by `simp`.
-/
@[simp] lemma edge_set_sdiff_sdiff_is_diag (G : simple_graph V) (s : set (sym2 V)) :
  G.edge_set \ (s \ {e | e.is_diag}) = G.edge_set \ s :=
begin
  ext e,
  simp only [set.mem_diff, set.mem_set_of_eq, not_and, not_not, and.congr_right_iff],
  intro h,
  simp only [G.not_is_diag_of_mem_edge_set h, imp_false],
end

/--
Two vertices are adjacent iff there is an edge between them. The
condition `v ≠ w` ensures they are different endpoints of the edge,
which is necessary since when `v = w` the existential
`∃ (e ∈ G.edge_set), v ∈ e ∧ w ∈ e` is satisfied by every edge
incident to `v`.
-/
lemma adj_iff_exists_edge {v w : V} :
  G.adj v w ↔ v ≠ w ∧ ∃ (e ∈ G.edge_set), v ∈ e ∧ w ∈ e :=
begin
  refine ⟨λ _, ⟨G.ne_of_adj ‹_›, ⟦(v,w)⟧, _⟩, _⟩,
  { simpa },
  { rintro ⟨hne, e, he, hv⟩,
    rw sym2.mem_and_mem_iff hne at hv,
    subst e,
    rwa mem_edge_set at he }
end

lemma adj_iff_exists_edge_coe : G.adj a b ↔ ∃ (e : G.edge_set), ↑e = ⟦(a, b)⟧ :=
by simp only [mem_edge_set, exists_prop, set_coe.exists, exists_eq_right, subtype.coe_mk]

lemma edge_other_ne {e : sym2 V} (he : e ∈ G.edge_set) {v : V} (h : v ∈ e) : h.other ≠ v :=
begin
  erw [← sym2.other_spec h, sym2.eq_swap] at he,
  exact G.ne_of_adj he,
end

instance decidable_mem_edge_set [decidable_rel G.adj] :
  decidable_pred (∈ G.edge_set) := sym2.from_rel.decidable_pred _

instance fintype_edge_set [decidable_eq V] [fintype V] [decidable_rel G.adj] :
  fintype G.edge_set := subtype.fintype _

instance fintype_edge_set_bot : fintype (⊥ : simple_graph V).edge_set :=
by { rw edge_set_bot, apply_instance }

instance fintype_edge_set_sup [decidable_eq V] [fintype G₁.edge_set] [fintype G₂.edge_set] :
  fintype (G₁ ⊔ G₂).edge_set :=
by { rw edge_set_sup, apply_instance }

instance fintype_edge_set_inf [decidable_eq V] [fintype G₁.edge_set] [fintype G₂.edge_set] :
  fintype (G₁ ⊓ G₂).edge_set :=
by { rw edge_set_inf, exact set.fintype_inter _ _ }

instance fintype_edge_set_sdiff [decidable_eq V] [fintype G₁.edge_set] [fintype G₂.edge_set] :
  fintype (G₁ \ G₂).edge_set :=
by { rw edge_set_sdiff, exact set.fintype_diff _ _  }

end edge_set

section from_edge_set

variable (s : set (sym2 V))

/--
`from_edge_set` constructs a `simple_graph` from a set of edges, without loops.
-/
def from_edge_set : simple_graph V :=
{ adj := sym2.to_rel s ⊓ ne,
  symm := λ v w h, ⟨sym2.to_rel_symmetric s h.1, h.2.symm⟩}

@[simp] lemma from_edge_set_adj : (from_edge_set s).adj v w ↔ ⟦(v, w)⟧ ∈ s ∧ v ≠ w := iff.rfl

-- Note: we need to make sure `from_edge_set_adj` and this lemma are confluent.
-- In particular, both yield `⟦(u, v)⟧ ∈ (from_edge_set s).edge_set` ==> `⟦(v, w)⟧ ∈ s ∧ v ≠ w`.
@[simp] lemma edge_set_from_edge_set : (from_edge_set s).edge_set = s \ {e | e.is_diag} :=
by { ext e, exact sym2.ind (by simp) e }

@[simp] lemma from_edge_set_edge_set : from_edge_set G.edge_set = G :=
by { ext v w, exact ⟨λ h, h.1, λ h, ⟨h, G.ne_of_adj h⟩⟩ }

@[simp] lemma from_edge_set_empty : from_edge_set (∅ : set (sym2 V)) = ⊥ :=
by { ext v w, simp only [from_edge_set_adj, set.mem_empty_iff_false, false_and, bot_adj] }

@[simp] lemma from_edge_set_univ : from_edge_set (set.univ : set (sym2 V)) = ⊤ :=
by { ext v w, simp only [from_edge_set_adj, set.mem_univ, true_and, top_adj] }

@[simp] lemma from_edge_set_inf (s t : set (sym2 V)) :
  from_edge_set s ⊓ from_edge_set t = from_edge_set (s ∩ t) :=
by { ext v w, simp only [from_edge_set_adj, set.mem_inter_iff, ne.def, inf_adj], tauto, }

@[simp] lemma from_edge_set_sup (s t : set (sym2 V)) :
  from_edge_set s ⊔ from_edge_set t = from_edge_set (s ∪ t) :=
by { ext v w, simp [set.mem_union, or_and_distrib_right], }

@[simp] lemma from_edge_set_sdiff (s t : set (sym2 V)) :
  from_edge_set s \ from_edge_set t = from_edge_set (s \ t) :=
by { ext v w, split; simp { contextual := tt }, }

@[mono]
lemma from_edge_set_mono {s t : set (sym2 V)} (h : s ⊆ t) : from_edge_set s ≤ from_edge_set t :=
begin
  rintro v w,
  simp only [from_edge_set_adj, ne.def, not_false_iff, and_true, and_imp] {contextual := tt},
  exact λ vws _, h vws,
end

instance [decidable_eq V] [fintype s] : fintype (from_edge_set s).edge_set :=
by { rw edge_set_from_edge_set s, apply_instance }

end from_edge_set

/-! ## Darts -/

/-- A `dart` is an oriented edge, implemented as an ordered pair of adjacent vertices.
This terminology comes from combinatorial maps, and they are also known as "half-edges"
or "bonds." -/
@[ext, derive decidable_eq]
structure dart extends V × V :=
(is_adj : G.adj fst snd)

section darts
variables {G}

/-- The first vertex for the dart. -/
abbreviation dart.fst (d : G.dart) : V := d.fst

/-- The second vertex for the dart. -/
abbreviation dart.snd (d : G.dart) : V := d.snd

lemma dart.to_prod_injective : function.injective (dart.to_prod : G.dart → V × V) := dart.ext

instance dart.fintype [fintype V] [decidable_rel G.adj] : fintype G.dart :=
fintype.of_equiv (Σ v, G.neighbor_set v)
{ to_fun := λ s, ⟨(s.fst, s.snd), s.snd.property⟩,
  inv_fun := λ d, ⟨d.fst, d.snd, d.is_adj⟩,
  left_inv := λ s, by ext; simp,
  right_inv := λ d, by ext; simp }

/-- The edge associated to the dart. -/
def dart.edge (d : G.dart) : sym2 V := ⟦d.to_prod⟧

@[simp] lemma dart.edge_mk {p : V × V} (h : G.adj p.1 p.2) :
  (dart.mk p h).edge = ⟦p⟧ := rfl

@[simp] lemma dart.edge_mem (d : G.dart) : d.edge ∈ G.edge_set :=
d.is_adj

/-- The dart with reversed orientation from a given dart. -/
@[simps] def dart.symm (d : G.dart) : G.dart :=
⟨d.to_prod.swap, G.symm d.is_adj⟩

@[simp] lemma dart.symm_mk {p : V × V} (h : G.adj p.1 p.2) :
  (dart.mk p h).symm = dart.mk p.swap h.symm := rfl

@[simp] lemma dart.edge_symm (d : G.dart) : d.symm.edge = d.edge :=
sym2.mk_prod_swap_eq

@[simp] lemma dart.edge_comp_symm : dart.edge ∘ dart.symm = (dart.edge : G.dart → sym2 V) :=
funext dart.edge_symm

@[simp] lemma dart.symm_symm (d : G.dart) : d.symm.symm = d :=
dart.ext _ _ $ prod.swap_swap _

@[simp] lemma dart.symm_involutive : function.involutive (dart.symm : G.dart → G.dart) :=
dart.symm_symm

lemma dart.symm_ne (d : G.dart) : d.symm ≠ d :=
ne_of_apply_ne (prod.snd ∘ dart.to_prod) d.is_adj.ne

lemma dart_edge_eq_iff : Π (d₁ d₂ : G.dart),
  d₁.edge = d₂.edge ↔ d₁ = d₂ ∨ d₁ = d₂.symm :=
by { rintros ⟨p, hp⟩ ⟨q, hq⟩, simp [sym2.mk_eq_mk_iff] }

lemma dart_edge_eq_mk_iff : Π {d : G.dart} {p : V × V},
  d.edge = ⟦p⟧ ↔ d.to_prod = p ∨ d.to_prod = p.swap :=
by { rintro ⟨p, h⟩, apply sym2.mk_eq_mk_iff }

lemma dart_edge_eq_mk_iff' : Π {d : G.dart} {u v : V},
  d.edge = ⟦(u, v)⟧ ↔ d.fst = u ∧ d.snd = v ∨ d.fst = v ∧ d.snd = u :=
by { rintro ⟨⟨a, b⟩, h⟩ u v, rw dart_edge_eq_mk_iff, simp }

variables (G)

/-- Two darts are said to be adjacent if they could be consecutive
darts in a walk -- that is, the first dart's second vertex is equal to
the second dart's first vertex. -/
def dart_adj (d d' : G.dart) : Prop := d.snd = d'.fst

/-- For a given vertex `v`, this is the bijective map from the neighbor set at `v`
to the darts `d` with `d.fst = v`. -/
@[simps] def dart_of_neighbor_set (v : V) (w : G.neighbor_set v) : G.dart :=
⟨(v, w), w.property⟩

lemma dart_of_neighbor_set_injective (v : V) : function.injective (G.dart_of_neighbor_set v) :=
λ e₁ e₂ h, subtype.ext $ by { injection h with h', convert congr_arg prod.snd h' }

instance nonempty_dart_top [nontrivial V] : nonempty (⊤ : simple_graph V).dart :=
by { obtain ⟨v, w, h⟩ := exists_pair_ne V, exact ⟨⟨(v, w), h⟩⟩ }

end darts

/-! ### Incidence set -/

/-- Set of edges incident to a given vertex, aka incidence set. -/
def incidence_set (v : V) : set (sym2 V) := {e ∈ G.edge_set | v ∈ e}

lemma incidence_set_subset (v : V) : G.incidence_set v ⊆ G.edge_set := λ _ h, h.1

lemma mk_mem_incidence_set_iff : ⟦(b, c)⟧ ∈ G.incidence_set a ↔ G.adj b c ∧ (a = b ∨ a = c) :=
and_congr_right' sym2.mem_iff

lemma mk_mem_incidence_set_left_iff : ⟦(a, b)⟧ ∈ G.incidence_set a ↔ G.adj a b :=
and_iff_left $ sym2.mem_mk_left _ _

lemma mk_mem_incidence_set_right_iff : ⟦(a, b)⟧ ∈ G.incidence_set b ↔ G.adj a b :=
and_iff_left $ sym2.mem_mk_right _ _

lemma edge_mem_incidence_set_iff {e : G.edge_set} : ↑e ∈ G.incidence_set a ↔ a ∈ (e : sym2 V) :=
and_iff_right e.2

lemma incidence_set_inter_incidence_set_subset (h : a ≠ b) :
  G.incidence_set a ∩ G.incidence_set b ⊆ {⟦(a, b)⟧} :=
λ e he, (sym2.mem_and_mem_iff h).1 ⟨he.1.2, he.2.2⟩

lemma incidence_set_inter_incidence_set_of_adj (h : G.adj a b) :
  G.incidence_set a ∩ G.incidence_set b = {⟦(a, b)⟧} :=
begin
  refine (G.incidence_set_inter_incidence_set_subset $ h.ne).antisymm _,
  rintro _ (rfl : _ = ⟦(a, b)⟧),
  exact ⟨G.mk_mem_incidence_set_left_iff.2 h, G.mk_mem_incidence_set_right_iff.2 h⟩,
end

lemma adj_of_mem_incidence_set (h : a ≠ b) (ha : e ∈ G.incidence_set a)
  (hb : e ∈ G.incidence_set b) :
  G.adj a b :=
by rwa [←mk_mem_incidence_set_left_iff,
  ←set.mem_singleton_iff.1 $ G.incidence_set_inter_incidence_set_subset h ⟨ha, hb⟩]

lemma incidence_set_inter_incidence_set_of_not_adj (h : ¬ G.adj a b) (hn : a ≠ b) :
  G.incidence_set a ∩ G.incidence_set b = ∅ :=
begin
  simp_rw [set.eq_empty_iff_forall_not_mem, set.mem_inter_iff, not_and],
  intros u ha hb,
  exact h (G.adj_of_mem_incidence_set hn ha hb),
end

instance decidable_mem_incidence_set [decidable_eq V] [decidable_rel G.adj] (v : V) :
  decidable_pred (∈ G.incidence_set v) := λ e, and.decidable

section edge_finset
variables {G₁ G₂ : simple_graph V} [fintype G.edge_set] [fintype G₁.edge_set] [fintype G₂.edge_set]

/--
The `edge_set` of the graph as a `finset`.
-/
@[reducible] def edge_finset : finset (sym2 V) := set.to_finset G.edge_set

@[simp, norm_cast] lemma coe_edge_finset : (G.edge_finset : set (sym2 V)) = G.edge_set :=
set.coe_to_finset _

variables {G}

@[simp] lemma mem_edge_finset : e ∈ G.edge_finset ↔ e ∈ G.edge_set := set.mem_to_finset

lemma not_is_diag_of_mem_edge_finset : e ∈ G.edge_finset → ¬ e.is_diag :=
not_is_diag_of_mem_edge_set _ ∘ mem_edge_finset.1

@[simp] lemma edge_finset_inj : G₁.edge_finset = G₂.edge_finset ↔ G₁ = G₂ := by simp [edge_finset]

@[simp] lemma edge_finset_subset_edge_finset : G₁.edge_finset ⊆ G₂.edge_finset ↔ G₁ ≤ G₂ :=
by simp [edge_finset]

@[simp] lemma edge_finset_ssubset_edge_finset : G₁.edge_finset ⊂ G₂.edge_finset ↔ G₁ < G₂ :=
by simp [edge_finset]

alias edge_finset_subset_edge_finset ↔ _ edge_finset_mono
alias edge_finset_ssubset_edge_finset ↔ _ edge_finset_strict_mono

attribute [mono] edge_finset_mono edge_finset_strict_mono

@[simp] lemma edge_finset_bot : (⊥ : simple_graph V).edge_finset = ∅ := by simp [edge_finset]

@[simp] lemma edge_finset_sup [decidable_eq V] :
  (G₁ ⊔ G₂).edge_finset = G₁.edge_finset ∪ G₂.edge_finset :=
by simp [edge_finset]

@[simp] lemma edge_finset_inf [decidable_eq V] :
  (G₁ ⊓ G₂).edge_finset = G₁.edge_finset ∩ G₂.edge_finset :=
by simp [edge_finset]

@[simp] lemma edge_finset_sdiff [decidable_eq V] :
  (G₁ \ G₂).edge_finset = G₁.edge_finset \ G₂.edge_finset :=
by simp [edge_finset]

lemma edge_finset_card : G.edge_finset.card = fintype.card G.edge_set := set.to_finset_card _

@[simp] lemma edge_set_univ_card : (univ : finset G.edge_set).card = G.edge_finset.card :=
fintype.card_of_subtype G.edge_finset $ λ _, mem_edge_finset

end edge_finset

@[simp] lemma mem_neighbor_set (v w : V) : w ∈ G.neighbor_set v ↔ G.adj v w :=
iff.rfl

@[simp] lemma mem_incidence_set (v w : V) : ⟦(v, w)⟧ ∈ G.incidence_set v ↔ G.adj v w :=
by simp [incidence_set]

lemma mem_incidence_iff_neighbor {v w : V} : ⟦(v, w)⟧ ∈ G.incidence_set v ↔ w ∈ G.neighbor_set v :=
by simp only [mem_incidence_set, mem_neighbor_set]

lemma adj_incidence_set_inter {v : V} {e : sym2 V} (he : e ∈ G.edge_set) (h : v ∈ e) :
  G.incidence_set v ∩ G.incidence_set h.other = {e} :=
begin
  ext e',
  simp only [incidence_set, set.mem_sep_iff, set.mem_inter_iff, set.mem_singleton_iff],
  refine ⟨λ h', _, _⟩,
  { rw ←sym2.other_spec h,
    exact (sym2.mem_and_mem_iff (edge_other_ne G he h).symm).mp ⟨h'.1.2, h'.2.2⟩ },
  { rintro rfl,
    exact ⟨⟨he, h⟩, he, sym2.other_mem _⟩ }
end

lemma compl_neighbor_set_disjoint (G : simple_graph V) (v : V) :
  disjoint (G.neighbor_set v) (Gᶜ.neighbor_set v) :=
begin
  rw set.disjoint_iff,
  rintro w ⟨h, h'⟩,
  rw [mem_neighbor_set, compl_adj] at h',
  exact h'.2 h,
end

lemma neighbor_set_union_compl_neighbor_set_eq (G : simple_graph V) (v : V) :
  G.neighbor_set v ∪ Gᶜ.neighbor_set v = {v}ᶜ :=
begin
  ext w,
  have h := @ne_of_adj _ G,
  simp_rw [set.mem_union, mem_neighbor_set, compl_adj, set.mem_compl_iff, set.mem_singleton_iff],
  tauto,
end

-- TODO find out why TC inference has `h` failing a defeq check for `to_finset`
lemma card_neighbor_set_union_compl_neighbor_set [fintype V] (G : simple_graph V)
  (v : V) [h : fintype (G.neighbor_set v ∪ Gᶜ.neighbor_set v : set V)] :
  (@set.to_finset _ (G.neighbor_set v ∪ Gᶜ.neighbor_set v) h).card = fintype.card V - 1 :=
begin
  classical,
  simp_rw [neighbor_set_union_compl_neighbor_set_eq, set.to_finset_compl, finset.card_compl,
    set.to_finset_card, set.card_singleton],
end

lemma neighbor_set_compl (G : simple_graph V) (v : V) :
  Gᶜ.neighbor_set v = (G.neighbor_set v)ᶜ \ {v} :=
by { ext w, simp [and_comm, eq_comm] }

/--
The set of common neighbors between two vertices `v` and `w` in a graph `G` is the
intersection of the neighbor sets of `v` and `w`.
-/
def common_neighbors (v w : V) : set V := G.neighbor_set v ∩ G.neighbor_set w

lemma common_neighbors_eq (v w : V) :
  G.common_neighbors v w = G.neighbor_set v ∩ G.neighbor_set w := rfl

lemma mem_common_neighbors {u v w : V} : u ∈ G.common_neighbors v w ↔ G.adj v u ∧ G.adj w u :=
iff.rfl

lemma common_neighbors_symm (v w : V) : G.common_neighbors v w = G.common_neighbors w v :=
set.inter_comm _ _

lemma not_mem_common_neighbors_left (v w : V) : v ∉ G.common_neighbors v w :=
λ h, ne_of_adj G h.1 rfl

lemma not_mem_common_neighbors_right (v w : V) : w ∉ G.common_neighbors v w :=
λ h, ne_of_adj G h.2 rfl

lemma common_neighbors_subset_neighbor_set_left (v w : V) :
  G.common_neighbors v w ⊆ G.neighbor_set v :=
set.inter_subset_left _ _

lemma common_neighbors_subset_neighbor_set_right (v w : V) :
  G.common_neighbors v w ⊆ G.neighbor_set w :=
set.inter_subset_right _ _

instance decidable_mem_common_neighbors [decidable_rel G.adj] (v w : V) :
  decidable_pred (∈ G.common_neighbors v w) :=
λ a, and.decidable

lemma common_neighbors_top_eq {v w : V} :
  (⊤ : simple_graph V).common_neighbors v w = set.univ \ {v, w} :=
by { ext u, simp [common_neighbors, eq_comm, not_or_distrib.symm] }

section incidence
variable [decidable_eq V]

/--
Given an edge incident to a particular vertex, get the other vertex on the edge.
-/
def other_vertex_of_incident {v : V} {e : sym2 V} (h : e ∈ G.incidence_set v) : V := h.2.other'

lemma edge_other_incident_set {v : V} {e : sym2 V} (h : e ∈ G.incidence_set v) :
  e ∈ G.incidence_set (G.other_vertex_of_incident h) :=
by { use h.1, simp [other_vertex_of_incident, sym2.other_mem'] }

lemma incidence_other_prop {v : V} {e : sym2 V} (h : e ∈ G.incidence_set v) :
  G.other_vertex_of_incident h ∈ G.neighbor_set v :=
by { cases h with he hv, rwa [←sym2.other_spec' hv, mem_edge_set] at he }

@[simp]
lemma incidence_other_neighbor_edge {v w : V} (h : w ∈ G.neighbor_set v) :
  G.other_vertex_of_incident (G.mem_incidence_iff_neighbor.mpr h) = w :=
sym2.congr_right.mp (sym2.other_spec' (G.mem_incidence_iff_neighbor.mpr h).right)

/--
There is an equivalence between the set of edges incident to a given
vertex and the set of vertices adjacent to the vertex.
-/
@[simps] def incidence_set_equiv_neighbor_set (v : V) : G.incidence_set v ≃ G.neighbor_set v :=
{ to_fun := λ e, ⟨G.other_vertex_of_incident e.2, G.incidence_other_prop e.2⟩,
  inv_fun := λ w, ⟨⟦(v, w.1)⟧, G.mem_incidence_iff_neighbor.mpr w.2⟩,
  left_inv := λ x, by simp [other_vertex_of_incident],
  right_inv := λ ⟨w, hw⟩, by simp }

end incidence

/-! ## Edge deletion -/

/-- Given a set of vertex pairs, remove all of the corresponding edges from the
graph's edge set, if present.

See also: `simple_graph.subgraph.delete_edges`. -/
def delete_edges (s : set (sym2 V)) : simple_graph V :=
{ adj := G.adj \ sym2.to_rel s,
  symm := λ a b, by simp [adj_comm, sym2.eq_swap] }

@[simp] lemma delete_edges_adj (s : set (sym2 V)) (v w : V) :
  (G.delete_edges s).adj v w ↔ G.adj v w ∧ ¬ ⟦(v, w)⟧ ∈ s := iff.rfl

lemma sdiff_eq_delete_edges (G G' : simple_graph V) :
  G \ G' = G.delete_edges G'.edge_set :=
by { ext, simp }

lemma delete_edges_eq_sdiff_from_edge_set (s : set (sym2 V)) :
  G.delete_edges s = G \ from_edge_set s :=
by { ext, exact ⟨λ h, ⟨h.1, not_and_of_not_left _ h.2⟩, λ h, ⟨h.1, not_and'.mp h.2 h.ne⟩⟩ }

lemma compl_eq_delete_edges :
  Gᶜ = (⊤ : simple_graph V).delete_edges G.edge_set :=
by { ext, simp }

@[simp] lemma delete_edges_delete_edges (s s' : set (sym2 V)) :
  (G.delete_edges s).delete_edges s' = G.delete_edges (s ∪ s') :=
by { ext, simp [and_assoc, not_or_distrib] }

@[simp] lemma delete_edges_empty_eq : G.delete_edges ∅ = G :=
by { ext, simp }

@[simp] lemma delete_edges_univ_eq : G.delete_edges set.univ = ⊥ :=
by { ext, simp }

lemma delete_edges_le (s : set (sym2 V)) : G.delete_edges s ≤ G :=
by { intro, simp { contextual := tt } }

lemma delete_edges_le_of_le {s s' : set (sym2 V)} (h : s ⊆ s') :
  G.delete_edges s' ≤ G.delete_edges s :=
λ v w, begin
  simp only [delete_edges_adj, and_imp, true_and] { contextual := tt },
  exact λ ha hn hs, hn (h hs),
end

lemma delete_edges_eq_inter_edge_set (s : set (sym2 V)) :
  G.delete_edges s = G.delete_edges (s ∩ G.edge_set) :=
by { ext, simp [imp_false] { contextual := tt } }

lemma delete_edges_sdiff_eq_of_le {H : simple_graph V} (h : H ≤ G) :
  G.delete_edges (G.edge_set \ H.edge_set) = H :=
by { ext v w, split; simp [@h v w] { contextual := tt } }

lemma edge_set_delete_edges (s : set (sym2 V)) :
  (G.delete_edges s).edge_set = G.edge_set \ s :=
by { ext e, refine sym2.ind _ e, simp }

lemma edge_finset_delete_edges [fintype V] [decidable_eq V] [decidable_rel G.adj]
  (s : finset (sym2 V)) [decidable_rel (G.delete_edges s).adj] :
  (G.delete_edges s).edge_finset = G.edge_finset \ s :=
by { ext e, simp [edge_set_delete_edges] }

section delete_far
variables (G) [ordered_ring 𝕜] [fintype V] [decidable_eq V] [decidable_rel G.adj]
  {p : simple_graph V → Prop} {r r₁ r₂ : 𝕜}

/-- A graph is `r`-*delete-far* from a property `p` if we must delete at least `r` edges from it to
get a graph with the property `p`. -/
def delete_far (p : simple_graph V → Prop) (r : 𝕜) : Prop :=
∀ ⦃s⦄, s ⊆ G.edge_finset → p (G.delete_edges s) → r ≤ s.card

open_locale classical

variables {G}

lemma delete_far_iff :
  G.delete_far p r ↔ ∀ ⦃H⦄, H ≤ G → p H → r ≤ G.edge_finset.card - H.edge_finset.card :=
begin
  refine ⟨λ h H hHG hH, _, λ h s hs hG, _⟩,
  { have := h (sdiff_subset G.edge_finset H.edge_finset),
    simp only [delete_edges_sdiff_eq_of_le _ hHG, edge_finset_mono hHG, card_sdiff,
      card_le_of_subset, coe_sdiff, coe_edge_finset, nat.cast_sub] at this,
    exact this hH },
  { simpa [card_sdiff hs, edge_finset_delete_edges, -set.to_finset_card, nat.cast_sub,
      card_le_of_subset hs] using h (G.delete_edges_le s) hG }
end

alias delete_far_iff ↔ delete_far.le_card_sub_card _

lemma delete_far.mono (h : G.delete_far p r₂) (hr : r₁ ≤ r₂) : G.delete_far p r₁ :=
λ s hs hG, hr.trans $ h hs hG

end delete_far

/-! ## Map and comap -/

/-- Given an injective function, there is an covariant induced map on graphs by pushing forward
the adjacency relation.

This is injective (see `simple_graph.map_injective`). -/
protected def map (f : V ↪ W) (G : simple_graph V) : simple_graph W :=
{ adj := relation.map G.adj f f }

@[simp] lemma map_adj (f : V ↪ W) (G : simple_graph V) (u v : W) :
  (G.map f).adj u v ↔ ∃ (u' v' : V), G.adj u' v' ∧ f u' = u ∧ f v' = v := iff.rfl

lemma map_monotone (f : V ↪ W) : monotone (simple_graph.map f) :=
by { rintros G G' h _ _ ⟨u, v, ha, rfl, rfl⟩, exact ⟨_, _, h ha, rfl, rfl⟩ }

/-- Given a function, there is a contravariant induced map on graphs by pulling back the
adjacency relation.
This is one of the ways of creating induced graphs. See `simple_graph.induce` for a wrapper.

This is surjective when `f` is injective (see `simple_graph.comap_surjective`).-/
@[simps] protected def comap (f : V → W) (G : simple_graph W) : simple_graph V :=
{ adj := λ u v, G.adj (f u) (f v) }

lemma comap_monotone (f : V ↪ W) : monotone (simple_graph.comap f) :=
by { intros G G' h _ _ ha, exact h ha }

@[simp] lemma comap_map_eq (f : V ↪ W) (G : simple_graph V) : (G.map f).comap f = G :=
by { ext, simp }

lemma left_inverse_comap_map (f : V ↪ W) :
  function.left_inverse (simple_graph.comap f) (simple_graph.map f) := comap_map_eq f

lemma map_injective (f : V ↪ W) : function.injective (simple_graph.map f) :=
(left_inverse_comap_map f).injective

lemma comap_surjective (f : V ↪ W) : function.surjective (simple_graph.comap f) :=
(left_inverse_comap_map f).surjective

lemma map_le_iff_le_comap (f : V ↪ W) (G : simple_graph V) (G' : simple_graph W) :
  G.map f ≤ G' ↔ G ≤ G'.comap f :=
⟨λ h u v ha, h ⟨_, _, ha, rfl, rfl⟩, by { rintros h _ _ ⟨u, v, ha, rfl, rfl⟩, exact h ha, }⟩

lemma map_comap_le (f : V ↪ W) (G : simple_graph W) : (G.comap f).map f ≤ G :=
by { rw map_le_iff_le_comap, exact le_refl _ }

/-! ## Induced graphs -/

/- Given a set `s` of vertices, we can restrict a graph to those vertices by restricting its
adjacency relation. This gives a map between `simple_graph V` and `simple_graph s`.

There is also a notion of induced subgraphs (see `simple_graph.subgraph.induce`). -/

/-- Restrict a graph to the vertices in the set `s`, deleting all edges incident to vertices
outside the set. This is a wrapper around `simple_graph.comap`. -/
@[reducible] def induce (s : set V) (G : simple_graph V) : simple_graph s :=
G.comap (function.embedding.subtype _)

/-- Given a graph on a set of vertices, we can make it be a `simple_graph V` by
adding in the remaining vertices without adding in any additional edges.
This is a wrapper around `simple_graph.map`. -/
@[reducible] def spanning_coe {s : set V} (G : simple_graph s) : simple_graph V :=
G.map (function.embedding.subtype _)

lemma induce_spanning_coe {s : set V} {G : simple_graph s} : G.spanning_coe.induce s = G :=
comap_map_eq _ _

lemma spanning_coe_induce_le (s : set V) : (G.induce s).spanning_coe ≤ G :=
map_comap_le _ _

section finite_at

/-!
## Finiteness at a vertex

This section contains definitions and lemmas concerning vertices that
have finitely many adjacent vertices.  We denote this condition by
`fintype (G.neighbor_set v)`.

We define `G.neighbor_finset v` to be the `finset` version of `G.neighbor_set v`.
Use `neighbor_finset_eq_filter` to rewrite this definition as a `filter`.
-/

variables (v) [fintype (G.neighbor_set v)]
/--
`G.neighbors v` is the `finset` version of `G.adj v` in case `G` is
locally finite at `v`.
-/
def neighbor_finset : finset V := (G.neighbor_set v).to_finset

lemma neighbor_finset_def : G.neighbor_finset v = (G.neighbor_set v).to_finset := rfl

@[simp] lemma mem_neighbor_finset (w : V) :
  w ∈ G.neighbor_finset v ↔ G.adj v w :=
set.mem_to_finset

@[simp] lemma not_mem_neighbor_finset_self : v ∉ G.neighbor_finset v :=
(mem_neighbor_finset _ _ _).not.mpr $ G.loopless _

lemma neighbor_finset_disjoint_singleton : disjoint (G.neighbor_finset v) {v} :=
finset.disjoint_singleton_right.mpr $ not_mem_neighbor_finset_self _ _

lemma singleton_disjoint_neighbor_finset : disjoint {v} (G.neighbor_finset v) :=
finset.disjoint_singleton_left.mpr $ not_mem_neighbor_finset_self _ _

/--
`G.degree v` is the number of vertices adjacent to `v`.
-/
def degree : ℕ := (G.neighbor_finset v).card

@[simp]
lemma card_neighbor_set_eq_degree : fintype.card (G.neighbor_set v) = G.degree v :=
(set.to_finset_card _).symm

lemma degree_pos_iff_exists_adj : 0 < G.degree v ↔ ∃ w, G.adj v w :=
by simp only [degree, card_pos, finset.nonempty, mem_neighbor_finset]

lemma degree_compl [fintype (Gᶜ.neighbor_set v)] [fintype V] :
  Gᶜ.degree v = fintype.card V - 1 - G.degree v :=
begin
  classical,
  rw [← card_neighbor_set_union_compl_neighbor_set G v, set.to_finset_union],
  simp [card_disjoint_union (set.disjoint_to_finset.mpr (compl_neighbor_set_disjoint G v))],
end

instance incidence_set_fintype [decidable_eq V] : fintype (G.incidence_set v) :=
fintype.of_equiv (G.neighbor_set v) (G.incidence_set_equiv_neighbor_set v).symm

/--
This is the `finset` version of `incidence_set`.
-/
def incidence_finset [decidable_eq V] : finset (sym2 V) := (G.incidence_set v).to_finset

@[simp]
lemma card_incidence_set_eq_degree [decidable_eq V] :
  fintype.card (G.incidence_set v) = G.degree v :=
by { rw fintype.card_congr (G.incidence_set_equiv_neighbor_set v), simp }

@[simp]
lemma card_incidence_finset_eq_degree [decidable_eq V] :
  (G.incidence_finset v).card = G.degree v :=
by { rw ← G.card_incidence_set_eq_degree, apply set.to_finset_card }

@[simp]
lemma mem_incidence_finset [decidable_eq V] (e : sym2 V) :
  e ∈ G.incidence_finset v ↔ e ∈ G.incidence_set v :=
set.mem_to_finset

lemma incidence_finset_eq_filter [decidable_eq V] [fintype G.edge_set] :
  G.incidence_finset v = G.edge_finset.filter (has_mem.mem v) :=
begin
  ext e,
  refine sym2.ind (λ x y, _) e,
  simp [mk_mem_incidence_set_iff],
end

end finite_at

section locally_finite

/--
A graph is locally finite if every vertex has a finite neighbor set.
-/
@[reducible]
def locally_finite := Π (v : V), fintype (G.neighbor_set v)

variable [locally_finite G]

/--
A locally finite simple graph is regular of degree `d` if every vertex has degree `d`.
-/
def is_regular_of_degree (d : ℕ) : Prop := ∀ (v : V), G.degree v = d

variables {G}

lemma is_regular_of_degree.degree_eq {d : ℕ} (h : G.is_regular_of_degree d) (v : V) :
  G.degree v = d := h v

lemma is_regular_of_degree.compl [fintype V] [decidable_eq V]
  {G : simple_graph V} [decidable_rel G.adj]
  {k : ℕ} (h : G.is_regular_of_degree k) :
  Gᶜ.is_regular_of_degree (fintype.card V - 1 - k) :=
by { intro v, rw [degree_compl, h v] }

end locally_finite

section finite

variable [fintype V]

instance neighbor_set_fintype [decidable_rel G.adj] (v : V) : fintype (G.neighbor_set v) :=
@subtype.fintype _ _ (by { simp_rw mem_neighbor_set, apply_instance }) _

lemma neighbor_finset_eq_filter {v : V} [decidable_rel G.adj] :
  G.neighbor_finset v = finset.univ.filter (G.adj v) :=
by { ext, simp }

lemma neighbor_finset_compl [decidable_eq V] [decidable_rel G.adj] (v : V) :
  Gᶜ.neighbor_finset v = (G.neighbor_finset v)ᶜ \ {v} :=
by simp only [neighbor_finset, neighbor_set_compl, set.to_finset_diff, set.to_finset_compl,
    set.to_finset_singleton]

@[simp]
lemma complete_graph_degree [decidable_eq V] (v : V) :
  (⊤ : simple_graph V).degree v = fintype.card V - 1 :=
by erw [degree, neighbor_finset_eq_filter, filter_ne, card_erase_of_mem (mem_univ v), card_univ]

lemma bot_degree (v : V) : (⊥ : simple_graph V).degree v = 0 :=
begin
  erw [degree, neighbor_finset_eq_filter, filter_false],
  exact finset.card_empty,
end

lemma is_regular_of_degree.top [decidable_eq V] :
  (⊤ : simple_graph V).is_regular_of_degree (fintype.card V - 1) :=
by { intro v, simp }

/--
The minimum degree of all vertices (and `0` if there are no vertices).
The key properties of this are given in `exists_minimal_degree_vertex`, `min_degree_le_degree`
and `le_min_degree_of_forall_le_degree`.
-/
def min_degree [decidable_rel G.adj] : ℕ :=
with_top.untop' 0 (univ.image (λ v, G.degree v)).min

/--
There exists a vertex of minimal degree. Note the assumption of being nonempty is necessary, as
the lemma implies there exists a vertex.
-/
lemma exists_minimal_degree_vertex [decidable_rel G.adj] [nonempty V] :
  ∃ v, G.min_degree = G.degree v :=
begin
  obtain ⟨t, ht : _ = _⟩ := min_of_nonempty (univ_nonempty.image (λ v, G.degree v)),
  obtain ⟨v, _, rfl⟩ := mem_image.mp (mem_of_min ht),
  refine ⟨v, by simp [min_degree, ht]⟩,
end

/-- The minimum degree in the graph is at most the degree of any particular vertex. -/
lemma min_degree_le_degree [decidable_rel G.adj] (v : V) : G.min_degree ≤ G.degree v :=
begin
  obtain ⟨t, ht⟩ := finset.min_of_mem (mem_image_of_mem (λ v, G.degree v) (mem_univ v)),
  have := finset.min_le_of_eq (mem_image_of_mem _ (mem_univ v)) ht,
  rwa [min_degree, ht]
end

/--
In a nonempty graph, if `k` is at most the degree of every vertex, it is at most the minimum
degree. Note the assumption that the graph is nonempty is necessary as long as `G.min_degree` is
defined to be a natural.
-/
lemma le_min_degree_of_forall_le_degree [decidable_rel G.adj] [nonempty V] (k : ℕ)
  (h : ∀ v, k ≤ G.degree v) :
  k ≤ G.min_degree :=
by { rcases G.exists_minimal_degree_vertex with ⟨v, hv⟩, rw hv, apply h }

/--
The maximum degree of all vertices (and `0` if there are no vertices).
The key properties of this are given in `exists_maximal_degree_vertex`, `degree_le_max_degree`
and `max_degree_le_of_forall_degree_le`.
-/
def max_degree [decidable_rel G.adj] : ℕ :=
option.get_or_else (univ.image (λ v, G.degree v)).max 0

/--
There exists a vertex of maximal degree. Note the assumption of being nonempty is necessary, as
the lemma implies there exists a vertex.
-/
lemma exists_maximal_degree_vertex [decidable_rel G.adj] [nonempty V] :
  ∃ v, G.max_degree = G.degree v :=
begin
  obtain ⟨t, ht⟩ := max_of_nonempty (univ_nonempty.image (λ v, G.degree v)),
  have ht₂ := mem_of_max ht,
  simp only [mem_image, mem_univ, exists_prop_of_true] at ht₂,
  rcases ht₂ with ⟨v, rfl⟩,
  refine ⟨v, _⟩,
  rw [max_degree, ht],
  refl
end

/-- The maximum degree in the graph is at least the degree of any particular vertex. -/
lemma degree_le_max_degree [decidable_rel G.adj] (v : V) : G.degree v ≤ G.max_degree :=
begin
  obtain ⟨t, ht : _ = _⟩ := finset.max_of_mem (mem_image_of_mem (λ v, G.degree v) (mem_univ v)),
  have := finset.le_max_of_eq (mem_image_of_mem _ (mem_univ v)) ht,
  rwa [max_degree, ht],
end

/--
In a graph, if `k` is at least the degree of every vertex, then it is at least the maximum
degree.
-/
lemma max_degree_le_of_forall_degree_le [decidable_rel G.adj] (k : ℕ)
  (h : ∀ v, G.degree v ≤ k) :
  G.max_degree ≤ k :=
begin
  by_cases hV : (univ : finset V).nonempty,
  { haveI : nonempty V := univ_nonempty_iff.mp hV,
    obtain ⟨v, hv⟩ := G.exists_maximal_degree_vertex,
    rw hv,
    apply h },
  { rw not_nonempty_iff_eq_empty at hV,
    rw [max_degree, hV, image_empty],
    exact zero_le k },
end

lemma degree_lt_card_verts [decidable_rel G.adj] (v : V) : G.degree v < fintype.card V :=
begin
  classical,
  apply finset.card_lt_card,
  rw finset.ssubset_iff,
  exact ⟨v, by simp, finset.subset_univ _⟩,
end

/--
The maximum degree of a nonempty graph is less than the number of vertices. Note that the assumption
that `V` is nonempty is necessary, as otherwise this would assert the existence of a
natural number less than zero.
-/
lemma max_degree_lt_card_verts [decidable_rel G.adj] [nonempty V] : G.max_degree < fintype.card V :=
begin
  cases G.exists_maximal_degree_vertex with v hv,
  rw hv,
  apply G.degree_lt_card_verts v,
end

lemma card_common_neighbors_le_degree_left [decidable_rel G.adj] (v w : V) :
  fintype.card (G.common_neighbors v w) ≤ G.degree v :=
begin
  rw [←card_neighbor_set_eq_degree],
  exact set.card_le_of_subset (set.inter_subset_left _ _),
end

lemma card_common_neighbors_le_degree_right [decidable_rel G.adj] (v w : V) :
  fintype.card (G.common_neighbors v w) ≤ G.degree w :=
by simp_rw [common_neighbors_symm _ v w, card_common_neighbors_le_degree_left]

lemma card_common_neighbors_lt_card_verts [decidable_rel G.adj] (v w : V) :
  fintype.card (G.common_neighbors v w) < fintype.card V :=
nat.lt_of_le_of_lt (G.card_common_neighbors_le_degree_left _ _) (G.degree_lt_card_verts v)

/--
If the condition `G.adj v w` fails, then `card_common_neighbors_le_degree` is
the best we can do in general.
-/
lemma adj.card_common_neighbors_lt_degree {G : simple_graph V} [decidable_rel G.adj]
  {v w : V} (h : G.adj v w) :
  fintype.card (G.common_neighbors v w) < G.degree v :=
begin
  classical,
  erw [←set.to_finset_card],
  apply finset.card_lt_card,
  rw finset.ssubset_iff,
  use w,
  split,
  { rw set.mem_to_finset,
    apply not_mem_common_neighbors_right },
  { rw finset.insert_subset,
    split,
    { simpa, },
    { rw [neighbor_finset, set.to_finset_subset_to_finset],
      exact G.common_neighbors_subset_neighbor_set_left _ _ } }
end

lemma card_common_neighbors_top [decidable_eq V] {v w : V} (h : v ≠ w) :
  fintype.card ((⊤ : simple_graph V).common_neighbors v w) = fintype.card V - 2 :=
begin
  simp only [common_neighbors_top_eq, ← set.to_finset_card, set.to_finset_diff],
  rw finset.card_sdiff,
  { simp [finset.card_univ, h], },
  { simp only [set.to_finset_subset_to_finset, set.subset_univ] },
end

end finite

section maps

/--
A graph homomorphism is a map on vertex sets that respects adjacency relations.

The notation `G →g G'` represents the type of graph homomorphisms.
-/
abbreviation hom := rel_hom G.adj G'.adj

/--
A graph embedding is an embedding `f` such that for vertices `v w : V`,
`G.adj f(v) f(w) ↔ G.adj v w `. Its image is an induced subgraph of G'.

The notation `G ↪g G'` represents the type of graph embeddings.
-/
abbreviation embedding := rel_embedding G.adj G'.adj

/--
A graph isomorphism is an bijective map on vertex sets that respects adjacency relations.

The notation `G ≃g G'` represents the type of graph isomorphisms.
-/
abbreviation iso := rel_iso G.adj G'.adj

infix ` →g ` : 50 := hom
infix ` ↪g ` : 50 := embedding
infix ` ≃g ` : 50 := iso

namespace hom
variables {G G'} (f : G →g G')

/-- The identity homomorphism from a graph to itself. -/
abbreviation id : G →g G := rel_hom.id _

lemma map_adj {v w : V} (h : G.adj v w) : G'.adj (f v) (f w) := f.map_rel' h

lemma map_mem_edge_set {e : sym2 V} (h : e ∈ G.edge_set) : e.map f ∈ G'.edge_set :=
quotient.ind (λ e h, sym2.from_rel_prop.mpr (f.map_rel' h)) e h

lemma apply_mem_neighbor_set {v w : V} (h : w ∈ G.neighbor_set v) : f w ∈ G'.neighbor_set (f v) :=
map_adj f h

/-- The map between edge sets induced by a homomorphism.
The underlying map on edges is given by `sym2.map`. -/
@[simps] def map_edge_set (e : G.edge_set) : G'.edge_set :=
⟨sym2.map f e, f.map_mem_edge_set e.property⟩

/-- The map between neighbor sets induced by a homomorphism. -/
@[simps] def map_neighbor_set (v : V) (w : G.neighbor_set v) : G'.neighbor_set (f v) :=
⟨f w, f.apply_mem_neighbor_set w.property⟩

/-- The map between darts induced by a homomorphism. -/
def map_dart (d : G.dart) : G'.dart := ⟨d.1.map f f, f.map_adj d.2⟩

@[simp] lemma map_dart_apply (d : G.dart) : f.map_dart d = ⟨d.1.map f f, f.map_adj d.2⟩ := rfl

/-- The induced map for spanning subgraphs, which is the identity on vertices. -/
@[simps]
def map_spanning_subgraphs {G G' : simple_graph V} (h : G ≤ G') : G →g G' :=
{ to_fun := λ x, x,
  map_rel' := h }

lemma map_edge_set.injective (hinj : function.injective f) : function.injective f.map_edge_set :=
begin
  rintros ⟨e₁, h₁⟩ ⟨e₂, h₂⟩,
  dsimp [hom.map_edge_set],
  repeat { rw subtype.mk_eq_mk },
  apply sym2.map.injective hinj,
end

/-- Every graph homomomorphism from a complete graph is injective. -/
lemma injective_of_top_hom (f : (⊤ : simple_graph V) →g G') : function.injective f :=
begin
  intros v w h,
  contrapose! h,
  exact G'.ne_of_adj (map_adj _ ((top_adj _ _).mpr h)),
end

/-- There is a homomorphism to a graph from a comapped graph.
When the function is injective, this is an embedding (see `simple_graph.embedding.comap`). -/
@[simps] protected def comap (f : V → W) (G : simple_graph W) : G.comap f →g G :=
{ to_fun := f,
  map_rel' := by simp }

variable {G'' : simple_graph X}

/-- Composition of graph homomorphisms. -/
abbreviation comp (f' : G' →g G'') (f : G →g G') : G →g G'' := f'.comp f

@[simp] lemma coe_comp (f' : G' →g G'') (f : G →g G') : ⇑(f'.comp f) = f' ∘ f := rfl

end hom

namespace embedding
variables {G G'} (f : G ↪g G')

/-- The identity embedding from a graph to itself. -/
abbreviation refl : G ↪g G := rel_embedding.refl _

/-- An embedding of graphs gives rise to a homomorphism of graphs. -/
abbreviation to_hom : G →g G' := f.to_rel_hom

lemma map_adj_iff {v w : V} : G'.adj (f v) (f w) ↔ G.adj v w := f.map_rel_iff

lemma map_mem_edge_set_iff {e : sym2 V} : e.map f ∈ G'.edge_set ↔ e ∈ G.edge_set :=
quotient.ind (λ ⟨v, w⟩, f.map_adj_iff) e

lemma apply_mem_neighbor_set_iff {v w : V} : f w ∈ G'.neighbor_set (f v) ↔ w ∈ G.neighbor_set v :=
map_adj_iff f

/-- A graph embedding induces an embedding of edge sets. -/
@[simps] def map_edge_set : G.edge_set ↪ G'.edge_set :=
{ to_fun := hom.map_edge_set f,
  inj' := hom.map_edge_set.injective f f.inj' }

/-- A graph embedding induces an embedding of neighbor sets. -/
@[simps] def map_neighbor_set (v : V) : G.neighbor_set v ↪ G'.neighbor_set (f v) :=
{ to_fun := λ w, ⟨f w, f.apply_mem_neighbor_set_iff.mpr w.2⟩,
  inj' := begin
    rintros ⟨w₁, h₁⟩ ⟨w₂, h₂⟩ h,
    rw subtype.mk_eq_mk at h ⊢,
    exact f.inj' h,
  end }

/-- Given an injective function, there is an embedding from the comapped graph into the original
graph. -/
@[simps]
protected def comap (f : V ↪ W) (G : simple_graph W) : G.comap f ↪g G :=
{ map_rel_iff' := by simp, ..f }

/-- Given an injective function, there is an embedding from a graph into the mapped graph. -/
@[simps]
protected def map (f : V ↪ W) (G : simple_graph V) : G ↪g G.map f :=
{ map_rel_iff' := by simp, ..f }

/-- Induced graphs embed in the original graph.

Note that if `G.induce s = ⊤` (i.e., if `s` is a clique) then this gives the embedding of a
complete graph. -/
@[reducible] protected def induce (s : set V) : G.induce s ↪g G :=
simple_graph.embedding.comap (function.embedding.subtype _) G

/-- Graphs on a set of vertices embed in their `spanning_coe`. -/
@[reducible] protected def spanning_coe {s : set V} (G : simple_graph s) : G ↪g G.spanning_coe :=
simple_graph.embedding.map (function.embedding.subtype _) G

/-- Embeddings of types induce embeddings of complete graphs on those types. -/
protected def complete_graph {α β : Type*} (f : α ↪ β) :
  (⊤ : simple_graph α) ↪g (⊤ : simple_graph β) :=
{ map_rel_iff' := by simp, ..f }

variables {G'' : simple_graph X}

/-- Composition of graph embeddings. -/
abbreviation comp (f' : G' ↪g G'') (f : G ↪g G') : G ↪g G'' := f.trans f'

@[simp] lemma coe_comp (f' : G' ↪g G'') (f : G ↪g G') : ⇑(f'.comp f) = f' ∘ f := rfl

end embedding

section induce_hom

variables {G G'} {G'' : simple_graph X} {s : set V} {t : set W} {r : set X}
          (φ : G →g G') (φst : set.maps_to φ s t) (ψ : G' →g G'') (ψtr : set.maps_to ψ t r)

/-- The restriction of a morphism of graphs to induced subgraphs. -/
def induce_hom : G.induce s →g G'.induce t :=
{ to_fun := set.maps_to.restrict φ s t φst,
  map_rel' := λ _ _,  φ.map_rel', }

@[simp, norm_cast] lemma coe_induce_hom : ⇑(induce_hom φ φst) = set.maps_to.restrict φ s t φst :=
rfl

@[simp] lemma induce_hom_id (G : simple_graph V) (s) :
  induce_hom (hom.id : G →g G) (set.maps_to_id s) = hom.id :=
by { ext x, refl }

@[simp] lemma induce_hom_comp :
  (induce_hom ψ ψtr).comp (induce_hom φ φst) = induce_hom (ψ.comp φ) (ψtr.comp φst) :=
by { ext x, refl }

end induce_hom

namespace iso
variables {G G'} (f : G ≃g G')

/-- The identity isomorphism of a graph with itself. -/
abbreviation refl : G ≃g G := rel_iso.refl _

/-- An isomorphism of graphs gives rise to an embedding of graphs. -/
abbreviation to_embedding : G ↪g G' := f.to_rel_embedding

/-- An isomorphism of graphs gives rise to a homomorphism of graphs. -/
abbreviation to_hom : G →g G' := f.to_embedding.to_hom

/-- The inverse of a graph isomorphism. -/
abbreviation symm : G' ≃g G := f.symm

lemma map_adj_iff {v w : V} : G'.adj (f v) (f w) ↔ G.adj v w := f.map_rel_iff

lemma map_mem_edge_set_iff {e : sym2 V} : e.map f ∈ G'.edge_set ↔ e ∈ G.edge_set :=
quotient.ind (λ ⟨v, w⟩, f.map_adj_iff) e

lemma apply_mem_neighbor_set_iff {v w : V} : f w ∈ G'.neighbor_set (f v) ↔ w ∈ G.neighbor_set v :=
map_adj_iff f

/-- An isomorphism of graphs induces an equivalence of edge sets. -/
@[simps] def map_edge_set : G.edge_set ≃ G'.edge_set :=
{ to_fun := hom.map_edge_set f,
  inv_fun := hom.map_edge_set f.symm,
  left_inv := begin
    rintro ⟨e, h⟩,
    simp only [hom.map_edge_set, sym2.map_map, rel_iso.coe_coe_fn,
      rel_embedding.coe_coe_fn, subtype.mk_eq_mk, subtype.coe_mk, coe_coe],
    apply congr_fun,
    convert sym2.map_id,
    exact funext (λ _, rel_iso.symm_apply_apply _ _),
  end,
  right_inv := begin
    rintro ⟨e, h⟩,
    simp only [hom.map_edge_set, sym2.map_map, rel_iso.coe_coe_fn,
      rel_embedding.coe_coe_fn, subtype.mk_eq_mk, subtype.coe_mk, coe_coe],
    apply congr_fun,
    convert sym2.map_id,
    exact funext (λ _, rel_iso.apply_symm_apply _ _),
  end }

/-- A graph isomorphism induces an equivalence of neighbor sets. -/
@[simps] def map_neighbor_set (v : V) : G.neighbor_set v ≃ G'.neighbor_set (f v) :=
{ to_fun := λ w, ⟨f w, f.apply_mem_neighbor_set_iff.mpr w.2⟩,
  inv_fun := λ w, ⟨f.symm w, begin
    convert f.symm.apply_mem_neighbor_set_iff.mpr w.2,
    simp only [rel_iso.symm_apply_apply],
  end⟩,
  left_inv := λ w, by simp,
  right_inv := λ w, by simp }

lemma card_eq_of_iso [fintype V] [fintype W] (f : G ≃g G') : fintype.card V = fintype.card W :=
by convert (fintype.of_equiv_card f.to_equiv).symm

/-- Given a bijection, there is an embedding from the comapped graph into the original
graph. -/
@[simps] protected def comap (f : V ≃ W) (G : simple_graph W) : G.comap f.to_embedding ≃g G :=
{ map_rel_iff' := by simp, ..f }

/-- Given an injective function, there is an embedding from a graph into the mapped graph. -/
@[simps] protected def map (f : V ≃ W) (G : simple_graph V) : G ≃g G.map f.to_embedding :=
{ map_rel_iff' := by simp, ..f }

/-- Equivalences of types induce isomorphisms of complete graphs on those types. -/
protected def complete_graph {α β : Type*} (f : α ≃ β) :
  (⊤ : simple_graph α) ≃g (⊤ : simple_graph β) :=
{ map_rel_iff' := by simp, ..f }

lemma to_embedding_complete_graph {α β : Type*} (f : α ≃ β) :
  (iso.complete_graph f).to_embedding = embedding.complete_graph f.to_embedding := rfl

variables {G'' : simple_graph X}

/-- Composition of graph isomorphisms. -/
abbreviation comp (f' : G' ≃g G'') (f : G ≃g G') : G ≃g G'' := f.trans f'

@[simp] lemma coe_comp (f' : G' ≃g G'') (f : G ≃g G') : ⇑(f'.comp f) = f' ∘ f := rfl

end iso

end maps

end simple_graph<|MERGE_RESOLUTION|>--- conflicted
+++ resolved
@@ -215,11 +215,7 @@
         loopless := by { rintro a ⟨G, hG, ha⟩, exact ha.ne rfl } }⟩
 
 instance : has_Inf (simple_graph V) :=
-<<<<<<< HEAD
-⟨λ s, { adj := λ a b, (∀ G ∈ s, adj G a b) ∧ a ≠ b,
-=======
 ⟨λ s, { adj := λ a b, (∀ ⦃G⦄, G ∈ s → adj G a b) ∧ a ≠ b,
->>>>>>> 641b6a82
         symm := λ _ _, and.imp (forall₂_imp $ λ _ _, adj.symm) ne.symm,
         loopless := λ a h, h.2 rfl }⟩
 
@@ -246,13 +242,9 @@
 
 /-- For graphs `G`, `H`, `G ≤ H` iff `∀ a b, G.adj a b → H.adj a b`. -/
 instance : distrib_lattice (simple_graph V) :=
-<<<<<<< HEAD
-adj_injective.distrib_lattice _ (λ _ _, rfl) (λ _ _, rfl)
-=======
 { le := λ G H, ∀ ⦃a b⦄, G.adj a b → H.adj a b,
   ..show distrib_lattice (simple_graph V),
     from adj_injective.distrib_lattice _ (λ _ _, rfl) (λ _ _, rfl) }
->>>>>>> 641b6a82
 
 instance : complete_boolean_algebra (simple_graph V) :=
 { le := (≤),
@@ -272,11 +264,7 @@
   le_Sup := λ s G hG a b hab, ⟨G, hG, hab⟩,
   Sup_le := λ s G hG a b, by { rintro ⟨H, hH, hab⟩, exact hG _ hH hab },
   Inf := Inf,
-<<<<<<< HEAD
-  Inf_le := λ s G hG a b hab, hab.1 _ hG,
-=======
   Inf_le := λ s G hG a b hab, hab.1 hG,
->>>>>>> 641b6a82
   le_Inf := λ s G hG a b hab, ⟨λ H hH, hG _ hH hab, hab.ne⟩,
   inf_Sup_le_supr_inf := λ G s a b hab, by simpa only [exists_prop, Sup_adj, and_imp,
     forall_exists_index, Inf_adj, supr_adj, inf_adj, ←exists_and_distrib_right,
