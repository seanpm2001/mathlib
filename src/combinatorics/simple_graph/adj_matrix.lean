/-
Copyright (c) 2020 Aaron Anderson. All rights reserved.
Released under Apache 2.0 license as described in the file LICENSE.
<<<<<<< HEAD
Authors: Aaron Anderson, Jalex Stark, Kyle Miller
=======
Authors: Aaron Anderson, Jalex Stark, Lu-Ming Zhang
>>>>>>> fd189536
-/
import combinatorics.simple_graph.basic
import combinatorics.simple_graph.connectivity
import data.rel
import linear_algebra.matrix.trace
<<<<<<< HEAD
import algebra.indicator_function
=======
import linear_algebra.matrix.symmetric
>>>>>>> fd189536

/-!
# Adjacency Matrices

This module defines the adjacency matrix of a graph, and provides theorems connecting graph
properties to computational properties of the matrix.

## Main definitions

* `matrix.is_adj_matrix`: `A : matrix V V α` is qualified as an "adjacency matrix" if
  (1) every entry of `A` is `0` or `1`,
  (2) `A` is symmetric,
  (3) every diagonal entry of `A` is `0`.

* `matrix.is_adj_matrix.to_graph`: for `A : matrix V V α` and `h : A.is_adj_matrix`,
  `h.to_graph` is the simple graph induced by `A`.

* `matrix.compl`: for `A : matrix V V α`, `A.compl` is supposed to be
  the adjacency matrix of the complement graph of the graph induced by `A`.

* `simple_graph.adj_matrix`: the adjacency matrix of a `simple_graph`.

-/

open_locale big_operators matrix
open finset matrix simple_graph

variables {V α β : Type*}

namespace matrix

/-- `A : matrix V V α` is qualified as an "adjacency matrix" if
    (1) every entry of `A` is `0` or `1`,
    (2) `A` is symmetric,
    (3) every diagonal entry of `A` is `0`. -/
structure is_adj_matrix [has_zero α] [has_one α] (A : matrix V V α) : Prop :=
(zero_or_one : ∀ i j, (A i j) = 0 ∨ (A i j) = 1 . obviously)
(symm : A.is_symm . obviously)
(apply_diag : ∀ i, A i i = 0 . obviously)

namespace is_adj_matrix

variables {A : matrix V V α}

@[simp]
lemma apply_diag_ne [mul_zero_one_class α] [nontrivial α] (h : is_adj_matrix A) (i : V) :
  ¬ A i i = 1 :=
by simp [h.apply_diag i]

@[simp]
lemma apply_ne_one_iff [mul_zero_one_class α] [nontrivial α] (h : is_adj_matrix A) (i j : V) :
  ¬ A i j = 1 ↔ A i j = 0 :=
by { obtain (h|h) := h.zero_or_one i j; simp [h] }

@[simp]
lemma apply_ne_zero_iff [mul_zero_one_class α] [nontrivial α] (h : is_adj_matrix A) (i j : V) :
  ¬ A i j = 0 ↔ A i j = 1 :=
by rw [←apply_ne_one_iff h, not_not]

/-- For `A : matrix V V α` and `h : is_adj_matrix A`,
    `h.to_graph` is the simple graph whose adjacency matrix is `A`. -/
@[simps]
def to_graph [mul_zero_one_class α] [nontrivial α] (h : is_adj_matrix A) :
  simple_graph V :=
{ adj := λ i j, A i j = 1,
  symm := λ i j hij, by rwa h.symm.apply i j,
  loopless := λ i, by simp [h] }

instance [mul_zero_one_class α] [nontrivial α] [decidable_eq α] (h : is_adj_matrix A) :
  decidable_rel h.to_graph.adj :=
by { simp only [to_graph], apply_instance }

end is_adj_matrix

/-- For `A : matrix V V α`, `A.compl` is supposed to be the adjacency matrix of
    the complement graph of the graph induced by `A.adj_matrix`. -/
def compl [has_zero α] [has_one α] [decidable_eq α] [decidable_eq V] (A : matrix V V α) :
  matrix V V α :=
λ i j, ite (i = j) 0 (ite (A i j = 0) 1 0)

section compl

variables [decidable_eq α] [decidable_eq V] (A : matrix V V α)

@[simp]
lemma compl_apply_diag [has_zero α] [has_one α] (i : V) :
  A.compl i i = 0 :=
by simp [compl]

@[simp]
lemma compl_apply [has_zero α] [has_one α] (i j : V) :
  A.compl i j = 0 ∨ A.compl i j = 1 :=
by { unfold compl, split_ifs; simp, }

@[simp]
lemma is_symm_compl [has_zero α] [has_one α] (h : A.is_symm) :
  A.compl.is_symm :=
by { ext, simp [compl, h.apply, eq_comm], }

@[simp]
lemma is_adj_matrix_compl [has_zero α] [has_one α] (h : A.is_symm) :
  is_adj_matrix A.compl :=
{ symm := by simp [h] }

namespace is_adj_matrix

variable {A}

@[simp]
lemma compl [has_zero α] [has_one α] (h : is_adj_matrix A) :
  is_adj_matrix A.compl :=
is_adj_matrix_compl A h.symm

lemma to_graph_compl_eq [mul_zero_one_class α] [nontrivial α] (h : is_adj_matrix A) :
  h.compl.to_graph = (h.to_graph)ᶜ :=
begin
  ext v w,
  cases h.zero_or_one v w with h h;
  by_cases hvw : v = w;
  simp [matrix.compl, h, hvw]
end

end is_adj_matrix

end compl

end matrix

open matrix

namespace simple_graph

variables (G : simple_graph V) [decidable_rel G.adj]
variables (α)

/-- `adj_matrix G α` is the matrix `A` such that `A i j = (1 : α)` if `i` and `j` are
  adjacent in the simple graph `G`, and otherwise `A i j = 0`. -/
def adj_matrix [has_zero α] [has_one α] : matrix V V α
| i j := if (G.adj i j) then 1 else 0

variable {α}

@[simp]
lemma adj_matrix_apply (v w : V) [has_zero α] [has_one α] :
  G.adj_matrix α v w = if (G.adj v w) then 1 else 0 := rfl

@[simp]
theorem transpose_adj_matrix [has_zero α] [has_one α] :
  (G.adj_matrix α)ᵀ = G.adj_matrix α :=
by { ext, simp [adj_comm] }

@[simp]
lemma is_symm_adj_matrix [has_zero α] [has_one α] :
  (G.adj_matrix α).is_symm :=
transpose_adj_matrix G

variable (α)

/-- The adjacency matrix of `G` is an adjacency matrix. -/
@[simp]
lemma is_adj_matrix_adj_matrix [has_zero α] [has_one α] :
  (G.adj_matrix α).is_adj_matrix :=
{ zero_or_one := λ i j, by by_cases G.adj i j; simp [h] }

/-- The graph induced by the adjacency matrix of `G` is `G` itself. -/
lemma to_graph_adj_matrix_eq [mul_zero_one_class α] [nontrivial α] :
  (G.is_adj_matrix_adj_matrix α).to_graph = G :=
begin
  ext,
  simp only [is_adj_matrix.to_graph_adj, adj_matrix_apply, ite_eq_left_iff, zero_ne_one],
  apply not_not,
end

variables {α} [fintype V]

@[simp]
lemma adj_matrix_dot_product [non_assoc_semiring α] (v : V) (vec : V → α) :
  dot_product (G.adj_matrix α v) vec = ∑ u in G.neighbor_finset v, vec u :=
by simp [neighbor_finset_eq_filter, dot_product, sum_filter]

@[simp]
lemma dot_product_adj_matrix [non_assoc_semiring α] (v : V) (vec : V → α) :
  dot_product vec (G.adj_matrix α v) = ∑ u in G.neighbor_finset v, vec u :=
by simp [neighbor_finset_eq_filter, dot_product, sum_filter, finset.sum_apply]

@[simp]
lemma adj_matrix_mul_vec_apply [non_assoc_semiring α] (v : V) (vec : V → α) :
  ((G.adj_matrix α).mul_vec vec) v = ∑ u in G.neighbor_finset v, vec u :=
by rw [mul_vec, adj_matrix_dot_product]

@[simp]
lemma adj_matrix_vec_mul_apply [non_assoc_semiring α] (v : V) (vec : V → α) :
  ((G.adj_matrix α).vec_mul vec) v = ∑ u in G.neighbor_finset v, vec u :=
begin
  rw [← dot_product_adj_matrix, vec_mul],
  refine congr rfl _, ext,
  rw [← transpose_apply (adj_matrix α G) x v, transpose_adj_matrix],
end

@[simp]
lemma adj_matrix_mul_apply [non_assoc_semiring α] (M : matrix V V α) (v w : V) :
  (G.adj_matrix α ⬝ M) v w = ∑ u in G.neighbor_finset v, M u w :=
by simp [mul_apply, neighbor_finset_eq_filter, sum_filter]

@[simp]
lemma mul_adj_matrix_apply [non_assoc_semiring α] (M : matrix V V α) (v w : V) :
  (M ⬝ G.adj_matrix α) v w = ∑ u in G.neighbor_finset w, M v u :=
by simp [mul_apply, neighbor_finset_eq_filter, sum_filter, adj_comm]

variable (α)

theorem trace_adj_matrix [non_assoc_semiring α] [semiring β] [module β α]:
  matrix.trace _ β _ (G.adj_matrix α) = 0 :=
by simp

variable {α}

theorem adj_matrix_mul_self_apply_self [non_assoc_semiring α] (i : V) :
  ((G.adj_matrix α) ⬝ (G.adj_matrix α)) i i = degree G i :=
by simp [degree]

variable {G}

@[simp]
lemma adj_matrix_mul_vec_const_apply [semiring α] {a : α} {v : V} :
  (G.adj_matrix α).mul_vec (function.const _ a) v = G.degree v * a :=
by simp [degree]

lemma adj_matrix_mul_vec_const_apply_of_regular [semiring α] {d : ℕ} {a : α}
  (hd : G.is_regular_of_degree d) {v : V} :
  (G.adj_matrix α).mul_vec (function.const _ a) v = (d * a) :=
by simp [hd v]

<<<<<<< HEAD
section walks
variables (G) [decidable_eq α]

/-- The `finset` of length-`n` walks from `u` to `v`. -/
def walk_len : Π (n : ℕ) (u v : α), finset (G.walk u v)
| 0 u v := if h : u = v
           then by { subst u, exact {walk.nil}, }
           else ∅
| (n+1) u v := finset.univ.bUnion (λ (w : α),
                 if h : G.adj u w
                 then (walk_len n w v).map ⟨λ p, walk.cons h p, begin
                     intros p q, simp,
                   end⟩
                 else ∅)

lemma walk_len_eq (n : ℕ) (u v : α) :
  ↑(G.walk_len n u v) = {p : G.walk u v | p.length = n} :=
begin
  induction n generalizing u v,
  { ext p,
    simp only [walk_len, nat.nat_zero_eq_zero, mem_coe, set.mem_set_of_eq],
    by_cases h : u = v,
    { subst h,
      cases p; simp, },
    { cases p,
      simp,
      simp [h], }, },
  { ext p,
    simp [walk_len],
    split,
    { rintro ⟨w, h⟩,
      by_cases huw : G.adj u w,
      { simp [huw] at h,
        obtain ⟨q, hq, rfl⟩ := h,
        simp [walk.length],
        rw [←finset.mem_coe, n_ih] at hq,
        exact hq, },
      { simp [huw] at h,
        exact h.elim, }, },
    { intro hp,
      cases p,
      { exfalso,
        simp at hp,
        injection hp, },
      { use p_v,
        simp [p_h],
        rw [←finset.mem_coe, n_ih],
        injection hp, }, }, },
end

instance walk_of_len_fintype {u v : α} (n : ℕ) : fintype {p : G.walk u v // p.length = n} :=
begin
  apply fintype.subtype (G.walk_len n u v),
  intro p,
  rw ←finset.mem_coe,
  rw walk_len_eq,
  simp,
end

lemma fintype_card_walk_eq (u v : α) (n : ℕ) :
  (G.walk_len n u v).card = fintype.card {p : G.walk u v // p.length = n} :=
begin
  rw fintype.card_of_subtype (G.walk_len n u v),
  intro p,
  rw ←finset.mem_coe,
  rw walk_len_eq,
  simp,
end

theorem adj_matrix_pow_apply_eq_card_walk (n : ℕ) (u v : α) :
  (G.adj_matrix R ^ n) u v = fintype.card {p : G.walk u v // p.length = n} :=
begin
  rw ←fintype_card_walk_eq,
  induction n generalizing u v,
  { by_cases h : u = v,
    { subst h,
      simp [walk_len], },
    { simp [walk_len, h], }, },
  { rw [nat.succ_eq_add_one, add_comm, pow_add, pow_one],
    simp only [adj_matrix_mul_apply, mul_eq_mul],
    rw set.sum_indicator_subset _ (subset_univ _),
    simp_rw [set.indicator_apply, mem_coe, mem_neighbor_finset, n_ih],
    rw add_comm,
    simp only [walk_len],
    rw finset.card_bUnion,
    { norm_cast,
      congr' 2,
      ext x,
      by_cases hux : G.adj u x,
      { simp [hux], },
      { simp [hux], }, },
    { intros x hx y hy hxy,
      intros p hp,
      simp at hp,
      split_ifs at hp;
      simp at hp; try { exact hp.elim },
      obtain ⟨⟨qx, hql, hqp⟩, ⟨rx, hrl, hrp⟩⟩ := hp,
      cases p,
      injection hqp,
      injection hqp,
      injection hrp,
      exact (hxy (h_2.trans h_4.symm)).elim, }, },
end

end walks

end simple_graph
=======
end simple_graph

namespace matrix.is_adj_matrix
variables [mul_zero_one_class α] [nontrivial α]
variables {A : matrix V V α} (h : is_adj_matrix A)

/-- If `A` is qualified as an adjacency matrix,
    then the adjacency matrix of the graph induced by `A` is itself. -/
lemma adj_matrix_to_graph_eq [decidable_eq α] :
  h.to_graph.adj_matrix α = A :=
begin
  ext i j,
  obtain (h'|h') := h.zero_or_one i j; simp [h'],
end

end matrix.is_adj_matrix
>>>>>>> fd189536
<|MERGE_RESOLUTION|>--- conflicted
+++ resolved
@@ -1,21 +1,14 @@
 /-
 Copyright (c) 2020 Aaron Anderson. All rights reserved.
 Released under Apache 2.0 license as described in the file LICENSE.
-<<<<<<< HEAD
-Authors: Aaron Anderson, Jalex Stark, Kyle Miller
-=======
-Authors: Aaron Anderson, Jalex Stark, Lu-Ming Zhang
->>>>>>> fd189536
+Authors: Aaron Anderson, Kyle Miller, Jalex Stark, Lu-Ming Zhang
 -/
+import algebra.indicator_function
 import combinatorics.simple_graph.basic
 import combinatorics.simple_graph.connectivity
 import data.rel
 import linear_algebra.matrix.trace
-<<<<<<< HEAD
-import algebra.indicator_function
-=======
 import linear_algebra.matrix.symmetric
->>>>>>> fd189536
 
 /-!
 # Adjacency Matrices
@@ -249,7 +242,6 @@
   (G.adj_matrix α).mul_vec (function.const _ a) v = (d * a) :=
 by simp [hd v]
 
-<<<<<<< HEAD
 section walks
 variables (G) [decidable_eq α]
 
@@ -357,8 +349,6 @@
 end walks
 
 end simple_graph
-=======
-end simple_graph
 
 namespace matrix.is_adj_matrix
 variables [mul_zero_one_class α] [nontrivial α]
@@ -373,5 +363,4 @@
   obtain (h'|h') := h.zero_or_one i j; simp [h'],
 end
 
-end matrix.is_adj_matrix
->>>>>>> fd189536
+end matrix.is_adj_matrix