--- conflicted
+++ resolved
@@ -102,12 +102,7 @@
     { rw [sub_right_comm], exact I.sub_mem hr1 hci },
     { rw [sub_smul, ← hyz, add_sub_cancel'], exact hz } },
   rcases this with ⟨c, hc1, hci⟩, refine ⟨c * r, _, _, hs.2⟩,
-<<<<<<< HEAD
-  { rw [← ideal.quotient.eq, ring_hom.map_one] at hr1 hc1 ⊢,
-    rw [ring_hom.map_mul, hc1, hr1, mul_one] },
-=======
   { simpa only [mul_sub, mul_one, sub_add_sub_cancel] using I.add_mem (I.mul_mem_left c hr1) hc1 },
->>>>>>> dbde88c8
   { intros n hn, specialize hrn hn, rw [mem_comap, mem_sup] at hrn,
     rcases hrn with ⟨y, hy, z, hz, hyz⟩, change y + z = r • n at hyz,
     rw mem_smul_span_singleton at hy, rcases hy with ⟨d, hdi, rfl⟩,
@@ -133,8 +128,6 @@
   (⊥ : subalgebra R A).to_submodule.fg :=
 ⟨{1}, by simp [algebra.to_submodule_bot] ⟩
 
-<<<<<<< HEAD
-=======
 lemma fg_unit {R A : Type*} [comm_semiring R] [semiring A] [algebra R A]
   (I : (submodule R A)ˣ) : (I : submodule R A).fg :=
 begin
@@ -151,7 +144,6 @@
 lemma fg_of_is_unit {R A : Type*} [comm_semiring R] [semiring A] [algebra R A]
   {I : submodule R A} (hI : is_unit I) : I.fg := fg_unit hI.unit
 
->>>>>>> dbde88c8
 theorem fg_span {s : set M} (hs : s.finite) : fg (span R s) :=
 ⟨hs.to_finset, by rw [hs.coe_to_finset]⟩
 
@@ -310,11 +302,7 @@
 begin
   obtain ⟨X, rfl⟩ := hfin,
   use X,
-<<<<<<< HEAD
-  exact submodule.span_eq_restrict_scalars R S M X h
-=======
   exact (submodule.restrict_scalars_span R S h ↑X).symm
->>>>>>> dbde88c8
 end
 
 lemma fg.stablizes_of_supr_eq {M' : submodule R M} (hM' : M'.fg)
@@ -357,11 +345,7 @@
     { suffices : u.sup id ≤ s, from le_antisymm husup this,
       rw [sSup, finset.sup_id_eq_Sup], exact Sup_le_Sup huspan, },
     obtain ⟨t, ⟨hts, rfl⟩⟩ := finset.subset_image_iff.mp huspan,
-<<<<<<< HEAD
-    rw [finset.sup_finset_image, function.comp.left_id, finset.sup_eq_supr, supr_rw,
-=======
     rw [finset.sup_image, function.comp.left_id, finset.sup_eq_supr, supr_rw,
->>>>>>> dbde88c8
       ←span_eq_supr_of_singleton_spans, eq_comm] at ssup,
     exact ⟨t, ssup⟩, },
 end
@@ -491,8 +475,6 @@
   exact hM.1.map f
 end⟩
 
-<<<<<<< HEAD
-=======
 /-- The range of a linear map from a finite module is finite. -/
 instance range [finite R M] (f : M →ₗ[R] N) : finite R f.range :=
 of_surjective f.range_restrict $ λ ⟨x, y, hy⟩, ⟨y, subtype.ext hy⟩
@@ -501,7 +483,6 @@
 instance map (p : submodule R M) [finite R p] (f : M →ₗ[R] N) : finite R (p.map f) :=
 of_surjective (f.restrict $ λ _, mem_map_of_mem) $ λ ⟨x, y, hy, hy'⟩, ⟨⟨_, hy⟩, subtype.ext hy'⟩
 
->>>>>>> dbde88c8
 variables (R)
 
 instance self : finite R R :=
