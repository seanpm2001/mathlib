/-
Copyright (c) 2020 Johan Commelin. All rights reserved.
Released under Apache 2.0 license as described in the file LICENSE.
Authors: Johan Commelin
-/

import group_theory.finiteness
import ring_theory.algebra_tower
import ring_theory.ideal.quotient
import ring_theory.noetherian
import algebra.module.polynomial

/-!
# Finiteness conditions in commutative algebra

In this file we define several notions of finiteness that are common in commutative algebra.

## Main declarations

- `module.finite`, `algebra.finite`, `ring_hom.finite`, `alg_hom.finite`
  all of these express that some object is finitely generated *as module* over some base ring.
- `algebra.finite_type`, `ring_hom.finite_type`, `alg_hom.finite_type`
  all of these express that some object is finitely generated *as algebra* over some base ring.
- `algebra.finite_presentation`, `ring_hom.finite_presentation`, `alg_hom.finite_presentation`
  all of these express that some object is finitely presented *as algebra* over some base ring.

-/

open function (surjective)
open_locale big_operators polynomial

section module_and_algebra

variables (R A B M N : Type*)

/-- A module over a semiring is `finite` if it is finitely generated as a module. -/
class module.finite [semiring R] [add_comm_monoid M] [module R M] :
  Prop := (out : (⊤ : submodule R M).fg)

/-- An algebra over a commutative semiring is of `finite_type` if it is finitely generated
over the base ring as algebra. -/
class algebra.finite_type [comm_semiring R] [semiring A] [algebra R A] : Prop :=
(out : (⊤ : subalgebra R A).fg)

/-- An algebra over a commutative semiring is `finite_presentation` if it is the quotient of a
polynomial ring in `n` variables by a finitely generated ideal. -/
def algebra.finite_presentation [comm_semiring R] [semiring A] [algebra R A] : Prop :=
∃ (n : ℕ) (f : mv_polynomial (fin n) R →ₐ[R] A),
  surjective f ∧ f.to_ring_hom.ker.fg

namespace module

variables [semiring R] [add_comm_monoid M] [module R M] [add_comm_monoid N] [module R N]

lemma finite_def {R M} [semiring R] [add_comm_monoid M] [module R M] :
  finite R M ↔ (⊤ : submodule R M).fg := ⟨λ h, h.1, λ h, ⟨h⟩⟩

@[priority 100] -- see Note [lower instance priority]
instance is_noetherian.finite [is_noetherian R M] : finite R M :=
⟨is_noetherian.noetherian ⊤⟩

namespace finite
open _root_.submodule set

lemma iff_add_monoid_fg {M : Type*} [add_comm_monoid M] : module.finite ℕ M ↔ add_monoid.fg M :=
⟨λ h, add_monoid.fg_def.2 $ (fg_iff_add_submonoid_fg ⊤).1 (finite_def.1 h),
  λ h, finite_def.2 $ (fg_iff_add_submonoid_fg ⊤).2 (add_monoid.fg_def.1 h)⟩

lemma iff_add_group_fg {G : Type*} [add_comm_group G] : module.finite ℤ G ↔ add_group.fg G :=
⟨λ h, add_group.fg_def.2 $ (fg_iff_add_subgroup_fg ⊤).1 (finite_def.1 h),
  λ h, finite_def.2 $ (fg_iff_add_subgroup_fg ⊤).2 (add_group.fg_def.1 h)⟩

variables {R M N}

lemma exists_fin [finite R M] : ∃ (n : ℕ) (s : fin n → M), span R (range s) = ⊤ :=
submodule.fg_iff_exists_fin_generating_family.mp out

lemma of_surjective [hM : finite R M] (f : M →ₗ[R] N) (hf : surjective f) :
  finite R N :=
⟨begin
  rw [← linear_map.range_eq_top.2 hf, ← submodule.map_top],
  exact hM.1.map f
end⟩

lemma of_injective [is_noetherian R N] (f : M →ₗ[R] N)
  (hf : function.injective f) : finite R M :=
⟨fg_of_injective f hf⟩

variables (R)

instance self : finite R R :=
⟨⟨{1}, by simpa only [finset.coe_singleton] using ideal.span_singleton_one⟩⟩

variable (M)

lemma of_restrict_scalars_finite (R A M : Type*) [comm_semiring R] [semiring A] [add_comm_monoid M]
  [module R M] [module A M] [algebra R A] [is_scalar_tower R A M] [hM : finite R M] :
  finite A M :=
begin
  rw [finite_def, fg_def] at hM ⊢,
  obtain ⟨S, hSfin, hSgen⟩ := hM,
  refine ⟨S, hSfin, eq_top_iff.2 _⟩,
  have := submodule.span_le_restrict_scalars R A S,
  rw hSgen at this,
  exact this
end

variables {R M}

instance prod [hM : finite R M] [hN : finite R N] : finite R (M × N) :=
⟨begin
  rw ← submodule.prod_top,
  exact hM.1.prod hN.1
end⟩

instance pi {ι : Type*} {M : ι → Type*} [fintype ι] [Π i, add_comm_monoid (M i)]
  [Π i, module R (M i)] [h : ∀ i, finite R (M i)] : finite R (Π i, M i) :=
⟨begin
  rw ← submodule.pi_top,
  exact submodule.fg_pi (λ i, (h i).1),
end⟩

lemma equiv [hM : finite R M] (e : M ≃ₗ[R] N) : finite R N :=
of_surjective (e : M →ₗ[R] N) e.surjective

section algebra

lemma trans {R : Type*} (A B : Type*) [comm_semiring R] [comm_semiring A] [algebra R A]
  [semiring B] [algebra R B] [algebra A B] [is_scalar_tower R A B] :
  ∀ [finite R A] [finite A B], finite R B
| ⟨⟨s, hs⟩⟩ ⟨⟨t, ht⟩⟩ := ⟨submodule.fg_def.2
  ⟨set.image2 (•) (↑s : set A) (↑t : set B),
    set.finite.image2 _ s.finite_to_set t.finite_to_set,
    by rw [set.image2_smul, submodule.span_smul hs (↑t : set B),
      ht, submodule.restrict_scalars_top]⟩⟩

@[priority 100] -- see Note [lower instance priority]
instance finite_type {R : Type*} (A : Type*) [comm_semiring R] [semiring A]
  [algebra R A] [hRA : finite R A] : algebra.finite_type R A :=
⟨subalgebra.fg_of_submodule_fg hRA.1⟩

end algebra

end finite

end module

instance module.finite.base_change [comm_semiring R] [semiring A] [algebra R A]
  [add_comm_monoid M] [module R M] [h : module.finite R M] :
  module.finite A (tensor_product R A M) :=
begin
  classical,
  obtain ⟨s, hs⟩ := h.out,
  refine ⟨⟨s.image (tensor_product.mk R A M 1), eq_top_iff.mpr $ λ x _, _⟩⟩,
  apply tensor_product.induction_on x,
  { exact zero_mem _ },
  { intros x y,
    rw [finset.coe_image, ← submodule.span_span_of_tower R, submodule.span_image, hs,
      submodule.map_top, linear_map.range_coe],
      change _ ∈ submodule.span A (set.range $ tensor_product.mk R A M 1),
    rw [← mul_one x, ← smul_eq_mul, ← tensor_product.smul_tmul'],
    exact submodule.smul_mem _ x (submodule.subset_span $ set.mem_range_self y) },
  { exact λ _ _, submodule.add_mem _ }
end

instance module.finite.tensor_product [comm_semiring R]
  [add_comm_monoid M] [module R M] [add_comm_monoid N] [module R N]
  [hM : module.finite R M] [hN : module.finite R N] : module.finite R (tensor_product R M N) :=
{ out := (tensor_product.map₂_mk_top_top_eq_top R M N).subst (hM.out.map₂ _ hN.out) }

namespace algebra

variables [comm_ring R] [comm_ring A] [algebra R A] [comm_ring B] [algebra R B]
variables [add_comm_group M] [module R M]
variables [add_comm_group N] [module R N]

namespace finite_type

lemma self : finite_type R R := ⟨⟨{1}, subsingleton.elim _ _⟩⟩

protected lemma polynomial : finite_type R R[X] :=
⟨⟨{polynomial.X}, by { rw finset.coe_singleton, exact polynomial.adjoin_X }⟩⟩

protected lemma mv_polynomial (ι : Type*) [fintype ι] : finite_type R (mv_polynomial ι R) :=
⟨⟨finset.univ.image mv_polynomial.X,
  by {rw [finset.coe_image, finset.coe_univ, set.image_univ], exact mv_polynomial.adjoin_range_X}⟩⟩

lemma of_restrict_scalars_finite_type [algebra A B] [is_scalar_tower R A B] [hB : finite_type R B] :
  finite_type A B :=
begin
  obtain ⟨S, hS⟩ := hB.out,
  refine ⟨⟨S, eq_top_iff.2 (λ b, _)⟩⟩,
  have le : adjoin R (S : set B) ≤ subalgebra.restrict_scalars R (adjoin A S),
  { apply (algebra.adjoin_le _ : _ ≤ (subalgebra.restrict_scalars R (adjoin A ↑S))),
    simp only [subalgebra.coe_restrict_scalars],
    exact algebra.subset_adjoin, },
  exact le (eq_top_iff.1 hS b),
end

variables {R A B}

lemma of_surjective (hRA : finite_type R A) (f : A →ₐ[R] B) (hf : surjective f) :
  finite_type R B :=
⟨begin
  convert hRA.1.map f,
  simpa only [map_top f, @eq_comm _ ⊤, eq_top_iff, alg_hom.mem_range] using hf
end⟩

lemma equiv (hRA : finite_type R A) (e : A ≃ₐ[R] B) : finite_type R B :=
hRA.of_surjective e e.surjective

lemma trans [algebra A B] [is_scalar_tower R A B] (hRA : finite_type R A) (hAB : finite_type A B) :
  finite_type R B :=
⟨fg_trans' hRA.1 hAB.1⟩

/-- An algebra is finitely generated if and only if it is a quotient
of a polynomial ring whose variables are indexed by a finset. -/
lemma iff_quotient_mv_polynomial : (finite_type R A) ↔ ∃ (s : finset A)
  (f : (mv_polynomial {x // x ∈ s} R) →ₐ[R] A), (surjective f) :=
begin
  split,
  { rintro ⟨s, hs⟩,
    use [s, mv_polynomial.aeval coe],
    intro x,
    have hrw : (↑s : set A) = (λ (x : A), x ∈ s.val) := rfl,
    rw [← set.mem_range, ← alg_hom.coe_range, ← adjoin_eq_range, ← hrw, hs],
    exact set.mem_univ x },
  { rintro ⟨s, ⟨f, hsur⟩⟩,
    exact finite_type.of_surjective (finite_type.mv_polynomial R {x // x ∈ s}) f hsur }
end

/-- An algebra is finitely generated if and only if it is a quotient
of a polynomial ring whose variables are indexed by a fintype. -/
lemma iff_quotient_mv_polynomial' : (finite_type R A) ↔ ∃ (ι : Type u_2) (_ : fintype ι)
  (f : (mv_polynomial ι R) →ₐ[R] A), (surjective f) :=
begin
  split,
  { rw iff_quotient_mv_polynomial,
    rintro ⟨s, ⟨f, hsur⟩⟩,
    use [{x // x ∈ s}, by apply_instance, f, hsur] },
  { rintro ⟨ι, ⟨hfintype, ⟨f, hsur⟩⟩⟩,
    letI : fintype ι := hfintype,
    exact finite_type.of_surjective (finite_type.mv_polynomial R ι) f hsur }
end

/-- An algebra is finitely generated if and only if it is a quotient of a polynomial ring in `n`
variables. -/
lemma iff_quotient_mv_polynomial'' : (finite_type R A) ↔ ∃ (n : ℕ)
  (f : (mv_polynomial (fin n) R) →ₐ[R] A), (surjective f) :=
begin
  split,
  { rw iff_quotient_mv_polynomial',
    rintro ⟨ι, hfintype, ⟨f, hsur⟩⟩,
    resetI,
    have equiv := mv_polynomial.rename_equiv R (fintype.equiv_fin ι),
    exact ⟨fintype.card ι, alg_hom.comp f equiv.symm, function.surjective.comp hsur
      (alg_equiv.symm equiv).surjective⟩ },
  { rintro ⟨n, ⟨f, hsur⟩⟩,
    exact finite_type.of_surjective (finite_type.mv_polynomial R (fin n)) f hsur }
end

/-- A finitely presented algebra is of finite type. -/
lemma of_finite_presentation : finite_presentation R A → finite_type R A :=
begin
  rintro ⟨n, f, hf⟩,
  apply (finite_type.iff_quotient_mv_polynomial'').2,
  exact ⟨n, f, hf.1⟩
end

instance prod [hA : finite_type R A] [hB : finite_type R B] : finite_type R (A × B) :=
⟨begin
  rw ← subalgebra.prod_top,
  exact hA.1.prod hB.1
end⟩

lemma is_noetherian_ring (R S : Type*) [comm_ring R] [comm_ring S] [algebra R S]
  [h : algebra.finite_type R S] [is_noetherian_ring R] : is_noetherian_ring S :=
begin
  obtain ⟨s, hs⟩ := h.1,
  apply is_noetherian_ring_of_surjective
    (mv_polynomial s R) S (mv_polynomial.aeval coe : mv_polynomial s R →ₐ[R] S),
  rw [← set.range_iff_surjective, alg_hom.coe_to_ring_hom, ← alg_hom.coe_range,
    ← algebra.adjoin_range_eq_range_aeval, subtype.range_coe_subtype, finset.set_of_mem, hs],
  refl
end

lemma _root_.subalgebra.fg_iff_finite_type {R A : Type*} [comm_semiring R] [semiring A]
  [algebra R A] (S : subalgebra R A) : S.fg ↔ algebra.finite_type R S :=
S.fg_top.symm.trans ⟨λ h, ⟨h⟩, λ h, h.out⟩

end finite_type

namespace finite_presentation

variables {R A B}

/-- An algebra over a Noetherian ring is finitely generated if and only if it is finitely
presented. -/
lemma of_finite_type [is_noetherian_ring R] : finite_type R A ↔ finite_presentation R A :=
begin
  refine ⟨λ h, _, algebra.finite_type.of_finite_presentation⟩,
  obtain ⟨n, f, hf⟩ := algebra.finite_type.iff_quotient_mv_polynomial''.1 h,
  refine ⟨n, f, hf, _⟩,
  have hnoet : is_noetherian_ring (mv_polynomial (fin n) R) := by apply_instance,
  replace hnoet := (is_noetherian_ring_iff.1 hnoet).noetherian,
  exact hnoet f.to_ring_hom.ker,
end

/-- If `e : A ≃ₐ[R] B` and `A` is finitely presented, then so is `B`. -/
lemma equiv (hfp : finite_presentation R A) (e : A ≃ₐ[R] B) : finite_presentation R B :=
begin
  obtain ⟨n, f, hf⟩ := hfp,
  use [n, alg_hom.comp ↑e f],
  split,
  { exact function.surjective.comp e.surjective hf.1 },
  suffices hker : (alg_hom.comp ↑e f).to_ring_hom.ker = f.to_ring_hom.ker,
  { rw hker, exact hf.2 },
  { have hco : (alg_hom.comp ↑e f).to_ring_hom = ring_hom.comp ↑e.to_ring_equiv f.to_ring_hom,
    { have h : (alg_hom.comp ↑e f).to_ring_hom = e.to_alg_hom.to_ring_hom.comp f.to_ring_hom := rfl,
      have h1 : ↑(e.to_ring_equiv) = (e.to_alg_hom).to_ring_hom := rfl,
      rw [h, h1] },
    rw [ring_hom.ker_eq_comap_bot, hco, ← ideal.comap_comap, ← ring_hom.ker_eq_comap_bot,
      ring_hom.ker_coe_equiv (alg_equiv.to_ring_equiv e), ring_hom.ker_eq_comap_bot] }
end

variable (R)

/-- The ring of polynomials in finitely many variables is finitely presented. -/
protected lemma mv_polynomial (ι : Type u_2) [fintype ι] :
  finite_presentation R (mv_polynomial ι R) :=
let eqv := (mv_polynomial.rename_equiv R $ fintype.equiv_fin ι).symm in
⟨fintype.card ι, eqv, eqv.surjective,
  ((ring_hom.injective_iff_ker_eq_bot _).1 eqv.injective).symm ▸ submodule.fg_bot⟩

/-- `R` is finitely presented as `R`-algebra. -/
lemma self : finite_presentation R R :=
equiv (finite_presentation.mv_polynomial R pempty) (mv_polynomial.is_empty_alg_equiv R pempty)

/-- `R[X]` is finitely presented as `R`-algebra. -/
lemma polynomial : finite_presentation R R[X] :=
equiv (finite_presentation.mv_polynomial R punit) (mv_polynomial.punit_alg_equiv R)

variable {R}

/-- The quotient of a finitely presented algebra by a finitely generated ideal is finitely
presented. -/
protected lemma quotient {I : ideal A} (h : I.fg) (hfp : finite_presentation R A) :
  finite_presentation R (A ⧸ I) :=
begin
  obtain ⟨n, f, hf⟩ := hfp,
  refine ⟨n, (ideal.quotient.mkₐ R I).comp f, _, _⟩,
  { exact (ideal.quotient.mkₐ_surjective R I).comp hf.1 },
  { refine ideal.fg_ker_comp _ _ hf.2 _ hf.1,
    simp [h] }
end

/-- If `f : A →ₐ[R] B` is surjective with finitely generated kernel and `A` is finitely presented,
then so is `B`. -/
lemma of_surjective {f : A →ₐ[R] B} (hf : function.surjective f) (hker : f.to_ring_hom.ker.fg)
  (hfp : finite_presentation R A) : finite_presentation R B :=
equiv (hfp.quotient hker) (ideal.quotient_ker_alg_equiv_of_surjective hf)

lemma iff : finite_presentation R A ↔
  ∃ n (I : ideal (mv_polynomial (fin n) R)) (e : (_ ⧸ I) ≃ₐ[R] A), I.fg :=
begin
  split,
  { rintros ⟨n, f, hf⟩,
    exact ⟨n, f.to_ring_hom.ker, ideal.quotient_ker_alg_equiv_of_surjective hf.1, hf.2⟩ },
  { rintros ⟨n, I, e, hfg⟩,
    exact equiv ((finite_presentation.mv_polynomial R _).quotient hfg) e }
end

/-- An algebra is finitely presented if and only if it is a quotient of a polynomial ring whose
variables are indexed by a fintype by a finitely generated ideal. -/
lemma iff_quotient_mv_polynomial' : finite_presentation R A ↔ ∃ (ι : Type u_2) (_ : fintype ι)
  (f : mv_polynomial ι R →ₐ[R] A), surjective f ∧ f.to_ring_hom.ker.fg :=
begin
  split,
  { rintro ⟨n, f, hfs, hfk⟩,
    set ulift_var := mv_polynomial.rename_equiv R equiv.ulift,
    refine ⟨ulift (fin n), infer_instance, f.comp ulift_var.to_alg_hom,
      hfs.comp ulift_var.surjective,
      ideal.fg_ker_comp _ _ _ hfk ulift_var.surjective⟩,
    convert submodule.fg_bot,
    exact ring_hom.ker_coe_equiv ulift_var.to_ring_equiv, },
  { rintro ⟨ι, hfintype, f, hf⟩,
    resetI,
    have equiv := mv_polynomial.rename_equiv R (fintype.equiv_fin ι),
    refine ⟨fintype.card ι, f.comp equiv.symm,
      hf.1.comp (alg_equiv.symm equiv).surjective,
      ideal.fg_ker_comp _ f _ hf.2 equiv.symm.surjective⟩,
    convert submodule.fg_bot,
    exact ring_hom.ker_coe_equiv (equiv.symm.to_ring_equiv), }
end

/-- If `A` is a finitely presented `R`-algebra, then `mv_polynomial (fin n) A` is finitely presented
as `R`-algebra. -/
lemma mv_polynomial_of_finite_presentation (hfp : finite_presentation R A) (ι : Type*)
  [fintype ι] : finite_presentation R (mv_polynomial ι A) :=
begin
  rw iff_quotient_mv_polynomial' at hfp ⊢,
  classical,
  obtain ⟨ι', _, f, hf_surj, hf_ker⟩ := hfp,
  resetI,
  let g := (mv_polynomial.map_alg_hom f).comp (mv_polynomial.sum_alg_equiv R ι ι').to_alg_hom,
  refine ⟨ι ⊕ ι', by apply_instance, g,
    (mv_polynomial.map_surjective f.to_ring_hom hf_surj).comp (alg_equiv.surjective _),
    ideal.fg_ker_comp _ _ _ _ (alg_equiv.surjective _)⟩,
  { convert submodule.fg_bot,
    exact ring_hom.ker_coe_equiv (mv_polynomial.sum_alg_equiv R ι ι').to_ring_equiv },
  { rw [alg_hom.to_ring_hom_eq_coe, mv_polynomial.map_alg_hom_coe_ring_hom, mv_polynomial.ker_map],
    exact hf_ker.map mv_polynomial.C, }
end

/-- If `A` is an `R`-algebra and `S` is an `A`-algebra, both finitely presented, then `S` is
  finitely presented as `R`-algebra. -/
lemma trans [algebra A B] [is_scalar_tower R A B] (hfpA : finite_presentation R A)
  (hfpB : finite_presentation A B) : finite_presentation R B :=
begin
  obtain ⟨n, I, e, hfg⟩ := iff.1 hfpB,
  exact equiv ((mv_polynomial_of_finite_presentation hfpA _).quotient hfg) (e.restrict_scalars R)
end

end finite_presentation

end algebra

end module_and_algebra

namespace ring_hom
variables {A B C : Type*} [comm_ring A] [comm_ring B] [comm_ring C]

/-- A ring morphism `A →+* B` is `finite` if `B` is finitely generated as `A`-module. -/
def finite (f : A →+* B) : Prop :=
by letI : algebra A B := f.to_algebra; exact module.finite A B

/-- A ring morphism `A →+* B` is of `finite_type` if `B` is finitely generated as `A`-algebra. -/
def finite_type (f : A →+* B) : Prop := @algebra.finite_type A B _ _ f.to_algebra

/-- A ring morphism `A →+* B` is of `finite_presentation` if `B` is finitely presented as
`A`-algebra. -/
def finite_presentation (f : A →+* B) : Prop := @algebra.finite_presentation A B _ _ f.to_algebra

namespace finite

variables (A)

lemma id : finite (ring_hom.id A) := module.finite.self A

variables {A}

lemma of_surjective (f : A →+* B) (hf : surjective f) : f.finite :=
begin
  letI := f.to_algebra,
  exact module.finite.of_surjective (algebra.of_id A B).to_linear_map hf
end

lemma comp {g : B →+* C} {f : A →+* B} (hg : g.finite) (hf : f.finite) : (g.comp f).finite :=
@module.finite.trans A B C _ _ f.to_algebra _ (g.comp f).to_algebra g.to_algebra
begin
  fconstructor,
  intros a b c,
  simp only [algebra.smul_def, ring_hom.map_mul, mul_assoc],
  refl
end
hf hg

lemma finite_type {f : A →+* B} (hf : f.finite) : finite_type f :=
@module.finite.finite_type _ _ _ _ f.to_algebra hf

lemma of_comp_finite {f : A →+* B} {g : B →+* C} (h : (g.comp f).finite) : g.finite :=
begin
  letI := f.to_algebra,
  letI := g.to_algebra,
  letI := (g.comp f).to_algebra,
  letI : is_scalar_tower A B C := restrict_scalars.is_scalar_tower A B C,
  letI : module.finite A C := h,
  exact module.finite.of_restrict_scalars_finite A B C
end

end finite

namespace finite_type

variables (A)

lemma id : finite_type (ring_hom.id A) := algebra.finite_type.self A

variables {A}

lemma comp_surjective {f : A →+* B} {g : B →+* C} (hf : f.finite_type) (hg : surjective g) :
  (g.comp f).finite_type :=
@algebra.finite_type.of_surjective A B C _ _ f.to_algebra _ (g.comp f).to_algebra hf
{ to_fun := g, commutes' := λ a, rfl, .. g } hg

lemma of_surjective (f : A →+* B) (hf : surjective f) : f.finite_type :=
by { rw ← f.comp_id, exact (id A).comp_surjective hf }

lemma comp {g : B →+* C} {f : A →+* B} (hg : g.finite_type) (hf : f.finite_type) :
  (g.comp f).finite_type :=
@algebra.finite_type.trans A B C _ _ f.to_algebra _ (g.comp f).to_algebra g.to_algebra
begin
  fconstructor,
  intros a b c,
  simp only [algebra.smul_def, ring_hom.map_mul, mul_assoc],
  refl
end
hf hg

lemma of_finite {f : A →+* B} (hf : f.finite) : f.finite_type :=
@module.finite.finite_type _ _ _ _ f.to_algebra hf

alias of_finite ← _root_.ring_hom.finite.to_finite_type

lemma of_finite_presentation {f : A →+* B} (hf : f.finite_presentation) : f.finite_type :=
@algebra.finite_type.of_finite_presentation A B _ _ f.to_algebra hf

lemma of_comp_finite_type {f : A →+* B} {g : B →+* C} (h : (g.comp f).finite_type) :
  g.finite_type :=
begin
  letI := f.to_algebra,
  letI := g.to_algebra,
  letI := (g.comp f).to_algebra,
  letI : is_scalar_tower A B C := restrict_scalars.is_scalar_tower A B C,
  letI : algebra.finite_type A C := h,
  exact algebra.finite_type.of_restrict_scalars_finite_type A B C
end

end finite_type

namespace finite_presentation

variables (A)

lemma id : finite_presentation (ring_hom.id A) := algebra.finite_presentation.self A

variables {A}

lemma comp_surjective {f : A →+* B} {g : B →+* C} (hf : f.finite_presentation) (hg : surjective g)
  (hker : g.ker.fg) :  (g.comp f).finite_presentation :=
@algebra.finite_presentation.of_surjective A B C _ _ f.to_algebra _ (g.comp f).to_algebra
{ to_fun := g, commutes' := λ a, rfl, .. g } hg hker hf

lemma of_surjective (f : A →+* B) (hf : surjective f) (hker : f.ker.fg) : f.finite_presentation :=
by { rw ← f.comp_id, exact (id A).comp_surjective hf hker}

lemma of_finite_type [is_noetherian_ring A] {f : A →+* B} : f.finite_type ↔ f.finite_presentation :=
@algebra.finite_presentation.of_finite_type A B _ _ f.to_algebra _

lemma comp {g : B →+* C} {f : A →+* B} (hg : g.finite_presentation) (hf : f.finite_presentation) :
  (g.comp f).finite_presentation :=
@algebra.finite_presentation.trans A B C _ _ f.to_algebra _ (g.comp f).to_algebra g.to_algebra
{ smul_assoc := λ a b c, begin
    simp only [algebra.smul_def, ring_hom.map_mul, mul_assoc],
    refl
  end }
hf hg

end finite_presentation

end ring_hom

namespace alg_hom

variables {R A B C : Type*} [comm_ring R]
variables [comm_ring A] [comm_ring B] [comm_ring C]
variables [algebra R A] [algebra R B] [algebra R C]

/-- An algebra morphism `A →ₐ[R] B` is finite if it is finite as ring morphism.
In other words, if `B` is finitely generated as `A`-module. -/
def finite (f : A →ₐ[R] B) : Prop := f.to_ring_hom.finite

/-- An algebra morphism `A →ₐ[R] B` is of `finite_type` if it is of finite type as ring morphism.
In other words, if `B` is finitely generated as `A`-algebra. -/
def finite_type (f : A →ₐ[R] B) : Prop := f.to_ring_hom.finite_type

/-- An algebra morphism `A →ₐ[R] B` is of `finite_presentation` if it is of finite presentation as
ring morphism. In other words, if `B` is finitely presented as `A`-algebra. -/
def finite_presentation (f : A →ₐ[R] B) : Prop := f.to_ring_hom.finite_presentation

namespace finite

variables (R A)

lemma id : finite (alg_hom.id R A) := ring_hom.finite.id A

variables {R A}

lemma comp {g : B →ₐ[R] C} {f : A →ₐ[R] B} (hg : g.finite) (hf : f.finite) : (g.comp f).finite :=
ring_hom.finite.comp hg hf

lemma of_surjective (f : A →ₐ[R] B) (hf : surjective f) : f.finite :=
ring_hom.finite.of_surjective f hf

lemma finite_type {f : A →ₐ[R] B} (hf : f.finite) : finite_type f :=
ring_hom.finite.finite_type hf

lemma of_comp_finite {f : A →ₐ[R] B} {g : B →ₐ[R] C} (h : (g.comp f).finite) : g.finite :=
ring_hom.finite.of_comp_finite h

end finite

namespace finite_type

variables (R A)

lemma id : finite_type (alg_hom.id R A) := ring_hom.finite_type.id A

variables {R A}

lemma comp {g : B →ₐ[R] C} {f : A →ₐ[R] B} (hg : g.finite_type) (hf : f.finite_type) :
  (g.comp f).finite_type :=
ring_hom.finite_type.comp hg hf

lemma comp_surjective {f : A →ₐ[R] B} {g : B →ₐ[R] C} (hf : f.finite_type) (hg : surjective g) :
  (g.comp f).finite_type :=
ring_hom.finite_type.comp_surjective hf hg

lemma of_surjective (f : A →ₐ[R] B) (hf : surjective f) : f.finite_type :=
ring_hom.finite_type.of_surjective f hf

lemma of_finite_presentation {f : A →ₐ[R] B} (hf : f.finite_presentation) : f.finite_type :=
ring_hom.finite_type.of_finite_presentation hf

lemma of_comp_finite_type {f : A →ₐ[R] B} {g : B →ₐ[R] C} (h : (g.comp f).finite_type) :
g.finite_type :=
ring_hom.finite_type.of_comp_finite_type h

end finite_type

namespace finite_presentation

variables (R A)

lemma id : finite_presentation (alg_hom.id R A) := ring_hom.finite_presentation.id A

variables {R A}

lemma comp {g : B →ₐ[R] C} {f : A →ₐ[R] B} (hg : g.finite_presentation)
  (hf : f.finite_presentation) : (g.comp f).finite_presentation :=
ring_hom.finite_presentation.comp hg hf

lemma comp_surjective {f : A →ₐ[R] B} {g : B →ₐ[R] C} (hf : f.finite_presentation)
  (hg : surjective g) (hker : g.to_ring_hom.ker.fg) : (g.comp f).finite_presentation :=
ring_hom.finite_presentation.comp_surjective hf hg hker

lemma of_surjective (f : A →ₐ[R] B) (hf : surjective f) (hker : f.to_ring_hom.ker.fg) :
  f.finite_presentation :=
ring_hom.finite_presentation.of_surjective f hf hker

lemma of_finite_type [is_noetherian_ring A] {f : A →ₐ[R] B} :
  f.finite_type ↔ f.finite_presentation :=
ring_hom.finite_presentation.of_finite_type

end finite_presentation

end alg_hom

section monoid_algebra

variables {R : Type*} {M : Type*}

namespace add_monoid_algebra

open algebra add_submonoid submodule

section span

section semiring

variables [comm_semiring R] [add_monoid M]

/-- An element of `add_monoid_algebra R M` is in the subalgebra generated by its support. -/
lemma mem_adjoin_support (f : add_monoid_algebra R M) : f ∈ adjoin R (of' R M '' f.support) :=
begin
  suffices : span R (of' R M '' f.support) ≤ (adjoin R (of' R M '' f.support)).to_submodule,
  { exact this (mem_span_support f) },
  rw submodule.span_le,
  exact subset_adjoin
end

/-- If a set `S` generates, as algebra, `add_monoid_algebra R M`, then the set of supports of
elements of `S` generates `add_monoid_algebra R M`. -/
lemma support_gen_of_gen {S : set (add_monoid_algebra R M)} (hS : algebra.adjoin R S = ⊤) :
  algebra.adjoin R (⋃ f ∈ S, (of' R M '' (f.support : set M))) = ⊤ :=
begin
  refine le_antisymm le_top _,
  rw [← hS, adjoin_le_iff],
  intros f hf,
  have hincl : of' R M '' f.support ⊆
    ⋃ (g : add_monoid_algebra R M) (H : g ∈ S), of' R M '' g.support,
  { intros s hs,
    exact set.mem_Union₂.2 ⟨f, ⟨hf, hs⟩⟩ },
  exact adjoin_mono hincl (mem_adjoin_support f)
end

/-- If a set `S` generates, as algebra, `add_monoid_algebra R M`, then the image of the union of
the supports of elements of `S` generates `add_monoid_algebra R M`. -/
lemma support_gen_of_gen' {S : set (add_monoid_algebra R M)} (hS : algebra.adjoin R S = ⊤) :
  algebra.adjoin R (of' R M '' (⋃ f ∈ S, (f.support : set M))) = ⊤ :=
begin
  suffices : of' R M '' (⋃ f ∈ S, (f.support : set M)) = ⋃ f ∈ S, (of' R M '' (f.support : set M)),
  { rw this,
    exact support_gen_of_gen hS },
  simp only [set.image_Union]
end

end semiring

section ring

variables [comm_ring R] [add_comm_monoid M]

/-- If `add_monoid_algebra R M` is of finite type, there there is a `G : finset M` such that its
image generates, as algera, `add_monoid_algebra R M`. -/
lemma exists_finset_adjoin_eq_top [h : finite_type R (add_monoid_algebra R M)] :
  ∃ G : finset M, algebra.adjoin R (of' R M '' G) = ⊤ :=
begin
  unfreezingI { obtain ⟨S, hS⟩ := h },
  letI : decidable_eq M := classical.dec_eq M,
  use finset.bUnion S (λ f, f.support),
  have : (finset.bUnion S (λ f, f.support) : set M) = ⋃ f ∈ S, (f.support : set M),
  { simp only [finset.set_bUnion_coe, finset.coe_bUnion] },
  rw [this],
  exact support_gen_of_gen' hS
end

/-- The image of an element `m : M` in `add_monoid_algebra R M` belongs the submodule generated by
`S : set M` if and only if `m ∈ S`. -/
lemma of'_mem_span [nontrivial R] {m : M} {S : set M} :
  of' R M m ∈ span R (of' R M '' S) ↔ m ∈ S :=
begin
  refine ⟨λ h, _, λ h, submodule.subset_span $ set.mem_image_of_mem (of R M) h⟩,
  rw [of', ← finsupp.supported_eq_span_single, finsupp.mem_supported,
    finsupp.support_single_ne_zero _ (@one_ne_zero R _ (by apply_instance))] at h,
  simpa using h
end

/--If the image of an element `m : M` in `add_monoid_algebra R M` belongs the submodule generated by
the closure of some `S : set M` then `m ∈ closure S`. -/
lemma mem_closure_of_mem_span_closure [nontrivial R] {m : M} {S : set M}
  (h : of' R M m ∈ span R (submonoid.closure (of' R M '' S) : set (add_monoid_algebra R M))) :
  m ∈ closure S :=
begin
  suffices : multiplicative.of_add m ∈ submonoid.closure (multiplicative.to_add ⁻¹' S),
  { simpa [← to_submonoid_closure] },
  let S' := @submonoid.closure M multiplicative.mul_one_class S,
  have h' : submonoid.map (of R M) S' = submonoid.closure ((λ (x : M), (of R M) x) '' S) :=
    monoid_hom.map_mclosure _ _,
  rw [set.image_congr' (show ∀ x, of' R M x = of R M x, from λ x, of'_eq_of x), ← h'] at h,
  simpa using of'_mem_span.1 h
end

end ring

end span

variables [add_comm_monoid M]

/-- If a set `S` generates an additive monoid `M`, then the image of `M` generates, as algebra,
`add_monoid_algebra R M`. -/
lemma mv_polynomial_aeval_of_surjective_of_closure [comm_semiring R] {S : set M}
  (hS : closure S = ⊤) : function.surjective (mv_polynomial.aeval
  (λ (s : S), of' R M ↑s) : mv_polynomial S R → add_monoid_algebra R M) :=
begin
  refine λ f, induction_on f (λ m, _) _ _,
  { have : m ∈ closure S := hS.symm ▸ mem_top _,
    refine closure_induction this (λ m hm, _) _ _,
    { exact ⟨mv_polynomial.X ⟨m, hm⟩, mv_polynomial.aeval_X _ _⟩ },
    { exact ⟨1, alg_hom.map_one _⟩ },
    { rintro m₁ m₂ ⟨P₁, hP₁⟩ ⟨P₂, hP₂⟩,
      exact ⟨P₁ * P₂, by rw [alg_hom.map_mul, hP₁, hP₂, of_apply, of_apply, of_apply,
        single_mul_single, one_mul]; refl⟩ } },
  { rintro f g ⟨P, rfl⟩ ⟨Q, rfl⟩,
    exact ⟨P + Q, alg_hom.map_add _ _ _⟩ },
  { rintro r f ⟨P, rfl⟩,
    exact ⟨r • P, alg_hom.map_smul _ _ _⟩ }
end

variables (R M)

/-- If an additive monoid `M` is finitely generated then `add_monoid_algebra R M` is of finite
type. -/
instance finite_type_of_fg [comm_ring R] [h : add_monoid.fg M] :
  finite_type R (add_monoid_algebra R M) :=
begin
  obtain ⟨S, hS⟩ := h.out,
  exact (finite_type.mv_polynomial R (S : set M)).of_surjective (mv_polynomial.aeval
    (λ (s : (S : set M)), of' R M ↑s)) (mv_polynomial_aeval_of_surjective_of_closure hS)
end

variables {R M}

/-- An additive monoid `M` is finitely generated if and only if `add_monoid_algebra R M` is of
finite type. -/
lemma finite_type_iff_fg [comm_ring R] [nontrivial R] :
  finite_type R (add_monoid_algebra R M) ↔ add_monoid.fg M :=
begin
  refine ⟨λ h, _, λ h, @add_monoid_algebra.finite_type_of_fg _ _ _ _ h⟩,
  obtain ⟨S, hS⟩ := @exists_finset_adjoin_eq_top R M _ _ h,
  refine add_monoid.fg_def.2 ⟨S, (eq_top_iff' _).2 (λ m, _)⟩,
  have hm : of' R M m ∈ (adjoin R (of' R M '' ↑S)).to_submodule,
  { simp only [hS, top_to_submodule, submodule.mem_top], },
  rw [adjoin_eq_span] at hm,
  exact mem_closure_of_mem_span_closure hm
end

/-- If `add_monoid_algebra R M` is of finite type then `M` is finitely generated. -/
lemma fg_of_finite_type [comm_ring R] [nontrivial R] [h : finite_type R (add_monoid_algebra R M)] :
  add_monoid.fg M :=
finite_type_iff_fg.1 h

/-- An additive group `G` is finitely generated if and only if `add_monoid_algebra R G` is of
finite type. -/
lemma finite_type_iff_group_fg {G : Type*} [add_comm_group G] [comm_ring R] [nontrivial R] :
  finite_type R (add_monoid_algebra R G) ↔ add_group.fg G :=
by simpa [add_group.fg_iff_add_monoid.fg] using finite_type_iff_fg

end add_monoid_algebra

namespace monoid_algebra

open algebra submonoid submodule

section span

section semiring

variables [comm_semiring R] [monoid M]

/-- An element of `monoid_algebra R M` is in the subalgebra generated by its support. -/
lemma mem_adjoin_support (f : monoid_algebra R M) : f ∈ adjoin R (of R M '' f.support) :=
begin
  suffices : span R (of R M '' f.support) ≤ (adjoin R (of R M '' f.support)).to_submodule,
  { exact this (mem_span_support f) },
  rw submodule.span_le,
  exact subset_adjoin
end

/-- If a set `S` generates, as algebra, `monoid_algebra R M`, then the set of supports of elements
of `S` generates `monoid_algebra R M`. -/
lemma support_gen_of_gen {S : set (monoid_algebra R M)} (hS : algebra.adjoin R S = ⊤) :
  algebra.adjoin R (⋃ f ∈ S, (of R M '' (f.support : set M))) = ⊤ :=
begin
  refine le_antisymm le_top _,
  rw [← hS, adjoin_le_iff],
  intros f hf,
  have hincl : (of R M) '' f.support ⊆
    ⋃ (g : monoid_algebra R M) (H : g ∈ S), of R M '' g.support,
  { intros s hs,
    exact set.mem_Union₂.2 ⟨f, ⟨hf, hs⟩⟩ },
  exact adjoin_mono hincl (mem_adjoin_support f)
end

/-- If a set `S` generates, as algebra, `monoid_algebra R M`, then the image of the union of the
supports of elements of `S` generates `monoid_algebra R M`. -/
lemma support_gen_of_gen' {S : set (monoid_algebra R M)} (hS : algebra.adjoin R S = ⊤) :
  algebra.adjoin R (of R M '' (⋃ f ∈ S, (f.support : set M))) = ⊤ :=
begin
  suffices : of R M '' (⋃ f ∈ S, (f.support : set M)) = ⋃ f ∈ S, (of R M '' (f.support : set M)),
  { rw this,
    exact support_gen_of_gen hS },
  simp only [set.image_Union]
end

end semiring

section ring

variables [comm_ring R] [comm_monoid M]

/-- If `monoid_algebra R M` is of finite type, there there is a `G : finset M` such that its image
generates, as algera, `monoid_algebra R M`. -/
lemma exists_finset_adjoin_eq_top [h :finite_type R (monoid_algebra R M)] :
  ∃ G : finset M, algebra.adjoin R (of R M '' G) = ⊤ :=
begin
  unfreezingI { obtain ⟨S, hS⟩ := h },
  letI : decidable_eq M := classical.dec_eq M,
  use finset.bUnion S (λ f, f.support),
  have : (finset.bUnion S (λ f, f.support) : set M) = ⋃ f ∈ S, (f.support : set M),
  { simp only [finset.set_bUnion_coe, finset.coe_bUnion] },
  rw [this],
  exact support_gen_of_gen' hS
end

/-- The image of an element `m : M` in `monoid_algebra R M` belongs the submodule generated by
`S : set M` if and only if `m ∈ S`. -/
lemma of_mem_span_of_iff [nontrivial R] {m : M} {S : set M} :
  of R M m ∈ span R (of R M '' S) ↔ m ∈ S :=
begin
  refine ⟨λ h, _, λ h, submodule.subset_span $ set.mem_image_of_mem (of R M) h⟩,
  rw [of, monoid_hom.coe_mk, ← finsupp.supported_eq_span_single, finsupp.mem_supported,
    finsupp.support_single_ne_zero _ (@one_ne_zero R _ (by apply_instance))] at h,
  simpa using h
end

/--If the image of an element `m : M` in `monoid_algebra R M` belongs the submodule generated by the
closure of some `S : set M` then `m ∈ closure S`. -/
lemma mem_closure_of_mem_span_closure [nontrivial R] {m : M} {S : set M}
  (h : of R M m ∈ span R (submonoid.closure (of R M '' S) : set (monoid_algebra R M))) :
  m ∈ closure S :=
begin
  rw ← monoid_hom.map_mclosure at h,
  simpa using of_mem_span_of_iff.1 h
end

end ring

end span

variables [comm_monoid M]

/-- If a set `S` generates a monoid `M`, then the image of `M` generates, as algebra,
`monoid_algebra R M`. -/
lemma mv_polynomial_aeval_of_surjective_of_closure [comm_semiring R] {S : set M}
  (hS : closure S = ⊤) : function.surjective (mv_polynomial.aeval
  (λ (s : S), of R M ↑s) : mv_polynomial S R → monoid_algebra R M) :=
begin
  refine λ f, induction_on f (λ m, _) _ _,
  { have : m ∈ closure S := hS.symm ▸ mem_top _,
    refine closure_induction this (λ m hm, _) _ _,
    { exact ⟨mv_polynomial.X ⟨m, hm⟩, mv_polynomial.aeval_X _ _⟩ },
    { exact ⟨1, alg_hom.map_one _⟩ },
    { rintro m₁ m₂ ⟨P₁, hP₁⟩ ⟨P₂, hP₂⟩,
      exact ⟨P₁ * P₂, by rw [alg_hom.map_mul, hP₁, hP₂, of_apply, of_apply, of_apply,
        single_mul_single, one_mul]⟩ } },
  { rintro f g ⟨P, rfl⟩ ⟨Q, rfl⟩,
    exact ⟨P + Q, alg_hom.map_add _ _ _⟩ },
  { rintro r f ⟨P, rfl⟩,
    exact ⟨r • P, alg_hom.map_smul _ _ _⟩ }
end

/-- If a monoid `M` is finitely generated then `monoid_algebra R M` is of finite type. -/
instance finite_type_of_fg [comm_ring R] [monoid.fg M] : finite_type R (monoid_algebra R M) :=
(add_monoid_algebra.finite_type_of_fg R (additive M)).equiv (to_additive_alg_equiv R M).symm

/-- A monoid `M` is finitely generated if and only if `monoid_algebra R M` is of finite type. -/
lemma finite_type_iff_fg [comm_ring R] [nontrivial R] :
  finite_type R (monoid_algebra R M) ↔ monoid.fg M :=
⟨λ h, monoid.fg_iff_add_fg.2 $ add_monoid_algebra.finite_type_iff_fg.1 $ h.equiv $
  to_additive_alg_equiv R M, λ h, @monoid_algebra.finite_type_of_fg _ _ _ _ h⟩

/-- If `monoid_algebra R M` is of finite type then `M` is finitely generated. -/
lemma fg_of_finite_type [comm_ring R] [nontrivial R] [h : finite_type R (monoid_algebra R M)] :
  monoid.fg M :=
finite_type_iff_fg.1 h

/-- A group `G` is finitely generated if and only if `add_monoid_algebra R G` is of finite type. -/
lemma finite_type_iff_group_fg {G : Type*} [comm_group G] [comm_ring R] [nontrivial R] :
  finite_type R (monoid_algebra R G) ↔ group.fg G :=
by simpa [group.fg_iff_monoid.fg] using finite_type_iff_fg

end monoid_algebra

end monoid_algebra

section vasconcelos
variables {R : Type*} [comm_ring R] {M : Type*} [add_comm_group M] [module R M] (f : M →ₗ[R] M)

noncomputable theory

<<<<<<< HEAD
=======
/-- The structure of a module `M` over a ring `R` as a module over `polynomial R` when given a
choice of how `X` acts by choosing a linear map `f : M →ₗ[R] M` -/
def module_polynomial_of_endo : module R[X] M :=
module.comp_hom M (polynomial.aeval f).to_ring_hom

lemma module_polynomial_of_endo_smul_def (n : R[X]) (a : M) :
  @@has_smul.smul (module_polynomial_of_endo f).to_has_smul n a = polynomial.aeval f n a := rfl

local attribute [simp] module_polynomial_of_endo_smul_def

include f
lemma module_polynomial_of_endo.is_scalar_tower : @is_scalar_tower R R[X] M _
  (by { letI := module_polynomial_of_endo f, apply_instance }) _ :=
begin
  letI := module_polynomial_of_endo f,
  constructor,
  intros x y z,
  simp,
end

>>>>>>> fbfe26dc
open polynomial module

/-- A theorem/proof by Vasconcelos, given a finite module `M` over a commutative ring, any
surjective endomorphism of `M` is also injective. Based on,
https://math.stackexchange.com/a/239419/31917,
https://www.ams.org/journals/tran/1969-138-00/S0002-9947-1969-0238839-5/.
This is similar to `is_noetherian.injective_of_surjective_endomorphism` but only applies in the
commutative case, but does not use a Noetherian hypothesis. -/
theorem module.finite.injective_of_surjective_endomorphism [hfg : finite R M]
  (f_surj : function.surjective f) : function.injective f :=
begin
  haveI : finite R (module_with_End f) := hfg,
  have hfgpoly : finite R[X] (module_with_End f), from finite.of_restrict_scalars_finite R _ _,
  have : (⊤ : submodule R[X] $ module_with_End f) ≤ ideal.span {X} • ⊤,
  { intros a ha,
    induction a using module_with_End.rec,
    obtain ⟨y, rfl⟩ := f_surj a,
    rw ← module_with_End.X_smul,
    exact submodule.smul_mem_smul (ideal.subset_span $ set.mem_singleton X) trivial, },
  obtain ⟨F, hFa, hFb⟩ := submodule.exists_sub_one_mem_and_smul_eq_zero_of_fg_of_le_smul _ _
    (finite_def.mp hfgpoly) this,
  rw [← linear_map.ker_eq_bot, linear_map.ker_eq_bot'],
  intros m hm,
  rw ideal.mem_span_singleton' at hFa,
  obtain ⟨G, hG⟩ := hFa,
  suffices : (F - 1) • module_with_End.of_module f m = 0,
  { have Fmzero := hFb (module_with_End.of_module f m) (by simp),
    rwa [← sub_add_cancel F 1, add_smul, one_smul, this, zero_add] at Fmzero, },
  rw [← hG, mul_smul, module_with_End.X_smul, hm, map_zero, smul_zero],
end

end vasconcelos<|MERGE_RESOLUTION|>--- conflicted
+++ resolved
@@ -959,29 +959,6 @@
 
 noncomputable theory
 
-<<<<<<< HEAD
-=======
-/-- The structure of a module `M` over a ring `R` as a module over `polynomial R` when given a
-choice of how `X` acts by choosing a linear map `f : M →ₗ[R] M` -/
-def module_polynomial_of_endo : module R[X] M :=
-module.comp_hom M (polynomial.aeval f).to_ring_hom
-
-lemma module_polynomial_of_endo_smul_def (n : R[X]) (a : M) :
-  @@has_smul.smul (module_polynomial_of_endo f).to_has_smul n a = polynomial.aeval f n a := rfl
-
-local attribute [simp] module_polynomial_of_endo_smul_def
-
-include f
-lemma module_polynomial_of_endo.is_scalar_tower : @is_scalar_tower R R[X] M _
-  (by { letI := module_polynomial_of_endo f, apply_instance }) _ :=
-begin
-  letI := module_polynomial_of_endo f,
-  constructor,
-  intros x y z,
-  simp,
-end
-
->>>>>>> fbfe26dc
 open polynomial module
 
 /-- A theorem/proof by Vasconcelos, given a finite module `M` over a commutative ring, any
