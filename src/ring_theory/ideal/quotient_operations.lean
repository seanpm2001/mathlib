/-
Copyright (c) 2018 Kenny Lau. All rights reserved.
Released under Apache 2.0 license as described in the file LICENSE.
Authors: Kenny Lau
-/
import ring_theory.ideal.operations
import ring_theory.ideal.quotient
/-!
# More operations on modules and ideals related to quotients
-/

universes u v w

namespace ring_hom

variables {R : Type u} {S : Type v} [comm_ring R] [comm_ring S] (f : R →+* S)

/-- The induced map from the quotient by the kernel to the codomain.

This is an isomorphism if `f` has a right inverse (`quotient_ker_equiv_of_right_inverse`) /
is surjective (`quotient_ker_equiv_of_surjective`).
-/
def ker_lift (f : R →+* S) : R ⧸ f.ker →+* S :=
ideal.quotient.lift _ f $ λ r, f.mem_ker.mp

@[simp]
lemma ker_lift_mk (f : R →+* S) (r : R) : ker_lift f (ideal.quotient.mk f.ker r) = f r :=
ideal.quotient.lift_mk _ _ _

/-- The induced map from the quotient by the kernel is injective. -/
lemma ker_lift_injective (f : R →+* S) : function.injective (ker_lift f) :=
assume a b, quotient.induction_on₂' a b $
  assume a b (h : f a = f b), ideal.quotient.eq.2 $
show a - b ∈ ker f, by rw [mem_ker, map_sub, h, sub_self]

lemma lift_injective_of_ker_le_ideal (I : ideal R) {f : R →+* S}
  (H : ∀ (a : R), a ∈ I → f a = 0) (hI : f.ker ≤ I) :
  function.injective (ideal.quotient.lift I f H) :=
begin
  rw [ring_hom.injective_iff_ker_eq_bot, ring_hom.ker_eq_bot_iff_eq_zero],
  intros u hu,
  obtain ⟨v, rfl⟩ := ideal.quotient.mk_surjective u,
  rw ideal.quotient.lift_mk at hu,
  rw [ideal.quotient.eq_zero_iff_mem],
  exact hI ((ring_hom.mem_ker f).mpr hu),
end

variable {f}

/-- The **first isomorphism theorem** for commutative rings, computable version. -/
def quotient_ker_equiv_of_right_inverse
  {g : S → R} (hf : function.right_inverse g f) :
  R ⧸ f.ker ≃+* S :=
{ to_fun := ker_lift f,
  inv_fun := (ideal.quotient.mk f.ker) ∘ g,
  left_inv := begin
    rintro ⟨x⟩,
    apply ker_lift_injective,
    simp [hf (f x)],
  end,
  right_inv := hf,
  ..ker_lift f}

@[simp]
lemma quotient_ker_equiv_of_right_inverse.apply {g : S → R} (hf : function.right_inverse g f)
  (x : R ⧸ f.ker) : quotient_ker_equiv_of_right_inverse hf x = ker_lift f x := rfl

@[simp]
lemma quotient_ker_equiv_of_right_inverse.symm.apply {g : S → R} (hf : function.right_inverse g f)
  (x : S) : (quotient_ker_equiv_of_right_inverse hf).symm x = ideal.quotient.mk f.ker (g x) := rfl

/-- The **first isomorphism theorem** for commutative rings. -/
noncomputable def quotient_ker_equiv_of_surjective (hf : function.surjective f) :
  R ⧸ f.ker ≃+* S :=
quotient_ker_equiv_of_right_inverse (classical.some_spec hf.has_right_inverse)

end ring_hom

namespace ideal

variables {R : Type u} {S : Type v} {F : Type w} [comm_ring R] [comm_ring S]

@[simp] lemma map_quotient_self (I : ideal R) :
  map (quotient.mk I) I = ⊥ :=
eq_bot_iff.2 $ ideal.map_le_iff_le_comap.2 $ λ x hx,
(submodule.mem_bot (R ⧸ I)).2 $ ideal.quotient.eq_zero_iff_mem.2 hx

@[simp] lemma mk_ker {I : ideal R} : (quotient.mk I).ker = I :=
by ext; rw [ring_hom.ker, mem_comap, submodule.mem_bot, quotient.eq_zero_iff_mem]

lemma map_mk_eq_bot_of_le {I J : ideal R} (h : I ≤ J) : I.map (J^.quotient.mk) = ⊥ :=
by { rw [map_eq_bot_iff_le_ker, mk_ker], exact h }

lemma ker_quotient_lift {S : Type v} [comm_ring S] {I : ideal R} (f : R →+* S) (H : I ≤ f.ker) :
  (ideal.quotient.lift I f H).ker = (f.ker).map I^.quotient.mk :=
begin
  ext x,
  split,
  { intro hx,
    obtain ⟨y, hy⟩ := quotient.mk_surjective x,
    rw [ring_hom.mem_ker, ← hy, ideal.quotient.lift_mk, ← ring_hom.mem_ker] at hx,
    rw [← hy, mem_map_iff_of_surjective I^.quotient.mk quotient.mk_surjective],
    exact ⟨y, hx, rfl⟩ },
  { intro hx,
    rw mem_map_iff_of_surjective I^.quotient.mk quotient.mk_surjective at hx,
    obtain ⟨y, hy⟩ := hx,
    rw [ring_hom.mem_ker, ← hy.right, ideal.quotient.lift_mk, ← (ring_hom.mem_ker f)],
    exact hy.left },
end

@[simp] lemma bot_quotient_is_maximal_iff (I : ideal R) :
  (⊥ : ideal (R ⧸ I)).is_maximal ↔ I.is_maximal :=
⟨λ hI, (@mk_ker _ _ I) ▸
  @comap_is_maximal_of_surjective _ _ _ _ _ _ (quotient.mk I) quotient.mk_surjective ⊥ hI,
 λ hI, by { resetI, letI := quotient.field I, exact bot_is_maximal }⟩

/-- See also `ideal.mem_quotient_iff_mem` in case `I ≤ J`. -/
@[simp]
lemma mem_quotient_iff_mem_sup {I J : ideal R} {x : R} :
  quotient.mk I x ∈ J.map (quotient.mk I) ↔ x ∈ J ⊔ I :=
by rw [← mem_comap, comap_map_of_surjective (quotient.mk I) quotient.mk_surjective,
       ← ring_hom.ker_eq_comap_bot, mk_ker]

/-- See also `ideal.mem_quotient_iff_mem_sup` if the assumption `I ≤ J` is not available. -/
lemma mem_quotient_iff_mem {I J : ideal R} (hIJ : I ≤ J) {x : R} :
  quotient.mk I x ∈ J.map (quotient.mk I) ↔ x ∈ J :=
by rw [mem_quotient_iff_mem_sup, sup_eq_left.mpr hIJ]

<<<<<<< HEAD
lemma comap_quot_map_quot {I J : ideal R} (h : I ≤ J) :
=======
lemma comap_map_mk {I J : ideal R} (h : I ≤ J) :
>>>>>>> 88fcb83f
  ideal.comap (ideal.quotient.mk I) (ideal.map (ideal.quotient.mk I) J) = J :=
by { ext, rw [← ideal.mem_quotient_iff_mem h, ideal.mem_comap], }

section quotient_algebra

variables (R₁ R₂ : Type*) {A B : Type*}
variables [comm_semiring R₁] [comm_semiring R₂] [comm_ring A] [comm_ring B]
variables [algebra R₁ A] [algebra R₂ A] [algebra R₁ B]

/-- The `R₁`-algebra structure on `A/I` for an `R₁`-algebra `A` -/
instance quotient.algebra {I : ideal A} : algebra R₁ (A ⧸ I) :=
{ to_fun := λ x, ideal.quotient.mk I (algebra_map R₁ A x),
  smul := (•),
  smul_def' := λ r x, quotient.induction_on' x $ λ x,
      ((quotient.mk I).congr_arg $ algebra.smul_def _ _).trans (ring_hom.map_mul _ _ _),
  commutes' := λ _ _, mul_comm _ _,
  .. ring_hom.comp (ideal.quotient.mk I) (algebra_map R₁ A) }

-- Lean can struggle to find this instance later if we don't provide this shortcut
instance quotient.is_scalar_tower [has_smul R₁ R₂] [is_scalar_tower R₁ R₂ A] (I : ideal A) :
  is_scalar_tower R₁ R₂ (A ⧸ I) :=
by apply_instance

/-- The canonical morphism `A →ₐ[R₁] A ⧸ I` as morphism of `R₁`-algebras, for `I` an ideal of
`A`, where `A` is an `R₁`-algebra. -/
def quotient.mkₐ (I : ideal A) : A →ₐ[R₁] A ⧸ I :=
⟨λ a, submodule.quotient.mk a, rfl, λ _ _, rfl, rfl, λ _ _, rfl, λ _, rfl⟩

lemma quotient.alg_hom_ext {I : ideal A} {S} [semiring S] [algebra R₁ S] ⦃f g : A ⧸ I →ₐ[R₁] S⦄
  (h : f.comp (quotient.mkₐ R₁ I) = g.comp (quotient.mkₐ R₁ I)) : f = g :=
alg_hom.ext $ λ x, quotient.induction_on' x $ alg_hom.congr_fun h

lemma quotient.alg_map_eq (I : ideal A) :
  algebra_map R₁ (A ⧸ I) = (algebra_map A (A ⧸ I)).comp (algebra_map R₁ A) :=
rfl

lemma quotient.mkₐ_to_ring_hom (I : ideal A) :
  (quotient.mkₐ R₁ I).to_ring_hom = ideal.quotient.mk I := rfl

@[simp] lemma quotient.mkₐ_eq_mk (I : ideal A) :
  ⇑(quotient.mkₐ R₁ I) = ideal.quotient.mk I := rfl

@[simp] lemma quotient.algebra_map_eq (I : ideal R) :
  algebra_map R (R ⧸ I) = I^.quotient.mk :=
rfl

@[simp] lemma quotient.mk_comp_algebra_map (I : ideal A) :
  (quotient.mk I).comp (algebra_map R₁ A) = algebra_map R₁ (A ⧸ I) :=
rfl

@[simp] lemma quotient.mk_algebra_map (I : ideal A) (x : R₁) :
  quotient.mk I (algebra_map R₁ A x) = algebra_map R₁ (A ⧸ I) x :=
rfl

/-- The canonical morphism `A →ₐ[R₁] I.quotient` is surjective. -/
lemma quotient.mkₐ_surjective (I : ideal A) : function.surjective (quotient.mkₐ R₁ I) :=
surjective_quot_mk _

/-- The kernel of `A →ₐ[R₁] I.quotient` is `I`. -/
@[simp]
lemma quotient.mkₐ_ker (I : ideal A) : (quotient.mkₐ R₁ I : A →+* A ⧸ I).ker = I :=
ideal.mk_ker

variables {R₁}

/-- `ideal.quotient.lift` as an `alg_hom`. -/
def quotient.liftₐ (I : ideal A) (f : A →ₐ[R₁] B) (hI : ∀ (a : A), a ∈ I → f a = 0) :
  A ⧸ I →ₐ[R₁] B :=
{ commutes' := λ r, begin
    -- this is is_scalar_tower.algebra_map_apply R₁ A (A ⧸ I) but the file `algebra.algebra.tower`
    -- imports this file.
    have : algebra_map R₁ (A ⧸ I) r = algebra_map A (A ⧸ I) (algebra_map R₁ A r),
    { simp_rw [algebra.algebra_map_eq_smul_one, smul_assoc, one_smul] },
    rw [this, ideal.quotient.algebra_map_eq,
      ring_hom.to_fun_eq_coe, ideal.quotient.lift_mk, alg_hom.coe_to_ring_hom,
      algebra.algebra_map_eq_smul_one, algebra.algebra_map_eq_smul_one, map_smul, map_one],
  end
  ..(ideal.quotient.lift I (f : A →+* B) hI) }

@[simp]
lemma quotient.liftₐ_apply (I : ideal A) (f : A →ₐ[R₁] B) (hI : ∀ (a : A), a ∈ I → f a = 0) (x) :
  ideal.quotient.liftₐ I f hI x = ideal.quotient.lift I (f : A →+* B) hI x :=
rfl

lemma quotient.liftₐ_comp (I : ideal A) (f : A →ₐ[R₁] B) (hI : ∀ (a : A), a ∈ I → f a = 0) :
  (ideal.quotient.liftₐ I f hI).comp (ideal.quotient.mkₐ R₁ I) = f :=
alg_hom.ext (λ x, (ideal.quotient.lift_mk I (f : A →+* B) hI : _))


lemma ker_lift.map_smul (f : A →ₐ[R₁] B) (r : R₁) (x : A ⧸ f.to_ring_hom.ker) :
  f.to_ring_hom.ker_lift (r • x) = r • f.to_ring_hom.ker_lift x :=
begin
  obtain ⟨a, rfl⟩ := quotient.mkₐ_surjective R₁ _ x,
  rw [← alg_hom.map_smul, quotient.mkₐ_eq_mk, ring_hom.ker_lift_mk],
  exact f.map_smul _ _
end

/-- The induced algebras morphism from the quotient by the kernel to the codomain.

This is an isomorphism if `f` has a right inverse (`quotient_ker_alg_equiv_of_right_inverse`) /
is surjective (`quotient_ker_alg_equiv_of_surjective`).
-/
def ker_lift_alg (f : A →ₐ[R₁] B) : (A ⧸ f.to_ring_hom.ker) →ₐ[R₁] B :=
alg_hom.mk' f.to_ring_hom.ker_lift (λ _ _, ker_lift.map_smul f _ _)

@[simp]
lemma ker_lift_alg_mk (f : A →ₐ[R₁] B) (a : A) :
  ker_lift_alg f (quotient.mk f.to_ring_hom.ker a) = f a := rfl

@[simp]
lemma ker_lift_alg_to_ring_hom (f : A →ₐ[R₁] B) :
  (ker_lift_alg f).to_ring_hom = ring_hom.ker_lift f := rfl

/-- The induced algebra morphism from the quotient by the kernel is injective. -/
lemma ker_lift_alg_injective (f : A →ₐ[R₁] B) : function.injective (ker_lift_alg f) :=
ring_hom.ker_lift_injective f

/-- The **first isomorphism** theorem for algebras, computable version. -/
def quotient_ker_alg_equiv_of_right_inverse
  {f : A →ₐ[R₁] B} {g : B → A} (hf : function.right_inverse g f) :
  (A ⧸ f.to_ring_hom.ker) ≃ₐ[R₁] B :=
{ ..ring_hom.quotient_ker_equiv_of_right_inverse (λ x, show f.to_ring_hom (g x) = x, from hf x),
  ..ker_lift_alg f}

@[simp]
lemma quotient_ker_alg_equiv_of_right_inverse.apply {f : A →ₐ[R₁] B} {g : B → A}
  (hf : function.right_inverse g f) (x : A ⧸ f.to_ring_hom.ker) :
  quotient_ker_alg_equiv_of_right_inverse hf x = ker_lift_alg f x := rfl

@[simp]
lemma quotient_ker_alg_equiv_of_right_inverse_symm.apply {f : A →ₐ[R₁] B} {g : B → A}
  (hf : function.right_inverse g f) (x : B) :
  (quotient_ker_alg_equiv_of_right_inverse hf).symm x = quotient.mkₐ R₁ f.to_ring_hom.ker (g x) :=
  rfl

/-- The **first isomorphism theorem** for algebras. -/
noncomputable def quotient_ker_alg_equiv_of_surjective
  {f : A →ₐ[R₁] B} (hf : function.surjective f) : (A ⧸ f.to_ring_hom.ker) ≃ₐ[R₁] B :=
quotient_ker_alg_equiv_of_right_inverse (classical.some_spec hf.has_right_inverse)

/-- The ring hom `R/I →+* S/J` induced by a ring hom `f : R →+* S` with `I ≤ f⁻¹(J)` -/
def quotient_map {I : ideal R} (J : ideal S) (f : R →+* S) (hIJ : I ≤ J.comap f) :
  R ⧸ I →+* S ⧸ J :=
(quotient.lift I ((quotient.mk J).comp f) (λ _ ha,
  by simpa [function.comp_app, ring_hom.coe_comp, quotient.eq_zero_iff_mem] using hIJ ha))

@[simp]
lemma quotient_map_mk {J : ideal R} {I : ideal S} {f : R →+* S} {H : J ≤ I.comap f}
  {x : R} : quotient_map I f H (quotient.mk J x) = quotient.mk I (f x) :=
quotient.lift_mk J _ _

@[simp]
lemma quotient_map_algebra_map {J : ideal A} {I : ideal S} {f : A →+* S} {H : J ≤ I.comap f}
  {x : R₁} :
  quotient_map I f H (algebra_map R₁ (A ⧸ J) x) = quotient.mk I (f (algebra_map _ _ x)) :=
quotient.lift_mk J _ _

lemma quotient_map_comp_mk {J : ideal R} {I : ideal S} {f : R →+* S} (H : J ≤ I.comap f) :
  (quotient_map I f H).comp (quotient.mk J) = (quotient.mk I).comp f :=
ring_hom.ext (λ x, by simp only [function.comp_app, ring_hom.coe_comp, ideal.quotient_map_mk])

/-- The ring equiv `R/I ≃+* S/J` induced by a ring equiv `f : R ≃+** S`,  where `J = f(I)`. -/
@[simps]
def quotient_equiv (I : ideal R) (J : ideal S) (f : R ≃+* S) (hIJ : J = I.map (f : R →+* S)) :
  R ⧸ I ≃+* S ⧸ J :=
{ inv_fun := quotient_map I ↑f.symm (by {rw hIJ, exact le_of_eq (map_comap_of_equiv I f)}),
  left_inv := by {rintro ⟨r⟩, simp },
  right_inv := by {rintro ⟨s⟩, simp },
  ..quotient_map J ↑f (by {rw hIJ, exact @le_comap_map _ S _ _ _ _ _ _}) }

@[simp]
lemma quotient_equiv_mk (I : ideal R) (J : ideal S) (f : R ≃+* S) (hIJ : J = I.map (f : R →+* S))
  (x : R) : quotient_equiv I J f hIJ (ideal.quotient.mk I x) = ideal.quotient.mk J (f x) := rfl

@[simp]
lemma quotient_equiv_symm_mk (I : ideal R) (J : ideal S) (f : R ≃+* S)
  (hIJ : J = I.map (f : R →+* S)) (x : S) :
  (quotient_equiv I J f hIJ).symm (ideal.quotient.mk J x) = ideal.quotient.mk I (f.symm x) := rfl

/-- `H` and `h` are kept as separate hypothesis since H is used in constructing the quotient map. -/
lemma quotient_map_injective' {J : ideal R} {I : ideal S} {f : R →+* S} {H : J ≤ I.comap f}
  (h : I.comap f ≤ J) : function.injective (quotient_map I f H) :=
begin
  refine (injective_iff_map_eq_zero (quotient_map I f H)).2 (λ a ha, _),
  obtain ⟨r, rfl⟩ := quotient.mk_surjective a,
  rw [quotient_map_mk, quotient.eq_zero_iff_mem] at ha,
  exact (quotient.eq_zero_iff_mem).mpr (h ha),
end

/-- If we take `J = I.comap f` then `quotient_map` is injective automatically. -/
lemma quotient_map_injective {I : ideal S} {f : R →+* S} :
  function.injective (quotient_map I f le_rfl) :=
quotient_map_injective' le_rfl

lemma quotient_map_surjective {J : ideal R} {I : ideal S} {f : R →+* S} {H : J ≤ I.comap f}
  (hf : function.surjective f) : function.surjective (quotient_map I f H) :=
λ x, let ⟨x, hx⟩ := quotient.mk_surjective x in
  let ⟨y, hy⟩ := hf x in ⟨(quotient.mk J) y, by simp [hx, hy]⟩

/-- Commutativity of a square is preserved when taking quotients by an ideal. -/
lemma comp_quotient_map_eq_of_comp_eq {R' S' : Type*} [comm_ring R'] [comm_ring S']
  {f : R →+* S} {f' : R' →+* S'} {g : R →+* R'} {g' : S →+* S'} (hfg : f'.comp g = g'.comp f)
  (I : ideal S') : (quotient_map I g' le_rfl).comp (quotient_map (I.comap g') f le_rfl) =
    (quotient_map I f' le_rfl).comp (quotient_map (I.comap f') g
      (le_of_eq (trans (comap_comap f g') (hfg ▸ (comap_comap g f'))))) :=
begin
  refine ring_hom.ext (λ a, _),
  obtain ⟨r, rfl⟩ := quotient.mk_surjective a,
  simp only [ring_hom.comp_apply, quotient_map_mk],
  exact congr_arg (quotient.mk I) (trans (g'.comp_apply f r).symm (hfg ▸ (f'.comp_apply g r))),
end

/-- The algebra hom `A/I →+* B/J` induced by an algebra hom `f : A →ₐ[R₁] B` with `I ≤ f⁻¹(J)`. -/
def quotient_mapₐ {I : ideal A} (J : ideal B) (f : A →ₐ[R₁] B) (hIJ : I ≤ J.comap f) :
  A ⧸ I →ₐ[R₁] B ⧸ J :=
{ commutes' := λ r, by simp,
  ..quotient_map J (f : A →+* B) hIJ }

@[simp]
lemma quotient_map_mkₐ {I : ideal A} (J : ideal B) (f : A →ₐ[R₁] B) (H : I ≤ J.comap f)
  {x : A} : quotient_mapₐ J f H (quotient.mk I x) = quotient.mkₐ R₁ J (f x) := rfl

lemma quotient_map_comp_mkₐ {I : ideal A} (J : ideal B) (f : A →ₐ[R₁] B) (H : I ≤ J.comap f) :
  (quotient_mapₐ J f H).comp (quotient.mkₐ R₁ I) = (quotient.mkₐ R₁ J).comp f :=
alg_hom.ext (λ x, by simp only [quotient_map_mkₐ, quotient.mkₐ_eq_mk, alg_hom.comp_apply])

/-- The algebra equiv `A/I ≃ₐ[R] B/J` induced by an algebra equiv `f : A ≃ₐ[R] B`,
where`J = f(I)`. -/
def quotient_equiv_alg (I : ideal A) (J : ideal B) (f : A ≃ₐ[R₁] B)
  (hIJ : J = I.map (f : A →+* B)) :
  (A ⧸ I) ≃ₐ[R₁] B ⧸ J :=
{ commutes' := λ r, by simp,
  ..quotient_equiv I J (f : A ≃+* B) hIJ }

@[priority 100]
instance quotient_algebra {I : ideal A} [algebra R A] :
  algebra (R ⧸ I.comap (algebra_map R A)) (A ⧸ I) :=
(quotient_map I (algebra_map R A) (le_of_eq rfl)).to_algebra

lemma algebra_map_quotient_injective {I : ideal A} [algebra R A]:
  function.injective (algebra_map (R ⧸ I.comap (algebra_map R A)) (A ⧸ I)) :=
begin
  rintros ⟨a⟩ ⟨b⟩ hab,
  replace hab := quotient.eq.mp hab,
  rw ← ring_hom.map_sub at hab,
  exact quotient.eq.mpr hab
end

variable (R₁)

/-- Quotienting by equal ideals gives equivalent algebras. -/
def quotient_equiv_alg_of_eq {I J : ideal A} (h : I = J) : (A ⧸ I) ≃ₐ[R₁] A ⧸ J :=
quotient_equiv_alg I J alg_equiv.refl $ h ▸ (map_id I).symm

@[simp] lemma quotient_equiv_alg_of_eq_mk {I J : ideal A} (h : I = J) (x : A) :
  quotient_equiv_alg_of_eq R₁ h (ideal.quotient.mk I x) = ideal.quotient.mk J x :=
rfl

@[simp] lemma quotient_equiv_alg_of_eq_symm {I J : ideal A} (h : I = J) :
  (quotient_equiv_alg_of_eq R₁ h).symm = quotient_equiv_alg_of_eq R₁ h.symm :=
by ext; refl

end quotient_algebra

end ideal

namespace double_quot
open ideal
variable {R : Type u}

section

variables [comm_ring R] (I J : ideal R)

/-- The obvious ring hom `R/I → R/(I ⊔ J)` -/
def quot_left_to_quot_sup : R ⧸ I →+* R ⧸ (I ⊔ J) :=
ideal.quotient.factor I (I ⊔ J) le_sup_left

/-- The kernel of `quot_left_to_quot_sup` -/
lemma ker_quot_left_to_quot_sup :
  (quot_left_to_quot_sup I J).ker = J.map (ideal.quotient.mk I) :=
by simp only [mk_ker, sup_idem, sup_comm, quot_left_to_quot_sup, quotient.factor, ker_quotient_lift,
    map_eq_iff_sup_ker_eq_of_surjective I^.quotient.mk quotient.mk_surjective, ← sup_assoc]

/-- The ring homomorphism `(R/I)/J' -> R/(I ⊔ J)` induced by `quot_left_to_quot_sup` where `J'`
  is the image of `J` in `R/I`-/
def quot_quot_to_quot_sup : (R ⧸ I) ⧸ J.map (ideal.quotient.mk I) →+* R ⧸ I ⊔ J :=
by exact ideal.quotient.lift (J.map (ideal.quotient.mk I)) (quot_left_to_quot_sup I J)
  (ker_quot_left_to_quot_sup I J).symm.le

/-- The composite of the maps `R → (R/I)` and `(R/I) → (R/I)/J'` -/
def quot_quot_mk : R →+* ((R ⧸ I) ⧸ J.map I^.quotient.mk) :=
by exact ((J.map I^.quotient.mk)^.quotient.mk).comp I^.quotient.mk

/-- The kernel of `quot_quot_mk` -/
lemma ker_quot_quot_mk : (quot_quot_mk I J).ker = I ⊔ J :=
by rw [ring_hom.ker_eq_comap_bot, quot_quot_mk, ← comap_comap, ← ring_hom.ker, mk_ker,
  comap_map_of_surjective (ideal.quotient.mk I) (quotient.mk_surjective), ← ring_hom.ker, mk_ker,
  sup_comm]

/-- The ring homomorphism `R/(I ⊔ J) → (R/I)/J' `induced by `quot_quot_mk` -/
def lift_sup_quot_quot_mk (I J : ideal R) :
  R ⧸ (I ⊔ J) →+* (R ⧸ I) ⧸ J.map (ideal.quotient.mk I) :=
ideal.quotient.lift (I ⊔ J) (quot_quot_mk I J) (ker_quot_quot_mk I J).symm.le

/-- `quot_quot_to_quot_add` and `lift_sup_double_qot_mk` are inverse isomorphisms. In the case where
    `I ≤ J`, this is the Third Isomorphism Theorem (see `quot_quot_equiv_quot_of_le`)-/
def quot_quot_equiv_quot_sup : (R ⧸ I) ⧸ J.map (ideal.quotient.mk I) ≃+* R ⧸ I ⊔ J :=
ring_equiv.of_hom_inv (quot_quot_to_quot_sup I J) (lift_sup_quot_quot_mk I J)
  (by { ext z, refl }) (by { ext z, refl })

@[simp]
lemma quot_quot_equiv_quot_sup_quot_quot_mk (x : R) :
  quot_quot_equiv_quot_sup I J (quot_quot_mk I J x) = ideal.quotient.mk (I ⊔ J) x :=
rfl

@[simp]
lemma quot_quot_equiv_quot_sup_symm_quot_quot_mk (x : R) :
  (quot_quot_equiv_quot_sup I J).symm (ideal.quotient.mk (I ⊔ J) x) = quot_quot_mk I J x :=
rfl

/-- The obvious isomorphism `(R/I)/J' → (R/J)/I' `   -/
def quot_quot_equiv_comm :
  (R ⧸ I) ⧸ J.map I^.quotient.mk ≃+* (R ⧸ J) ⧸ I.map J^.quotient.mk :=
((quot_quot_equiv_quot_sup I J).trans (quot_equiv_of_eq sup_comm)).trans
  (quot_quot_equiv_quot_sup J I).symm

@[simp]
lemma quot_quot_equiv_comm_quot_quot_mk (x : R) :
  quot_quot_equiv_comm I J (quot_quot_mk I J x) = quot_quot_mk J I x :=
rfl

@[simp]
lemma quot_quot_equiv_comm_comp_quot_quot_mk :
  ring_hom.comp ↑(quot_quot_equiv_comm I J) (quot_quot_mk I J) = quot_quot_mk J I :=
ring_hom.ext $ quot_quot_equiv_comm_quot_quot_mk I J

@[simp]
lemma quot_quot_equiv_comm_symm :
  (quot_quot_equiv_comm I J).symm = quot_quot_equiv_comm J I :=
rfl

variables {I J}

/-- **The Third Isomorphism theorem** for rings. See `quot_quot_equiv_quot_sup` for a version
    that does not assume an inclusion of ideals. -/
def quot_quot_equiv_quot_of_le (h : I ≤ J) : (R ⧸ I) ⧸ (J.map I^.quotient.mk) ≃+* R ⧸ J :=
    (quot_quot_equiv_quot_sup I J).trans (ideal.quot_equiv_of_eq $ sup_eq_right.mpr h)

@[simp]
lemma quot_quot_equiv_quot_of_le_quot_quot_mk (x : R) (h : I ≤ J) :
  quot_quot_equiv_quot_of_le h (quot_quot_mk I J x) = J^.quotient.mk x := rfl

@[simp]
lemma quot_quot_equiv_quot_of_le_symm_mk (x : R) (h : I ≤ J) :
  (quot_quot_equiv_quot_of_le h).symm (J^.quotient.mk x) = (quot_quot_mk I J x) := rfl

lemma quot_quot_equiv_quot_of_le_comp_quot_quot_mk (h : I ≤ J) :
  ring_hom.comp ↑(quot_quot_equiv_quot_of_le h) (quot_quot_mk I J) = J^.quotient.mk :=
by ext ; refl

lemma quot_quot_equiv_quot_of_le_symm_comp_mk (h : I ≤ J) :
  ring_hom.comp ↑(quot_quot_equiv_quot_of_le h).symm J^.quotient.mk = quot_quot_mk I J :=
by ext ; refl

end

section algebra

@[simp]
lemma quot_quot_equiv_comm_mk_mk [comm_ring R] (I J : ideal R) (x : R) :
  quot_quot_equiv_comm I J (ideal.quotient.mk _ (ideal.quotient.mk _ x)) =
    algebra_map R _ x := rfl

variables [comm_semiring R] {A : Type v} [comm_ring A] [algebra R A] (I J : ideal A)

@[simp]
lemma quot_quot_equiv_quot_sup_quot_quot_algebra_map (x : R) :
  double_quot.quot_quot_equiv_quot_sup I J (algebra_map R _ x) = algebra_map _ _ x :=
rfl

@[simp]
lemma quot_quot_equiv_comm_algebra_map (x : R) :
  quot_quot_equiv_comm I J (algebra_map R _ x) = algebra_map _ _ x := rfl

end algebra

end double_quot<|MERGE_RESOLUTION|>--- conflicted
+++ resolved
@@ -126,11 +126,7 @@
   quotient.mk I x ∈ J.map (quotient.mk I) ↔ x ∈ J :=
 by rw [mem_quotient_iff_mem_sup, sup_eq_left.mpr hIJ]
 
-<<<<<<< HEAD
-lemma comap_quot_map_quot {I J : ideal R} (h : I ≤ J) :
-=======
 lemma comap_map_mk {I J : ideal R} (h : I ≤ J) :
->>>>>>> 88fcb83f
   ideal.comap (ideal.quotient.mk I) (ideal.map (ideal.quotient.mk I) J) = J :=
 by { ext, rw [← ideal.mem_quotient_iff_mem h, ideal.mem_comap], }
 
