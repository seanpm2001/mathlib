--- conflicted
+++ resolved
@@ -472,68 +472,6 @@
   (f : R ≃+* S) [is_noetherian_ring R] : is_noetherian_ring S :=
 is_noetherian_ring_of_surjective R S f.to_ring_hom f.to_equiv.surjective
 
-<<<<<<< HEAD
-namespace is_noetherian_ring
-
-variables {R : Type*} [integral_domain R] [is_noetherian_ring R]
-open associates nat
-
-local attribute [elab_as_eliminator] well_founded.fix
-
-lemma well_founded_dvd_not_unit : well_founded (λ a b : R, a ≠ 0 ∧ ∃ x, ¬is_unit x ∧ b = a * x) :=
-by simp only [ideal.span_singleton_lt_span_singleton.symm];
-   exact inv_image.wf (λ a, ideal.span ({a} : set R)) (well_founded_submodule_gt _ _)
-
-lemma exists_irreducible_factor {a : R} (ha : ¬ is_unit a) (ha0 : a ≠ 0) :
-  ∃ i, irreducible i ∧ i ∣ a :=
-(irreducible_or_factor a ha).elim (λ hai, ⟨a, hai, dvd_refl _⟩)
-  (well_founded.fix
-    well_founded_dvd_not_unit
-    (λ a ih ha ha0 ⟨x, y, hx, hy, hxy⟩,
-      have hx0 : x ≠ 0, from λ hx0, ha0 (by rw [← hxy, hx0, zero_mul]),
-      (irreducible_or_factor x hx).elim
-        (λ hxi, ⟨x, hxi, hxy ▸ by simp⟩)
-        (λ hxf, let ⟨i, hi⟩ := ih x ⟨hx0, y, hy, hxy.symm⟩ hx hx0 hxf in
-          ⟨i, hi.1, dvd.trans hi.2 (hxy ▸ by simp)⟩)) a ha ha0)
-
-lemma is_unit_of_no_irreducible_factor {a : R} (ne_zero : a ≠ 0) :
-  (∀ {p}, irreducible p → ¬ p ∣ a) → is_unit a :=
-begin
-  contrapose,
-  intros not_unit no_irreducible_factor,
-  obtain ⟨p, hp, p_dvd_a⟩ := exists_irreducible_factor not_unit ne_zero,
-  apply no_irreducible_factor hp p_dvd_a
-end
-
-@[elab_as_eliminator] lemma irreducible_induction_on {P : R → Prop} (a : R)
-  (h0 : P 0) (hu : ∀ u : R, is_unit u → P u)
-  (hi : ∀ a i : R, a ≠ 0 → irreducible i → P a → P (i * a)) :
-  P a :=
-by haveI := classical.dec; exact
-well_founded.fix well_founded_dvd_not_unit
-  (λ a ih, if ha0 : a = 0 then ha0.symm ▸ h0
-    else if hau : is_unit a then hu a hau
-    else let ⟨i, hii, ⟨b, hb⟩⟩ := exists_irreducible_factor hau ha0 in
-      have hb0 : b ≠ 0, from λ hb0, by simp * at *,
-      hb.symm ▸ hi _ _ hb0 hii (ih _ ⟨hb0, i,
-        hii.1, by rw [hb, mul_comm]⟩))
-  a
-
-lemma exists_factors (a : R) : a ≠ 0 →
-  ∃f : multiset R, (∀b ∈ f, irreducible b) ∧ associated a f.prod :=
-is_noetherian_ring.irreducible_induction_on a
-  (λ h, (h rfl).elim)
-  (λ u hu _, ⟨0, by simp [associated_one_iff_is_unit, hu]⟩)
-  (λ a i ha0 hii ih hia0,
-    let ⟨s, hs⟩ := ih ha0 in
-    ⟨i::s, ⟨by clear _let_match; finish,
-      by rw multiset.prod_cons;
-        exact associated_mul_mul (by refl) hs.2⟩⟩)
-
-end is_noetherian_ring
-
-=======
->>>>>>> 7c321f80
 namespace submodule
 variables {R : Type*} {A : Type*} [comm_ring R] [ring A] [algebra R A]
 variables (M N : submodule R A)
