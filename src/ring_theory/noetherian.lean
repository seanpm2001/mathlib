/-
Copyright (c) 2018 Mario Carneiro, Kevin Buzzard. All rights reserved.
Released under Apache 2.0 license as described in the file LICENSE.
Authors: Mario Carneiro, Kevin Buzzard
-/
import group_theory.finiteness
import data.multiset.finset_ops
import algebra.algebra.tower
import order.order_iso_nat
import ring_theory.ideal.operations
import order.compactly_generated
import linear_algebra.linear_independent

/-!
# Noetherian rings and modules

The following are equivalent for a module M over a ring R:
1. Every increasing chain of submodules M₁ ⊆ M₂ ⊆ M₃ ⊆ ⋯ eventually stabilises.
2. Every submodule is finitely generated.

A module satisfying these equivalent conditions is said to be a *Noetherian* R-module.
A ring is a *Noetherian ring* if it is Noetherian as a module over itself.

(Note that we do not assume yet that our rings are commutative,
so perhaps this should be called "left Noetherian".
To avoid cumbersome names once we specialize to the commutative case,
we don't make this explicit in the declaration names.)

## Main definitions

Let `R` be a ring and let `M` and `P` be `R`-modules. Let `N` be an `R`-submodule of `M`.

* `submodule.fg N : Prop` is the assertion that `N` is finitely generated as an `R`-module.

* `is_noetherian R M` is the proposition that `M` is a Noetherian `R`-module. It is a class,
  implemented as the predicate that all `R`-submodules of `M` are finitely generated.

## Main statements

* `exists_sub_one_mem_and_smul_eq_zero_of_fg_of_le_smul` is Nakayama's lemma, in the following form:
  if N is a finitely generated submodule of an ambient R-module M and I is an ideal of R
  such that N ⊆ IN, then there exists r ∈ 1 + I such that rN = 0.

* `is_noetherian_iff_well_founded` is the theorem that an R-module M is Noetherian iff
  `>` is well-founded on `submodule R M`.

Note that the Hilbert basis theorem, that if a commutative ring R is Noetherian then so is R[X],
is proved in `ring_theory.polynomial`.

## References

* [M. F. Atiyah and I. G. Macdonald, *Introduction to commutative algebra*][atiyah-macdonald]
* [samuel1967]

## Tags

Noetherian, noetherian, Noetherian ring, Noetherian module, noetherian ring, noetherian module

-/

open set
open_locale big_operators pointwise

namespace submodule
variables {R : Type*} {M : Type*} [semiring R] [add_comm_monoid M] [module R M]

/-- A submodule of `M` is finitely generated if it is the span of a finite subset of `M`. -/
def fg (N : submodule R M) : Prop := ∃ S : finset M, submodule.span R ↑S = N

theorem fg_def {N : submodule R M} :
  N.fg ↔ ∃ S : set M, finite S ∧ span R S = N :=
⟨λ ⟨t, h⟩, ⟨_, finset.finite_to_set t, h⟩, begin
  rintro ⟨t', h, rfl⟩,
  rcases finite.exists_finset_coe h with ⟨t, rfl⟩,
  exact ⟨t, rfl⟩
end⟩

lemma fg_iff_add_submonoid_fg (P : submodule ℕ M) :
  P.fg ↔ P.to_add_submonoid.fg :=
⟨λ ⟨S, hS⟩, ⟨S, by simpa [← span_nat_eq_add_submonoid_closure] using hS⟩,
  λ ⟨S, hS⟩, ⟨S, by simpa [← span_nat_eq_add_submonoid_closure] using hS⟩⟩

lemma fg_iff_add_subgroup_fg {G : Type*} [add_comm_group G] (P : submodule ℤ G) :
  P.fg ↔ P.to_add_subgroup.fg :=
⟨λ ⟨S, hS⟩, ⟨S, by simpa [← span_int_eq_add_subgroup_closure] using hS⟩,
  λ ⟨S, hS⟩, ⟨S, by simpa [← span_int_eq_add_subgroup_closure] using hS⟩⟩

lemma fg_iff_exists_fin_generating_family {N : submodule R M} :
  N.fg ↔ ∃ (n : ℕ) (s : fin n → M), span R (range s) = N :=
begin
  rw fg_def,
  split,
  { rintros ⟨S, Sfin, hS⟩,
    obtain ⟨n, f, rfl⟩ := Sfin.fin_embedding,
    exact ⟨n, f, hS⟩, },
  { rintros ⟨n, s, hs⟩,
    refine ⟨range s, finite_range s, hs⟩ },
end

/-- **Nakayama's Lemma**. Atiyah-Macdonald 2.5, Eisenbud 4.7, Matsumura 2.2,
[Stacks 00DV](https://stacks.math.columbia.edu/tag/00DV) -/
theorem exists_sub_one_mem_and_smul_eq_zero_of_fg_of_le_smul {R : Type*} [comm_ring R]
  {M : Type*} [add_comm_group M] [module R M]
  (I : ideal R) (N : submodule R M) (hn : N.fg) (hin : N ≤ I • N) :
  ∃ r : R, r - 1 ∈ I ∧ ∀ n ∈ N, r • n = (0 : M) :=
begin
  rw fg_def at hn, rcases hn with ⟨s, hfs, hs⟩,
  have : ∃ r : R, r - 1 ∈ I ∧ N ≤ (I • span R s).comap (linear_map.lsmul R M r) ∧ s ⊆ N,
  { refine ⟨1, _, _, _⟩,
    { rw sub_self, exact I.zero_mem },
    { rw [hs], intros n hn, rw [mem_comap], change (1:R) • n ∈ I • N, rw one_smul, exact hin hn },
    { rw [← span_le, hs], exact le_refl N } },
  clear hin hs, revert this,
  refine set.finite.dinduction_on hfs (λ H, _) (λ i s his hfs ih H, _),
  { rcases H with ⟨r, hr1, hrn, hs⟩, refine ⟨r, hr1, λ n hn, _⟩, specialize hrn hn,
    rwa [mem_comap, span_empty, smul_bot, mem_bot] at hrn },
  apply ih, rcases H with ⟨r, hr1, hrn, hs⟩,
  rw [← set.singleton_union, span_union, smul_sup] at hrn,
  rw [set.insert_subset] at hs,
  have : ∃ c : R, c - 1 ∈ I ∧ c • i ∈ I • span R s,
  { specialize hrn hs.1, rw [mem_comap, mem_sup] at hrn,
    rcases hrn with ⟨y, hy, z, hz, hyz⟩, change y + z = r • i at hyz,
    rw mem_smul_span_singleton at hy, rcases hy with ⟨c, hci, rfl⟩,
    use r-c, split,
    { rw [sub_right_comm], exact I.sub_mem hr1 hci },
    { rw [sub_smul, ← hyz, add_sub_cancel'], exact hz } },
  rcases this with ⟨c, hc1, hci⟩, refine ⟨c * r, _, _, hs.2⟩,
  { rw [← ideal.quotient.eq, ring_hom.map_one] at hr1 hc1 ⊢,
    rw [ring_hom.map_mul, hc1, hr1, mul_one] },
  { intros n hn, specialize hrn hn, rw [mem_comap, mem_sup] at hrn,
    rcases hrn with ⟨y, hy, z, hz, hyz⟩, change y + z = r • n at hyz,
    rw mem_smul_span_singleton at hy, rcases hy with ⟨d, hdi, rfl⟩,
    change _ • _ ∈ I • span R s,
    rw [mul_smul, ← hyz, smul_add, smul_smul, mul_comm, mul_smul],
    exact add_mem (smul_mem _ _ hci) (smul_mem _ _ hz) }
end

theorem fg_bot : (⊥ : submodule R M).fg :=
⟨∅, by rw [finset.coe_empty, span_empty]⟩

lemma _root_.subalgebra.fg_bot_to_submodule {R A : Type*}
  [comm_semiring R] [semiring A] [algebra R A] :
  (⊥ : subalgebra R A).to_submodule.fg :=
⟨{1}, by simp [algebra.to_submodule_bot] ⟩

theorem fg_span {s : set M} (hs : finite s) : fg (span R s) :=
⟨hs.to_finset, by rw [hs.coe_to_finset]⟩

theorem fg_span_singleton (x : M) : fg (R ∙ x) :=
fg_span (finite_singleton x)

theorem fg.sup {N₁ N₂ : submodule R M}
  (hN₁ : N₁.fg) (hN₂ : N₂.fg) : (N₁ ⊔ N₂).fg :=
let ⟨t₁, ht₁⟩ := fg_def.1 hN₁, ⟨t₂, ht₂⟩ := fg_def.1 hN₂ in
fg_def.2 ⟨t₁ ∪ t₂, ht₁.1.union ht₂.1, by rw [span_union, ht₁.2, ht₂.2]⟩

variables {P : Type*} [add_comm_monoid P] [module R P]
variables (f : M →ₗ[R] P)

theorem fg.map {N : submodule R M} (hs : N.fg) : (N.map f).fg :=
let ⟨t, ht⟩ := fg_def.1 hs in fg_def.2 ⟨f '' t, ht.1.image _, by rw [span_image, ht.2]⟩

variables {f}

lemma fg_of_fg_map_injective (f : M →ₗ[R] P) (hf : function.injective f) {N : submodule R M}
  (hfn : (N.map f).fg) : N.fg :=
let ⟨t, ht⟩ := hfn in ⟨t.preimage f $ λ x _ y _ h, hf h,
submodule.map_injective_of_injective hf $ by { rw [f.map_span, finset.coe_preimage,
    set.image_preimage_eq_inter_range, set.inter_eq_self_of_subset_left, ht],
  rw [← linear_map.range_coe, ← span_le, ht, ← map_top], exact map_mono le_top }⟩

lemma fg_of_fg_map {R M P : Type*} [ring R] [add_comm_group M] [module R M]
  [add_comm_group P] [module R P] (f : M →ₗ[R] P) (hf : f.ker = ⊥) {N : submodule R M}
  (hfn : (N.map f).fg) : N.fg :=
fg_of_fg_map_injective f (linear_map.ker_eq_bot.1 hf) hfn

lemma fg_top (N : submodule R M) : (⊤ : submodule R N).fg ↔ N.fg :=
⟨λ h, N.range_subtype ▸ map_top N.subtype ▸ h.map _,
λ h, fg_of_fg_map_injective N.subtype subtype.val_injective $ by rwa [map_top, range_subtype]⟩

lemma fg_of_linear_equiv (e : M ≃ₗ[R] P) (h : (⊤ : submodule R P).fg) :
  (⊤ : submodule R M).fg :=
e.symm.range ▸ map_top (e.symm : P →ₗ[R] M) ▸ h.map _

theorem fg.prod {sb : submodule R M} {sc : submodule R P}
  (hsb : sb.fg) (hsc : sc.fg) : (sb.prod sc).fg :=
let ⟨tb, htb⟩ := fg_def.1 hsb, ⟨tc, htc⟩ := fg_def.1 hsc in
fg_def.2 ⟨linear_map.inl R M P '' tb ∪ linear_map.inr R M P '' tc,
  (htb.1.image _).union (htc.1.image _),
  by rw [linear_map.span_inl_union_inr, htb.2, htc.2]⟩

theorem fg_pi {ι : Type*} {M : ι → Type*} [fintype ι] [Π i, add_comm_monoid (M i)]
  [Π i, module R (M i)] {p : Π i, submodule R (M i)} (hsb : ∀ i, (p i).fg) :
  (submodule.pi set.univ p).fg :=
begin
  classical,
  simp_rw fg_def at hsb ⊢,
  choose t htf hts using hsb,
  refine ⟨
    ⋃ i, (linear_map.single i : _ →ₗ[R] _) '' t i, set.finite_Union $ λ i, (htf i).image _, _⟩,
  simp_rw [span_Union, span_image, hts, submodule.supr_map_single],
end

/-- If 0 → M' → M → M'' → 0 is exact and M' and M'' are
finitely generated then so is M. -/
theorem fg_of_fg_map_of_fg_inf_ker {R M P : Type*} [ring R] [add_comm_group M] [module R M]
  [add_comm_group P] [module R P] (f : M →ₗ[R] P)
  {s : submodule R M} (hs1 : (s.map f).fg) (hs2 : (s ⊓ f.ker).fg) : s.fg :=
begin
  haveI := classical.dec_eq R, haveI := classical.dec_eq M, haveI := classical.dec_eq P,
  cases hs1 with t1 ht1, cases hs2 with t2 ht2,
  have : ∀ y ∈ t1, ∃ x ∈ s, f x = y,
  { intros y hy,
    have : y ∈ map f s, { rw ← ht1, exact subset_span hy },
    rcases mem_map.1 this with ⟨x, hx1, hx2⟩,
    exact ⟨x, hx1, hx2⟩ },
  have : ∃ g : P → M, ∀ y ∈ t1, g y ∈ s ∧ f (g y) = y,
  { choose g hg1 hg2,
    existsi λ y, if H : y ∈ t1 then g y H else 0,
    intros y H, split,
    { simp only [dif_pos H], apply hg1 },
    { simp only [dif_pos H], apply hg2 } },
  cases this with g hg, clear this,
  existsi t1.image g ∪ t2,
  rw [finset.coe_union, span_union, finset.coe_image],
  apply le_antisymm,
  { refine sup_le (span_le.2 $ image_subset_iff.2 _) (span_le.2 _),
    { intros y hy, exact (hg y hy).1 },
    { intros x hx, have := subset_span hx,
      rw ht2 at this,
      exact this.1 } },
  intros x hx,
  have : f x ∈ map f s, { rw mem_map, exact ⟨x, hx, rfl⟩ },
  rw [← ht1,← set.image_id ↑t1, finsupp.mem_span_image_iff_total] at this,
  rcases this with ⟨l, hl1, hl2⟩,
  refine mem_sup.2 ⟨(finsupp.total M M R id).to_fun
    ((finsupp.lmap_domain R R g : (P →₀ R) → M →₀ R) l), _,
    x - finsupp.total M M R id ((finsupp.lmap_domain R R g : (P →₀ R) → M →₀ R) l),
    _, add_sub_cancel'_right _ _⟩,
  { rw [← set.image_id (g '' ↑t1), finsupp.mem_span_image_iff_total], refine ⟨_, _, rfl⟩,
    haveI : inhabited P := ⟨0⟩,
    rw [← finsupp.lmap_domain_supported _ _ g, mem_map],
    refine ⟨l, hl1, _⟩,
    refl, },
  rw [ht2, mem_inf], split,
  { apply s.sub_mem hx,
    rw [finsupp.total_apply, finsupp.lmap_domain_apply, finsupp.sum_map_domain_index],
    refine s.sum_mem _,
    { intros y hy, exact s.smul_mem _ (hg y (hl1 hy)).1 },
    { exact zero_smul _ }, { exact λ _ _ _, add_smul _ _ _ } },
  { rw [linear_map.mem_ker, f.map_sub, ← hl2],
    rw [finsupp.total_apply, finsupp.total_apply, finsupp.lmap_domain_apply],
    rw [finsupp.sum_map_domain_index, finsupp.sum, finsupp.sum, f.map_sum],
    rw sub_eq_zero,
    refine finset.sum_congr rfl (λ y hy, _),
    unfold id,
    rw [f.map_smul, (hg y (hl1 hy)).2],
    { exact zero_smul _ }, { exact λ _ _ _, add_smul _ _ _ } }
end

/-- An ideal of `R` is finitely generated if it is the span of a finite subset of `R`.

This is defeq to `submodule.fg`, but unfolds more nicely. -/
def _root_.ideal.fg (I : ideal R) : Prop := ∃ S : finset R, ideal.span ↑S = I

/-- The image of a finitely generated ideal is finitely generated.

This is the `ideal` version of `submodule.fg.map`. -/
lemma _root_.ideal.fg.map {R S : Type*} [semiring R] [semiring S] {I : ideal R} (h : I.fg)
  (f : R →+* S) : (I.map f).fg :=
begin
  classical,
  obtain ⟨s, hs⟩ := h,
  refine ⟨s.image f, _⟩,
  rw [finset.coe_image, ←ideal.map_span, hs],
end

/-- The kernel of the composition of two linear maps is finitely generated if both kernels are and
the first morphism is surjective. -/
lemma fg_ker_comp {R M N P : Type*} [ring R] [add_comm_group M] [module R M]
  [add_comm_group N] [module R N] [add_comm_group P] [module R P] (f : M →ₗ[R] N)
  (g : N →ₗ[R] P) (hf1 : f.ker.fg) (hf2 : g.ker.fg) (hsur : function.surjective f) :
  (g.comp f).ker.fg :=
begin
  rw linear_map.ker_comp,
  apply fg_of_fg_map_of_fg_inf_ker f,
  { rwa [submodule.map_comap_eq, linear_map.range_eq_top.2 hsur, top_inf_eq] },
  { rwa [inf_of_le_right (show f.ker ≤ (comap f g.ker), from comap_mono bot_le)] }
end

lemma fg_restrict_scalars {R S M : Type*} [comm_ring R] [comm_ring S] [algebra R S]
  [add_comm_group M] [module S M] [module R M] [is_scalar_tower R S M] (N : submodule S M)
  (hfin : N.fg) (h : function.surjective (algebra_map R S)) : (submodule.restrict_scalars R N).fg :=
begin
  obtain ⟨X, rfl⟩ := hfin,
  use X,
  exact submodule.span_eq_restrict_scalars R S M X h
end

lemma _root_.ideal.fg_ker_comp {R S A : Type*} [comm_ring R] [comm_ring S] [comm_ring A]
  (f : R →+* S) (g : S →+* A) (hf : f.ker.fg) (hg : g.ker.fg) (hsur : function.surjective f) :
  (g.comp f).ker.fg :=
begin
  letI : algebra R S := ring_hom.to_algebra f,
  letI : algebra R A := ring_hom.to_algebra (g.comp f),
  letI : algebra S A := ring_hom.to_algebra g,
  letI : is_scalar_tower R S A := is_scalar_tower.of_algebra_map_eq (λ _, rfl),
  let f₁ := algebra.linear_map R S,
  let g₁ := (is_scalar_tower.to_alg_hom R S A).to_linear_map,
  exact fg_ker_comp f₁ g₁ hf (fg_restrict_scalars g.ker hg hsur) hsur
end

/-- Finitely generated submodules are precisely compact elements in the submodule lattice. -/
theorem fg_iff_compact (s : submodule R M) : s.fg ↔ complete_lattice.is_compact_element s :=
begin
  classical,
  -- Introduce shorthand for span of an element
  let sp : M → submodule R M := λ a, span R {a},
  -- Trivial rewrite lemma; a small hack since simp (only) & rw can't accomplish this smoothly.
  have supr_rw : ∀ t : finset M, (⨆ x ∈ t, sp x) = (⨆ x ∈ (↑t : set M), sp x), from λ t, by refl,
  split,
  { rintro ⟨t, rfl⟩,
    rw [span_eq_supr_of_singleton_spans, ←supr_rw, ←(finset.sup_eq_supr t sp)],
    apply complete_lattice.finset_sup_compact_of_compact,
    exact λ n _, singleton_span_is_compact_element n, },
  { intro h,
    -- s is the Sup of the spans of its elements.
    have sSup : s = Sup (sp '' ↑s),
    by rw [Sup_eq_supr, supr_image, ←span_eq_supr_of_singleton_spans, eq_comm, span_eq],
    -- by h, s is then below (and equal to) the sup of the spans of finitely many elements.
    obtain ⟨u, ⟨huspan, husup⟩⟩ := h (sp '' ↑s) (le_of_eq sSup),
    have ssup : s = u.sup id,
    { suffices : u.sup id ≤ s, from le_antisymm husup this,
      rw [sSup, finset.sup_id_eq_Sup], exact Sup_le_Sup huspan, },
    obtain ⟨t, ⟨hts, rfl⟩⟩ := finset.subset_image_iff.mp huspan,
    rw [finset.sup_finset_image, function.comp.left_id, finset.sup_eq_supr, supr_rw,
      ←span_eq_supr_of_singleton_spans, eq_comm] at ssup,
    exact ⟨t, ssup⟩, },
end

end submodule

/--
`is_noetherian R M` is the proposition that `M` is a Noetherian `R`-module,
implemented as the predicate that all `R`-submodules of `M` are finitely generated.
-/
class is_noetherian (R M) [semiring R] [add_comm_monoid M] [module R M] : Prop :=
(noetherian : ∀ (s : submodule R M), s.fg)

section
variables {R : Type*} {M : Type*} {P : Type*}
variables [semiring R] [add_comm_monoid M] [add_comm_monoid P]
variables [module R M] [module R P]
open is_noetherian
include R

/-- An R-module is Noetherian iff all its submodules are finitely-generated. -/
lemma is_noetherian_def : is_noetherian R M ↔ ∀ (s : submodule R M), s.fg :=
⟨λ h, h.noetherian, is_noetherian.mk⟩

theorem is_noetherian_submodule {N : submodule R M} :
  is_noetherian R N ↔ ∀ s : submodule R M, s ≤ N → s.fg :=
begin
  refine ⟨λ ⟨hn⟩, λ s hs, have s ≤ N.subtype.range, from (N.range_subtype).symm ▸ hs,
    submodule.map_comap_eq_self this ▸ (hn _).map _, λ h, ⟨λ s, _⟩⟩,
  have f := (submodule.equiv_map_of_injective N.subtype subtype.val_injective s).symm,
  have h₁ := h (s.map N.subtype) (submodule.map_subtype_le N s),
  have h₂ : (⊤ : submodule R (s.map N.subtype)).map (↑f : _ →ₗ[R] s) = ⊤ := by simp,
  have h₃ := ((submodule.fg_top _).2 h₁).map (↑f : _ →ₗ[R] s),
  exact (submodule.fg_top _).1 (h₂ ▸ h₃),
end

theorem is_noetherian_submodule_left {N : submodule R M} :
  is_noetherian R N ↔ ∀ s : submodule R M, (N ⊓ s).fg :=
is_noetherian_submodule.trans
⟨λ H s, H _ inf_le_left, λ H s hs, (inf_of_le_right hs) ▸ H _⟩

theorem is_noetherian_submodule_right {N : submodule R M} :
  is_noetherian R N ↔ ∀ s : submodule R M, (s ⊓ N).fg :=
is_noetherian_submodule.trans
⟨λ H s, H _ inf_le_right, λ H s hs, (inf_of_le_left hs) ▸ H _⟩

instance is_noetherian_submodule' [is_noetherian R M] (N : submodule R M) : is_noetherian R N :=
is_noetherian_submodule.2 $ λ _ _, is_noetherian.noetherian _

lemma is_noetherian_of_le {s t : submodule R M} [ht : is_noetherian R t]
   (h : s ≤ t) : is_noetherian R s :=
is_noetherian_submodule.mpr (λ s' hs', is_noetherian_submodule.mp ht _ (le_trans hs' h))

variable (M)
theorem is_noetherian_of_surjective (f : M →ₗ[R] P) (hf : f.range = ⊤)
  [is_noetherian R M] : is_noetherian R P :=
⟨λ s, have (s.comap f).map f = s, from submodule.map_comap_eq_self $ hf.symm ▸ le_top,
this ▸ (noetherian _).map _⟩
variable {M}

theorem is_noetherian_of_linear_equiv (f : M ≃ₗ[R] P)
  [is_noetherian R M] : is_noetherian R P :=
is_noetherian_of_surjective _ f.to_linear_map f.range

lemma is_noetherian_top_iff :
  is_noetherian R (⊤ : submodule R M) ↔ is_noetherian R M :=
begin
  unfreezingI { split; assume h },
  { exact is_noetherian_of_linear_equiv (linear_equiv.of_top (⊤ : submodule R M) rfl) },
  { exact is_noetherian_of_linear_equiv (linear_equiv.of_top (⊤ : submodule R M) rfl).symm },
end

lemma is_noetherian_of_injective [is_noetherian R P] (f : M →ₗ[R] P) (hf : function.injective f) :
  is_noetherian R M :=
is_noetherian_of_linear_equiv (linear_equiv.of_injective f hf).symm

lemma fg_of_injective [is_noetherian R P] {N : submodule R M} (f : M →ₗ[R] P)
  (hf : function.injective f) : N.fg :=
@@is_noetherian.noetherian _ _ _ (is_noetherian_of_injective f hf) N

end

section
variables {R : Type*} {M : Type*} {P : Type*}
variables [ring R] [add_comm_group M] [add_comm_group P]
variables [module R M] [module R P]
open is_noetherian
include R

lemma is_noetherian_of_ker_bot [is_noetherian R P] (f : M →ₗ[R] P) (hf : f.ker = ⊥) :
  is_noetherian R M :=
is_noetherian_of_linear_equiv (linear_equiv.of_injective f $ linear_map.ker_eq_bot.mp hf).symm

lemma fg_of_ker_bot [is_noetherian R P] {N : submodule R M} (f : M →ₗ[R] P) (hf : f.ker = ⊥) :
  N.fg :=
@@is_noetherian.noetherian _ _ _ (is_noetherian_of_ker_bot f hf) N

instance is_noetherian_prod [is_noetherian R M]
  [is_noetherian R P] : is_noetherian R (M × P) :=
⟨λ s, submodule.fg_of_fg_map_of_fg_inf_ker (linear_map.snd R M P) (noetherian _) $
have s ⊓ linear_map.ker (linear_map.snd R M P) ≤ linear_map.range (linear_map.inl R M P),
from λ x ⟨hx1, hx2⟩, ⟨x.1, prod.ext rfl $ eq.symm $ linear_map.mem_ker.1 hx2⟩,
submodule.map_comap_eq_self this ▸ (noetherian _).map _⟩

instance is_noetherian_pi {R ι : Type*} {M : ι → Type*} [ring R]
  [Π i, add_comm_group (M i)] [Π i, module R (M i)] [fintype ι]
  [∀ i, is_noetherian R (M i)] : is_noetherian R (Π i, M i) :=
begin
  haveI := classical.dec_eq ι,
  suffices on_finset : ∀ s : finset ι, is_noetherian R (Π i : s, M i),
  { let coe_e := equiv.subtype_univ_equiv finset.mem_univ,
    letI : is_noetherian R (Π i : finset.univ, M (coe_e i)) := on_finset finset.univ,
    exact is_noetherian_of_linear_equiv (linear_equiv.Pi_congr_left R M coe_e), },
  intro s,
  induction s using finset.induction with a s has ih,
  { split, intro s, convert submodule.fg_bot, apply eq_bot_iff.2,
    intros x hx, refine (submodule.mem_bot R).2 _, ext i, cases i.2 },
  refine @is_noetherian_of_linear_equiv _ _ _ _ _ _ _ _
    _ (@is_noetherian_prod _ (M a) _ _ _ _ _ _ _ ih),
  fconstructor,
  { exact λ f i, or.by_cases (finset.mem_insert.1 i.2)
      (λ h : i.1 = a, show M i.1, from (eq.rec_on h.symm f.1))
      (λ h : i.1 ∈ s, show M i.1, from f.2 ⟨i.1, h⟩) },
  { intros f g, ext i, unfold or.by_cases, cases i with i hi,
    rcases finset.mem_insert.1 hi with rfl | h,
    { change _ = _ + _, simp only [dif_pos], refl },
    { change _ = _ + _, have : ¬i = a, { rintro rfl, exact has h },
      simp only [dif_neg this, dif_pos h], refl } },
  { intros c f, ext i, unfold or.by_cases, cases i with i hi,
    rcases finset.mem_insert.1 hi with rfl | h,
    { change _ = c • _, simp only [dif_pos], refl },
    { change _ = c • _, have : ¬i = a, { rintro rfl, exact has h },
      simp only [dif_neg this, dif_pos h], refl } },
  { exact λ f, (f ⟨a, finset.mem_insert_self _ _⟩, λ i, f ⟨i.1, finset.mem_insert_of_mem i.2⟩) },
  { intro f, apply prod.ext,
    { simp only [or.by_cases, dif_pos] },
    { ext ⟨i, his⟩,
      have : ¬i = a, { rintro rfl, exact has his },
      dsimp only [or.by_cases], change i ∈ s at his,
      rw [dif_neg this, dif_pos his] } },
  { intro f, ext ⟨i, hi⟩,
    rcases finset.mem_insert.1 hi with rfl | h,
    { simp only [or.by_cases, dif_pos], },
    { have : ¬i = a, { rintro rfl, exact has h },
      simp only [or.by_cases, dif_neg this, dif_pos h], } }
end

/-- A version of `is_noetherian_pi` for non-dependent functions. We need this instance because
sometimes Lean fails to apply the dependent version in non-dependent settings (e.g., it fails to
prove that `ι → ℝ` is finite dimensional over `ℝ`). -/
instance is_noetherian_pi' {R ι M : Type*} [ring R] [add_comm_group M] [module R M] [fintype ι]
  [is_noetherian R M] : is_noetherian R (ι → M) :=
is_noetherian_pi

end

open is_noetherian submodule function

section
universe w
variables {R M P : Type*} {N : Type w} [semiring R] [add_comm_monoid M] [module R M]
  [add_comm_monoid N] [module R N] [add_comm_monoid P] [module R P]

theorem is_noetherian_iff_well_founded :
  is_noetherian R M ↔ well_founded ((>) : submodule R M → submodule R M → Prop) :=
begin
  rw (complete_lattice.well_founded_characterisations $ submodule R M).out 0 3,
  exact ⟨λ ⟨h⟩, λ k, (fg_iff_compact k).mp (h k), λ h, ⟨λ k, (fg_iff_compact k).mpr (h k)⟩⟩,
end

variables (R M)

lemma well_founded_submodule_gt (R M) [semiring R] [add_comm_monoid M] [module R M] :
  ∀ [is_noetherian R M], well_founded ((>) : submodule R M → submodule R M → Prop) :=
is_noetherian_iff_well_founded.mp

variables {R M}

/-- A module is Noetherian iff every nonempty set of submodules has a maximal submodule among them.
-/
theorem set_has_maximal_iff_noetherian :
  (∀ a : set $ submodule R M, a.nonempty → ∃ M' ∈ a, ∀ I ∈ a, M' ≤ I → I = M') ↔
  is_noetherian R M :=
by rw [is_noetherian_iff_well_founded, well_founded.well_founded_iff_has_max']

/-- A module is Noetherian iff every increasing chain of submodules stabilizes. -/
theorem monotone_stabilizes_iff_noetherian :
  (∀ (f : ℕ →o submodule R M), ∃ n, ∀ m, n ≤ m → f n = f m)
    ↔ is_noetherian R M :=
by rw [is_noetherian_iff_well_founded, well_founded.monotone_chain_condition]

/-- If `∀ I > J, P I` implies `P J`, then `P` holds for all submodules. -/
lemma is_noetherian.induction [is_noetherian R M] {P : submodule R M → Prop}
  (hgt : ∀ I, (∀ J > I, P J) → P I) (I : submodule R M) : P I :=
well_founded.recursion (well_founded_submodule_gt R M) I hgt

end


section
universe w
variables {R M P : Type*} {N : Type w} [ring R] [add_comm_group M] [module R M]
  [add_comm_group N] [module R N] [add_comm_group P] [module R P]

lemma finite_of_linear_independent [nontrivial R] [is_noetherian R M]
  {s : set M} (hs : linear_independent R (coe : s → M)) : s.finite :=
begin
  refine classical.by_contradiction (λ hf, (rel_embedding.well_founded_iff_no_descending_seq.1
    (well_founded_submodule_gt R M)).elim' _),
  have f : ℕ ↪ s, from @infinite.nat_embedding s ⟨λ f, hf ⟨f⟩⟩,
  have : ∀ n, (coe ∘ f) '' {m | m ≤ n} ⊆ s,
  { rintros n x ⟨y, hy₁, rfl⟩, exact (f y).2 },
  have : ∀ a b : ℕ, a ≤ b ↔
    span R ((coe ∘ f) '' {m | m ≤ a}) ≤ span R ((coe ∘ f) '' {m | m ≤ b}),
  { assume a b,
    rw [span_le_span_iff hs (this a) (this b),
      set.image_subset_image_iff (subtype.coe_injective.comp f.injective),
      set.subset_def],
    exact ⟨λ hab x (hxa : x ≤ a), le_trans hxa hab, λ hx, hx a (le_refl a)⟩ },
  exact ⟨⟨λ n, span R ((coe ∘ f) '' {m | m ≤ n}),
      λ x y, by simp [le_antisymm_iff, (this _ _).symm] {contextual := tt}⟩,
    by dsimp [gt]; simp only [lt_iff_le_not_le, (this _ _).symm]; tauto⟩
end

/-- If the first and final modules in a short exact sequence are noetherian,
  then the middle module is also noetherian. -/
theorem is_noetherian_of_range_eq_ker
  [is_noetherian R M] [is_noetherian R P]
  (f : M →ₗ[R] N) (g : N →ₗ[R] P)
  (hf : function.injective f)
  (hg : function.surjective g)
  (h : f.range = g.ker) :
  is_noetherian R N :=
is_noetherian_iff_well_founded.2 $
well_founded_gt_exact_sequence
  (well_founded_submodule_gt R M)
  (well_founded_submodule_gt R P)
  f.range
  (submodule.map f)
  (submodule.comap f)
  (submodule.comap g)
  (submodule.map g)
  (submodule.gci_map_comap hf)
  (submodule.gi_map_comap hg)
  (by simp [submodule.map_comap_eq, inf_comm])
  (by simp [submodule.comap_map_eq, h])

/--
For any endomorphism of a Noetherian module, there is some nontrivial iterate
with disjoint kernel and range.
-/
theorem is_noetherian.exists_endomorphism_iterate_ker_inf_range_eq_bot
  [I : is_noetherian R M] (f : M →ₗ[R] M) : ∃ n : ℕ, n ≠ 0 ∧ (f ^ n).ker ⊓ (f ^ n).range = ⊥ :=
begin
  obtain ⟨n, w⟩ := monotone_stabilizes_iff_noetherian.mpr I
    (f.iterate_ker.comp ⟨λ n, n+1, λ n m w, by linarith⟩),
  specialize w (2 * n + 1) (by linarith),
  dsimp at w,
  refine ⟨n+1, nat.succ_ne_zero _, _⟩,
  rw eq_bot_iff,
  rintros - ⟨h, ⟨y, rfl⟩⟩,
  rw [mem_bot, ←linear_map.mem_ker, w],
  erw linear_map.mem_ker at h ⊢,
  change ((f ^ (n + 1)) * (f ^ (n + 1))) y = 0 at h,
  rw ←pow_add at h,
  convert h using 3,
  linarith,
end

/-- Any surjective endomorphism of a Noetherian module is injective. -/
theorem is_noetherian.injective_of_surjective_endomorphism [is_noetherian R M]
  (f : M →ₗ[R] M) (s : surjective f) : injective f :=
begin
  obtain ⟨n, ne, w⟩ := is_noetherian.exists_endomorphism_iterate_ker_inf_range_eq_bot f,
  rw [linear_map.range_eq_top.mpr (linear_map.iterate_surjective s n), inf_top_eq,
    linear_map.ker_eq_bot] at w,
  exact linear_map.injective_of_iterate_injective ne w,
end

/-- Any surjective endomorphism of a Noetherian module is bijective. -/
theorem is_noetherian.bijective_of_surjective_endomorphism [is_noetherian R M]
  (f : M →ₗ[R] M) (s : surjective f) : bijective f :=
⟨is_noetherian.injective_of_surjective_endomorphism f s, s⟩

/--
A sequence `f` of submodules of a noetherian module,
with `f (n+1)` disjoint from the supremum of `f 0`, ..., `f n`,
is eventually zero.
-/
lemma is_noetherian.disjoint_partial_sups_eventually_bot [I : is_noetherian R M]
  (f : ℕ → submodule R M) (h : ∀ n, disjoint (partial_sups f n) (f (n+1))) :
  ∃ n : ℕ, ∀ m, n ≤ m → f m = ⊥ :=
begin
  -- A little off-by-one cleanup first:
  suffices t : ∃ n : ℕ, ∀ m, n ≤ m → f (m+1) = ⊥,
  { obtain ⟨n, w⟩ := t,
    use n+1,
    rintros (_|m) p,
    { cases p, },
    { apply w,
      exact nat.succ_le_succ_iff.mp p }, },

  obtain ⟨n, w⟩ := monotone_stabilizes_iff_noetherian.mpr I (partial_sups f),
  exact ⟨n, (λ m p,
    eq_bot_of_disjoint_absorbs (h m) ((eq.symm (w (m + 1) (le_add_right p))).trans (w m p)))⟩
end

/--
If `M ⊕ N` embeds into `M`, for `M` noetherian over `R`, then `N` is trivial.
-/
noncomputable def is_noetherian.equiv_punit_of_prod_injective [is_noetherian R M]
  (f : M × N →ₗ[R] M) (i : injective f) : N ≃ₗ[R] punit.{w+1} :=
begin
  apply nonempty.some,
  obtain ⟨n, w⟩ := is_noetherian.disjoint_partial_sups_eventually_bot (f.tailing i)
    (f.tailings_disjoint_tailing i),
  specialize w n (le_refl n),
  apply nonempty.intro,
  refine (f.tailing_linear_equiv i n).symm ≪≫ₗ _,
  rw w,
  exact submodule.bot_equiv_punit,
end

end

/--
A (semi)ring is Noetherian if it is Noetherian as a module over itself,
i.e. all its ideals are finitely generated.
-/
class is_noetherian_ring (R) [semiring R] extends is_noetherian R R : Prop

theorem is_noetherian_ring_iff {R} [semiring R] : is_noetherian_ring R ↔ is_noetherian R R :=
⟨λ h, h.1, @is_noetherian_ring.mk _ _⟩

/-- A commutative ring is Noetherian if and only if all its ideals are finitely-generated. -/
lemma is_noetherian_ring_iff_ideal_fg (R : Type*) [comm_semiring R] :
  is_noetherian_ring R ↔ ∀ I : ideal R, I.fg :=
is_noetherian_ring_iff.trans is_noetherian_def

@[priority 80] -- see Note [lower instance priority]
instance ring.is_noetherian_of_fintype (R M) [fintype M] [semiring R] [add_comm_monoid M]
  [module R M] :
  is_noetherian R M :=
by letI := classical.dec; exact
⟨assume s, ⟨to_finset s, by rw [set.coe_to_finset, submodule.span_eq]⟩⟩

theorem ring.is_noetherian_of_zero_eq_one {R} [semiring R] (h01 : (0 : R) = 1) :
  is_noetherian_ring R :=
by haveI := subsingleton_of_zero_eq_one h01;
   haveI := fintype.of_subsingleton (0:R);
   exact is_noetherian_ring_iff.2 (ring.is_noetherian_of_fintype R R)

theorem is_noetherian_of_submodule_of_noetherian (R M) [semiring R] [add_comm_monoid M] [module R M]
  (N : submodule R M) (h : is_noetherian R M) : is_noetherian R N :=
begin
  rw is_noetherian_iff_well_founded at h ⊢,
  exact order_embedding.well_founded (submodule.map_subtype.order_embedding N).dual h,
end

instance submodule.quotient.is_noetherian {R} [ring R] {M} [add_comm_group M] [module R M]
  (N : submodule R M) [h : is_noetherian R M] : is_noetherian R (M ⧸ N) :=
begin
  rw is_noetherian_iff_well_founded at h ⊢,
  exact order_embedding.well_founded (submodule.comap_mkq.order_embedding N).dual h,
end

/-- If `M / S / R` is a scalar tower, and `M / R` is Noetherian, then `M / S` is
also noetherian. -/
theorem is_noetherian_of_tower (R) {S M} [semiring R] [semiring S]
  [add_comm_monoid M] [has_scalar R S] [module S M] [module R M] [is_scalar_tower R S M]
  (h : is_noetherian R M) : is_noetherian S M :=
begin
  rw is_noetherian_iff_well_founded at h ⊢,
  refine (submodule.restrict_scalars_embedding R S M).dual.well_founded h
end

instance ideal.quotient.is_noetherian_ring {R : Type*} [comm_ring R] [h : is_noetherian_ring R]
  (I : ideal R) : is_noetherian_ring (R ⧸ I) :=
is_noetherian_ring_iff.mpr $ is_noetherian_of_tower R $ submodule.quotient.is_noetherian _

theorem is_noetherian_of_fg_of_noetherian {R M} [ring R] [add_comm_group M] [module R M]
  (N : submodule R M) [is_noetherian_ring R] (hN : N.fg) : is_noetherian R N :=
let ⟨s, hs⟩ := hN in
begin
  haveI := classical.dec_eq M,
  haveI := classical.dec_eq R,
  letI : is_noetherian R R := by apply_instance,
  have : ∀ x ∈ s, x ∈ N, from λ x hx, hs ▸ submodule.subset_span hx,
  refine @@is_noetherian_of_surjective ((↑s : set M) → R) _ _ _ (pi.module _ _ _)
    _ _ _ is_noetherian_pi,
  { fapply linear_map.mk,
    { exact λ f, ⟨∑ i in s.attach, f i • i.1, N.sum_mem (λ c _, N.smul_mem _ $ this _ c.2)⟩ },
    { intros f g, apply subtype.eq,
      change ∑ i in s.attach, (f i + g i) • _ = _,
      simp only [add_smul, finset.sum_add_distrib], refl },
    { intros c f, apply subtype.eq,
      change ∑ i in s.attach, (c • f i) • _ = _,
      simp only [smul_eq_mul, mul_smul],
      exact finset.smul_sum.symm } },
  rw linear_map.range_eq_top,
  rintro ⟨n, hn⟩, change n ∈ N at hn,
  rw [← hs, ← set.image_id ↑s, finsupp.mem_span_image_iff_total] at hn,
  rcases hn with ⟨l, hl1, hl2⟩,
  refine ⟨λ x, l x, subtype.ext _⟩,
  change ∑ i in s.attach, l i • (i : M) = n,
  rw [@finset.sum_attach M M s _ (λ i, l i • i), ← hl2,
      finsupp.total_apply, finsupp.sum, eq_comm],
  refine finset.sum_subset hl1 (λ x _ hx, _),
  rw [finsupp.not_mem_support_iff.1 hx, zero_smul]
end

lemma is_noetherian_of_fg_of_noetherian' {R M} [ring R] [add_comm_group M] [module R M]
  [is_noetherian_ring R] (h : (⊤ : submodule R M).fg) : is_noetherian R M :=
have is_noetherian R (⊤ : submodule R M), from is_noetherian_of_fg_of_noetherian _ h,
by exactI is_noetherian_of_linear_equiv (linear_equiv.of_top (⊤ : submodule R M) rfl)

/-- In a module over a noetherian ring, the submodule generated by finitely many vectors is
noetherian. -/
theorem is_noetherian_span_of_finite (R) {M} [ring R] [add_comm_group M] [module R M]
  [is_noetherian_ring R] {A : set M} (hA : finite A) : is_noetherian R (submodule.span R A) :=
is_noetherian_of_fg_of_noetherian _ (submodule.fg_def.mpr ⟨A, hA, rfl⟩)

theorem is_noetherian_ring_of_surjective (R) [comm_ring R] (S) [comm_ring S]
  (f : R →+* S) (hf : function.surjective f)
  [H : is_noetherian_ring R] : is_noetherian_ring S :=
begin
  rw [is_noetherian_ring_iff, is_noetherian_iff_well_founded] at H ⊢,
  exact order_embedding.well_founded (ideal.order_embedding_of_surjective f hf).dual H,
end

instance is_noetherian_ring_range {R} [comm_ring R] {S} [comm_ring S] (f : R →+* S)
  [is_noetherian_ring R] : is_noetherian_ring f.range :=
is_noetherian_ring_of_surjective R f.range f.range_restrict
  f.range_restrict_surjective

theorem is_noetherian_ring_of_ring_equiv (R) [comm_ring R] {S} [comm_ring S]
  (f : R ≃+* S) [is_noetherian_ring R] : is_noetherian_ring S :=
is_noetherian_ring_of_surjective R S f.to_ring_hom f.to_equiv.surjective

namespace submodule

section map₂
variables {R M N P : Type*}
variables [comm_semiring R] [add_comm_monoid M] [add_comm_monoid N] [add_comm_monoid P]
variables [module R M] [module R N] [module R P]

theorem fg.map₂ (f : M →ₗ[R] N →ₗ[R] P) {p : submodule R M} {q : submodule R N}
  (hp : p.fg) (hq : q.fg) : (map₂ f p q).fg :=
let ⟨sm, hfm, hm⟩ := fg_def.1 hp, ⟨sn, hfn, hn⟩ := fg_def.1 hq in
fg_def.2 ⟨set.image2 (λ m n, f m n) sm sn,
  hfm.image2 _ hfn, map₂_span_span R f sm sn ▸ hm ▸ hn ▸ rfl⟩

end map₂

section mul
variables {R : Type*} {A : Type*} [comm_semiring R] [semiring A] [algebra R A]
variables {M N : submodule R A}

<<<<<<< HEAD
theorem fg_mul (hm : M.fg) (hn : N.fg) : (M * N).fg := hm.map₂ _ hn
=======
theorem fg.mul (hm : M.fg) (hn : N.fg) : (M * N).fg :=
let ⟨m, hfm, hm⟩ := fg_def.1 hm, ⟨n, hfn, hn⟩ := fg_def.1 hn in
fg_def.2 ⟨m * n, hfm.mul hfn, span_mul_span R m n ▸ hm ▸ hn ▸ rfl⟩
>>>>>>> ccd37746

lemma fg.pow (h : M.fg) (n : ℕ) : (M ^ n).fg :=
nat.rec_on n
  (⟨{1}, by simp [one_eq_span]⟩)
  (λ n ih, by simpa [pow_succ] using h.mul ih)

end mul

end submodule<|MERGE_RESOLUTION|>--- conflicted
+++ resolved
@@ -792,13 +792,7 @@
 variables {R : Type*} {A : Type*} [comm_semiring R] [semiring A] [algebra R A]
 variables {M N : submodule R A}
 
-<<<<<<< HEAD
 theorem fg_mul (hm : M.fg) (hn : N.fg) : (M * N).fg := hm.map₂ _ hn
-=======
-theorem fg.mul (hm : M.fg) (hn : N.fg) : (M * N).fg :=
-let ⟨m, hfm, hm⟩ := fg_def.1 hm, ⟨n, hfn, hn⟩ := fg_def.1 hn in
-fg_def.2 ⟨m * n, hfm.mul hfn, span_mul_span R m n ▸ hm ▸ hn ▸ rfl⟩
->>>>>>> ccd37746
 
 lemma fg.pow (h : M.fg) (n : ℕ) : (M ^ n).fg :=
 nat.rec_on n
