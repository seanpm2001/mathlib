/-
Copyright (c) 2019 Kenny Lau. All rights reserved.
Released under Apache 2.0 license as described in the file LICENSE.
Authors: Kenny Lau
-/
import ring_theory.adjoin
import ring_theory.algebra_tower
import ring_theory.polynomial.scale_roots

/-!
# Integral closure of a subring.

If A is an R-algebra then `a : A` is integral over R if it is a root of a monic polynomial
with coefficients in R. Enough theory is developed to prove that integral elements
form a sub-R-algebra of A.

## Main definitions

Let `R` be a `comm_ring` and let `A` be an R-algebra.

* `ring_hom.is_integral_elem (f : R →+* A) (x : A)` : `x` is integral with respect to the map `f`,

* `is_integral (x : A)`  : `x` is integral over `R`, i.e., is a root of a monic polynomial with
                           coefficients in `R`.
* `integral_closure R A` : the integral closure of `R` in `A`, regarded as a sub-`R`-algebra of `A`.
-/

open_locale classical
open_locale big_operators
open polynomial submodule

section ring
variables {R S A : Type*}
variables [comm_ring R] [ring A] [ring S] (f : R →+* S)

/-- An element `x` of `A` is said to be integral over `R` with respect to `f`
if it is a root of a monic polynomial `p : polynomial R` evaluated under `f` -/
def ring_hom.is_integral_elem (f : R →+* A) (x : A) :=
∃ p : polynomial R, monic p ∧ eval₂ f x p = 0

/-- A ring homomorphism `f : R →+* A` is said to be integral
if every element `A` is integral with respect to the map `f` -/
def ring_hom.is_integral (f : R →+* A) :=
∀ x : A, f.is_integral_elem x

variables [algebra R A] (R)

/-- An element `x` of an algebra `A` over a commutative ring `R` is said to be *integral*,
if it is a root of some monic polynomial `p : polynomial R`.
Equivalently, the element is integral over `R` with respect to the induced `algebra_map` -/
def is_integral (x : A) : Prop :=
(algebra_map R A).is_integral_elem x

variable (A)

/-- An algebra is integral if every element of the extension is integral over the base ring -/
def algebra.is_integral : Prop :=
(algebra_map R A).is_integral

variables {R A}

lemma ring_hom.is_integral_map {x : R} : f.is_integral_elem (f x) :=
⟨X - C x, monic_X_sub_C _, by simp⟩

theorem is_integral_algebra_map {x : R} : is_integral R (algebra_map R A x) :=
(algebra_map R A).is_integral_map

theorem is_integral_of_noetherian (H : is_noetherian R A) (x : A) :
  is_integral R x :=
begin
  let leval : @linear_map R (polynomial R) A _ _ _ _ _ := (aeval x).to_linear_map,
  let D : ℕ → submodule R A := λ n, (degree_le R n).map leval,
  let M := well_founded.min (is_noetherian_iff_well_founded.1 H)
    (set.range D) ⟨_, ⟨0, rfl⟩⟩,
  have HM : M ∈ set.range D := well_founded.min_mem _ _ _,
  cases HM with N HN,
  have HM : ¬M < D (N+1) := well_founded.not_lt_min
    (is_noetherian_iff_well_founded.1 H) (set.range D) _ ⟨N+1, rfl⟩,
  rw ← HN at HM,
  have HN2 : D (N+1) ≤ D N := classical.by_contradiction (λ H, HM
    (lt_of_le_not_le (map_mono (degree_le_mono
      (with_bot.coe_le_coe.2 (nat.le_succ N)))) H)),
  have HN3 : leval (X^(N+1)) ∈ D N,
  { exact HN2 (mem_map_of_mem (mem_degree_le.2 (degree_X_pow_le _))) },
  rcases HN3 with ⟨p, hdp, hpe⟩,
  refine ⟨X^(N+1) - p, monic_X_pow_sub (mem_degree_le.1 hdp), _⟩,
  show leval (X ^ (N + 1) - p) = 0,
  rw [linear_map.map_sub, hpe, sub_self]
end

theorem is_integral_of_submodule_noetherian (S : subalgebra R A)
  (H : is_noetherian R (S : submodule R A)) (x : A) (hx : x ∈ S) :
  is_integral R x :=
begin
  letI : algebra R S := S.algebra,
  letI : ring S := S.ring R A,
  suffices : is_integral R (⟨x, hx⟩ : S),
  { rcases this with ⟨p, hpm, hpx⟩,
    replace hpx := congr_arg subtype.val hpx,
    refine ⟨p, hpm, eq.trans _ hpx⟩,
    simp only [aeval_def, eval₂, finsupp.sum],
    rw ← p.support.sum_hom subtype.val,
    { refine finset.sum_congr rfl (λ n hn, _),
      change _ = _ * _,
      rw is_monoid_hom.map_pow coe, refl,
      split; intros; refl },
    refine { map_add := _, map_zero := _ }; intros; refl },
  refine is_integral_of_noetherian H ⟨x, hx⟩
end

end ring

section
variables {R A B S : Type*}
variables [comm_ring R] [comm_ring A] [comm_ring B] [comm_ring S]
variables [algebra R A] [algebra R B] (f : R →+* S)

theorem is_integral_alg_hom (f : A →ₐ[R] B) {x : A} (hx : is_integral R x) : is_integral R (f x) :=
let ⟨p, hp, hpx⟩ := hx in ⟨p, hp, by rw [← aeval_def, aeval_alg_hom_apply, aeval_def, hpx, f.map_zero]⟩

theorem is_integral_of_is_scalar_tower [algebra A B] [is_scalar_tower R A B]
  (x : B) (hx : is_integral R x) : is_integral A x :=
let ⟨p, hp, hpx⟩ := hx in
⟨p.map $ algebra_map R A, monic_map _ hp, by rw [← aeval_def, ← is_scalar_tower.aeval_apply, aeval_def, hpx]⟩

section
local attribute [instance] subset.comm_ring algebra.of_is_subring

theorem is_integral_of_subring {x : A} (T : set R) [is_subring T]
  (hx : is_integral T x) : is_integral R x :=
is_integral_of_is_scalar_tower x hx

theorem is_integral_iff_is_integral_closure_finite {r : A} :
  is_integral R r ↔ ∃ s : set R, s.finite ∧ is_integral (ring.closure s) r :=
begin
  split; intro hr,
  { rcases hr with ⟨p, hmp, hpr⟩,
    refine ⟨_, set.finite_mem_finset _, p.restriction, subtype.eq hmp, _⟩,
    erw [← aeval_def, is_scalar_tower.aeval_apply _ R, map_restriction, aeval_def, hpr] },
  rcases hr with ⟨s, hs, hsr⟩,
  exact is_integral_of_subring _ hsr
end

end

theorem fg_adjoin_singleton_of_integral (x : A) (hx : is_integral R x) :
  (algebra.adjoin R ({x} : set A) : submodule R A).fg :=
begin
  rcases hx with ⟨f, hfm, hfx⟩,
  existsi finset.image ((^) x) (finset.range (nat_degree f + 1)),
  apply le_antisymm,
  { rw span_le, intros s hs, rw finset.mem_coe at hs,
    rcases finset.mem_image.1 hs with ⟨k, hk, rfl⟩, clear hk,
    exact is_submonoid.pow_mem (algebra.subset_adjoin (set.mem_singleton _)) },
  intros r hr, change r ∈ algebra.adjoin R ({x} : set A) at hr,
  rw algebra.adjoin_singleton_eq_range at hr,
  rcases (aeval x).mem_range.mp hr with ⟨p, rfl⟩,
  rw ← mod_by_monic_add_div p hfm,
  rw ← aeval_def at hfx,
  rw [alg_hom.map_add, alg_hom.map_mul, hfx, zero_mul, add_zero],
  have : degree (p %ₘ f) ≤ degree f := degree_mod_by_monic_le p hfm,
  generalize_hyp : p %ₘ f = q at this ⊢,
  rw [← sum_C_mul_X_eq q, aeval_def, eval₂_sum, finsupp.sum],
  refine sum_mem _ (λ k hkq, _),
  rw [eval₂_mul, eval₂_C, eval₂_pow, eval₂_X, ← algebra.smul_def],
  refine smul_mem _ _ (subset_span _),
  rw finset.mem_coe, refine finset.mem_image.2 ⟨_, _, rfl⟩,
  rw [finset.mem_range, nat.lt_succ_iff], refine le_of_not_lt (λ hk, _),
  rw [degree_le_iff_coeff_zero] at this,
  rw [finsupp.mem_support_iff] at hkq, apply hkq, apply this,
  exact lt_of_le_of_lt degree_le_nat_degree (with_bot.coe_lt_coe.2 hk)
end

theorem fg_adjoin_of_finite {s : set A} (hfs : s.finite)
  (his : ∀ x ∈ s, is_integral R x) : (algebra.adjoin R s : submodule R A).fg :=
set.finite.induction_on hfs (λ _, ⟨{1}, submodule.ext $ λ x,
  by { erw [algebra.adjoin_empty, finset.coe_singleton, ← one_eq_span, one_eq_map_top,
      map_top, linear_map.mem_range, algebra.mem_bot], refl }⟩)
(λ a s has hs ih his, by rw [← set.union_singleton, algebra.adjoin_union_coe_submodule]; exact
  fg_mul _ _ (ih $ λ i hi, his i $ set.mem_insert_of_mem a hi)
    (fg_adjoin_singleton_of_integral _ $ his a $ set.mem_insert a s)) his

theorem is_integral_of_mem_of_fg (S : subalgebra R A)
  (HS : (S : submodule R A).fg) (x : A) (hx : x ∈ S) : is_integral R x :=
begin
  cases HS with y hy,
  obtain ⟨lx, hlx1, hlx2⟩ :
    ∃ (l : A →₀ R) (H : l ∈ finsupp.supported R R ↑y), (finsupp.total A A R id) l = x,
  { rwa [←(@finsupp.mem_span_iff_total A A R _ _ _ id ↑y x), set.image_id ↑y, hy] },
  have hyS : ∀ {p}, p ∈ y → p ∈ S := λ p hp, show p ∈ (S : submodule R A),
    by { rw ← hy, exact subset_span hp },
  have : ∀ (jk : (↑(y.product y) : set (A × A))), jk.1.1 * jk.1.2 ∈ (S : submodule R A) :=
    λ jk, S.mul_mem (hyS (finset.mem_product.1 jk.2).1) (hyS (finset.mem_product.1 jk.2).2),
  rw [← hy, ← set.image_id ↑y] at this, simp only [finsupp.mem_span_iff_total] at this,
  choose ly hly1 hly2,
  let S₀ : set R := ring.closure ↑(lx.frange ∪ finset.bind finset.univ (finsupp.frange ∘ ly)),
  refine is_integral_of_subring S₀ _,
  letI : comm_ring S₀ := @subtype.comm_ring _ _ _ ring.closure.is_subring,
  letI : algebra S₀ A := algebra.of_is_subring _,
  have : span S₀ (insert 1 ↑y : set A) * span S₀ (insert 1 ↑y : set A) ≤ span S₀ (insert 1 ↑y : set A),
  { rw span_mul_span, refine span_le.2 (λ z hz, _),
    rcases set.mem_mul.1 hz with ⟨p, q, rfl | hp, hq, rfl⟩,
    { rw one_mul, exact subset_span hq },
    rcases hq with rfl | hq,
    { rw mul_one, exact subset_span (or.inr hp) },
    erw ← hly2 ⟨(p, q), finset.mem_product.2 ⟨hp, hq⟩⟩,
    rw [finsupp.total_apply, finsupp.sum],
    refine (span S₀ (insert 1 ↑y : set A)).sum_mem (λ t ht, _),
    have : ly ⟨(p, q), finset.mem_product.2 ⟨hp, hq⟩⟩ t ∈ S₀ :=
    ring.subset_closure (finset.mem_union_right _ $ finset.mem_bind.2
      ⟨⟨(p, q), finset.mem_product.2 ⟨hp, hq⟩⟩, finset.mem_univ _,
        finsupp.mem_frange.2 ⟨finsupp.mem_support_iff.1 ht, _, rfl⟩⟩),
    change (⟨_, this⟩ : S₀) • t ∈ _, exact smul_mem _ _ (subset_span $ or.inr $ hly1 _ ht) },
  haveI : is_subring (span S₀ (insert 1 ↑y : set A) : set A) :=
  { one_mem := subset_span $ or.inl rfl,
    mul_mem := λ p q hp hq, this $ mul_mem_mul hp hq,
    zero_mem := (span S₀ (insert 1 ↑y : set A)).zero_mem,
    add_mem := λ _ _, (span S₀ (insert 1 ↑y : set A)).add_mem,
    neg_mem := λ _, (span S₀ (insert 1 ↑y : set A)).neg_mem },
  have : span S₀ (insert 1 ↑y : set A) = algebra.adjoin S₀ (↑y : set A),
  { refine le_antisymm (span_le.2 $ set.insert_subset.2
        ⟨(algebra.adjoin S₀ ↑y).one_mem, algebra.subset_adjoin⟩) (λ z hz, _),
    rw [subalgebra.mem_to_submodule, algebra.mem_adjoin_iff] at hz, rw ← submodule.mem_coe,
    refine ring.closure_subset (set.union_subset (set.range_subset_iff.2 $ λ t, _)
      (λ t ht, subset_span $ or.inr ht)) hz,
    rw algebra.algebra_map_eq_smul_one,
    exact smul_mem (span S₀ (insert 1 ↑y : set A)) _ (subset_span $ or.inl rfl) },
  haveI : is_noetherian_ring ↥S₀ := is_noetherian_ring_closure _ (finset.finite_to_set _),
  refine is_integral_of_submodule_noetherian (algebra.adjoin S₀ ↑y)
    (is_noetherian_of_fg_of_noetherian _ ⟨insert 1 y, by rw [finset.coe_insert, this]⟩) _ _,
  rw [← hlx2, finsupp.total_apply, finsupp.sum], refine subalgebra.sum_mem _ (λ r hr, _),
  have : lx r ∈ S₀ := ring.subset_closure (finset.mem_union_left _ (finset.mem_image_of_mem _ hr)),
  change (⟨_, this⟩ : S₀) • r ∈ _,
  rw finsupp.mem_supported at hlx1,
  exact subalgebra.smul_mem _ (algebra.subset_adjoin $ hlx1 hr) _
end

lemma ring_hom.is_integral_of_mem_closure {x y z : S}
  (hx : f.is_integral_elem x) (hy : f.is_integral_elem y)
  (hz : z ∈ ring.closure ({x, y} : set S)) :
  f.is_integral_elem z :=
begin
  letI : algebra R S := f.to_algebra,
  have := fg_mul _ _ (fg_adjoin_singleton_of_integral x hx) (fg_adjoin_singleton_of_integral y hy),
  rw [← algebra.adjoin_union_coe_submodule, set.singleton_union] at this,
  exact is_integral_of_mem_of_fg (algebra.adjoin R {x, y}) this z
    (algebra.mem_adjoin_iff.2  $ ring.closure_mono (set.subset_union_right _ _) hz),
end

theorem is_integral_of_mem_closure {x y z : A}
  (hx : is_integral R x) (hy : is_integral R y)
  (hz : z ∈ ring.closure ({x, y} : set A)) :
  is_integral R z :=
(algebra_map R A).is_integral_of_mem_closure hx hy hz

lemma ring_hom.is_integral_zero : f.is_integral_elem 0 :=
f.map_zero ▸ f.is_integral_map

theorem is_integral_zero : is_integral R (0:A) :=
(algebra_map R A).is_integral_zero

lemma ring_hom.is_integral_one : f.is_integral_elem 1 :=
f.map_one ▸ f.is_integral_map

theorem is_integral_one : is_integral R (1:A) :=
(algebra_map R A).is_integral_one

lemma ring_hom.is_integral_add {x y : S}
  (hx : f.is_integral_elem x) (hy : f.is_integral_elem y) :
  f.is_integral_elem (x + y) :=
f.is_integral_of_mem_closure hx hy (is_add_submonoid.add_mem
  (ring.subset_closure (or.inl rfl)) (ring.subset_closure (or.inr rfl)))

theorem is_integral_add {x y : A}
  (hx : is_integral R x) (hy : is_integral R y) :
  is_integral R (x + y) :=
(algebra_map R A).is_integral_add hx hy

lemma ring_hom.is_integral_neg {x : S}
  (hx : f.is_integral_elem x) : f.is_integral_elem (-x) :=
f.is_integral_of_mem_closure hx hx (is_add_subgroup.neg_mem
  (ring.subset_closure (or.inl rfl)))

theorem is_integral_neg {x : A}
  (hx : is_integral R x) : is_integral R (-x) :=
(algebra_map R A).is_integral_neg hx

lemma ring_hom.is_integral_sub {x y : S}
  (hx : f.is_integral_elem x) (hy : f.is_integral_elem y) : f.is_integral_elem (x - y) :=
by simpa only [sub_eq_add_neg] using f.is_integral_add hx (f.is_integral_neg hy)

theorem is_integral_sub {x y : A}
  (hx : is_integral R x) (hy : is_integral R y) : is_integral R (x - y) :=
(algebra_map R A).is_integral_sub hx hy

lemma ring_hom.is_integral_mul {x y : S}
  (hx : f.is_integral_elem x) (hy : f.is_integral_elem y) : f.is_integral_elem (x * y) :=
f.is_integral_of_mem_closure hx hy (is_submonoid.mul_mem
  (ring.subset_closure (or.inl rfl)) (ring.subset_closure (or.inr rfl)))

<<<<<<< HEAD
theorem is_integral_mul {x y : A}
  (hx : is_integral R x) (hy : is_integral R y) : is_integral R (x * y) :=
(algebra_map R A).is_integral_mul hx hy

theorem ring_hom.is_integral_pow {x : S} :
  Π (n : ℕ) (hx : f.is_integral_elem x), f.is_integral_elem (x ^ n)
| 0 hx := by simpa using f.is_integral_one
| (n + 1) hx := by simpa using f.is_integral_mul hx (ring_hom.is_integral_pow n hx)

theorem is_integral_pow {x : A} (n : ℕ) (hx : is_integral R x) : is_integral R (x ^ n) :=
(algebra_map R A).is_integral_pow n hx
=======
theorem is_integral_pow {x : A} :
  Π (n : ℕ) (hx : is_integral R x), is_integral R (x ^ n)
| 0 hx := by simpa using is_integral_one
| (n + 1) hx := by simpa using is_integral_mul hx (is_integral_pow n hx)
>>>>>>> c82f5987

variables (R A)

/-- The integral closure of R in an R-algebra A. -/
def integral_closure : subalgebra R A :=
{ carrier := { r | is_integral R r },
  zero_mem' := is_integral_zero,
  one_mem' := is_integral_one,
  add_mem' := λ _ _, is_integral_add,
  mul_mem' := λ _ _, is_integral_mul,
  algebra_map_mem' := λ x, is_integral_algebra_map }

theorem mem_integral_closure_iff_mem_fg {r : A} :
  r ∈ integral_closure R A ↔ ∃ M : subalgebra R A, (M : submodule R A).fg ∧ r ∈ M :=
⟨λ hr, ⟨algebra.adjoin R {r}, fg_adjoin_singleton_of_integral _ hr, algebra.subset_adjoin rfl⟩,
λ ⟨M, Hf, hrM⟩, is_integral_of_mem_of_fg M Hf _ hrM⟩

variables {R} {A}

/-- Mapping an integral closure along an `alg_equiv` gives the integral closure. -/
lemma integral_closure_map_alg_equiv (f : A ≃ₐ[R] B) :
  (integral_closure R A).map (f : A →ₐ[R] B) = integral_closure R B :=
begin
  ext y,
  rw subalgebra.mem_map,
  split,
  { rintros ⟨x, hx, rfl⟩,
    exact is_integral_alg_hom f hx },
  { intro hy,
    use [f.symm y, is_integral_alg_hom (f.symm : B →ₐ[R] A) hy],
    simp }
end

lemma integral_closure.is_integral (x : integral_closure R A) : is_integral R x :=
let ⟨p, hpm, hpx⟩ := x.2 in ⟨p, hpm, subtype.eq $
by rwa [← aeval_def, subtype.val_eq_coe, ← subalgebra.val_apply, aeval_alg_hom_apply] at hpx⟩

lemma ring_hom.is_integral_of_is_integral_mul_unit (x y : S) (r : R) (hr : f r * y = 1)
  (hx : f.is_integral_elem (x * y)) : f.is_integral_elem x :=
begin
  obtain ⟨p, ⟨p_monic, hp⟩⟩ := hx,
  refine ⟨scale_roots p r, ⟨(monic_scale_roots_iff r).2 p_monic, _⟩⟩,
  convert scale_roots_eval₂_eq_zero f hp,
  rw [mul_comm x y, ← mul_assoc, hr, one_mul],
end

theorem is_integral_of_is_integral_mul_unit {x y : A} {r : R} (hr : algebra_map R A r * y = 1)
  (hx : is_integral R (x * y)) : is_integral R x :=
(algebra_map R A).is_integral_of_is_integral_mul_unit x y r hr hx

/-- Generalization of `is_integral_of_mem_closure` bootstrapped up from that lemma -/
lemma is_integral_of_mem_closure' (G : set A) (hG : ∀ x ∈ G, is_integral R x) :
  ∀ x ∈ (subring.closure G), is_integral R x :=
λ x hx, subring.closure_induction hx hG is_integral_zero is_integral_one
  (λ _ _, is_integral_add) (λ _, is_integral_neg) (λ _ _, is_integral_mul)

lemma is_integral_of_mem_closure'' {S : Type*} [comm_ring S] {f : R →+* S} (G : set S)
  (hG : ∀ x ∈ G, f.is_integral_elem x) : ∀ x ∈ (subring.closure G), f.is_integral_elem x :=
λ x hx, @is_integral_of_mem_closure' R S _ _ f.to_algebra G hG x hx

lemma algebra_map_injective [algebra R A] (h : function.injective (algebra_map R A)) :
  function.injective (algebra_map R (integral_closure R A)) :=
λ x y hxy, h $
  show algebra_map (integral_closure R A) A (algebra_map R _ x) = _,
  from congr_arg (algebra_map (integral_closure R A) A) hxy

end

section algebra
open algebra
variables {R A B S T : Type*}
variables [comm_ring R] [comm_ring A] [comm_ring B] [comm_ring S] [comm_ring T]
variables [algebra A B] [algebra R B] (f : R →+* S) (g : S →+* T)

lemma is_integral_trans_aux (x : B) {p : polynomial A} (pmonic : monic p) (hp : aeval x p = 0) :
  is_integral (adjoin R (↑(p.map $ algebra_map A B).frange : set B)) x :=
begin
  generalize hS : (↑(p.map $ algebra_map A B).frange : set B) = S,
  have coeffs_mem : ∀ i, (p.map $ algebra_map A B).coeff i ∈ adjoin R S,
  { intro i, by_cases hi : (p.map $ algebra_map A B).coeff i = 0,
    { rw hi, exact subalgebra.zero_mem _ },
    rw ← hS, exact subset_adjoin (finsupp.mem_frange.2 ⟨hi, i, rfl⟩) },
  obtain ⟨q, hq⟩ : ∃ q : polynomial (adjoin R S), q.map (algebra_map (adjoin R S) B) =
      (p.map $ algebra_map A B),
  { rw ← set.mem_range, exact (polynomial.mem_map_range _).2 (λ i, ⟨⟨_, coeffs_mem i⟩, rfl⟩) },
  use q,
  split,
  { suffices h : (q.map (algebra_map (adjoin R S) B)).monic,
    { refine monic_of_injective _ h,
      exact subtype.val_injective },
    { rw hq, exact monic_map _ pmonic } },
  { convert hp using 1,
    replace hq := congr_arg (eval x) hq,
    convert hq using 1; symmetry; apply eval_map },
end

variables [algebra R A] [is_scalar_tower R A B]

/-- If A is an R-algebra all of whose elements are integral over R,
and x is an element of an A-algebra that is integral over A, then x is integral over R.-/
lemma is_integral_trans (A_int : is_integral R A) (x : B) (hx : is_integral A x) :
  is_integral R x :=
begin
  rcases hx with ⟨p, pmonic, hp⟩,
  let S : set B := ↑(p.map $ algebra_map A B).frange,
  refine is_integral_of_mem_of_fg (adjoin R (S ∪ {x})) _ _ (subset_adjoin $ or.inr rfl),
  refine fg_trans (fg_adjoin_of_finite (finset.finite_to_set _) (λ x hx, _)) _,
  { rw [finset.mem_coe, finsupp.mem_frange] at hx, rcases hx with ⟨_, i, rfl⟩,
    show is_integral R ((p.map $ algebra_map A B).coeff i), rw coeff_map,
    convert is_integral_alg_hom (is_scalar_tower.to_alg_hom R A B) (A_int _) },
  { apply fg_adjoin_singleton_of_integral,
    exact is_integral_trans_aux _ pmonic hp }
end

/-- If A is an R-algebra all of whose elements are integral over R,
and B is an A-algebra all of whose elements are integral over A,
then all elements of B are integral over R.-/
lemma algebra.is_integral_trans (hA : is_integral R A) (hB : is_integral A B) : is_integral R B :=
λ x, is_integral_trans hA x (hB x)

lemma ring_hom.is_integral_trans (hf : f.is_integral) (hg : g.is_integral) :
  (g.comp f).is_integral :=
@algebra.is_integral_trans R S T _ _ _ g.to_algebra (g.comp f).to_algebra f.to_algebra
  (@is_scalar_tower.of_algebra_map_eq R S T _ _ _ f.to_algebra g.to_algebra (g.comp f).to_algebra
  (ring_hom.comp_apply g f)) hf hg

lemma ring_hom.is_integral_of_surjective (hf : function.surjective f) : f.is_integral :=
λ x, (hf x).rec_on (λ y hy, (hy ▸ f.is_integral_map : f.is_integral_elem x))

lemma is_integral_of_surjective (h : function.surjective (algebra_map R A)) : is_integral R A :=
(algebra_map R A).is_integral_of_surjective h

/-- If `R → A → B` is an algebra tower with `A → B` injective,
then if the entire tower is an integral extension so is `R → A` -/
lemma is_integral_tower_bot_of_is_integral (H : function.injective (algebra_map A B))
  {x : A} (h : is_integral R (algebra_map A B x)) : is_integral R x :=
begin
  rcases h with ⟨p, ⟨hp, hp'⟩⟩,
  refine ⟨p, ⟨hp, _⟩⟩,
  rw [is_scalar_tower.algebra_map_eq R A B, ← eval₂_map,
      eval₂_hom, ← ring_hom.map_zero (algebra_map A B)] at hp',
  rw [eval₂_eq_eval_map],
  exact H hp',
end

lemma ring_hom.is_integral_tower_bot_of_is_integral (hg : function.injective g)
  (hfg : (g.comp f).is_integral) : f.is_integral :=
λ x, @is_integral_tower_bot_of_is_integral R S T _ _ _ g.to_algebra (g.comp f).to_algebra f.to_algebra
  (@is_scalar_tower.of_algebra_map_eq R S T _ _ _ f.to_algebra g.to_algebra (g.comp f).to_algebra
  (ring_hom.comp_apply g f))  hg x (hfg (g x))

lemma is_integral_tower_bot_of_is_integral_field {R A B : Type*} [comm_ring R] [field A]
  [comm_ring B] [nontrivial B] [algebra R A] [algebra A B] [algebra R B] [is_scalar_tower R A B]
  {x : A} (h : is_integral R (algebra_map A B x)) : is_integral R x :=
is_integral_tower_bot_of_is_integral (algebra_map A B).injective h

lemma ring_hom.is_integral_elem_of_is_integral_elem_comp {x : T}
  (h : (g.comp f).is_integral_elem x) : g.is_integral_elem x :=
let ⟨p, ⟨hp, hp'⟩⟩ := h in ⟨p.map f, monic_map f hp, by rwa ← eval₂_map at hp'⟩

lemma ring_hom.is_integral_tower_top_of_is_integral (h : (g.comp f).is_integral) : g.is_integral :=
λ x, ring_hom.is_integral_elem_of_is_integral_elem_comp f g (h x)

/-- If `R → A → B` is an algebra tower,
then if the entire tower is an integral extension so is `A → B`. -/
lemma is_integral_tower_top_of_is_integral {x : B} (h : is_integral R x) : is_integral A x :=
begin
  rcases h with ⟨p, ⟨hp, hp'⟩⟩,
  refine ⟨p.map (algebra_map R A), ⟨monic_map (algebra_map R A) hp, _⟩⟩,
  rw [is_scalar_tower.algebra_map_eq R A B, ← eval₂_map] at hp',
  exact hp',
end

lemma ring_hom.is_integral_quotient_of_is_integral {I : ideal S} (hf : f.is_integral) :
  (ideal.quotient_map I f le_rfl).is_integral :=
begin
  rintros ⟨x⟩,
  obtain ⟨p, ⟨p_monic, hpx⟩⟩ := hf x,
  refine ⟨p.map (ideal.quotient.mk _), ⟨monic_map _ p_monic, _⟩⟩,
  simpa only [hom_eval₂, eval₂_map] using congr_arg (ideal.quotient.mk I) hpx
end

lemma is_integral_quotient_of_is_integral {I : ideal A} (hRA : is_integral R A) :
  is_integral (I.comap (algebra_map R A)).quotient I.quotient :=
(algebra_map R A).is_integral_quotient_of_is_integral hRA

lemma is_integral_quotient_map_iff {I : ideal S} :
  (ideal.quotient_map I f le_rfl).is_integral ↔
    ((ideal.quotient.mk I).comp f : R →+* I.quotient).is_integral :=
begin
  let g := ideal.quotient.mk (I.comap f),
  have := @ideal.quotient_map_comp_mk R S _ _ _ I f le_rfl,
  refine ⟨λ h, _, λ h, ring_hom.is_integral_tower_top_of_is_integral g _ (this ▸ h)⟩,
  refine this ▸ ring_hom.is_integral_trans g (ideal.quotient_map I f le_rfl) _ h,
  exact ring_hom.is_integral_of_surjective g ideal.quotient.mk_surjective,
end

/-- If the integral extension `R → S` is injective, and `S` is a field, then `R` is also a field. -/
lemma is_field_of_is_integral_of_is_field {R S : Type*} [integral_domain R] [integral_domain S]
  [algebra R S] (H : is_integral R S) (hRS : function.injective (algebra_map R S))
  (hS : is_field S) : is_field R :=
begin
  refine ⟨⟨0, 1, zero_ne_one⟩, mul_comm, λ a ha, _⟩,
  -- Let `a_inv` be the inverse of `algebra_map R S a`,
  -- then we need to show that `a_inv` is of the form `algebra_map R S b`.
  obtain ⟨a_inv, ha_inv⟩ := hS.mul_inv_cancel (λ h, ha (hRS (trans h (ring_hom.map_zero _).symm))),

  -- Let `p : polynomial R` be monic with root `a_inv`,
  -- and `q` be `p` with coefficients reversed (so `q(a) = q'(a) * a + 1`).
  -- We claim that `q(a) = 0`, so `-q'(a)` is the inverse of `a`.
  obtain ⟨p, p_monic, hp⟩ := H a_inv,
  use -∑ (i : ℕ) in finset.range p.nat_degree, (p.coeff i) * a ^ (p.nat_degree - i - 1),

  -- `q(a) = 0`, because multiplying everything with `a_inv^n` gives `p(a_inv) = 0`.
  -- TODO: this could be a lemma for `polynomial.reverse`.
  have hq : ∑ (i : ℕ) in finset.range (p.nat_degree + 1), (p.coeff i) * a ^ (p.nat_degree - i) = 0,
  { apply (algebra_map R S).injective_iff.mp hRS,
    have a_inv_ne_zero : a_inv ≠ 0 := right_ne_zero_of_mul (mt ha_inv.symm.trans one_ne_zero),
    refine (mul_eq_zero.mp _).resolve_right (pow_ne_zero p.nat_degree a_inv_ne_zero),
    rw [eval₂_eq_sum_range] at hp,
    rw [ring_hom.map_sum, finset.sum_mul],
    refine (finset.sum_congr rfl (λ i hi, _)).trans hp,
    rw [ring_hom.map_mul, mul_assoc],
    congr,
    have : a_inv ^ p.nat_degree = a_inv ^ (p.nat_degree - i) * a_inv ^ i,
    { rw [← pow_add a_inv, nat.sub_add_cancel (nat.le_of_lt_succ (finset.mem_range.mp hi))] },
    rw [ring_hom.map_pow, this, ← mul_assoc, ← mul_pow, ha_inv, one_pow, one_mul] },

  -- Since `q(a) = 0` and `q(a) = q'(a) * a + 1`, we have `a * -q'(a) = 1`.
  -- TODO: we could use a lemma for `polynomial.div_X` here.
  rw [finset.sum_range_succ, p_monic.coeff_nat_degree, one_mul, nat.sub_self, pow_zero,
      add_eq_zero_iff_eq_neg, eq_comm] at hq,
  rw [mul_comm, ← neg_mul_eq_neg_mul, finset.sum_mul],
  convert hq using 2,
  refine finset.sum_congr rfl (λ i hi, _),
  have : 1 ≤ p.nat_degree - i := nat.le_sub_left_of_add_le (finset.mem_range.mp hi),
  rw [mul_assoc, ← pow_succ', nat.sub_add_cancel this]
end

end algebra

section
local attribute [instance] subset.comm_ring algebra.of_is_subring
theorem integral_closure_idem {R : Type*} {A : Type*} [comm_ring R] [comm_ring A] [algebra R A] :
  integral_closure (integral_closure R A : set A) A = ⊥ :=
eq_bot_iff.2 $ λ x hx, algebra.mem_bot.2
⟨⟨x, @is_integral_trans _ _ _ _ _ _ _ _ (integral_closure R A).algebra
     _ integral_closure.is_integral x hx⟩, rfl⟩
end

section integral_domain
variables {R S : Type*} [comm_ring R] [integral_domain S] [algebra R S]

instance : integral_domain (integral_closure R S) :=
{ exists_pair_ne := ⟨0, 1, mt subtype.ext_iff_val.mp zero_ne_one⟩,
  eq_zero_or_eq_zero_of_mul_eq_zero := λ ⟨a, ha⟩ ⟨b, hb⟩ h,
    or.imp subtype.ext_iff_val.mpr subtype.ext_iff_val.mpr (eq_zero_or_eq_zero_of_mul_eq_zero (subtype.ext_iff_val.mp h)),
  ..(integral_closure R S).comm_ring R S }

end integral_domain<|MERGE_RESOLUTION|>--- conflicted
+++ resolved
@@ -298,7 +298,6 @@
 f.is_integral_of_mem_closure hx hy (is_submonoid.mul_mem
   (ring.subset_closure (or.inl rfl)) (ring.subset_closure (or.inr rfl)))
 
-<<<<<<< HEAD
 theorem is_integral_mul {x y : A}
   (hx : is_integral R x) (hy : is_integral R y) : is_integral R (x * y) :=
 (algebra_map R A).is_integral_mul hx hy
@@ -310,12 +309,6 @@
 
 theorem is_integral_pow {x : A} (n : ℕ) (hx : is_integral R x) : is_integral R (x ^ n) :=
 (algebra_map R A).is_integral_pow n hx
-=======
-theorem is_integral_pow {x : A} :
-  Π (n : ℕ) (hx : is_integral R x), is_integral R (x ^ n)
-| 0 hx := by simpa using is_integral_one
-| (n + 1) hx := by simpa using is_integral_mul hx (is_integral_pow n hx)
->>>>>>> c82f5987
 
 variables (R A)
 
