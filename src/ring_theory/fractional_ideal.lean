/-
Copyright (c) 2020 Anne Baanen. All rights reserved.
Released under Apache 2.0 license as described in the file LICENSE.
Authors: Anne Baanen, Filippo A. E. Nuccio
-/
import algebra.big_operators.finprod
import ring_theory.integral_closure
import ring_theory.localization.integer
import ring_theory.localization.submodule
import ring_theory.noetherian
import ring_theory.principal_ideal_domain
import tactic.field_simp

/-!
# Fractional ideals

This file defines fractional ideals of an integral domain and proves basic facts about them.

## Main definitions
Let `S` be a submonoid of an integral domain `R`, `P` the localization of `R` at `S`, and `f` the
natural ring hom from `R` to `P`.
 * `is_fractional` defines which `R`-submodules of `P` are fractional ideals
 * `fractional_ideal S P` is the type of fractional ideals in `P`
 * `has_coe_t (ideal R) (fractional_ideal S P)` instance
 * `comm_semiring (fractional_ideal S P)` instance:
   the typical ideal operations generalized to fractional ideals
 * `lattice (fractional_ideal S P)` instance
 * `map` is the pushforward of a fractional ideal along an algebra morphism

Let `K` be the localization of `R` at `R⁰ = R \ {0}` (i.e. the field of fractions).
 * `fractional_ideal R⁰ K` is the type of fractional ideals in the field of fractions
 * `has_div (fractional_ideal R⁰ K)` instance:
   the ideal quotient `I / J` (typically written $I : J$, but a `:` operator cannot be defined)

## Main statements

  * `mul_left_mono` and `mul_right_mono` state that ideal multiplication is monotone
  * `prod_one_self_div_eq` states that `1 / I` is the inverse of `I` if one exists
  * `is_noetherian` states that every fractional ideal of a noetherian integral domain is noetherian

## Implementation notes

Fractional ideals are considered equal when they contain the same elements,
independent of the denominator `a : R` such that `a I ⊆ R`.
Thus, we define `fractional_ideal` to be the subtype of the predicate `is_fractional`,
instead of having `fractional_ideal` be a structure of which `a` is a field.

Most definitions in this file specialize operations from submodules to fractional ideals,
proving that the result of this operation is fractional if the input is fractional.
Exceptions to this rule are defining `(+) := (⊔)` and `⊥ := 0`,
in order to re-use their respective proof terms.
We can still use `simp` to show `↑I + ↑J = ↑(I + J)` and `↑⊥ = ↑0`.

Many results in fact do not need that `P` is a localization, only that `P` is an
`R`-algebra. We omit the `is_localization` parameter whenever this is practical.
Similarly, we don't assume that the localization is a field until we need it to
define ideal quotients. When this assumption is needed, we replace `S` with `R⁰`,
making the localization a field.

## References

  * https://en.wikipedia.org/wiki/Fractional_ideal

## Tags

fractional ideal, fractional ideals, invertible ideal
-/

open is_localization
open_locale pointwise

open_locale non_zero_divisors

section defs

variables {R : Type*} [comm_ring R] {S : submonoid R} {P : Type*} [comm_ring P]
variables [algebra R P]

variables (S)

/-- A submodule `I` is a fractional ideal if `a I ⊆ R` for some `a ≠ 0`. -/
def is_fractional (I : submodule R P) :=
∃ a ∈ S, ∀ b ∈ I, is_integer R (a • b)

variables (S P)

/-- The fractional ideals of a domain `R` are ideals of `R` divided by some `a ∈ R`.

  More precisely, let `P` be a localization of `R` at some submonoid `S`,
  then a fractional ideal `I ⊆ P` is an `R`-submodule of `P`,
  such that there is a nonzero `a : R` with `a I ⊆ R`.
-/
def fractional_ideal :=
{I : submodule R P // is_fractional S I}

end defs

namespace fractional_ideal

open set
open submodule

variables {R : Type*} [comm_ring R] {S : submonoid R} {P : Type*} [comm_ring P]
variables [algebra R P] [loc : is_localization S P]

/-- Map a fractional ideal `I` to a submodule by forgetting that `∃ a, a I ⊆ R`.

This coercion is typically called `coe_to_submodule` in lemma names
(or `coe` when the coercion is clear from the context),
not to be confused with `is_localization.coe_submodule : ideal R → submodule R P`
(which we use to define `coe_ideal : ideal R → fractional_ideal S P`).
-/
instance : has_coe (fractional_ideal S P) (submodule R P) := ⟨λ I, I.val⟩

protected lemma is_fractional (I : fractional_ideal S P) :
  is_fractional S (I : submodule R P) :=
I.prop

section set_like

instance : set_like (fractional_ideal S P) P :=
{ coe := λ I, ↑(I : submodule R P),
  coe_injective' := set_like.coe_injective.comp subtype.coe_injective }

@[simp] lemma mem_coe {I : fractional_ideal S P} {x : P} :
  x ∈ (I : submodule R P) ↔ x ∈ I :=
iff.rfl

@[ext] lemma ext {I J : fractional_ideal S P} : (∀ x, x ∈ I ↔ x ∈ J) → I = J := set_like.ext

/-- Copy of a `fractional_ideal` with a new underlying set equal to the old one.
Useful to fix definitional equalities. -/
protected def copy (p : fractional_ideal S P) (s : set P) (hs : s = ↑p) : fractional_ideal S P :=
⟨submodule.copy p s hs, by { convert p.is_fractional, ext, simp only [hs], refl }⟩

@[simp] lemma coe_copy (p : fractional_ideal S P) (s : set P) (hs : s = ↑p) :
  ↑(p.copy s hs) = s :=
rfl

lemma coe_eq (p : fractional_ideal S P) (s : set P) (hs : s = ↑p) : p.copy s hs = p :=
set_like.coe_injective hs

end set_like

@[simp] lemma val_eq_coe (I : fractional_ideal S P) : I.val = I := rfl

@[simp, norm_cast] lemma coe_mk (I : submodule R P) (hI : is_fractional S I) :
  (subtype.mk I hI : submodule R P) = I := rfl

/-! Transfer instances from `submodule R P` to `fractional_ideal S P`. -/
instance (I : fractional_ideal S P) : add_comm_group I := submodule.add_comm_group ↑I
instance (I : fractional_ideal S P) : module R I := submodule.module ↑I

lemma coe_to_submodule_injective :
  function.injective (coe : fractional_ideal S P → submodule R P) :=
subtype.coe_injective

lemma coe_to_submodule_inj {I J : fractional_ideal S P} : (I : submodule R P) = J ↔ I = J :=
coe_to_submodule_injective.eq_iff

lemma is_fractional_of_le_one (I : submodule R P) (h : I ≤ 1) : is_fractional S I :=
begin
  use [1, S.one_mem],
  intros b hb,
  rw one_smul,
  obtain ⟨b', b'_mem, rfl⟩ := h hb,
  exact set.mem_range_self b',
end

lemma is_fractional_of_le {I : submodule R P} {J : fractional_ideal S P} (hIJ : I ≤ J) :
  is_fractional S I :=
begin
  obtain ⟨a, a_mem, ha⟩ := J.is_fractional,
  use [a, a_mem],
  intros b b_mem,
  exact ha b (hIJ b_mem)
end

/-- Map an ideal `I` to a fractional ideal by forgetting `I` is integral.

This is a bundled version of `is_localization.coe_submodule : ideal R → submodule R P`,
which is not to be confused with the `coe : fractional_ideal S P → submodule R P`,
also called `coe_to_submodule` in theorem names.

This map is available as a ring hom, called `fractional_ideal.coe_ideal_hom`.
-/
def coe_ideal : ideal R → fractional_ideal S P := λ I,
⟨coe_submodule P I,
  is_fractional_of_le_one _ $ by simpa using coe_submodule_mono P (le_top : I ≤ ⊤)⟩

-- Is a `coe_t` rather than `coe` to speed up failing inference, see library note [use has_coe_t]
instance : has_coe_t (ideal R) (fractional_ideal S P) := ⟨coe_ideal⟩

@[simp, norm_cast] lemma coe_coe_ideal (I : ideal R) :
  ((I : fractional_ideal S P) : submodule R P) = coe_submodule P I := rfl

variables (S)

@[simp] lemma mem_coe_ideal {x : P} {I : ideal R} :
  x ∈ (I : fractional_ideal S P) ↔ ∃ x', x' ∈ I ∧ algebra_map R P x' = x :=
mem_coe_submodule _ _

lemma mem_coe_ideal_of_mem {x : R} {I : ideal R} (hx : x ∈ I) :
  algebra_map R P x ∈ (I : fractional_ideal S P) :=
(mem_coe_ideal S).mpr ⟨x, hx, rfl⟩

lemma coe_ideal_le_coe_ideal' [is_localization S P] (h : S ≤ non_zero_divisors R)
  {I J : ideal R} : (I : fractional_ideal S P) ≤ J ↔ I ≤ J :=
coe_submodule_le_coe_submodule h

@[simp] lemma coe_ideal_le_coe_ideal (K : Type*) [comm_ring K] [algebra R K] [is_fraction_ring R K]
  {I J : ideal R} : (I : fractional_ideal R⁰ K) ≤ J ↔ I ≤ J :=
is_fraction_ring.coe_submodule_le_coe_submodule

instance : has_zero (fractional_ideal S P) := ⟨(0 : ideal R)⟩

@[simp] lemma mem_zero_iff {x : P} : x ∈ (0 : fractional_ideal S P) ↔ x = 0 :=
⟨(λ ⟨x', x'_mem_zero, x'_eq_x⟩,
   have x'_eq_zero : x' = 0 := x'_mem_zero,
   by simp [x'_eq_x.symm, x'_eq_zero]),
 (λ hx, ⟨0, rfl, by simp [hx]⟩)⟩

variables {S}

@[simp, norm_cast] lemma coe_zero : ↑(0 : fractional_ideal S P) = (⊥ : submodule R P) :=
submodule.ext $ λ _, mem_zero_iff S

@[simp, norm_cast] lemma coe_ideal_bot : ((⊥ : ideal R) : fractional_ideal S P) = 0 := rfl

variables (P)

include loc

@[simp] lemma exists_mem_to_map_eq {x : R} {I : ideal R} (h : S ≤ non_zero_divisors R) :
  (∃ x', x' ∈ I ∧ algebra_map R P x' = algebra_map R P x) ↔ x ∈ I :=
⟨λ ⟨x', hx', eq⟩, is_localization.injective _ h eq ▸ hx', λ h, ⟨x, h, rfl⟩⟩

variables {P}

lemma coe_ideal_injective' (h : S ≤ non_zero_divisors R) :
  function.injective (coe_ideal : ideal R → fractional_ideal S P) :=
λ _ _ heq,
le_antisymm ((coe_ideal_le_coe_ideal' S h).mp heq.le) ((coe_ideal_le_coe_ideal' S h).mp heq.ge)

lemma coe_ideal_inj' (h : S ≤ non_zero_divisors R) {I J : ideal R} :
  (I : fractional_ideal S P) = J ↔ I = J :=
(coe_ideal_injective' h).eq_iff

@[simp] lemma coe_ideal_eq_zero' {I : ideal R} (h : S ≤ non_zero_divisors R) :
  (I : fractional_ideal S P) = 0 ↔ I = (⊥ : ideal R) :=
coe_ideal_inj' h

lemma coe_ideal_ne_zero' {I : ideal R} (h : S ≤ non_zero_divisors R) :
  (I : fractional_ideal S P) ≠ 0 ↔ I ≠ (⊥ : ideal R) :=
not_iff_not.mpr $ coe_ideal_eq_zero' h

omit loc

lemma coe_to_submodule_eq_bot {I : fractional_ideal S P} :
  (I : submodule R P) = ⊥ ↔ I = 0 :=
⟨λ h, coe_to_submodule_injective (by simp [h]),
 λ h, by simp [h]⟩

lemma coe_to_submodule_ne_bot {I : fractional_ideal S P} :
  ↑I ≠ (⊥ : submodule R P) ↔ I ≠ 0 :=
not_iff_not.mpr coe_to_submodule_eq_bot

instance : inhabited (fractional_ideal S P) := ⟨0⟩

instance : has_one (fractional_ideal S P) :=
⟨(⊤ : ideal R)⟩

variables (S)

@[simp, norm_cast] lemma coe_ideal_top : ((⊤ : ideal R) : fractional_ideal S P) = 1 := rfl

lemma mem_one_iff {x : P} : x ∈ (1 : fractional_ideal S P) ↔ ∃ x' : R, algebra_map R P x' = x :=
iff.intro (λ ⟨x', _, h⟩, ⟨x', h⟩) (λ ⟨x', h⟩, ⟨x', ⟨⟩, h⟩)

lemma coe_mem_one (x : R) : algebra_map R P x ∈ (1 : fractional_ideal S P) :=
(mem_one_iff S).mpr ⟨x, rfl⟩

lemma one_mem_one : (1 : P) ∈ (1 : fractional_ideal S P) :=
(mem_one_iff S).mpr ⟨1, ring_hom.map_one _⟩

variables {S}

/-- `(1 : fractional_ideal S P)` is defined as the R-submodule `f(R) ≤ P`.

However, this is not definitionally equal to `1 : submodule R P`,
which is proved in the actual `simp` lemma `coe_one`. -/
lemma coe_one_eq_coe_submodule_top :
  ↑(1 : fractional_ideal S P) = coe_submodule P (⊤ : ideal R) :=
rfl

@[simp, norm_cast] lemma coe_one :
  (↑(1 : fractional_ideal S P) : submodule R P) = 1 :=
by rw [coe_one_eq_coe_submodule_top, coe_submodule_top]

section lattice

/-!
### `lattice` section

Defines the order on fractional ideals as inclusion of their underlying sets,
and ports the lattice structure on submodules to fractional ideals.
-/

@[simp] lemma coe_le_coe {I J : fractional_ideal S P} :
  (I : submodule R P) ≤ (J : submodule R P) ↔ I ≤ J :=
iff.rfl

lemma zero_le (I : fractional_ideal S P) : 0 ≤ I :=
begin
  intros x hx,
  convert submodule.zero_mem _,
  simpa using hx
end

instance order_bot : order_bot (fractional_ideal S P) :=
{ bot := 0,
  bot_le := zero_le }

@[simp] lemma bot_eq_zero : (⊥ : fractional_ideal S P) = 0 :=
rfl

@[simp] lemma le_zero_iff {I : fractional_ideal S P} : I ≤ 0 ↔ I = 0 :=
le_bot_iff

lemma eq_zero_iff {I : fractional_ideal S P} : I = 0 ↔ (∀ x ∈ I, x = (0 : P)) :=
⟨ (λ h x hx, by simpa [h, mem_zero_iff] using hx),
  (λ h, le_bot_iff.mp (λ x hx, (mem_zero_iff S).mpr (h x hx))) ⟩

lemma _root_.is_fractional.sup {I J : submodule R P} :
  is_fractional S I → is_fractional S J → is_fractional S (I ⊔ J)
| ⟨aI, haI, hI⟩ ⟨aJ, haJ, hJ⟩ := ⟨aI * aJ, S.mul_mem haI haJ, λ b hb, begin
  rcases mem_sup.mp hb with ⟨bI, hbI, bJ, hbJ, rfl⟩,
  rw smul_add,
  apply is_integer_add,
  { rw [mul_smul, smul_comm],
    exact is_integer_smul (hI bI hbI), },
  { rw mul_smul,
    exact is_integer_smul (hJ bJ hbJ) }
end⟩

lemma _root_.is_fractional.inf_right {I : submodule R P} :
  is_fractional S I → ∀ J, is_fractional S (I ⊓ J)
| ⟨aI, haI, hI⟩ J := ⟨aI, haI, λ b hb, begin
  rcases mem_inf.mp hb with ⟨hbI, hbJ⟩,
  exact hI b hbI
end⟩

instance : has_inf (fractional_ideal S P) := ⟨λ I J, ⟨I ⊓ J, I.is_fractional.inf_right J⟩⟩

@[simp, norm_cast]
lemma coe_inf (I J : fractional_ideal S P) : ↑(I ⊓ J) = (I ⊓ J : submodule R P) := rfl

instance : has_sup (fractional_ideal S P) := ⟨λ I J, ⟨I ⊔ J, I.is_fractional.sup J.is_fractional⟩⟩

@[norm_cast]
lemma coe_sup (I J : fractional_ideal S P) : ↑(I ⊔ J) = (I ⊔ J : submodule R P) := rfl

instance lattice : lattice (fractional_ideal S P) :=
function.injective.lattice _ subtype.coe_injective coe_sup coe_inf

instance : semilattice_sup (fractional_ideal S P) :=
{ ..fractional_ideal.lattice }

end lattice

section semiring

instance : has_add (fractional_ideal S P) := ⟨(⊔)⟩

@[simp]
lemma sup_eq_add (I J : fractional_ideal S P) : I ⊔ J = I + J := rfl

@[simp, norm_cast]
lemma coe_add (I J : fractional_ideal S P) : (↑(I + J) : submodule R P) = I + J := rfl

@[simp, norm_cast]
lemma coe_ideal_sup (I J : ideal R) : ↑(I ⊔ J) = (I + J : fractional_ideal S P) :=
coe_to_submodule_injective $ coe_submodule_sup _ _ _

lemma _root_.is_fractional.nsmul {I : submodule R P} :
  Π n : ℕ, is_fractional S I → is_fractional S (n • I : submodule R P)
| 0 _ := begin
    rw [zero_smul],
    convert ((0 : ideal R) : fractional_ideal S P).is_fractional,
    simp,
  end
| (n + 1) h := begin
  rw succ_nsmul,
  exact h.sup (_root_.is_fractional.nsmul n h)
end

instance : has_smul ℕ (fractional_ideal S P) :=
{ smul := λ n I, ⟨n • I, I.is_fractional.nsmul n⟩}

@[norm_cast]
lemma coe_nsmul (n : ℕ) (I : fractional_ideal S P) : (↑(n • I) : submodule R P) = n • I := rfl

lemma _root_.is_fractional.mul {I J : submodule R P} :
  is_fractional S I → is_fractional S J → is_fractional S (I * J : submodule R P)
| ⟨aI, haI, hI⟩ ⟨aJ, haJ, hJ⟩ := ⟨aI * aJ, S.mul_mem haI haJ, λ b hb, begin
  apply submodule.mul_induction_on hb,
  { intros m hm n hn,
    obtain ⟨n', hn'⟩ := hJ n hn,
    rw [mul_smul, mul_comm m, ← smul_mul_assoc, ← hn', ← algebra.smul_def],
    apply hI,
    exact submodule.smul_mem _ _ hm },
  { intros x y hx hy,
    rw smul_add,
    apply is_integer_add hx hy },
end⟩

lemma _root_.is_fractional.pow {I : submodule R P} (h : is_fractional S I) :
  ∀ n : ℕ, is_fractional S (I ^ n : submodule R P)
| 0 := is_fractional_of_le_one _ (pow_zero _).le
| (n + 1) := (pow_succ I n).symm ▸ h.mul (_root_.is_fractional.pow n)

/-- `fractional_ideal.mul` is the product of two fractional ideals,
used to define the `has_mul` instance.

This is only an auxiliary definition: the preferred way of writing `I.mul J` is `I * J`.

Elaborated terms involving `fractional_ideal` tend to grow quite large,
so by making definitions irreducible, we hope to avoid deep unfolds.
-/
@[irreducible]
def mul (I J : fractional_ideal S P) : fractional_ideal S P :=
⟨I * J, I.is_fractional.mul J.is_fractional⟩

local attribute [semireducible] mul

instance : has_mul (fractional_ideal S P) := ⟨λ I J, mul I J⟩

@[simp] lemma mul_eq_mul (I J : fractional_ideal S P) : mul I J = I * J := rfl

@[simp, norm_cast]
lemma coe_mul (I J : fractional_ideal S P) : (↑(I * J) : submodule R P) = I * J := rfl

@[simp, norm_cast]
lemma coe_ideal_mul (I J : ideal R) : (↑(I * J) : fractional_ideal S P) = I * J :=
coe_to_submodule_injective $ coe_submodule_mul _ _ _

lemma mul_left_mono (I : fractional_ideal S P) : monotone ((*) I) :=
λ J J' h, mul_le.mpr (λ x hx y hy, mul_mem_mul hx (h hy))

lemma mul_right_mono (I : fractional_ideal S P) : monotone (λ J, J * I) :=
λ J J' h, mul_le.mpr (λ x hx y hy, mul_mem_mul (h hx) hy)

lemma mul_mem_mul {I J : fractional_ideal S P} {i j : P} (hi : i ∈ I) (hj : j ∈ J) :
  i * j ∈ I * J := submodule.mul_mem_mul hi hj

lemma mul_le {I J K : fractional_ideal S P} :
  I * J ≤ K ↔ (∀ (i ∈ I) (j ∈ J), i * j ∈ K) :=
submodule.mul_le

instance : has_pow (fractional_ideal S P) ℕ := ⟨λ I n, ⟨I^n, I.is_fractional.pow n⟩⟩

@[simp, norm_cast]
lemma coe_pow (I : fractional_ideal S P) (n : ℕ) : ↑(I ^ n) = (I ^ n : submodule R P) := rfl

@[elab_as_eliminator] protected theorem mul_induction_on
  {I J : fractional_ideal S P}
  {C : P → Prop} {r : P} (hr : r ∈ I * J)
  (hm : ∀ (i ∈ I) (j ∈ J), C (i * j))
  (ha : ∀ x y, C x → C y → C (x + y)) : C r :=
submodule.mul_induction_on hr hm ha

instance : has_nat_cast (fractional_ideal S P) := ⟨nat.unary_cast⟩

lemma coe_nat_cast (n : ℕ) : ((n : fractional_ideal S P) : submodule R P) = n :=
show ↑n.unary_cast = ↑n, by induction n; simp [*, nat.unary_cast]

instance : comm_semiring (fractional_ideal S P) :=
function.injective.comm_semiring coe subtype.coe_injective
  coe_zero coe_one coe_add coe_mul (λ _ _, coe_nsmul _ _) coe_pow coe_nat_cast

section order

lemma add_le_add_left {I J : fractional_ideal S P} (hIJ : I ≤ J) (J' : fractional_ideal S P) :
  J' + I ≤ J' + J :=
sup_le_sup_left hIJ J'

lemma mul_le_mul_left {I J : fractional_ideal S P} (hIJ : I ≤ J) (J' : fractional_ideal S P) :
  J' * I ≤ J' * J :=
mul_le.mpr (λ k hk j hj, mul_mem_mul hk (hIJ hj))

lemma le_self_mul_self {I : fractional_ideal S P} (hI: 1 ≤ I) : I ≤ I * I :=
begin
  convert mul_left_mono I hI,
  exact (mul_one I).symm
end

lemma mul_self_le_self {I : fractional_ideal S P} (hI: I ≤ 1) : I * I ≤ I :=
begin
  convert mul_left_mono I hI,
  exact (mul_one I).symm
end

lemma coe_ideal_le_one {I : ideal R} : (I : fractional_ideal S P) ≤ 1 :=
λ x hx, let ⟨y, _, hy⟩ := (mem_coe_ideal S).mp hx in (mem_one_iff S).mpr ⟨y, hy⟩

lemma le_one_iff_exists_coe_ideal {J : fractional_ideal S P} :
  J ≤ (1 : fractional_ideal S P) ↔ ∃ (I : ideal R), ↑I = J :=
begin
  split,
  { intro hJ,
    refine ⟨⟨{x : R | algebra_map R P x ∈ J}, _, _, _⟩, _⟩,
    { intros a b ha hb,
      rw [mem_set_of_eq, ring_hom.map_add],
      exact J.val.add_mem ha hb },
    { rw [mem_set_of_eq, ring_hom.map_zero],
      exact J.val.zero_mem },
    { intros c x hx,
      rw [smul_eq_mul, mem_set_of_eq, ring_hom.map_mul, ← algebra.smul_def],
      exact J.val.smul_mem c hx },
    { ext x,
      split,
      { rintros ⟨y, hy, eq_y⟩,
        rwa ← eq_y },
      { intro hx,
        obtain ⟨y, eq_x⟩ := (mem_one_iff S).mp (hJ hx),
        rw ← eq_x at *,
        exact ⟨y, hx, rfl⟩ } } },
  { rintro ⟨I, hI⟩,
    rw ← hI,
    apply coe_ideal_le_one },
end

variables (S P)

/-- `coe_ideal_hom (S : submonoid R) P` is `coe : ideal R → fractional_ideal S P` as a ring hom -/
@[simps]
def coe_ideal_hom : ideal R →+* fractional_ideal S P :=
{ to_fun := coe,
  map_add' := coe_ideal_sup,
  map_mul' := coe_ideal_mul,
  map_one' := by rw [ideal.one_eq_top, coe_ideal_top],
  map_zero' := coe_ideal_bot }

lemma coe_ideal_pow (I : ideal R) (n : ℕ) : (↑(I^n) : fractional_ideal S P) = I^n :=
(coe_ideal_hom S P).map_pow _ n

open_locale big_operators
lemma coe_ideal_finprod [is_localization S P] {α : Sort*} {f : α → ideal R}
  (hS : S ≤ non_zero_divisors R) :
  ((∏ᶠ a : α, f a : ideal R) : fractional_ideal S P) = ∏ᶠ a : α, (f a : fractional_ideal S P) :=
<<<<<<< HEAD
monoid_hom.map_finprod_of_injective (fractional_ideal.coe_ideal_hom S P).to_monoid_hom
  (coe_ideal_injective' hS) f
=======
monoid_hom.map_finprod_of_injective (coe_ideal_hom S P).to_monoid_hom
  (coe_to_fractional_ideal_injective hS) f
>>>>>>> 44b58b42

end order

variables {P' : Type*} [comm_ring P'] [algebra R P'] [loc' : is_localization S P']
variables {P'' : Type*} [comm_ring P''] [algebra R P''] [loc'' : is_localization S P'']

lemma _root_.is_fractional.map (g : P →ₐ[R] P') {I : submodule R P} :
  is_fractional S I → is_fractional S (submodule.map g.to_linear_map I)
| ⟨a, a_nonzero, hI⟩ := ⟨a, a_nonzero, λ b hb, begin
  obtain ⟨b', b'_mem, hb'⟩ := submodule.mem_map.mp hb,
  obtain ⟨x, hx⟩ := hI b' b'_mem,
  use x,
  erw [←g.commutes, hx, g.map_smul, hb']
end⟩

/-- `I.map g` is the pushforward of the fractional ideal `I` along the algebra morphism `g` -/
def map (g : P →ₐ[R] P') :
  fractional_ideal S P → fractional_ideal S P' :=
λ I, ⟨submodule.map g.to_linear_map I, I.is_fractional.map g⟩

@[simp, norm_cast] lemma coe_map (g : P →ₐ[R] P') (I : fractional_ideal S P) :
  ↑(map g I) = submodule.map g.to_linear_map I := rfl

@[simp] lemma mem_map {I : fractional_ideal S P} {g : P →ₐ[R] P'}
  {y : P'} : y ∈ I.map g ↔ ∃ x, x ∈ I ∧ g x = y :=
submodule.mem_map

variables (I J : fractional_ideal S P) (g : P →ₐ[R] P')

@[simp] lemma map_id : I.map (alg_hom.id _ _) = I :=
coe_to_submodule_injective (submodule.map_id I)

@[simp] lemma map_comp (g' : P' →ₐ[R] P'') :
  I.map (g'.comp g) = (I.map g).map g' :=
coe_to_submodule_injective (submodule.map_comp g.to_linear_map g'.to_linear_map I)

@[simp, norm_cast] lemma map_coe_ideal (I : ideal R) :
  (I : fractional_ideal S P).map g = I :=
begin
  ext x,
  simp only [mem_coe_ideal],
  split,
  { rintro ⟨_, ⟨y, hy, rfl⟩, rfl⟩,
    exact ⟨y, hy, (g.commutes y).symm⟩ },
  { rintro ⟨y, hy, rfl⟩,
    exact ⟨_, ⟨y, hy, rfl⟩, g.commutes y⟩ },
end

@[simp] lemma map_one :
  (1 : fractional_ideal S P).map g = 1 :=
map_coe_ideal g ⊤

@[simp] lemma map_zero :
  (0 : fractional_ideal S P).map g = 0 :=
map_coe_ideal g 0

@[simp] lemma map_add : (I + J).map g = I.map g + J.map g :=
coe_to_submodule_injective (submodule.map_sup _ _ _)

@[simp] lemma map_mul : (I * J).map g = I.map g * J.map g :=
coe_to_submodule_injective (submodule.map_mul _ _ _)

@[simp] lemma map_map_symm (g : P ≃ₐ[R] P') :
  (I.map (g : P →ₐ[R] P')).map (g.symm : P' →ₐ[R] P) = I :=
by rw [←map_comp, g.symm_comp, map_id]

@[simp] lemma map_symm_map (I : fractional_ideal S P') (g : P ≃ₐ[R] P') :
  (I.map (g.symm : P' →ₐ[R] P)).map (g : P →ₐ[R] P') = I :=
by rw [←map_comp, g.comp_symm, map_id]

lemma map_mem_map {f : P →ₐ[R] P'} (h : function.injective f) {x : P} {I : fractional_ideal S P} :
  f x ∈ map f I ↔ x ∈ I :=
mem_map.trans ⟨λ ⟨x', hx', x'_eq⟩, h x'_eq ▸ hx', λ h, ⟨x, h, rfl⟩⟩

lemma map_injective (f : P →ₐ[R] P') (h : function.injective f) :
  function.injective (map f : fractional_ideal S P → fractional_ideal S P') :=
λ I J hIJ, ext (λ x, (map_mem_map h).symm.trans (hIJ.symm ▸ map_mem_map h))

/-- If `g` is an equivalence, `map g` is an isomorphism -/
def map_equiv (g : P ≃ₐ[R] P') :
  fractional_ideal S P ≃+* fractional_ideal S P' :=
{ to_fun := map g,
  inv_fun := map g.symm,
  map_add' := λ I J, map_add I J _,
  map_mul' := λ I J, map_mul I J _,
  left_inv := λ I, by { rw [←map_comp, alg_equiv.symm_comp, map_id] },
  right_inv := λ I, by { rw [←map_comp, alg_equiv.comp_symm, map_id] } }

@[simp] lemma coe_fun_map_equiv (g : P ≃ₐ[R] P') :
  (map_equiv g : fractional_ideal S P → fractional_ideal S P') = map g :=
rfl

@[simp] lemma map_equiv_apply (g : P ≃ₐ[R] P') (I : fractional_ideal S P) :
  map_equiv g I = map ↑g I := rfl

@[simp] lemma map_equiv_symm (g : P ≃ₐ[R] P') :
  ((map_equiv g).symm : fractional_ideal S P' ≃+* _) = map_equiv g.symm := rfl

@[simp] lemma map_equiv_refl :
  map_equiv alg_equiv.refl = ring_equiv.refl (fractional_ideal S P) :=
ring_equiv.ext (λ x, by simp)

lemma is_fractional_span_iff {s : set P} :
  is_fractional S (span R s) ↔ ∃ a ∈ S, ∀ (b : P), b ∈ s → is_integer R (a • b) :=
⟨λ ⟨a, a_mem, h⟩, ⟨a, a_mem, λ b hb, h b (subset_span hb)⟩,
 λ ⟨a, a_mem, h⟩, ⟨a, a_mem, λ b hb, span_induction hb
   h
   (by { rw smul_zero, exact is_integer_zero })
   (λ x y hx hy, by { rw smul_add, exact is_integer_add hx hy })
   (λ s x hx, by { rw smul_comm, exact is_integer_smul hx })⟩⟩

include loc

lemma is_fractional_of_fg {I : submodule R P} (hI : I.fg) :
  is_fractional S I :=
begin
  rcases hI with ⟨I, rfl⟩,
  rcases exist_integer_multiples_of_finset S I with ⟨⟨s, hs1⟩, hs⟩,
  rw is_fractional_span_iff,
  exact ⟨s, hs1, hs⟩,
end

omit loc

lemma mem_span_mul_finite_of_mem_mul {I J : fractional_ideal S P} {x : P} (hx : x ∈ I * J) :
  ∃ (T T' : finset P), (T : set P) ⊆ I ∧ (T' : set P) ⊆ J ∧ x ∈ span R (T * T' : set P) :=
submodule.mem_span_mul_finite_of_mem_mul (by simpa using mem_coe.mpr hx)

variables (S)

lemma coe_ideal_fg (inj : function.injective (algebra_map R P)) (I : ideal R) :
  fg ((I : fractional_ideal S P) : submodule R P) ↔ I.fg :=
coe_submodule_fg _ inj _

variables {S}

lemma fg_unit (I : (fractional_ideal S P)ˣ) :
  fg (I : submodule R P) :=
begin
  have : (1 : P) ∈ (I * ↑I⁻¹ : fractional_ideal S P),
  { rw units.mul_inv, exact one_mem_one _ },
  obtain ⟨T, T', hT, hT', one_mem⟩ := mem_span_mul_finite_of_mem_mul this,
  refine ⟨T, submodule.span_eq_of_le _ hT _⟩,
  rw [← one_mul ↑I, ← mul_one (span R ↑T)],
  conv_rhs { rw [← coe_one, ← units.mul_inv I, coe_mul, mul_comm ↑↑I, ← mul_assoc] },
  refine submodule.mul_le_mul_left
    (le_trans _ (submodule.mul_le_mul_right (submodule.span_le.mpr hT'))),
  rwa [submodule.one_le, submodule.span_mul_span]
end

lemma fg_of_is_unit (I : fractional_ideal S P) (h : is_unit I) :
  fg (I : submodule R P) :=
by { rcases h with ⟨I, rfl⟩, exact fg_unit I }

lemma _root_.ideal.fg_of_is_unit (inj : function.injective (algebra_map R P))
  (I : ideal R) (h : is_unit (I : fractional_ideal S P)) :
  I.fg :=
by { rw ← coe_ideal_fg S inj I, exact fg_of_is_unit I h }

variables (S P P')

include loc loc'

/-- `canonical_equiv f f'` is the canonical equivalence between the fractional
ideals in `P` and in `P'` -/
@[irreducible]
noncomputable def canonical_equiv :
  fractional_ideal S P ≃+* fractional_ideal S P' :=
map_equiv
  { commutes' := λ r, ring_equiv_of_ring_equiv_eq _ _,
    ..ring_equiv_of_ring_equiv P P' (ring_equiv.refl R)
      (show S.map _ = S, by rw [ring_equiv.to_monoid_hom_refl, submonoid.map_id]) }

@[simp] lemma mem_canonical_equiv_apply {I : fractional_ideal S P} {x : P'} :
  x ∈ canonical_equiv S P P' I ↔
    ∃ y ∈ I, is_localization.map P' (ring_hom.id R)
      (λ y (hy : y ∈ S), show ring_hom.id R y ∈ S, from hy) (y : P) = x :=
begin
  rw [canonical_equiv, map_equiv_apply, mem_map],
  exact ⟨λ ⟨y, mem, eq⟩, ⟨y, mem, eq⟩, λ ⟨y, mem, eq⟩, ⟨y, mem, eq⟩⟩
end

@[simp] lemma canonical_equiv_symm :
  (canonical_equiv S P P').symm = canonical_equiv S P' P :=
ring_equiv.ext $ λ I, set_like.ext_iff.mpr $ λ x,
by { rw [mem_canonical_equiv_apply, canonical_equiv, map_equiv_symm, map_equiv,
         ring_equiv.coe_mk, mem_map],
    exact ⟨λ ⟨y, mem, eq⟩, ⟨y, mem, eq⟩, λ ⟨y, mem, eq⟩, ⟨y, mem, eq⟩⟩ }

lemma canonical_equiv_flip (I) :
  canonical_equiv S P P' (canonical_equiv S P' P I) = I :=
by rw [←canonical_equiv_symm, ring_equiv.symm_apply_apply]

@[simp]
lemma canonical_equiv_canonical_equiv (P'' : Type*) [comm_ring P''] [algebra R P'']
  [is_localization S P''] (I : fractional_ideal S P) :
  canonical_equiv S P' P'' (canonical_equiv S P P' I) = canonical_equiv S P P'' I :=
begin
  ext,
  simp only [is_localization.map_map, ring_hom_inv_pair.comp_eq₂, mem_canonical_equiv_apply,
      exists_prop, exists_exists_and_eq_and],
  refl
end

lemma canonical_equiv_trans_canonical_equiv (P'' : Type*) [comm_ring P'']
  [algebra R P''] [is_localization S P''] :
  (canonical_equiv S P P').trans (canonical_equiv S P' P'') = canonical_equiv S P P'' :=
ring_equiv.ext (canonical_equiv_canonical_equiv S P P' P'')

@[simp]
lemma canonical_equiv_coe_ideal (I : ideal R) :
  canonical_equiv S P P' I = I :=
by { ext, simp [is_localization.map_eq] }

omit loc'

@[simp]
lemma canonical_equiv_self : canonical_equiv S P P = ring_equiv.refl _ :=
begin
  rw ← canonical_equiv_trans_canonical_equiv S P P,
  convert (canonical_equiv S P P).symm_trans_self,
  exact (canonical_equiv_symm S P P).symm
end

end semiring

section is_fraction_ring

/-!
### `is_fraction_ring` section

This section concerns fractional ideals in the field of fractions,
i.e. the type `fractional_ideal R⁰ K` where `is_fraction_ring R K`.
-/

variables {K K' : Type*} [field K] [field K']
variables [algebra R K] [is_fraction_ring R K] [algebra R K'] [is_fraction_ring R K']
variables {I J : fractional_ideal R⁰ K} (h : K →ₐ[R] K')

/-- Nonzero fractional ideals contain a nonzero integer. -/
lemma exists_ne_zero_mem_is_integer [nontrivial R] (hI : I ≠ 0) :
  ∃ x ≠ (0 : R), algebra_map R K x ∈ I :=
begin
  obtain ⟨y, y_mem, y_not_mem⟩ := set_like.exists_of_lt
    (by simpa only using bot_lt_iff_ne_bot.mpr hI),
  have y_ne_zero : y ≠ 0 := by simpa using y_not_mem,
  obtain ⟨z, ⟨x, hx⟩⟩ := exists_integer_multiple R⁰ y,
  refine ⟨x, _, _⟩,
  { rw [ne.def, ← @is_fraction_ring.to_map_eq_zero_iff R _ K, hx, algebra.smul_def],
    exact mul_ne_zero (is_fraction_ring.to_map_ne_zero_of_mem_non_zero_divisors z.2) y_ne_zero },
  { rw hx,
    exact smul_mem _ _ y_mem }
end

lemma map_ne_zero [nontrivial R] (hI : I ≠ 0) : I.map h ≠ 0 :=
begin
  obtain ⟨x, x_ne_zero, hx⟩ := exists_ne_zero_mem_is_integer hI,
  contrapose! x_ne_zero with map_eq_zero,
  refine is_fraction_ring.to_map_eq_zero_iff.mp (eq_zero_iff.mp map_eq_zero _ (mem_map.mpr _)),
  exact ⟨algebra_map R K x, hx, h.commutes x⟩,
end

@[simp] lemma map_eq_zero_iff [nontrivial R] : I.map h = 0 ↔ I = 0 :=
⟨imp_of_not_imp_not _ _ (map_ne_zero _), λ hI, hI.symm ▸ map_zero h⟩

lemma coe_ideal_injective : function.injective (coe_ideal : ideal R → fractional_ideal R⁰ K) :=
coe_ideal_injective' le_rfl

lemma coe_ideal_inj {I J : ideal R} :
  (I : fractional_ideal R⁰ K) = (J : fractional_ideal R⁰ K) ↔ I = J :=
coe_ideal_inj' le_rfl

@[simp] lemma coe_ideal_eq_zero {I : ideal R} : (I : fractional_ideal R⁰ K) = 0 ↔ I = ⊥ :=
coe_ideal_eq_zero' le_rfl

lemma coe_ideal_ne_zero {I : ideal R} : (I : fractional_ideal R⁰ K) ≠ 0 ↔ I ≠ ⊥ :=
coe_ideal_ne_zero' le_rfl

@[simp] lemma coe_ideal_eq_one {I : ideal R} : (I : fractional_ideal R⁰ K) = 1 ↔ I = 1 :=
by simpa only [ideal.one_eq_top] using coe_ideal_inj

lemma coe_ideal_ne_one {I : ideal R} : (I : fractional_ideal R⁰ K) ≠ 1 ↔ I ≠ 1 :=
not_iff_not.mpr coe_ideal_eq_one

end is_fraction_ring

section quotient

/-!
### `quotient` section

This section defines the ideal quotient of fractional ideals.

In this section we need that each non-zero `y : R` has an inverse in
the localization, i.e. that the localization is a field. We satisfy this
assumption by taking `S = non_zero_divisors R`, `R`'s localization at which
is a field because `R` is a domain.
-/

open_locale classical

variables {R₁ : Type*} [comm_ring R₁] {K : Type*} [field K]
variables [algebra R₁ K] [frac : is_fraction_ring R₁ K]

instance : nontrivial (fractional_ideal R₁⁰ K) :=
⟨⟨0, 1, λ h,
  have this : (1 : K) ∈ (0 : fractional_ideal R₁⁰ K) :=
    by { rw ← (algebra_map R₁ K).map_one, simpa only [h] using coe_mem_one R₁⁰ 1 },
  one_ne_zero ((mem_zero_iff _).mp this)⟩⟩

lemma ne_zero_of_mul_eq_one (I J : fractional_ideal R₁⁰ K) (h : I * J = 1) : I ≠ 0 :=
λ hI, zero_ne_one' (fractional_ideal R₁⁰ K) (by { convert h, simp [hI], })

variables [is_domain R₁]

include frac

lemma _root_.is_fractional.div_of_nonzero {I J : submodule R₁ K} :
  is_fractional R₁⁰ I → is_fractional R₁⁰ J → J ≠ 0 → is_fractional R₁⁰ (I / J)
| ⟨aI, haI, hI⟩ ⟨aJ, haJ, hJ⟩ h := begin
  obtain ⟨y, mem_J, not_mem_zero⟩ := set_like.exists_of_lt
    (by simpa only using bot_lt_iff_ne_bot.mpr h),
  obtain ⟨y', hy'⟩ := hJ y mem_J,
  use (aI * y'),
  split,
  { apply (non_zero_divisors R₁).mul_mem haI (mem_non_zero_divisors_iff_ne_zero.mpr _),
    intro y'_eq_zero,
    have : algebra_map R₁ K aJ * y = 0,
    { rw [← algebra.smul_def, ←hy', y'_eq_zero, ring_hom.map_zero] },
    have y_zero := (mul_eq_zero.mp this).resolve_left
      (mt ((injective_iff_map_eq_zero (algebra_map R₁ K)).1 (is_fraction_ring.injective _ _) _)
          (mem_non_zero_divisors_iff_ne_zero.mp haJ)),
    apply not_mem_zero,
    simpa only using (mem_zero_iff R₁⁰).mpr y_zero, },
  intros b hb,
  convert hI _ (hb _ (submodule.smul_mem _ aJ mem_J)) using 1,
  rw [← hy', mul_comm b, ← algebra.smul_def, mul_smul]
end

lemma fractional_div_of_nonzero {I J : fractional_ideal R₁⁰ K} (h : J ≠ 0) :
  is_fractional R₁⁰ (I / J : submodule R₁ K) :=
I.is_fractional.div_of_nonzero J.is_fractional $ λ H, h $
  coe_to_submodule_injective $ H.trans coe_zero.symm

noncomputable instance fractional_ideal_has_div :
  has_div (fractional_ideal R₁⁰ K) :=
⟨ λ I J, if h : J = 0 then 0 else ⟨I / J, fractional_div_of_nonzero h⟩ ⟩

variables {I J : fractional_ideal R₁⁰ K} [ J ≠ 0 ]

@[simp] lemma div_zero {I : fractional_ideal R₁⁰ K} :
  I / 0 = 0 :=
dif_pos rfl

lemma div_nonzero {I J : fractional_ideal R₁⁰ K} (h : J ≠ 0) :
  (I / J) = ⟨I / J, fractional_div_of_nonzero h⟩ :=
dif_neg h

@[simp] lemma coe_div {I J : fractional_ideal R₁⁰ K} (hJ : J ≠ 0) :
  (↑(I / J) : submodule R₁ K) = ↑I / (↑J : submodule R₁ K) :=
congr_arg _ (dif_neg hJ)

lemma mem_div_iff_of_nonzero {I J : fractional_ideal R₁⁰ K} (h : J ≠ 0) {x} :
  x ∈ I / J ↔ ∀ y ∈ J, x * y ∈ I :=
by { rw div_nonzero h, exact submodule.mem_div_iff_forall_mul_mem }

lemma mul_one_div_le_one {I : fractional_ideal R₁⁰ K} : I * (1 / I) ≤ 1 :=
begin
  by_cases hI : I = 0,
  { rw [hI, div_zero, mul_zero],
    exact zero_le 1 },
  { rw [← coe_le_coe, coe_mul, coe_div hI, coe_one],
    apply submodule.mul_one_div_le_one },
end

lemma le_self_mul_one_div {I : fractional_ideal R₁⁰ K} (hI : I ≤ (1 : fractional_ideal R₁⁰ K)) :
  I ≤ I * (1 / I) :=
begin
  by_cases hI_nz : I = 0,
  { rw [hI_nz, div_zero, mul_zero], exact zero_le 0 },
  { rw [← coe_le_coe, coe_mul, coe_div hI_nz, coe_one],
    rw [← coe_le_coe, coe_one] at hI,
    exact submodule.le_self_mul_one_div hI },
end

lemma le_div_iff_of_nonzero {I J J' : fractional_ideal R₁⁰ K} (hJ' : J' ≠ 0) :
  I ≤ J / J' ↔ ∀ (x ∈ I) (y ∈ J'), x * y ∈ J :=
⟨ λ h x hx, (mem_div_iff_of_nonzero hJ').mp (h hx),
  λ h x hx, (mem_div_iff_of_nonzero hJ').mpr (h x hx) ⟩

lemma le_div_iff_mul_le {I J J' : fractional_ideal R₁⁰ K} (hJ' : J' ≠ 0) :
  I ≤ J / J' ↔ I * J' ≤ J :=
begin
  rw div_nonzero hJ',
  convert submodule.le_div_iff_mul_le using 1,
  rw [← coe_mul, coe_le_coe]
end

@[simp] lemma div_one {I : fractional_ideal R₁⁰ K} : I / 1 = I :=
begin
  rw [div_nonzero (one_ne_zero' (fractional_ideal R₁⁰ K))],
  ext,
  split; intro h,
  { simpa using mem_div_iff_forall_mul_mem.mp h 1
      ((algebra_map R₁ K).map_one ▸ coe_mem_one R₁⁰ 1) },
  { apply mem_div_iff_forall_mul_mem.mpr,
    rintros y ⟨y', _, rfl⟩,
    rw mul_comm,
    convert submodule.smul_mem _ y' h,
    exact (algebra.smul_def _ _).symm }
end

theorem eq_one_div_of_mul_eq_one_right (I J : fractional_ideal R₁⁰ K) (h : I * J = 1) :
  J = 1 / I :=
begin
  have hI : I ≠ 0 := ne_zero_of_mul_eq_one I J h,
  suffices h' : I * (1 / I) = 1,
  { exact (congr_arg units.inv $
      @units.ext _ _ (units.mk_of_mul_eq_one _ _ h) (units.mk_of_mul_eq_one _ _ h') rfl) },
  apply le_antisymm,
  { apply mul_le.mpr _,
    intros x hx y hy,
    rw mul_comm,
    exact (mem_div_iff_of_nonzero hI).mp hy x hx },
  rw ← h,
  apply mul_left_mono I,
  apply (le_div_iff_of_nonzero hI).mpr _,
  intros y hy x hx,
  rw mul_comm,
  exact mul_mem_mul hx hy,
end

theorem mul_div_self_cancel_iff {I : fractional_ideal R₁⁰ K} :
  I * (1 / I) = 1 ↔ ∃ J, I * J = 1 :=
⟨λ h, ⟨(1 / I), h⟩, λ ⟨J, hJ⟩, by rwa [← eq_one_div_of_mul_eq_one_right I J hJ]⟩

variables {K' : Type*} [field K'] [algebra R₁ K'] [is_fraction_ring R₁ K']

@[simp] lemma map_div (I J : fractional_ideal R₁⁰ K) (h : K ≃ₐ[R₁] K') :
  (I / J).map (h : K →ₐ[R₁] K') = I.map h / J.map h :=
begin
  by_cases H : J = 0,
  { rw [H, div_zero, map_zero, div_zero] },
  { apply coe_to_submodule_injective,
    simp [div_nonzero H, div_nonzero (map_ne_zero _ H), submodule.map_div] }
end

@[simp] lemma map_one_div (I : fractional_ideal R₁⁰ K) (h : K ≃ₐ[R₁] K') :
  (1 / I).map (h : K →ₐ[R₁] K') = 1 / I.map h :=
by rw [map_div, map_one]

end quotient

section field

variables {R₁ K L : Type*} [comm_ring R₁] [field K] [field L]
variables [algebra R₁ K] [is_fraction_ring R₁ K] [algebra K L] [is_fraction_ring K L]

lemma eq_zero_or_one (I : fractional_ideal K⁰ L) : I = 0 ∨ I = 1 :=
begin
  rw or_iff_not_imp_left,
  intro hI,
  simp_rw [@set_like.ext_iff _ _ _ I 1, mem_one_iff],
  intro x,
  split,
  { intro x_mem,
    obtain ⟨n, d, rfl⟩ := is_localization.mk'_surjective K⁰ x,
    refine ⟨n / d, _⟩,
    rw [map_div₀, is_fraction_ring.mk'_eq_div] },
  { rintro ⟨x, rfl⟩,
    obtain ⟨y, y_ne, y_mem⟩ := exists_ne_zero_mem_is_integer hI,
    rw [← div_mul_cancel x y_ne, ring_hom.map_mul, ← algebra.smul_def],
    exact submodule.smul_mem I _ y_mem }
end

lemma eq_zero_or_one_of_is_field (hF : is_field R₁) (I : fractional_ideal R₁⁰ K) : I = 0 ∨ I = 1 :=
by letI : field R₁ := hF.to_field; exact eq_zero_or_one I

end field

section principal_ideal_ring

variables {R₁ : Type*} [comm_ring R₁] {K : Type*} [field K]
variables [algebra R₁ K] [is_fraction_ring R₁ K]

open_locale classical

variables (R₁)

/-- `fractional_ideal.span_finset R₁ s f` is the fractional ideal of `R₁` generated by `f '' s`. -/
@[simps] def span_finset {ι : Type*} (s : finset ι) (f : ι → K) : fractional_ideal R₁⁰ K :=
⟨submodule.span R₁ (f '' s), begin
  obtain ⟨a', ha'⟩ := is_localization.exist_integer_multiples R₁⁰ s f,
  refine ⟨a', a'.2, λ x hx, submodule.span_induction hx _ _ _ _⟩,
  { rintro _ ⟨i, hi, rfl⟩, exact ha' i hi },
  { rw smul_zero, exact is_localization.is_integer_zero },
  { intros x y hx hy, rw smul_add, exact is_localization.is_integer_add hx hy },
  { intros c x hx, rw smul_comm, exact is_localization.is_integer_smul hx }
end⟩

variables {R₁}

@[simp] lemma span_finset_eq_zero {ι : Type*} {s : finset ι} {f : ι → K} :
  span_finset R₁ s f = 0 ↔ ∀ j ∈ s, f j = 0 :=
by simp only [← coe_to_submodule_inj, span_finset_coe, coe_zero, submodule.span_eq_bot,
  set.mem_image, finset.mem_coe, forall_exists_index, and_imp, forall_apply_eq_imp_iff₂]

lemma span_finset_ne_zero {ι : Type*} {s : finset ι} {f : ι → K} :
  span_finset R₁ s f ≠ 0 ↔ ∃ j ∈ s, f j ≠ 0 :=
by simp

open submodule.is_principal

include loc

lemma is_fractional_span_singleton (x : P) : is_fractional S (span R {x} : submodule R P) :=
let ⟨a, ha⟩ := exists_integer_multiple S x in
is_fractional_span_iff.mpr ⟨a, a.2, λ x' hx', (set.mem_singleton_iff.mp hx').symm ▸ ha⟩

variables (S)

/-- `span_singleton x` is the fractional ideal generated by `x` if `0 ∉ S` -/
@[irreducible]
def span_singleton (x : P) : fractional_ideal S P :=
⟨span R {x}, is_fractional_span_singleton x⟩

local attribute [semireducible] span_singleton

@[simp] lemma coe_span_singleton (x : P) :
  (span_singleton S x : submodule R P) = span R {x} := rfl

@[simp] lemma mem_span_singleton {x y : P} :
  x ∈ span_singleton S y ↔ ∃ (z : R), z • y = x :=
submodule.mem_span_singleton

lemma mem_span_singleton_self (x : P) :
  x ∈ span_singleton S x :=
(mem_span_singleton S).mpr ⟨1, one_smul _ _⟩

variables {S}

lemma span_singleton_eq_span_singleton [no_zero_smul_divisors R P] {x y : P} :
  span_singleton S x = span_singleton S y ↔ ∃ z : Rˣ, z • x = y :=
by { rw [← submodule.span_singleton_eq_span_singleton], exact subtype.mk_eq_mk }

lemma eq_span_singleton_of_principal (I : fractional_ideal S P)
  [is_principal (I : submodule R P)] :
  I = span_singleton S (generator (I : submodule R P)) :=
coe_to_submodule_injective (span_singleton_generator ↑I).symm

lemma is_principal_iff (I : fractional_ideal S P) :
  is_principal (I : submodule R P) ↔ ∃ x, I = span_singleton S x :=
⟨λ h, ⟨@generator _ _ _ _ _ ↑I h, @eq_span_singleton_of_principal _ _ _ _ _ _ _ I h⟩,
 λ ⟨x, hx⟩, { principal := ⟨x, trans (congr_arg _ hx) (coe_span_singleton _ x)⟩ } ⟩

@[simp] lemma span_singleton_zero : span_singleton S (0 : P) = 0 :=
by { ext, simp [submodule.mem_span_singleton, eq_comm] }

lemma span_singleton_eq_zero_iff {y : P} : span_singleton S y = 0 ↔ y = 0 :=
⟨λ h, span_eq_bot.mp (by simpa using congr_arg subtype.val h : span R {y} = ⊥) y (mem_singleton y),
 λ h, by simp [h] ⟩

lemma span_singleton_ne_zero_iff {y : P} : span_singleton S y ≠ 0 ↔ y ≠ 0 :=
not_congr span_singleton_eq_zero_iff

@[simp] lemma span_singleton_one : span_singleton S (1 : P) = 1 :=
begin
  ext,
  refine (mem_span_singleton S).trans ((exists_congr _).trans (mem_one_iff S).symm),
  intro x',
  rw [algebra.smul_def, mul_one]
end

@[simp]
lemma span_singleton_mul_span_singleton (x y : P) :
  span_singleton S x * span_singleton S y = span_singleton S (x * y) :=
begin
  apply coe_to_submodule_injective,
  simp only [coe_mul, coe_span_singleton, span_mul_span, singleton_mul_singleton],
end

@[simp]
lemma span_singleton_pow (x : P) (n : ℕ) : span_singleton S x ^ n = span_singleton S (x ^ n) :=
begin
  induction n with n hn,
  { rw [pow_zero, pow_zero, span_singleton_one] },
  { rw [pow_succ, hn, span_singleton_mul_span_singleton, pow_succ] }
end

@[simp]
lemma coe_ideal_span_singleton (x : R) :
  (↑(ideal.span {x} : ideal R) : fractional_ideal S P) = span_singleton S (algebra_map R P x) :=
begin
  ext y,
  refine (mem_coe_ideal S).trans (iff.trans _ (mem_span_singleton S).symm),
  split,
  { rintros ⟨y', hy', rfl⟩,
    obtain ⟨x', rfl⟩ := submodule.mem_span_singleton.mp hy',
    use x',
    rw [smul_eq_mul, ring_hom.map_mul, algebra.smul_def] },
  { rintros ⟨y', rfl⟩,
    refine ⟨y' * x, submodule.mem_span_singleton.mpr ⟨y', rfl⟩, _⟩,
    rw [ring_hom.map_mul, algebra.smul_def] }
end

@[simp]
lemma canonical_equiv_span_singleton {P'} [comm_ring P'] [algebra R P'] [is_localization S P']
  (x : P) :
  canonical_equiv S P P' (span_singleton S x) =
    span_singleton S (is_localization.map P' (ring_hom.id R)
      (λ y (hy : y ∈ S), show ring_hom.id R y ∈ S, from hy) x) :=
begin
  apply set_like.ext_iff.mpr,
  intro y,
  split; intro h,
  { rw mem_span_singleton,
    obtain ⟨x', hx', rfl⟩ := (mem_canonical_equiv_apply _ _ _).mp h,
    obtain ⟨z, rfl⟩ := (mem_span_singleton _).mp hx',
    use z,
    rw is_localization.map_smul,
    refl },
  { rw mem_canonical_equiv_apply,
    obtain ⟨z, rfl⟩ := (mem_span_singleton _).mp h,
    use z • x,
    use (mem_span_singleton _).mpr ⟨z, rfl⟩,
    simp [is_localization.map_smul] }
end

lemma mem_singleton_mul {x y : P} {I : fractional_ideal S P} :
  y ∈ span_singleton S x * I ↔ ∃ y' ∈ I, y = x * y' :=
begin
  split,
  { intro h,
    apply fractional_ideal.mul_induction_on h,
    { intros x' hx' y' hy',
      obtain ⟨a, ha⟩ := (mem_span_singleton S).mp hx',
      use [a • y', submodule.smul_mem I a hy'],
      rw [←ha, algebra.mul_smul_comm, algebra.smul_mul_assoc] },
    { rintros _ _ ⟨y, hy, rfl⟩ ⟨y', hy', rfl⟩,
      exact ⟨y + y', submodule.add_mem I hy hy', (mul_add _ _ _).symm⟩ } },
  { rintros ⟨y', hy', rfl⟩,
    exact mul_mem_mul ((mem_span_singleton S).mpr ⟨1, one_smul _ _⟩) hy' }
end

omit loc

variables (K)

lemma mk'_mul_coe_ideal_eq_coe_ideal {I J : ideal R₁} {x y : R₁} (hy : y ∈ R₁⁰) :
  span_singleton R₁⁰ (is_localization.mk' K x ⟨y, hy⟩) * I = (J : fractional_ideal R₁⁰ K) ↔
  ideal.span {x} * I = ideal.span {y} * J :=
begin
<<<<<<< HEAD
=======
  have inj : function.injective (coe : ideal R₁ → fractional_ideal R₁⁰ K) := coe_ideal_injective,
>>>>>>> 44b58b42
  have : span_singleton R₁⁰ (is_localization.mk' _ (1 : R₁) ⟨y, hy⟩) *
           span_singleton R₁⁰ (algebra_map R₁ K y) = 1,
  { rw [span_singleton_mul_span_singleton, mul_comm, ← is_localization.mk'_eq_mul_mk'_one,
        is_localization.mk'_self, span_singleton_one] },
  let y' : (fractional_ideal R₁⁰ K)ˣ := units.mk_of_mul_eq_one _ _ this,
  have coe_y' : ↑y' = span_singleton R₁⁰ (is_localization.mk' K (1 : R₁) ⟨y, hy⟩) := rfl,
  refine iff.trans _ (y'.mul_right_inj.trans coe_ideal_inj),
  rw [coe_y', coe_ideal_mul, coe_ideal_span_singleton, coe_ideal_mul, coe_ideal_span_singleton,
    ←mul_assoc, span_singleton_mul_span_singleton, ←mul_assoc, span_singleton_mul_span_singleton,
    mul_comm (mk' _ _ _), ← is_localization.mk'_eq_mul_mk'_one,
    mul_comm (mk' _ _ _), ← is_localization.mk'_eq_mul_mk'_one,
    is_localization.mk'_self, span_singleton_one, one_mul],
end

variables {K}

lemma span_singleton_mul_coe_ideal_eq_coe_ideal {I J : ideal R₁} {z : K} :
  span_singleton R₁⁰ z * (I : fractional_ideal R₁⁰ K) = J ↔
  ideal.span {((is_localization.sec R₁⁰ z).1 : R₁)} * I =
    ideal.span {(is_localization.sec R₁⁰ z).2} * J :=
-- `erw` to deal with the distinction between `y` and `⟨y.1, y.2⟩`
by erw [← mk'_mul_coe_ideal_eq_coe_ideal K (is_localization.sec R₁⁰ z).2.prop,
        is_localization.mk'_sec K z]

variables [is_domain R₁]

lemma one_div_span_singleton (x : K) :
  1 / span_singleton R₁⁰ x = span_singleton R₁⁰ (x⁻¹) :=
if h : x = 0 then by simp [h] else (eq_one_div_of_mul_eq_one_right _ _ (by simp [h])).symm

@[simp] lemma div_span_singleton (J : fractional_ideal R₁⁰ K) (d : K) :
  J / span_singleton R₁⁰ d = span_singleton R₁⁰ (d⁻¹) * J :=
begin
  rw ← one_div_span_singleton,
  by_cases hd : d = 0,
  { simp only [hd, span_singleton_zero, div_zero, zero_mul] },
  have h_spand : span_singleton R₁⁰ d ≠ 0 := mt span_singleton_eq_zero_iff.mp hd,
  apply le_antisymm,
  { intros x hx,
    rw [← mem_coe, coe_div h_spand, submodule.mem_div_iff_forall_mul_mem] at hx,
    specialize hx d (mem_span_singleton_self R₁⁰ d),
    have h_xd : x = d⁻¹ * (x * d), { field_simp },
    rw [← mem_coe, coe_mul, one_div_span_singleton, h_xd],
    exact submodule.mul_mem_mul (mem_span_singleton_self R₁⁰ _) hx },
  { rw [le_div_iff_mul_le h_spand, mul_assoc, mul_left_comm, one_div_span_singleton,
    span_singleton_mul_span_singleton, inv_mul_cancel hd, span_singleton_one, mul_one],
    exact le_refl J },
end

lemma exists_eq_span_singleton_mul (I : fractional_ideal R₁⁰ K) :
  ∃ (a : R₁) (aI : ideal R₁), a ≠ 0 ∧ I = span_singleton R₁⁰ (algebra_map R₁ K a)⁻¹ * aI :=
begin
  obtain ⟨a_inv, nonzero, ha⟩ := I.is_fractional,
  have nonzero := mem_non_zero_divisors_iff_ne_zero.mp nonzero,
  have map_a_nonzero : algebra_map R₁ K a_inv ≠ 0 :=
    mt is_fraction_ring.to_map_eq_zero_iff.mp nonzero,
  refine ⟨a_inv,
          submodule.comap (algebra.linear_map R₁ K)
            ↑(span_singleton R₁⁰ (algebra_map R₁ K a_inv) * I),
          nonzero,
          ext (λ x, iff.trans ⟨_, _⟩ mem_singleton_mul.symm)⟩,
  { intro hx,
    obtain ⟨x', hx'⟩ := ha x hx,
    rw algebra.smul_def at hx',
    refine ⟨algebra_map R₁ K x', (mem_coe_ideal _).mpr ⟨x', mem_singleton_mul.mpr _, rfl⟩, _⟩,
    { exact ⟨x, hx, hx'⟩ },
    { rw [hx', ← mul_assoc, inv_mul_cancel map_a_nonzero, one_mul] } },
  { rintros ⟨y, hy, rfl⟩,
    obtain ⟨x', hx', rfl⟩ := (mem_coe_ideal _).mp hy,
    obtain ⟨y', hy', hx'⟩ := mem_singleton_mul.mp hx',
    rw algebra.linear_map_apply at hx',
    rwa [hx', ←mul_assoc, inv_mul_cancel map_a_nonzero, one_mul] }
end

instance is_principal {R} [comm_ring R] [is_domain R] [is_principal_ideal_ring R]
  [algebra R K] [is_fraction_ring R K]
  (I : fractional_ideal R⁰ K) : (I : submodule R K).is_principal :=
begin
  obtain ⟨a, aI, -, ha⟩ := exists_eq_span_singleton_mul I,
  use (algebra_map R K a)⁻¹ * algebra_map R K (generator aI),
  suffices : I = span_singleton R⁰ ((algebra_map R K a)⁻¹ * algebra_map R K (generator aI)),
  { exact congr_arg subtype.val this },
  conv_lhs { rw [ha, ←span_singleton_generator aI] },
  rw [ideal.submodule_span_eq, coe_ideal_span_singleton (generator aI),
      span_singleton_mul_span_singleton]
end

include loc

lemma le_span_singleton_mul_iff {x : P} {I J : fractional_ideal S P} :
  I ≤ span_singleton S x * J ↔ ∀ zI ∈ I, ∃ zJ ∈ J, x * zJ = zI :=
show (∀ {zI} (hzI : zI ∈ I), zI ∈ span_singleton _ x * J) ↔ ∀ zI ∈ I, ∃ zJ ∈ J, x * zJ = zI,
by simp only [mem_singleton_mul, eq_comm]

lemma span_singleton_mul_le_iff {x : P} {I J : fractional_ideal S P} :
  span_singleton _ x * I ≤ J ↔ ∀ z ∈ I, x * z ∈ J :=
begin
  simp only [mul_le, mem_singleton_mul, mem_span_singleton],
  split,
  { intros h zI hzI,
    exact h x ⟨1, one_smul _ _⟩ zI hzI },
  { rintros h _ ⟨z, rfl⟩ zI hzI,
    rw [algebra.smul_mul_assoc],
    exact submodule.smul_mem J.1 _ (h zI hzI) },
end

lemma eq_span_singleton_mul {x : P} {I J : fractional_ideal S P} :
  I = span_singleton _ x * J ↔ (∀ zI ∈ I, ∃ zJ ∈ J, x * zJ = zI) ∧ ∀ z ∈ J, x * z ∈ I :=
by simp only [le_antisymm_iff, le_span_singleton_mul_iff, span_singleton_mul_le_iff]

end principal_ideal_ring

variables {R₁ : Type*} [comm_ring R₁]
variables {K : Type*} [field K] [algebra R₁ K] [frac : is_fraction_ring R₁ K]

local attribute [instance] classical.prop_decidable

lemma is_noetherian_zero : is_noetherian R₁ (0 : fractional_ideal R₁⁰ K) :=
is_noetherian_submodule.mpr (λ I (hI : I ≤ (0 : fractional_ideal R₁⁰ K)),
  by { rw coe_zero at hI, rw le_bot_iff.mp hI, exact fg_bot })

lemma is_noetherian_iff {I : fractional_ideal R₁⁰ K} :
  is_noetherian R₁ I ↔ ∀ J ≤ I, (J : submodule R₁ K).fg :=
is_noetherian_submodule.trans ⟨λ h J hJ, h _ hJ, λ h J hJ, h ⟨J, is_fractional_of_le hJ⟩ hJ⟩

lemma is_noetherian_coe_ideal [_root_.is_noetherian_ring R₁] (I : ideal R₁) :
  is_noetherian R₁ (I : fractional_ideal R₁⁰ K) :=
begin
  rw is_noetherian_iff,
  intros J hJ,
  obtain ⟨J, rfl⟩ := le_one_iff_exists_coe_ideal.mp (le_trans hJ coe_ideal_le_one),
  exact (is_noetherian.noetherian J).map _,
end

include frac
variables [is_domain R₁]

lemma is_noetherian_span_singleton_inv_to_map_mul (x : R₁) {I : fractional_ideal R₁⁰ K}
  (hI : is_noetherian R₁ I) :
  is_noetherian R₁ (span_singleton R₁⁰ (algebra_map R₁ K x)⁻¹ * I : fractional_ideal R₁⁰ K) :=
begin
  by_cases hx : x = 0,
  { rw [hx, ring_hom.map_zero, _root_.inv_zero, span_singleton_zero, zero_mul],
    exact is_noetherian_zero },
  have h_gx : algebra_map R₁ K x ≠ 0,
  from mt ((injective_iff_map_eq_zero (algebra_map R₁ K)).mp
    (is_fraction_ring.injective _ _) x) hx,
  have h_spanx : span_singleton R₁⁰ (algebra_map R₁ K x) ≠ 0,
    from span_singleton_ne_zero_iff.mpr h_gx,

  rw is_noetherian_iff at ⊢ hI,
  intros J hJ,
  rw [← div_span_singleton, le_div_iff_mul_le h_spanx] at hJ,
  obtain ⟨s, hs⟩ := hI _ hJ,
  use s * {(algebra_map R₁ K x)⁻¹},
  rw [finset.coe_mul, finset.coe_singleton, ← span_mul_span, hs, ← coe_span_singleton R₁⁰,
      ← coe_mul, mul_assoc, span_singleton_mul_span_singleton, mul_inv_cancel h_gx,
      span_singleton_one, mul_one],
end

/-- Every fractional ideal of a noetherian integral domain is noetherian. -/
theorem is_noetherian [_root_.is_noetherian_ring R₁] (I : fractional_ideal R₁⁰ K) :
  is_noetherian R₁ I :=
begin
  obtain ⟨d, J, h_nzd, rfl⟩ := exists_eq_span_singleton_mul I,
  apply is_noetherian_span_singleton_inv_to_map_mul,
  apply is_noetherian_coe_ideal
end

section adjoin

include loc
omit frac

variables {R P} (S) (x : P) (hx : is_integral R x)

/-- `A[x]` is a fractional ideal for every integral `x`. -/
lemma is_fractional_adjoin_integral :
  is_fractional S (algebra.adjoin R ({x} : set P)).to_submodule :=
is_fractional_of_fg (fg_adjoin_singleton_of_integral x hx)

/-- `fractional_ideal.adjoin_integral (S : submonoid R) x hx` is `R[x]` as a fractional ideal,
where `hx` is a proof that `x : P` is integral over `R`. -/
@[simps]
def adjoin_integral : fractional_ideal S P :=
⟨_, is_fractional_adjoin_integral S x hx⟩

lemma mem_adjoin_integral_self :
  x ∈ adjoin_integral S x hx :=
algebra.subset_adjoin (set.mem_singleton x)

end adjoin

end fractional_ideal<|MERGE_RESOLUTION|>--- conflicted
+++ resolved
@@ -548,13 +548,7 @@
 lemma coe_ideal_finprod [is_localization S P] {α : Sort*} {f : α → ideal R}
   (hS : S ≤ non_zero_divisors R) :
   ((∏ᶠ a : α, f a : ideal R) : fractional_ideal S P) = ∏ᶠ a : α, (f a : fractional_ideal S P) :=
-<<<<<<< HEAD
-monoid_hom.map_finprod_of_injective (fractional_ideal.coe_ideal_hom S P).to_monoid_hom
-  (coe_ideal_injective' hS) f
-=======
-monoid_hom.map_finprod_of_injective (coe_ideal_hom S P).to_monoid_hom
-  (coe_to_fractional_ideal_injective hS) f
->>>>>>> 44b58b42
+monoid_hom.map_finprod_of_injective (coe_ideal_hom S P).to_monoid_hom (coe_ideal_injective' hS) f
 
 end order
 
@@ -1207,10 +1201,6 @@
   span_singleton R₁⁰ (is_localization.mk' K x ⟨y, hy⟩) * I = (J : fractional_ideal R₁⁰ K) ↔
   ideal.span {x} * I = ideal.span {y} * J :=
 begin
-<<<<<<< HEAD
-=======
-  have inj : function.injective (coe : ideal R₁ → fractional_ideal R₁⁰ K) := coe_ideal_injective,
->>>>>>> 44b58b42
   have : span_singleton R₁⁰ (is_localization.mk' _ (1 : R₁) ⟨y, hy⟩) *
            span_singleton R₁⁰ (algebra_map R₁ K y) = 1,
   { rw [span_singleton_mul_span_singleton, mul_comm, ← is_localization.mk'_eq_mul_mk'_one,
