/-
Copyright (c) 2020 Riccardo Brasca. All rights reserved.
Released under Apache 2.0 license as described in the file LICENSE.
Authors: Riccardo Brasca
-/

import algebra.ne_zero
import algebra.polynomial.big_operators
import analysis.complex.roots_of_unity
import data.polynomial.lifts
import data.polynomial.splits
import data.zmod.algebra
import field_theory.ratfunc
import field_theory.separable
import number_theory.arithmetic_function
import ring_theory.roots_of_unity

/-!
# Cyclotomic polynomials.

For `n : ℕ` and an integral domain `R`, we define a modified version of the `n`-th cyclotomic
polynomial with coefficients in `R`, denoted `cyclotomic' n R`, as `∏ (X - μ)`, where `μ` varies
over the primitive `n`th roots of unity. If there is a primitive `n`th root of unity in `R` then
this the standard definition. We then define the standard cyclotomic polynomial `cyclotomic n R`
with coefficients in any ring `R`.

## Main definition

* `cyclotomic n R` : the `n`-th cyclotomic polynomial with coefficients in `R`.

## Main results

* `int_coeff_of_cycl` : If there is a primitive `n`-th root of unity in `K`, then `cyclotomic' n K`
comes from a polynomial with integer coefficients.
* `deg_of_cyclotomic` : The degree of `cyclotomic n` is `totient n`.
* `prod_cyclotomic_eq_X_pow_sub_one` : `X ^ n - 1 = ∏ (cyclotomic i)`, where `i` divides `n`.
* `cyclotomic_eq_prod_X_pow_sub_one_pow_moebius` : The Möbius inversion formula for
  `cyclotomic n R` over an abstract fraction field for `R[X]`.
* `cyclotomic.irreducible` : `cyclotomic n ℤ` is irreducible.

## Implementation details

Our definition of `cyclotomic' n R` makes sense in any integral domain `R`, but the interesting
results hold if there is a primitive `n`-th root of unity in `R`. In particular, our definition is
not the standard one unless there is a primitive `n`th root of unity in `R`. For example,
`cyclotomic' 3 ℤ = 1`, since there are no primitive cube roots of unity in `ℤ`. The main example is
`R = ℂ`, we decided to work in general since the difficulties are essentially the same.
To get the standard cyclotomic polynomials, we use `int_coeff_of_cycl`, with `R = ℂ`, to get a
polynomial with integer coefficients and then we map it to `R[X]`, for any ring `R`.
To prove `cyclotomic.irreducible`, the irreducibility of `cyclotomic n ℤ`, we show in
`cyclotomic_eq_minpoly` that `cyclotomic n ℤ` is the minimal polynomial of any `n`-th primitive root
of unity `μ : K`, where `K` is a field of characteristic `0`.
-/

open_locale classical big_operators polynomial
noncomputable theory

universe u

namespace polynomial

section cyclotomic'

section is_domain

variables {R : Type*} [comm_ring R] [is_domain R]

/-- The modified `n`-th cyclotomic polynomial with coefficients in `R`, it is the usual cyclotomic
polynomial if there is a primitive `n`-th root of unity in `R`. -/
def cyclotomic' (n : ℕ) (R : Type*) [comm_ring R] [is_domain R] : R[X] :=
∏ μ in primitive_roots n R, (X - C μ)

/-- The zeroth modified cyclotomic polyomial is `1`. -/
@[simp] lemma cyclotomic'_zero
  (R : Type*) [comm_ring R] [is_domain R] : cyclotomic' 0 R = 1 :=
by simp only [cyclotomic', finset.prod_empty, primitive_roots_zero]

/-- The first modified cyclotomic polyomial is `X - 1`. -/
@[simp] lemma cyclotomic'_one
  (R : Type*) [comm_ring R] [is_domain R] : cyclotomic' 1 R = X - 1 :=
begin
  simp only [cyclotomic', finset.prod_singleton, ring_hom.map_one,
  is_primitive_root.primitive_roots_one]
end

/-- The second modified cyclotomic polyomial is `X + 1` if the characteristic of `R` is not `2`. -/
@[simp] lemma cyclotomic'_two
  (R : Type*) [comm_ring R] [is_domain R] (p : ℕ) [char_p R p] (hp : p ≠ 2) :
  cyclotomic' 2 R = X + 1 :=
begin
  rw [cyclotomic'],
  have prim_root_two : primitive_roots 2 R = {(-1 : R)},
  { simp only [finset.eq_singleton_iff_unique_mem, mem_primitive_roots two_ne_zero],
    exact ⟨is_primitive_root.neg_one p hp, λ x, is_primitive_root.eq_neg_one_of_two_right⟩ },
  simp only [prim_root_two, finset.prod_singleton, ring_hom.map_neg, ring_hom.map_one,
  sub_neg_eq_add]
end

/-- `cyclotomic' n R` is monic. -/
lemma cyclotomic'.monic
  (n : ℕ) (R : Type*) [comm_ring R] [is_domain R] : (cyclotomic' n R).monic :=
monic_prod_of_monic _ _ $ λ z hz, monic_X_sub_C _

/-- `cyclotomic' n R` is different from `0`. -/
lemma cyclotomic'_ne_zero
  (n : ℕ) (R : Type*) [comm_ring R] [is_domain R] : cyclotomic' n R ≠ 0 :=
(cyclotomic'.monic n R).ne_zero

/-- The natural degree of `cyclotomic' n R` is `totient n` if there is a primitive root of
unity in `R`. -/
lemma nat_degree_cyclotomic' {ζ : R} {n : ℕ} (h : is_primitive_root ζ n) :
  (cyclotomic' n R).nat_degree = nat.totient n :=
begin
  rw [cyclotomic'],
  rw nat_degree_prod (primitive_roots n R) (λ (z : R), (X - C z)),
  simp only [is_primitive_root.card_primitive_roots h, mul_one,
  nat_degree_X_sub_C,
  nat.cast_id, finset.sum_const, nsmul_eq_mul],
  intros z hz,
  exact X_sub_C_ne_zero z
end

/-- The degree of `cyclotomic' n R` is `totient n` if there is a primitive root of unity in `R`. -/
lemma degree_cyclotomic' {ζ : R} {n : ℕ} (h : is_primitive_root ζ n) :
  (cyclotomic' n R).degree = nat.totient n :=
by simp only [degree_eq_nat_degree (cyclotomic'_ne_zero n R), nat_degree_cyclotomic' h]

/-- The roots of `cyclotomic' n R` are the primitive `n`-th roots of unity. -/
lemma roots_of_cyclotomic (n : ℕ) (R : Type*) [comm_ring R] [is_domain R] :
  (cyclotomic' n R).roots = (primitive_roots n R).val :=
by { rw cyclotomic', exact roots_prod_X_sub_C (primitive_roots n R) }

/-- If there is a primitive `n`th root of unity in `K`, then `X ^ n - 1 = ∏ (X - μ)`, where `μ`
varies over the `n`-th roots of unity. -/
lemma X_pow_sub_one_eq_prod {ζ : R} {n : ℕ} (hn : n ≠ 0) (h : is_primitive_root ζ n) :
  X ^ n - 1 = ∏ ζ in nth_roots_finset n R, (X - C ζ) :=
begin
  rw [nth_roots_finset, ← multiset.to_finset_eq (is_primitive_root.nth_roots_nodup h)],
  simp only [finset.prod_mk, ring_hom.map_one],
  rw [nth_roots],
  have hmonic : (X ^ n - C (1 : R)).monic := monic_X_pow_sub_C (1 : R) hn,
  symmetry,
  apply prod_multiset_X_sub_C_of_monic_of_roots_card_eq hmonic,
  rw [@nat_degree_X_pow_sub_C R _ _ n 1, ← nth_roots],
  exact is_primitive_root.card_nth_roots h
end

end is_domain

section field

variables {K : Type*} [field K]

/-- `cyclotomic' n K` splits. -/
lemma cyclotomic'_splits (n : ℕ) : splits (ring_hom.id K) (cyclotomic' n K) :=
begin
  apply splits_prod (ring_hom.id K),
  intros z hz,
  simp only [splits_X_sub_C (ring_hom.id K)]
end

/-- If there is a primitive `n`-th root of unity in `K`, then `X ^ n - 1`splits. -/
lemma X_pow_sub_one_splits {ζ : K} {n : ℕ} (h : is_primitive_root ζ n) :
  splits (ring_hom.id K) (X ^ n - C (1 : K)) :=
by rw [splits_iff_card_roots, ← nth_roots, is_primitive_root.card_nth_roots h,
    nat_degree_X_pow_sub_C]

/-- If there is a primitive `n`-th root of unity in `K`, then
`∏ i in nat.divisors n, cyclotomic' i K = X ^ n - 1`. -/
lemma prod_cyclotomic'_eq_X_pow_sub_one {K : Type*} [comm_ring K] [is_domain K] {ζ : K} {n : ℕ}
  (hn : n ≠ 0) (h : is_primitive_root ζ n) : ∏ i in nat.divisors n, cyclotomic' i K = X ^ n - 1 :=
have hd : (n.divisors : set ℕ).pairwise_disjoint (λ k, primitive_roots k K),
  from λ x hx y hy hne, is_primitive_root.disjoint hne,
by simp only [X_pow_sub_one_eq_prod hn h, cyclotomic', ← finset.prod_bUnion hd,
    h.nth_roots_one_eq_bUnion_primitive_roots]

/-- If there is a primitive `n`-th root of unity in `K`, then
`cyclotomic' n K = (X ^ k - 1) /ₘ (∏ i in nat.proper_divisors k, cyclotomic' i K)`. -/
lemma cyclotomic'_eq_X_pow_sub_one_div {K : Type*} [comm_ring K] [is_domain K] {ζ : K} {n : ℕ}
  (hn : n ≠ 0) (h : is_primitive_root ζ n) :
  cyclotomic' n K = (X ^ n - 1) /ₘ (∏ i in nat.proper_divisors n, cyclotomic' i K) :=
begin
  rw [←prod_cyclotomic'_eq_X_pow_sub_one hn h, ← nat.cons_self_proper_divisors hn,
    finset.prod_cons],
  have prod_monic : (∏ i in nat.proper_divisors n, cyclotomic' i K).monic,
  { apply monic_prod_of_monic,
    intros i hi,
    exact cyclotomic'.monic i K },
  rw (div_mod_by_monic_unique (cyclotomic' n K) 0 prod_monic _).1,
  simp only [degree_zero, zero_add],
  refine ⟨by rw mul_comm, _⟩,
  rw [bot_lt_iff_ne_bot],
  intro h,
  exact monic.ne_zero prod_monic (degree_eq_bot.1 h)
end

/-- If there is a primitive `n`-th root of unity in `K`, then `cyclotomic' n K` comes from a
monic polynomial with integer coefficients. -/
lemma int_coeff_of_cyclotomic' {K : Type*} [comm_ring K] [is_domain K] {ζ : K} {n : ℕ}
  (h : is_primitive_root ζ n) :
  (∃ (P : ℤ[X]), map (int.cast_ring_hom K) P = cyclotomic' n K ∧
    P.degree = (cyclotomic' n K).degree ∧ P.monic) :=
begin
  refine lifts_and_degree_eq_and_monic _ (cyclotomic'.monic n K),
  induction n using nat.strong_induction_on with k ihk generalizing ζ h,
  rcases eq_or_ne k 0 with rfl|hk,
  { use 1,
    simp only [cyclotomic'_zero, coe_map_ring_hom, polynomial.map_one] },
  let B : K[X] := ∏ i in nat.proper_divisors k, cyclotomic' i K,
  have Bmo : B.monic,
  { apply monic_prod_of_monic,
    intros i hi,
    exact (cyclotomic'.monic i K) },
  have Bint : B ∈ lifts (int.cast_ring_hom K),
  { refine subsemiring.prod_mem (lifts (int.cast_ring_hom K)) _,
    intros x hx,
    have xsmall := (nat.mem_proper_divisors.1 hx).2,
    obtain ⟨d, hd⟩ := (nat.mem_proper_divisors.1 hx).1,
    rw [mul_comm] at hd,
    exact ihk x xsmall (h.pow hk hd) },
  replace Bint := lifts_and_degree_eq_and_monic Bint Bmo,
  obtain ⟨B₁, hB₁, hB₁deg, hB₁mo⟩ := Bint,
  let Q₁ : ℤ[X] := (X ^ k - 1) /ₘ B₁,
  have huniq : 0 + B * cyclotomic' k K = X ^ k - 1 ∧ (0 : K[X]).degree < B.degree,
  { split,
    { rw [zero_add, mul_comm, ← prod_cyclotomic'_eq_X_pow_sub_one hk h,
         ← nat.cons_self_proper_divisors hk, finset.prod_cons] },
    { simpa only [degree_zero, bot_lt_iff_ne_bot, ne.def, degree_eq_bot] using Bmo.ne_zero } },
  replace huniq := div_mod_by_monic_unique (cyclotomic' k K) (0 : K[X]) Bmo huniq,
  simp only [lifts, ring_hom.mem_srange],
  use Q₁,
  rw [coe_map_ring_hom, (map_div_by_monic (int.cast_ring_hom K) hB₁mo), hB₁, ← huniq.1],
  simp
end

/-- If `K` is of characteristic `0` and there is a primitive `n`-th root of unity in `K`,
then `cyclotomic n K` comes from a unique polynomial with integer coefficients. -/
lemma unique_int_coeff_of_cycl {K : Type*} [comm_ring K] [is_domain K] [char_zero K] {ζ : K}
  {n : ℕ+} (h : is_primitive_root ζ n) :
  (∃! (P : ℤ[X]), map (int.cast_ring_hom K) P = cyclotomic' n K) :=
begin
  obtain ⟨P, hP⟩ := int_coeff_of_cyclotomic' h,
  refine ⟨P, hP.1, λ Q hQ, _⟩,
  apply (map_injective (int.cast_ring_hom K) int.cast_injective),
  rw [hP.1, hQ]
end

end field

end cyclotomic'

section cyclotomic

/-- The `n`-th cyclotomic polynomial with coefficients in `R`. -/
def cyclotomic (n : ℕ) (R : Type*) [ring R] : R[X] :=
if h : n = 0 then 1 else
  map (int.cast_ring_hom R) ((int_coeff_of_cyclotomic' (complex.is_primitive_root_exp n h)).some)

lemma int_cyclotomic_rw {n : ℕ} (h : n ≠ 0) :
  cyclotomic n ℤ = (int_coeff_of_cyclotomic' (complex.is_primitive_root_exp n h)).some :=
begin
  simp only [cyclotomic, h, dif_neg, not_false_iff],
  ext i,
  simp only [coeff_map, int.cast_id, eq_int_cast]
end

/-- `cyclotomic n R` comes from `cyclotomic n ℤ`. -/
lemma map_cyclotomic_int (n : ℕ) (R : Type*) [ring R] :
  map (int.cast_ring_hom R) (cyclotomic n ℤ) = cyclotomic n R :=
begin
  by_cases hzero : n = 0,
  { simp only [hzero, cyclotomic, dif_pos, polynomial.map_one] },
  simp only [cyclotomic, int_cyclotomic_rw, hzero, ne.def, dif_neg, not_false_iff]
end

lemma int_cyclotomic_spec (n : ℕ) : map (int.cast_ring_hom ℂ) (cyclotomic n ℤ) = cyclotomic' n ℂ ∧
  (cyclotomic n ℤ).degree = (cyclotomic' n ℂ).degree ∧ (cyclotomic n ℤ).monic  :=
begin
  by_cases hzero : n = 0,
  { simp only [hzero, cyclotomic, degree_one, monic_one, cyclotomic'_zero, dif_pos,
  eq_self_iff_true, polynomial.map_one, and_self] },
  rw int_cyclotomic_rw hzero,
  exact (int_coeff_of_cyclotomic' (complex.is_primitive_root_exp n hzero)).some_spec
end

lemma int_cyclotomic_unique {n : ℕ} {P : ℤ[X]} (h : map (int.cast_ring_hom ℂ) P =
  cyclotomic' n ℂ) : P = cyclotomic n ℤ :=
begin
  apply map_injective (int.cast_ring_hom ℂ) int.cast_injective,
  rw [h, (int_cyclotomic_spec n).1]
end

/-- The definition of `cyclotomic n R` commutes with any ring homomorphism. -/
@[simp] lemma map_cyclotomic (n : ℕ) {R S : Type*} [ring R] [ring S] (f : R →+* S) :
  map f (cyclotomic n R) = cyclotomic n S :=
begin
  rw [←map_cyclotomic_int n R, ←map_cyclotomic_int n S, map_map],
  congr
end

lemma cyclotomic.eval_apply {R S : Type*} (q : R) (n : ℕ) [ring R] [ring S] (f : R →+* S) :
  eval (f q) (cyclotomic n S) = f (eval q (cyclotomic n R)) :=
by rw [← map_cyclotomic n f, eval_map, eval₂_at_apply]

/-- The zeroth cyclotomic polyomial is `1`. -/
@[simp] lemma cyclotomic_zero (R : Type*) [ring R] : cyclotomic 0 R = 1 :=
by simp only [cyclotomic, dif_pos]

/-- The first cyclotomic polyomial is `X - 1`. -/
@[simp] lemma cyclotomic_one (R : Type*) [ring R] : cyclotomic 1 R = X - 1 :=
begin
  have hspec : map (int.cast_ring_hom ℂ) (X - 1) = cyclotomic' 1 ℂ,
  { simp only [cyclotomic'_one, pnat.one_coe, map_X, polynomial.map_one, polynomial.map_sub] },
  symmetry,
  rw [←map_cyclotomic_int, ←(int_cyclotomic_unique hspec)],
  simp only [map_X, polynomial.map_one, polynomial.map_sub]
end

/-- `cyclotomic n` is monic. -/
lemma cyclotomic.monic (n : ℕ) (R : Type*) [ring R] : (cyclotomic n R).monic :=
begin
  rw ←map_cyclotomic_int,
  exact (int_cyclotomic_spec n).2.2.map _,
end

/-- `cyclotomic n` is primitive. -/
lemma cyclotomic.is_primitive (n : ℕ) (R : Type*) [comm_ring R] : (cyclotomic n R).is_primitive :=
(cyclotomic.monic n R).is_primitive

/-- `cyclotomic n R` is different from `0`. -/
lemma cyclotomic_ne_zero (n : ℕ) (R : Type*) [ring R] [nontrivial R] : cyclotomic n R ≠ 0 :=
(cyclotomic.monic n R).ne_zero

/-- The degree of `cyclotomic n` is `totient n`. -/
lemma degree_cyclotomic (n : ℕ) (R : Type*) [ring R] [nontrivial R] :
  (cyclotomic n R).degree = nat.totient n :=
begin
  rw ←map_cyclotomic_int,
  rw degree_map_eq_of_leading_coeff_ne_zero (int.cast_ring_hom R) _,
  { cases n with k,
    { simp only [cyclotomic, degree_one, dif_pos, nat.totient_zero, with_top.coe_zero]},
      rw [←degree_cyclotomic' (complex.is_primitive_root_exp k.succ (nat.succ_ne_zero k))],
      exact (int_cyclotomic_spec k.succ).2.1 },
  simp only [(int_cyclotomic_spec n).right.right, eq_int_cast, monic.leading_coeff,
  int.cast_one, ne.def, not_false_iff, one_ne_zero]
end

/-- The natural degree of `cyclotomic n` is `totient n`. -/
lemma nat_degree_cyclotomic (n : ℕ) (R : Type*) [ring R] [nontrivial R] :
  (cyclotomic n R).nat_degree = nat.totient n :=
by rw [nat_degree, degree_cyclotomic, with_bot.unbot'_coe]

/-- The degree of `cyclotomic n R` is positive. -/
lemma degree_cyclotomic_pos (n : ℕ) (R : Type*) (h0 : n ≠ 0) [ring R] [nontrivial R] :
  0 < (cyclotomic n R).degree :=
by rwa [degree_cyclotomic n R, with_bot.coe_pos, nat.totient_pos]

open finset

/-- `∏ i in nat.divisors n, cyclotomic i R = X ^ n - 1`. -/
lemma prod_cyclotomic_eq_X_pow_sub_one {n : ℕ} (hn : n ≠ 0) (R : Type*) [comm_ring R] :
  ∏ i in nat.divisors n, cyclotomic i R = X ^ n - 1 :=
begin
  have integer : ∏ i in nat.divisors n, cyclotomic i ℤ = X ^ n - 1,
  { apply map_injective (int.cast_ring_hom ℂ) int.cast_injective,
    simp only [polynomial.map_prod, int_cyclotomic_spec, polynomial.map_pow, map_X,
               polynomial.map_one, polynomial.map_sub],
    exact prod_cyclotomic'_eq_X_pow_sub_one hn (complex.is_primitive_root_exp n hn) },
  simpa only [polynomial.map_prod, map_cyclotomic_int, polynomial.map_sub, polynomial.map_one,
    polynomial.map_pow, polynomial.map_X] using congr_arg (map (int.cast_ring_hom R)) integer
end

lemma cyclotomic.dvd_X_pow_sub_one (n : ℕ) (R : Type*) [ring R] :
  (cyclotomic n R) ∣ X ^ n - 1 :=
begin
  suffices : cyclotomic n ℤ ∣ X ^ n - 1,
  { simpa only [map_cyclotomic_int, polynomial.map_sub, polynomial.map_one, polynomial.map_pow,
      polynomial.map_X] using map_dvd (int.cast_ring_hom R) this },
  rcases eq_or_ne n 0 with rfl | hn,
  { simp },
  rw [← prod_cyclotomic_eq_X_pow_sub_one hn],
  exact finset.dvd_prod_of_mem _ (n.mem_divisors_self hn)
end

lemma prod_cyclotomic_eq_geom_sum {n : ℕ} (h : n ≠ 0) (R) [comm_ring R] :
  ∏ i in n.divisors.erase 1, cyclotomic i R = ∑ i in finset.range n, X ^ i :=
suffices ∏ i in n.divisors.erase 1, cyclotomic i ℤ = ∑ i in finset.range n, X ^ i,
by simpa only [polynomial.map_prod, map_cyclotomic_int, polynomial.map_sum, polynomial.map_pow,
  polynomial.map_X] using congr_arg (map (int.cast_ring_hom R)) this,
by rw [← mul_left_inj' (cyclotomic_ne_zero 1 ℤ), prod_erase_mul _ _ (nat.one_mem_divisors.2 h),
  cyclotomic_one, geom_sum_mul, prod_cyclotomic_eq_X_pow_sub_one h]

/-- If `p` is prime, then `cyclotomic p R = ∑ i in range p, X ^ i`. -/
lemma cyclotomic_prime (R : Type*) [ring R] (p : ℕ) [hp : fact p.prime] :
  cyclotomic p R = ∑ i in finset.range p, X ^ i :=
begin
  suffices : cyclotomic p ℤ = ∑ i in range p, X ^ i,
  { simpa only [map_cyclotomic_int, polynomial.map_sum, polynomial.map_pow, polynomial.map_X]
      using congr_arg (map (int.cast_ring_hom R)) this },
  rw [← prod_cyclotomic_eq_geom_sum hp.out.ne_zero, hp.out.divisors,
    erase_insert (mem_singleton.not.2 hp.out.ne_one.symm), prod_singleton]
end

lemma cyclotomic_prime_mul_X_sub_one (R : Type*) [ring R] (p : ℕ) [hn : fact (nat.prime p)] :
  (cyclotomic p R) * (X - 1) = X ^ p - 1 :=
by rw [cyclotomic_prime, geom_sum_mul]

@[simp] lemma cyclotomic_two (R : Type*) [ring R] : cyclotomic 2 R = X + 1 :=
by simp [cyclotomic_prime]

@[simp] lemma cyclotomic_three (R : Type*) [ring R] : cyclotomic 3 R = X ^ 2 + X + 1 :=
by simp [cyclotomic_prime, sum_range_succ']

lemma cyclotomic_dvd_geom_sum_of_dvd (R) [ring R] {d n : ℕ} (hdn : d ∣ n)
  (hd : d ≠ 1) : cyclotomic d R ∣ ∑ i in finset.range n, X ^ i :=
begin
  suffices : cyclotomic d ℤ ∣ ∑ i in finset.range n, X ^ i,
  { simpa only [map_cyclotomic_int, polynomial.map_sum, polynomial.map_pow, polynomial.map_X]
      using map_dvd (int.cast_ring_hom R) this },
  rcases eq_or_ne n 0 with rfl | hn,
  { simp },
  rw ←prod_cyclotomic_eq_geom_sum hn,
  apply finset.dvd_prod_of_mem,
  simp [hd, hdn, hn]
end

lemma X_pow_sub_one_mul_prod_cyclotomic_eq_X_pow_sub_one_of_dvd (R) [comm_ring R] {d n : ℕ}
  (h : d ∈ n.proper_divisors) :
  (X ^ d - 1) * ∏ x in n.divisors \ d.divisors, cyclotomic x R = X ^ n - 1 :=
begin
  obtain ⟨hd, hdn⟩ := nat.mem_proper_divisors.mp h,
  have h0n : 0 < n := pos_of_gt hdn,
  have h0d : 0 < d := nat.pos_of_dvd_of_pos hd h0n,
  rw [←prod_cyclotomic_eq_X_pow_sub_one h0d.ne', ←prod_cyclotomic_eq_X_pow_sub_one h0n.ne',
      mul_comm, finset.prod_sdiff (nat.divisors_subset_of_dvd h0n.ne' hd)]
end

lemma X_pow_sub_one_mul_cyclotomic_dvd_X_pow_sub_one_of_dvd (R) [comm_ring R] {d n : ℕ}
  (h : d ∈ n.proper_divisors) : (X ^ d - 1) * cyclotomic n R ∣ X ^ n - 1 :=
begin
  have hdn := (nat.mem_proper_divisors.mp h).2,
  use ∏ x in n.proper_divisors \ d.divisors, cyclotomic x R,
  symmetry,
  convert X_pow_sub_one_mul_prod_cyclotomic_eq_X_pow_sub_one_of_dvd R h using 1,
  rw mul_assoc,
  congr' 1,
  rw [nat.divisors_eq_proper_divisors_insert_self hdn.ne_bot,
      finset.insert_sdiff_of_not_mem, finset.prod_insert],
  { exact finset.not_mem_sdiff_of_not_mem_left nat.proper_divisors.not_self_mem },
  { exact λ hk, hdn.not_le $ nat.divisor_le hk }
end

lemma _root_.is_root_of_unity_iff {n : ℕ} (h : n ≠ 0) (R : Type*) [comm_ring R] [is_domain R]
  {ζ : R} : ζ ^ n = 1 ↔ ∃ i ∈ n.divisors, (cyclotomic i R).is_root ζ :=
by rw [←mem_nth_roots h, nth_roots, mem_roots $ X_pow_sub_C_ne_zero h _,
       C_1, ←prod_cyclotomic_eq_X_pow_sub_one h, is_root_prod]; apply_instance

lemma is_root_of_unity_of_root_cyclotomic {n : ℕ} {R} [comm_ring R] {ζ : R} {i : ℕ}
  (hi : i ∈ n.divisors) (h : (cyclotomic i R).is_root ζ) : ζ ^ n = 1 :=
begin
  rcases eq_or_ne n 0 with rfl | hn,
  { exact pow_zero _ },
  have := congr_arg (eval ζ) (prod_cyclotomic_eq_X_pow_sub_one hn R).symm,
  rw [eval_sub, eval_pow, eval_X, eval_one] at this,
  convert eq_add_of_sub_eq' this,
  convert (add_zero _).symm,
  apply eval_eq_zero_of_dvd_of_eval_eq_zero _ h,
  exact finset.dvd_prod_of_mem _ hi
end

section arithmetic_function
open nat.arithmetic_function
open_locale arithmetic_function

/-- `cyclotomic n R` can be expressed as a product in a fraction field of `R[X]`
  using Möbius inversion. -/
lemma cyclotomic_eq_prod_X_pow_sub_one_pow_moebius {n : ℕ} (R : Type*) [comm_ring R] [is_domain R] :
  algebra_map _ (ratfunc R) (cyclotomic n R) =
    ∏ i in n.divisors_antidiagonal, (algebra_map R[X] _ (X ^ i.snd - 1)) ^ μ i.fst :=
begin
  rcases n.eq_zero_or_pos with rfl | hpos,
  { simp },
  have h : ∀ (n : ℕ), 0 < n →
    ∏ i in nat.divisors n, algebra_map _ (ratfunc R) (cyclotomic i R) = algebra_map _ _ (X ^ n - 1),
  { intros n hn,
    rw [← prod_cyclotomic_eq_X_pow_sub_one hn.ne' R, ring_hom.map_prod] },
  rw (prod_eq_iff_prod_pow_moebius_eq_of_nonzero (λ n hn, _) (λ n hn, _)).1 h n hpos;
  rw [ne.def, is_fraction_ring.to_map_eq_zero_iff],
  { apply cyclotomic_ne_zero },
  { apply monic.ne_zero,
    apply monic_X_pow_sub_C _ (ne_of_gt hn) }
end

end arithmetic_function

/-- We have
`cyclotomic n R = (X ^ k - 1) /ₘ (∏ i in nat.proper_divisors k, cyclotomic i K)`. -/
lemma cyclotomic_eq_X_pow_sub_one_div {R : Type*} [comm_ring R] {n : ℕ}
  (hn: n ≠ 0) : cyclotomic n R = (X ^ n - 1) /ₘ (∏ i in nat.proper_divisors n, cyclotomic i R) :=
begin
  nontriviality R,
  rw [←prod_cyclotomic_eq_X_pow_sub_one hn, ← nat.cons_self_proper_divisors hn, finset.prod_cons],
  have prod_monic : (∏ i in nat.proper_divisors n, cyclotomic i R).monic,
  { apply monic_prod_of_monic,
    intros i hi,
    exact cyclotomic.monic i R },
  rw (div_mod_by_monic_unique (cyclotomic n R) 0 prod_monic _).1,
  simp only [degree_zero, zero_add],
  split,
  { rw mul_comm },
  rw [bot_lt_iff_ne_bot],
  intro h,
  exact monic.ne_zero prod_monic (degree_eq_bot.1 h)
end

/-- If `m` is a proper divisor of `n`, then `X ^ m - 1` divides
`∏ i in nat.proper_divisors n, cyclotomic i R`. -/
lemma X_pow_sub_one_dvd_prod_cyclotomic (R : Type*) [comm_ring R] {n m : ℕ} (hpos : 0 < n)
  (hm : m ∣ n) (hdiff : m ≠ n) : X ^ m - 1 ∣ ∏ i in nat.proper_divisors n, cyclotomic i R :=
begin
  replace hm := nat.mem_proper_divisors.2 ⟨hm, lt_of_le_of_ne (nat.divisor_le (nat.mem_divisors.2
    ⟨hm, hpos.ne'⟩)) hdiff⟩,
  rw [← finset.sdiff_union_of_subset (nat.divisors_subset_proper_divisors (ne_of_lt hpos).symm
    (nat.mem_proper_divisors.1 hm).1 (ne_of_lt (nat.mem_proper_divisors.1 hm).2)),
    finset.prod_union finset.sdiff_disjoint,
    prod_cyclotomic_eq_X_pow_sub_one (nat.pos_of_mem_proper_divisors hm).ne'],
  exact ⟨(∏ (x : ℕ) in n.proper_divisors \ m.divisors, cyclotomic x R), by rw mul_comm⟩
end

/-- If there is a primitive `n`-th root of unity in `K`, then
`cyclotomic n K = ∏ μ in primitive_roots n R, (X - C μ)`. In particular,
`cyclotomic n K = cyclotomic' n K` -/
lemma cyclotomic_eq_prod_X_sub_primitive_roots {K : Type*} [comm_ring K] [is_domain K] {ζ : K}
  {n : ℕ} (hz : is_primitive_root ζ n) :
  cyclotomic n K = ∏ μ in primitive_roots n K, (X - C μ) :=
begin
  rw ←cyclotomic',
  induction n using nat.strong_induction_on with k ihk generalizing ζ hz,
  rcases eq_or_ne k 0 with rfl|hk,
  { simp only [cyclotomic'_zero, cyclotomic_zero] },
  have h : ∀ i ∈ k.proper_divisors, cyclotomic i K = cyclotomic' i K,
  { intros i hi,
    obtain ⟨d, hd⟩ := (nat.mem_proper_divisors.1 hi).1,
    rw mul_comm at hd,
    exact ihk i (nat.mem_proper_divisors.1 hi).2 (hz.pow hk hd) },
  rw [@cyclotomic_eq_X_pow_sub_one_div _ _ _ hk, cyclotomic'_eq_X_pow_sub_one_div hk hz,
    finset.prod_congr rfl h]
end

section roots

variables {R : Type*} {n : ℕ} [comm_ring R] [is_domain R]

/-- Any `n`-th primitive root of unity is a root of `cyclotomic n K`.-/
lemma _root_.is_primitive_root.is_root_cyclotomic (hn : n ≠ 0) {μ : R}
  (h : is_primitive_root μ n) : is_root (cyclotomic n R) μ :=
begin
  rw [← mem_roots (cyclotomic_ne_zero n R),
      cyclotomic_eq_prod_X_sub_primitive_roots h, roots_prod_X_sub_C, ← finset.mem_def],
  rwa [← mem_primitive_roots hn] at h,
end

private lemma is_root_cyclotomic_iff' {n : ℕ} {K : Type*} [field K] {μ : K} [ne_zero (n : K)] :
  is_root (cyclotomic n K) μ ↔ is_primitive_root μ n :=
begin
  -- in this proof, `o` stands for `order_of μ`
  have hn0 : n ≠ 0 := (ne_zero.of_ne_zero_coe K).out,
  refine ⟨λ hμ, _, is_primitive_root.is_root_cyclotomic hn0⟩,
  have hμn : μ ^ n = 1,
  { rw is_root_of_unity_iff hn0,
    exact ⟨n, n.mem_divisors_self hn0, hμ⟩ },
  by_contra hnμ,
  have ho : 0 < order_of μ,
  { apply order_of_pos',
    rw is_of_fin_order_iff_pow_eq_one,
    exact ⟨n, hn0.bot_lt, hμn⟩ },
  have := pow_order_of_eq_one μ,
  rw is_root_of_unity_iff ho.ne' at this,
  obtain ⟨i, hio, hiμ⟩ := this,
  replace hio := nat.dvd_of_mem_divisors hio,
  rw is_primitive_root.not_iff at hnμ,
  rw ←order_of_dvd_iff_pow_eq_one at hμn,
  have key  : i < n :=
    (nat.le_of_dvd ho hio).trans_lt ((nat.le_of_dvd hn0.bot_lt hμn).lt_of_ne hnμ),
  have key' : i ∣ n := hio.trans hμn,
  rw ←polynomial.dvd_iff_is_root at hμ hiμ,
  have hni : {i, n} ⊆ n.divisors,
  { simp [finset.insert_subset, key', hn0] },
  obtain ⟨k, hk⟩ := hiμ,
  obtain ⟨j, hj⟩ := hμ,
  have := prod_cyclotomic_eq_X_pow_sub_one hn0 K,
  rw [←finset.prod_sdiff hni, finset.prod_pair key.ne, hk, hj] at this,
  have hn := (X_pow_sub_one_separable_iff.mpr $ ne_zero.nat_cast_ne n K).squarefree,
  rw [←this, squarefree] at hn,
  contrapose! hn,
  refine ⟨X - C μ, ⟨(∏ x in n.divisors \ {i, n}, cyclotomic x K) * k * j, by ring⟩, _⟩,
  simp [polynomial.is_unit_iff_degree_eq_zero]
end

lemma is_root_cyclotomic_iff [ne_zero (n : R)] {μ : R} :
  is_root (cyclotomic n R) μ ↔ is_primitive_root μ n :=
begin
  have hf : function.injective _ := is_fraction_ring.injective R (fraction_ring R),
  haveI : ne_zero (n : fraction_ring R) := ne_zero.nat_of_injective hf,
  rw [←is_root_map_iff hf, ←is_primitive_root.map_iff_of_injective hf, map_cyclotomic,
      ←is_root_cyclotomic_iff']
end

lemma roots_cyclotomic_nodup [ne_zero (n : R)] : (cyclotomic n R).roots.nodup :=
begin
  obtain h | ⟨ζ, hζ⟩ := (cyclotomic n R).roots.empty_or_exists_mem,
  { exact h.symm ▸ multiset.nodup_zero },
  rw [mem_roots $ cyclotomic_ne_zero n R, is_root_cyclotomic_iff] at hζ,
  refine multiset.nodup_of_le (roots.le_of_dvd (X_pow_sub_C_ne_zero
    (ne_zero.of_ne_zero_coe R).out 1) $ cyclotomic.dvd_X_pow_sub_one n R) hζ.nth_roots_nodup,
end

lemma cyclotomic.roots_to_finset_eq_primitive_roots [ne_zero (n : R)] :
    (⟨(cyclotomic n R).roots, roots_cyclotomic_nodup⟩ : finset _) = primitive_roots n R :=
by { ext, simp [cyclotomic_ne_zero n R, is_root_cyclotomic_iff,
                mem_primitive_roots, (@ne_zero.of_ne_zero_coe R _ n _).out] }

lemma cyclotomic.roots_eq_primitive_roots_val [ne_zero (n : R)] :
  (cyclotomic n R).roots = (primitive_roots n R).val :=
by rw ←cyclotomic.roots_to_finset_eq_primitive_roots

end roots

/-- If `R` is of characteristic zero, then `ζ` is a root of `cyclotomic n R` if and only if it is a
primitive `n`-th root of unity. -/
lemma is_root_cyclotomic_iff_char_zero {n : ℕ} {R : Type*} [comm_ring R] [is_domain R]
  [char_zero R] {μ : R} (hn : 0 < n) :
  (polynomial.cyclotomic n R).is_root μ ↔ is_primitive_root μ n :=
by { letI := ne_zero.of_gt hn, exact is_root_cyclotomic_iff }

/-- Over a ring `R` of characteristic zero, `λ n, cyclotomic n R` is injective. -/
lemma cyclotomic_injective {R : Type*} [comm_ring R] [char_zero R] :
  function.injective (λ n, cyclotomic n R) :=
begin
  intros n m hnm,
  simp only at hnm,
  rcases eq_or_ne n 0 with rfl | hzero,
  { apply_fun nat_degree at hnm,
    rwa [cyclotomic_zero, nat_degree_one, nat_degree_cyclotomic, eq_comm,
      nat.totient_eq_zero, eq_comm] at hnm },
  { haveI := ne_zero.mk hzero,
    rw [← map_cyclotomic_int _ R, ← map_cyclotomic_int _ R] at hnm,
    replace hnm := map_injective (int.cast_ring_hom R) int.cast_injective hnm,
    replace hnm := congr_arg (map (int.cast_ring_hom ℂ)) hnm,
    rw [map_cyclotomic_int, map_cyclotomic_int] at hnm,
    have hprim := complex.is_primitive_root_exp _ hzero,
    have hroot := is_root_cyclotomic_iff.2 hprim,
    rw hnm at hroot,
    haveI hmzero : ne_zero m := ⟨λ h, by simpa [h] using hroot⟩,
    rw is_root_cyclotomic_iff at hroot,
    replace hprim := hprim.eq_order_of,
    rwa [← is_primitive_root.eq_order_of hroot] at hprim}
end

lemma eq_cyclotomic_iff {R : Type*} [comm_ring R] {n : ℕ} (hn : n ≠ 0)
  (P : R[X]) :
  P = cyclotomic n R ↔ P * (∏ i in nat.proper_divisors n, polynomial.cyclotomic i R) = X ^ n - 1 :=
begin
  nontriviality R,
  refine ⟨λ hcycl, _, λ hP, _⟩,
  { rw [hcycl, ← prod_cyclotomic_eq_X_pow_sub_one hn R, ← nat.cons_self_proper_divisors hn,
        finset.prod_cons] },
  { have prod_monic : (∏ i in nat.proper_divisors n, cyclotomic i R).monic,
    { apply monic_prod_of_monic,
      intros i hi,
      exact cyclotomic.monic i R },
    rw [@cyclotomic_eq_X_pow_sub_one_div R _ _ hn,
      (div_mod_by_monic_unique P 0 prod_monic _).1],
    refine ⟨by rwa [zero_add, mul_comm], _⟩,
    rw [degree_zero, bot_lt_iff_ne_bot],
    intro h,
    exact monic.ne_zero prod_monic (degree_eq_bot.1 h) },
end

/-- If `p ^ k` is a prime power, then
`cyclotomic (p ^ (n + 1)) R = ∑ i in range p, (X ^ (p ^ n)) ^ i`. -/
lemma cyclotomic_prime_pow_eq_geom_sum {R : Type*} [comm_ring R] {p n : ℕ} (hp : p.prime) :
  cyclotomic (p ^ (n + 1)) R = ∑ i in finset.range p, (X ^ (p ^ n)) ^ i :=
begin
  have : ∀ m, cyclotomic (p ^ (m + 1)) R = ∑ i in finset.range p, (X ^ (p ^ m)) ^ i ↔
    (∑ i in finset.range p, (X ^ (p ^ m)) ^ i) * ∏ (x : ℕ) in finset.range (m + 1),
      cyclotomic (p ^ x) R = X ^ p ^ (m + 1) - 1,
  { intro m,
    have := eq_cyclotomic_iff (pow_ne_zero (m + 1) hp.ne_zero) _,
    rw eq_comm at this,
    rw [this, nat.prod_proper_divisors_prime_pow hp], },
  induction n with n ihn,
  { haveI := fact.mk hp, simp [cyclotomic_prime], },
  rw ((eq_cyclotomic_iff (pow_ne_zero _ hp.ne_zero) _).mpr _).symm,
  rw [nat.prod_proper_divisors_prime_pow hp, finset.prod_range_succ, ihn],
  rw this at ihn,
  rw [mul_comm _ (∑ i in _, _), ihn, geom_sum_mul, sub_left_inj, ← pow_mul, pow_add, pow_one],
end

lemma cyclotomic_prime_pow_mul_X_pow_sub_one (R : Type*) [comm_ring R] (p k : ℕ)
  [hn : fact (nat.prime p)] :
  (cyclotomic (p ^ (k + 1)) R) * (X ^ (p ^ k) - 1) = X ^ (p ^ (k + 1)) - 1 :=
by rw [cyclotomic_prime_pow_eq_geom_sum hn.out, geom_sum_mul, ← pow_mul, pow_succ, mul_comm]

/-- The constant term of `cyclotomic n R` is `1` if `2 ≤ n`. -/
lemma cyclotomic_coeff_zero (R : Type*) [comm_ring R] {n : ℕ} (hn : 2 ≤ n) :
  (cyclotomic n R).coeff 0 = 1 :=
begin
  induction n using nat.strong_induction_on with n hi,
  have hprod : (∏ i in nat.proper_divisors n, (polynomial.cyclotomic i R).coeff 0) = -1,
  { rw [←finset.insert_erase (nat.one_mem_proper_divisors_iff_one_lt.2
      (lt_of_lt_of_le one_lt_two hn)), finset.prod_insert (finset.not_mem_erase 1 _),
      cyclotomic_one R],
    have hleq : ∀ j ∈ n.proper_divisors.erase 1, 2 ≤ j,
    { intros j hj,
      apply nat.succ_le_of_lt,
      exact (ne.le_iff_lt ((finset.mem_erase.1 hj).1).symm).mp
              (nat.succ_le_of_lt (nat.pos_of_mem_proper_divisors (finset.mem_erase.1 hj).2)) },
    have hcongr : ∀ j ∈ n.proper_divisors.erase 1, (cyclotomic j R).coeff 0 = 1,
    { intros j hj,
      exact hi j (nat.mem_proper_divisors.1 (finset.mem_erase.1 hj).2).2 (hleq j hj) },
    have hrw : ∏ (x : ℕ) in n.proper_divisors.erase 1, (cyclotomic x R).coeff 0 = 1,
    { rw finset.prod_congr (refl (n.proper_divisors.erase 1)) hcongr,
      simp only [finset.prod_const_one] },
    simp only [hrw, mul_one, zero_sub, coeff_one_zero, coeff_X_zero, coeff_sub] },
  have hn0 : n ≠ 0, from ne_bot_of_gt hn,
  have heq : (X ^ n - 1).coeff 0 = -(cyclotomic n R).coeff 0,
  { rw [←prod_cyclotomic_eq_X_pow_sub_one hn0, nat.divisors_eq_proper_divisors_insert_self hn0,
        finset.prod_insert nat.proper_divisors.not_self_mem, mul_coeff_zero, coeff_zero_prod, hprod,
        mul_neg, mul_one] },
  have hzero : (X ^ n - 1).coeff 0 = (-1 : R),
  { rw coeff_zero_eq_eval_zero _,
    simp only [zero_pow (lt_of_lt_of_le zero_lt_two hn), eval_X, eval_one, zero_sub, eval_pow,
              eval_sub] },
  rw hzero at heq,
  exact neg_inj.mp (eq.symm heq)
end

/-- If `(a : ℕ)` is a root of `cyclotomic n (zmod p)`, where `p` is a prime, then `a` and `p` are
coprime. -/
lemma coprime_of_root_cyclotomic {n : ℕ} (hn : n ≠ 0) {p : ℕ} [hprime : fact p.prime] {a : ℕ}
  (hroot : is_root (cyclotomic n (zmod p)) (nat.cast_ring_hom (zmod p) a)) :
  a.coprime p :=
begin
  apply nat.coprime.symm,
  rw [hprime.1.coprime_iff_not_dvd],
  intro h,
  replace h := (zmod.nat_coe_zmod_eq_zero_iff_dvd a p).2 h,
  rw [is_root.def, eq_nat_cast, h, ← coeff_zero_eq_eval_zero] at hroot,
  rcases (nat.one_le_iff_ne_zero.2 hn).eq_or_lt with rfl|hone,
  { simp only [cyclotomic_one, zero_sub, coeff_one_zero, coeff_X_zero, neg_eq_zero,
    one_ne_zero, coeff_sub] at hroot,
    exact hroot },
  rw [cyclotomic_coeff_zero (zmod p) (nat.succ_le_of_lt hone)] at hroot,
  exact one_ne_zero hroot
end

end cyclotomic

section order

/-- If `(a : ℕ)` is a root of `cyclotomic n (zmod p)`, then the multiplicative order of `a` modulo
`p` divides `n`. -/
lemma order_of_root_cyclotomic_dvd {n : ℕ} (hn : n ≠ 0) {p : ℕ} [fact p.prime]
  {a : ℕ} (hroot : is_root (cyclotomic n (zmod p)) (nat.cast_ring_hom (zmod p) a)) :
  order_of (zmod.unit_of_coprime a (coprime_of_root_cyclotomic hn hroot)) ∣ n :=
begin
  apply order_of_dvd_of_pow_eq_one,
  suffices hpow : eval (nat.cast_ring_hom (zmod p) a) (X ^ n - 1 : (zmod p)[X]) = 0,
  { simp only [eval_X, eval_one, eval_pow, eval_sub, eq_nat_cast] at hpow,
    apply units.coe_eq_one.1,
    simp only [sub_eq_zero.mp hpow, zmod.coe_unit_of_coprime, units.coe_pow] },
  rw [is_root.def] at hroot,
  rw [← prod_cyclotomic_eq_X_pow_sub_one hn (zmod p),
    nat.divisors_eq_proper_divisors_insert_self hn,
    finset.prod_insert nat.proper_divisors.not_self_mem, eval_mul, hroot, zero_mul]
end

end order

section minpoly

open is_primitive_root complex

/-- The minimal polynomial of a primitive `n`-th root of unity `μ` divides `cyclotomic n ℤ`. -/
lemma _root_.is_primitive_root.minpoly_dvd_cyclotomic {n : ℕ} {K : Type*} [field K] {μ : K}
  (h : is_primitive_root μ n) (hn : n ≠ 0) [char_zero K] :
  minpoly ℤ μ ∣ cyclotomic n ℤ :=
begin
  apply minpoly.gcd_domain_dvd (is_integral h hn) (cyclotomic_ne_zero n ℤ),
  simpa [aeval_def, eval₂_eq_eval_map, is_root.def] using is_root_cyclotomic hn h
end

lemma _root_.is_primitive_root.minpoly_eq_cyclotomic_of_irreducible {K : Type*} [field K]
  {R : Type*} [comm_ring R] [is_domain R] {μ : R} {n : ℕ} [algebra K R] (hμ : is_primitive_root μ n)
  (h : irreducible $ cyclotomic n K) [ne_zero (n : K)] : cyclotomic n K = minpoly K μ :=
begin
  haveI := ne_zero.of_no_zero_smul_divisors K R n,
  refine minpoly.eq_of_irreducible_of_monic h _ (cyclotomic.monic n K),
  rwa [aeval_def, eval₂_eq_eval_map, map_cyclotomic, ←is_root.def, is_root_cyclotomic_iff]
end

/-- `cyclotomic n ℤ` is the minimal polynomial of a primitive `n`-th root of unity `μ`. -/
lemma cyclotomic_eq_minpoly {n : ℕ} {K : Type*} [field K] {μ : K}
  (h : is_primitive_root μ n) (hn : n ≠ 0) [char_zero K] :
  cyclotomic n ℤ = minpoly ℤ μ :=
begin
  refine eq_of_monic_of_dvd_of_nat_degree_le (minpoly.monic (is_integral h hn))
    (cyclotomic.monic n ℤ) (h.minpoly_dvd_cyclotomic hn) _,
  simpa [nat_degree_cyclotomic n ℤ] using totient_le_degree_minpoly h
end

/-- `cyclotomic n ℚ` is the minimal polynomial of a primitive `n`-th root of unity `μ`. -/
lemma cyclotomic_eq_minpoly_rat {n : ℕ} {K : Type*} [field K] {μ : K}
  (h : is_primitive_root μ n) (hn : n ≠ 0) [char_zero K] :
  cyclotomic n ℚ = minpoly ℚ μ :=
begin
  rw [← map_cyclotomic_int, cyclotomic_eq_minpoly h hn],
  exact (minpoly.gcd_domain_eq_field_fractions' _ (is_integral h hn)).symm
end

/-- `cyclotomic n ℤ` is irreducible. -/
lemma cyclotomic.irreducible {n : ℕ} (hn : n ≠ 0) : irreducible (cyclotomic n ℤ) :=
begin
  rw [cyclotomic_eq_minpoly (is_primitive_root_exp n hn) hn],
  apply minpoly.irreducible,
  exact (is_primitive_root_exp n hn).is_integral hn
end

/-- `cyclotomic n ℚ` is irreducible. -/
lemma cyclotomic.irreducible_rat {n : ℕ} (hn : n ≠ 0) : irreducible (cyclotomic n ℚ) :=
begin
  rw [← map_cyclotomic_int],
<<<<<<< HEAD
  exact (is_primitive.int.irreducible_iff_irreducible_map_cast (cyclotomic.is_primitive n ℤ)).1
    (cyclotomic.irreducible hn),
=======
  exact (is_primitive.irreducible_iff_irreducible_map_fraction_map (cyclotomic.is_primitive n ℤ)).1
    (cyclotomic.irreducible hpos),
>>>>>>> 7a030ab8
end

/-- If `n ≠ m`, then `(cyclotomic n ℚ)` and `(cyclotomic m ℚ)` are coprime. -/
lemma cyclotomic.is_coprime_rat {n m : ℕ} (h : n ≠ m) :
  is_coprime (cyclotomic n ℚ) (cyclotomic m ℚ) :=
begin
  rcases eq_or_ne n 0 with rfl | hnzero,
  { exact is_coprime_one_left },
  rcases eq_or_ne m 0 with rfl | hmzero,
  { exact is_coprime_one_right },
  rw (irreducible.coprime_iff_not_dvd $ cyclotomic.irreducible_rat $ hnzero),
  exact (λ hdiv, h $ cyclotomic_injective $ eq_of_monic_of_associated (cyclotomic.monic n ℚ)
    (cyclotomic.monic m ℚ) $ irreducible.associated_of_dvd (cyclotomic.irreducible_rat
    hnzero) (cyclotomic.irreducible_rat hmzero) hdiv),
end

end minpoly

section expand

/-- If `p` is a prime such that `¬ p ∣ n`, then
`expand R p (cyclotomic n R) = (cyclotomic (n * p) R) * (cyclotomic n R)`. -/
@[simp] lemma cyclotomic_expand_eq_cyclotomic_mul {p n : ℕ} (hp : nat.prime p) (hdiv : ¬p ∣ n)
  (R : Type*) [comm_ring R] :
  expand R p (cyclotomic n R) = (cyclotomic (n * p) R) * (cyclotomic n R) :=
begin
  rcases eq_or_ne n 0 with rfl | hn,
  { simp },
  haveI : ne_zero n := ⟨hn⟩,
  suffices : expand ℤ p (cyclotomic n ℤ) = (cyclotomic (n * p) ℤ) * (cyclotomic n ℤ),
  { rw [← map_cyclotomic_int, ← map_expand, this, polynomial.map_mul, map_cyclotomic_int] },
  refine eq_of_monic_of_dvd_of_nat_degree_le ((cyclotomic.monic _ _).mul
    (cyclotomic.monic _ _)) ((cyclotomic.monic n ℤ).expand hp.ne_zero) _ _,
  { refine (is_primitive.int.dvd_iff_map_cast_dvd_map_cast _ _ (is_primitive.mul
      (cyclotomic.is_primitive (n * p) ℤ) (cyclotomic.is_primitive n ℤ))
      ((cyclotomic.monic n ℤ).expand hp.ne_zero).is_primitive).2 _,
    rw [polynomial.map_mul, map_cyclotomic_int, map_cyclotomic_int, map_expand, map_cyclotomic_int],
    refine is_coprime.mul_dvd (cyclotomic.is_coprime_rat (λ h, _)) _ _,
    { exact hn (eq_zero_of_mul_eq_self_right hp.ne_one h) },
    { have h0 : n * p ≠ 0 := mul_ne_zero hn hp.ne_zero,
      have hprim := complex.is_primitive_root_exp _ h0,
      rw [cyclotomic_eq_minpoly_rat hprim h0],
      refine @minpoly.dvd ℚ ℂ _ _ algebra_rat _ _ _,
      rw [aeval_def, ← eval_map, map_expand, map_cyclotomic, expand_eval, ← is_root.def,
        is_root_cyclotomic_iff],
      convert is_primitive_root.pow_of_dvd hprim hp.ne_zero (dvd_mul_left p n),
      rw [nat.mul_div_cancel _ (nat.prime.pos hp)] },
    { have hprim := complex.is_primitive_root_exp _ hn,
      rw [cyclotomic_eq_minpoly_rat hprim hn],
      refine @minpoly.dvd ℚ ℂ _ _ algebra_rat _ _ _,
      rw [aeval_def, ← eval_map, map_expand, expand_eval, ← is_root.def,
        ← cyclotomic_eq_minpoly_rat hprim hn, map_cyclotomic, is_root_cyclotomic_iff],
      exact is_primitive_root.pow_of_prime hprim hp hdiv,} },
  { rw [nat_degree_expand, nat_degree_cyclotomic, nat_degree_mul (cyclotomic_ne_zero _ ℤ)
      (cyclotomic_ne_zero _ ℤ), nat_degree_cyclotomic, nat_degree_cyclotomic, mul_comm n,
      nat.totient_mul ((nat.prime.coprime_iff_not_dvd hp).2 hdiv),
      nat.totient_prime hp, mul_comm (p - 1), ← nat.mul_succ, nat.sub_one,
      nat.succ_pred_eq_of_pos hp.pos] }
end

/-- If `p` is a prime such that `p ∣ n`, then
`expand R p (cyclotomic n R) = cyclotomic (p * n) R`. -/
@[simp] lemma cyclotomic_expand_eq_cyclotomic {p n : ℕ} (hp : nat.prime p) (hdiv : p ∣ n)
  (R : Type*) [comm_ring R] : expand R p (cyclotomic n R) = cyclotomic (n * p) R :=
begin
  rcases eq_or_ne n 0 with rfl | hzero,
  { simp },
  haveI : ne_zero n := ⟨hzero⟩,
  suffices : expand ℤ p (cyclotomic n ℤ) = cyclotomic (n * p) ℤ,
  { rw [← map_cyclotomic_int, ← map_expand, this, map_cyclotomic_int] },
  refine eq_of_monic_of_dvd_of_nat_degree_le (cyclotomic.monic _ _)
    ((cyclotomic.monic n ℤ).expand hp.ne_zero) _ _,
  { have hnp : n * p ≠ 0 := mul_ne_zero hzero hp.ne_zero,
    have hprim := complex.is_primitive_root_exp _ hnp,
    rw [cyclotomic_eq_minpoly hprim hnp],
    refine minpoly.gcd_domain_dvd (hprim.is_integral hnp)
      ((cyclotomic.monic n ℤ).expand hp.ne_zero).ne_zero _,
    rw [aeval_def, ← eval_map, map_expand, map_cyclotomic, expand_eval,
        ← is_root.def, is_root_cyclotomic_iff],
    { convert is_primitive_root.pow_of_dvd hprim hp.ne_zero (dvd_mul_left p n),
      rw [nat.mul_div_cancel _ hp.pos] } },
  { rw [nat_degree_expand, nat_degree_cyclotomic, nat_degree_cyclotomic, mul_comm n,
        nat.totient_mul_of_prime_of_dvd hp hdiv, mul_comm] }
end

/-- If the `p ^ n`th cyclotomic polynomial is irreducible, so is the `p ^ m`th, for `m ≤ n`. -/
lemma cyclotomic_irreducible_pow_of_irreducible_pow {p : ℕ} (hp : nat.prime p)
  {R} [comm_ring R] [is_domain R] {n m : ℕ} (hmn : m ≤ n)
  (h : irreducible (cyclotomic (p ^ n) R)) : irreducible (cyclotomic (p ^ m) R) :=
begin
  unfreezingI
  { rcases m.eq_zero_or_pos with rfl | hm,
    { simpa using irreducible_X_sub_C (1 : R) },
    obtain ⟨k, rfl⟩ := nat.exists_eq_add_of_le hmn,
    induction k with k hk },
  { simpa using h },
  have : m + k ≠ 0 := (add_pos_of_pos_of_nonneg hm k.zero_le).ne',
  rw [nat.add_succ, pow_succ', ←cyclotomic_expand_eq_cyclotomic hp $ dvd_pow_self p this] at h,
  exact hk (by linarith) (of_irreducible_expand hp.ne_zero h)
end

/-- If `irreducible (cyclotomic (p ^ n) R)` then `irreducible (cyclotomic p R).` -/
lemma cyclotomic_irreducible_of_irreducible_pow {p : ℕ} (hp : nat.prime p) {R} [comm_ring R]
  [is_domain R] {n : ℕ} (hn : n ≠ 0) (h : irreducible (cyclotomic (p ^ n) R)) :
  irreducible (cyclotomic p R) :=
pow_one p ▸ cyclotomic_irreducible_pow_of_irreducible_pow hp hn.bot_lt h

end expand

section char_p

/-- If `R` is of characteristic `p` and `¬p ∣ n`, then
`cyclotomic (n * p) R = (cyclotomic n R) ^ (p - 1)`. -/
lemma cyclotomic_mul_prime_eq_pow_of_not_dvd (R : Type*) {p n : ℕ} [hp : fact (nat.prime p)]
  [ring R] [char_p R p] (hn : ¬p ∣ n) : cyclotomic (n * p) R = (cyclotomic n R) ^ (p - 1) :=
begin
  suffices : cyclotomic (n * p) (zmod p) = (cyclotomic n (zmod p)) ^ (p - 1),
  { rw [← map_cyclotomic _ (algebra_map (zmod p) R), ← map_cyclotomic _ (algebra_map (zmod p) R),
      this, polynomial.map_pow] },
  apply mul_right_injective₀ (cyclotomic_ne_zero n $ zmod p),
  rw [←pow_succ, tsub_add_cancel_of_le hp.out.one_lt.le, mul_comm, ← zmod.expand_card],
  nth_rewrite 2 [← map_cyclotomic_int],
  rw [← map_expand, cyclotomic_expand_eq_cyclotomic_mul hp.out hn, polynomial.map_mul,
    map_cyclotomic, map_cyclotomic]
end

/-- If `R` is of characteristic `p` and `p ∣ n`, then
`cyclotomic (n * p) R = (cyclotomic n R) ^ p`. -/
lemma cyclotomic_mul_prime_dvd_eq_pow (R : Type*) {p n : ℕ} [hp : fact (nat.prime p)] [ring R]
  [char_p R p] (hn : p ∣ n) : cyclotomic (n * p) R = (cyclotomic n R) ^ p :=
begin
  suffices : cyclotomic (n * p) (zmod p) = (cyclotomic n (zmod p)) ^ p,
  { rw [← map_cyclotomic _ (algebra_map (zmod p) R), ← map_cyclotomic _ (algebra_map (zmod p) R),
      this, polynomial.map_pow] },
  rw [← zmod.expand_card, ← map_cyclotomic_int n, ← map_expand, cyclotomic_expand_eq_cyclotomic
    hp.out hn, map_cyclotomic, mul_comm]
end

/-- If `R` is of characteristic `p` and `¬p ∣ m`, then
`cyclotomic (p ^ k * m) R = (cyclotomic m R) ^ (p ^ k - p ^ (k - 1))`. -/
lemma cyclotomic_mul_prime_pow_eq (R : Type*) {p m : ℕ} [fact (nat.prime p)]
  [ring R] [char_p R p] (hm : ¬p ∣ m) :
  ∀ {k}, 0 < k → cyclotomic (p ^ k * m) R = (cyclotomic m R) ^ (p ^ k - p ^ (k - 1))
| 1 _ := by rw [pow_one, nat.sub_self, pow_zero, mul_comm,
  cyclotomic_mul_prime_eq_pow_of_not_dvd R hm]
| (a + 2) _ :=
begin
  have hdiv : p ∣ p ^ a.succ * m := ⟨p ^ a * m, by rw [← mul_assoc, pow_succ]⟩,
  rw [pow_succ, mul_assoc, mul_comm, cyclotomic_mul_prime_dvd_eq_pow R hdiv,
      cyclotomic_mul_prime_pow_eq a.succ_pos, ← pow_mul],
  congr' 1,
  simp only [tsub_zero, nat.succ_sub_succ_eq_sub],
  rw [nat.mul_sub_right_distrib, mul_comm, pow_succ']
end

/-- If `R` is of characteristic `p` and `¬p ∣ m`, then `ζ` is a root of `cyclotomic (p ^ k * m) R`
 if and only if it is a primitive `m`-th root of unity. -/
lemma is_root_cyclotomic_prime_pow_mul_iff_of_char_p {m k p : ℕ} {R : Type*} [comm_ring R]
  [is_domain R] [hp : fact (nat.prime p)] [hchar : char_p R p] {μ : R} [ne_zero (m : R)] :
  (polynomial.cyclotomic (p ^ k * m) R).is_root μ ↔ is_primitive_root μ m :=
begin
  rcases k.eq_zero_or_pos with rfl | hk,
  { rw [pow_zero, one_mul, is_root_cyclotomic_iff] },
  refine ⟨λ h, _, λ h, _⟩,
  { rw [is_root.def, cyclotomic_mul_prime_pow_eq R (ne_zero.not_char_dvd R p m) hk, eval_pow] at h,
    replace h := pow_eq_zero h,
    rwa [← is_root.def, is_root_cyclotomic_iff] at h },
  { rw [← is_root_cyclotomic_iff, is_root.def] at h,
    rw [cyclotomic_mul_prime_pow_eq R (ne_zero.not_char_dvd R p m) hk,
        is_root.def, eval_pow, h, zero_pow],
    simp only [tsub_pos_iff_lt],
    apply pow_strict_mono_right hp.out.one_lt (nat.pred_lt hk.ne') }
end

end char_p

end polynomial<|MERGE_RESOLUTION|>--- conflicted
+++ resolved
@@ -831,13 +831,8 @@
 lemma cyclotomic.irreducible_rat {n : ℕ} (hn : n ≠ 0) : irreducible (cyclotomic n ℚ) :=
 begin
   rw [← map_cyclotomic_int],
-<<<<<<< HEAD
-  exact (is_primitive.int.irreducible_iff_irreducible_map_cast (cyclotomic.is_primitive n ℤ)).1
+  exact (is_primitive.irreducible_iff_irreducible_map_fraction_map (cyclotomic.is_primitive n ℤ)).1
     (cyclotomic.irreducible hn),
-=======
-  exact (is_primitive.irreducible_iff_irreducible_map_fraction_map (cyclotomic.is_primitive n ℤ)).1
-    (cyclotomic.irreducible hpos),
->>>>>>> 7a030ab8
 end
 
 /-- If `n ≠ m`, then `(cyclotomic n ℚ)` and `(cyclotomic m ℚ)` are coprime. -/
