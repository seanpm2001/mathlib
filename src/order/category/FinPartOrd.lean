--- conflicted
+++ resolved
@@ -11,11 +11,7 @@
 
 This defines `FinPartOrd`, the category of finite partial orders.
 
-<<<<<<< HEAD
-Note: `FinPartOrd` is NOT a subcategory of `BddOrd` because finite orders are not necessarily
-=======
 Note: `FinPartOrd` is *not* a subcategory of `BddOrd` because finite orders are not necessarily
->>>>>>> 937b1c59
 bounded.
 
 ## TODO
