--- conflicted
+++ resolved
@@ -647,8 +647,6 @@
 @[simp] theorem compl_bot : ⊥ᶜ = (⊤:α) :=
 is_compl_bot_top.compl_eq
 
-<<<<<<< HEAD
-=======
 @[simp] theorem compl_compl (x : α) : xᶜᶜ = x :=
 is_compl_compl.symm.compl_eq
 
@@ -668,7 +666,6 @@
 @[simp] theorem compl_inj_iff : xᶜ = yᶜ ↔ x = y :=
 compl_injective.eq_iff
 
->>>>>>> 4ff9e93e
 theorem is_compl.compl_eq_iff (h : is_compl x y) : zᶜ = y ↔ z = x :=
 h.compl_eq ▸ compl_inj_iff
 
