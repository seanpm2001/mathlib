--- conflicted
+++ resolved
@@ -9,10 +9,6 @@
 # Minimal/maximal and bottom/top elements
 
 > THIS FILE IS SYNCHRONIZED WITH MATHLIB4.
-<<<<<<< HEAD
-> https://github.com/leanprover-community/mathlib4/pull/567
-=======
->>>>>>> dbde88c8
 > Any changes to this file require a corresponding PR to mathlib4.
 
 This file defines predicates for elements to be minimal/maximal or bottom/top and typeclasses
