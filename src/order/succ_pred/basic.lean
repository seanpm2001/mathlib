--- conflicted
+++ resolved
@@ -235,7 +235,8 @@
 lemma exists_succ_of_not_is_succ_limit (h : ¬ is_succ_limit a) : ∃ b, succ b = a :=
 by { contrapose! h, exact is_succ_limit_of_succ_ne h }
 
-/-- A value can be built by building it on successors and successor limits.
+/-- A value can be built by building it on successors and successor limits. See also
+`order.is_succ_limit_wf_rec_on` for a version on a well-founded `<` relation.
 
 Note that you need a partial order without a maximum for data built using this to behave nicely on
 successors. -/
@@ -401,12 +402,7 @@
 ⟨λ hb a, hb.succ_lt, is_succ_limit_of_succ_lt⟩
 
 @[simp] theorem is_succ_limit_rec_on_succ {C : α → Sort*} (hs : Π a, C (succ a))
-<<<<<<< HEAD
-  (hl : Π a, is_succ_limit a → C a) (a : α) :
-  @is_succ_limit_rec_on α _ _ C (succ a) hs hl = hs a :=
-=======
   (hl : Π a, is_succ_limit a → C a) (b : α) : @is_succ_limit_rec_on α _ _ C (succ b) hs hl = hs b :=
->>>>>>> bdafcfa5
 begin
   rw is_succ_limit_rec_on,
   simp only [cast_eq_iff_heq, not_is_succ_limit_succ, not_false_iff, eq_mpr_eq_cast, dif_neg],
@@ -418,7 +414,7 @@
   (hs : Π a, C a → C (succ a)) (hl : Π a, is_succ_limit a → (∀ b < a, C b) → C a)
   (b : α) : @is_succ_limit_wf_rec_on α _ _ _ C wf (succ b) hs hl =
     hs b (@is_succ_limit_wf_rec_on α _ _ _ C wf b hs hl) :=
-by rw [is_succ_limit_wf_rec_on, is_succ_limit_wf_rec_on, wf.fix_eq, is_succ_limit_rec_on_succ] 
+by rw [is_succ_limit_wf_rec_on, is_succ_limit_wf_rec_on, wf.fix_eq, is_succ_limit_rec_on_succ]
 
 end no_max_order
 
@@ -542,7 +538,8 @@
 lemma exists_pred_of_not_is_pred_limit (h : ¬ is_pred_limit a) : ∃ b, pred b = a :=
 by { contrapose! h, exact is_pred_limit_of_pred_ne h }
 
-/-- A value can be built by building it on predecessors and predecessor limits.
+/-- A value can be built by building it on predecessors and predecessor limits. See also
+`order.is_pred_limit_wf_rec_on` for a version on a well-founded `>` relation.
 
 Note that you need a partial order without a minimum for data built using this to behave nicely on
 successors. -/
@@ -609,6 +606,20 @@
 
 lemma not_is_pred_limit_iff : ¬ is_pred_limit a ↔ ∃ b, pred b = a :=
 by simp_rw [is_pred_limit_iff_pred_ne, not_forall, not_ne_iff]
+
+/-- A value can be built by building it from previous values on successors and successor limits.
+
+Note that you need a partial order for data built using this to behave nicely on successors. -/
+@[elab_as_eliminator] noncomputable def is_pred_limit_wf_rec_on {C : α → Sort*}
+  (wf : @well_founded α (>)) (b) (hs : Π a, C a → C (pred a))
+  (hl : Π a, is_pred_limit a → (∀ b > a, C b) → C a) : C b :=
+wf.fix (λ o, is_pred_limit_rec_on o (λ a IH, hs a (IH a (pred_lt a))) hl) b
+
+@[simp] theorem is_pred_limit_wf_rec_on_limit {C : α → Sort*} (wf : @well_founded α (>))
+  (hs : Π a, C a → C (pred a)) (hl : Π a, is_pred_limit a → (∀ b > a, C b) → C a)
+  (hb : is_pred_limit b) : @is_pred_limit_wf_rec_on α _ _ _ C wf b hs hl =
+    hl b hb (λ c hc, @is_pred_limit_wf_rec_on α _ _ _ C wf c hs hl) :=
+by { rw [is_pred_limit_wf_rec_on, wf.fix_eq, is_pred_limit_rec_on_limit _ _ hb], refl }
 
 end no_min_order
 end preorder
@@ -689,19 +700,20 @@
 lemma is_pred_limit_iff_lt_pred : is_pred_limit a ↔ ∀ b > a, a < pred b :=
 ⟨λ ha b, ha.lt_pred, is_pred_limit_of_lt_pred⟩
 
-@[simp] theorem is_pred_limit_rec_on_succ {C : α → Sort*} (hs : Π a, C (pred a))
-<<<<<<< HEAD
-  (hl : Π a, is_pred_limit a → C a) (a : α) :
-  @is_pred_limit_rec_on α _ _ C (pred a) hs hl = hs a :=
-=======
+@[simp] theorem is_pred_limit_rec_on_pred {C : α → Sort*} (hs : Π a, C (pred a))
   (hl : Π a, is_pred_limit a → C a) (b : α) : @is_pred_limit_rec_on α _ _ C (pred b) hs hl = hs b :=
->>>>>>> bdafcfa5
 begin
   rw is_pred_limit_rec_on,
   simp only [cast_eq_iff_heq, not_is_pred_limit_pred, not_false_iff, eq_mpr_eq_cast, dif_neg],
   congr,
   exact pred_eq_pred_iff.1 (classical.some_spec (⟨b, rfl⟩ : ∃ c, pred c = pred b))
 end
+
+@[simp] theorem is_pred_limit_wf_rec_on_pred {C : α → Sort*} (wf : @well_founded α (>))
+  (hs : Π a, C a → C (pred a)) (hl : Π a, is_pred_limit a → (∀ b > a, C b) → C a)
+  (b : α) : @is_pred_limit_wf_rec_on α _ _ _ C wf (pred b) hs hl =
+    hs b (@is_pred_limit_wf_rec_on α _ _ _ C wf b hs hl) :=
+by rw [is_pred_limit_wf_rec_on, is_pred_limit_wf_rec_on, wf.fix_eq, is_pred_limit_rec_on_pred]
 
 end no_min_order
 
