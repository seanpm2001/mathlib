--- conflicted
+++ resolved
@@ -11,10 +11,6 @@
 # Unbundled relation classes
 
 > THIS FILE IS SYNCHRONIZED WITH MATHLIB4.
-<<<<<<< HEAD
-> https://github.com/leanprover-community/mathlib4/pull/560
-=======
->>>>>>> dbde88c8
 > Any changes to this file require a corresponding PR to mathlib4.
 
 In this file we prove some properties of `is_*` classes defined in `init.algebra.classes`. The main
