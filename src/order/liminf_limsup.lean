/-
Copyright (c) 2018 Sébastien Gouëzel. All rights reserved.
Released under Apache 2.0 license as described in the file LICENSE.
Authors: Sébastien Gouëzel, Johannes Hölzl, Rémy Degenne
-/
import order.filter.cofinite

/-!
# liminfs and limsups of functions and filters

Defines the Liminf/Limsup of a function taking values in a conditionally complete lattice, with
respect to an arbitrary filter.

We define `f.Limsup` (`f.Liminf`) where `f` is a filter taking values in a conditionally complete
lattice. `f.Limsup` is the smallest element `a` such that, eventually, `u ≤ a` (and vice versa for
`f.Liminf`). To work with the Limsup along a function `u` use `(f.map u).Limsup`.

Usually, one defines the Limsup as `Inf (Sup s)` where the Inf is taken over all sets in the filter.
For instance, in ℕ along a function `u`, this is `Inf_n (Sup_{k ≥ n} u k)` (and the latter quantity
decreases with `n`, so this is in fact a limit.). There is however a difficulty: it is well possible
that `u` is not bounded on the whole space, only eventually (think of `Limsup (λx, 1/x)` on ℝ. Then
there is no guarantee that the quantity above really decreases (the value of the `Sup` beforehand is
not really well defined, as one can not use ∞), so that the Inf could be anything. So one can not
use this `Inf Sup ...` definition in conditionally complete lattices, and one has to use a less
tractable definition.

In conditionally complete lattices, the definition is only useful for filters which are eventually
bounded above (otherwise, the Limsup would morally be +∞, which does not belong to the space) and
which are frequently bounded below (otherwise, the Limsup would morally be -∞, which is not in the
space either). We start with definitions of these concepts for arbitrary filters, before turning to
the definitions of Limsup and Liminf.

In complete lattices, however, it coincides with the `Inf Sup` definition.
-/

open filter set
open_locale filter

variables {α β γ ι : Type*}
namespace filter

section bounded_under

/-!
### Definitions
-/

/-- `filter.is_bounded_under (≺) l u`: the image of the filter `l` under `u` is eventually bounded
w.r.t. the relation `≺`, i.e. eventually, it is bounded by some uniform bound. -/
def is_bounded_under (r : β → β → Prop) (l : filter α) (u : α → β) := ∃ b, ∀ᶠ x in l, r (u x) b

/-- `is_cobounded_under (≺) l u` states that the image of the filter `l` under the map `u` does not
tend to infinity w.r.t. `≺`. This is also called frequently bounded. Will be usually instantiated
with `≤` or `≥`.

There is a subtlety in this definition: we want `is_cobounded_under (≤) l u` to hold for any `l` in
the case of an order with top element. This will be relevant to deduce theorems on complete lattices
from their versions on conditionally complete lattices with additional assumptions. We have to be
careful in the edge case of the trivial filter containing the empty set: the other natural
definition
```
¬ ∀ a, ∀ᶠ n in l, u a ≤ n
```
would not work as well in this case.
-/
def is_cobounded_under (r : β → β → Prop) (l : filter α) (u : α → β) :=
∃ b, ∀ a, (∀ᶠ x in l, r (u x) a) → r b a

variables {r : β → β → Prop} {l l' : filter α} {u v : α → β}

/-- `l` is eventually bounded under `u` if and only if, there exists an admissible set on which `u`
is bounded. -/
lemma is_bounded_under_iff : is_bounded_under r l u ↔ ∃ (s ∈ l) b, s ⊆ {x | r (u x) b} :=
⟨λ ⟨b, hb⟩, ⟨{a | r (u a) b}, hb, b, subset.rfl⟩, λ ⟨s, hs, b, hb⟩, ⟨b, mem_of_superset hs hb⟩⟩

lemma is_bounded_under_le_iff [preorder β] :
  is_bounded_under (≤) l u ↔ ∃ s ∈ l, bdd_above (u '' s) :=
is_bounded_under_iff.trans $ exists₃_congr $ λ s hs b, iff.symm ball_image_iff

lemma is_bounded_under_ge_iff [preorder β] :
  is_bounded_under (≥) l u ↔ ∃ s ∈ l, bdd_below (u '' s) :=
@is_bounded_under_le_iff α βᵒᵈ _ _ _

lemma is_bounded_under_of_all {b} (hb : ∀ a, r (u a) b) : is_bounded_under r l u :=
⟨b, eventually_of_forall hb⟩

protected lemma _root_.bdd_above.is_bounded_under [preorder β] (h : bdd_above (range u)) :
  is_bounded_under (≤) l u :=
h.imp $ λ b hb, eventually_of_forall $ forall_range_iff.1 hb

lemma is_bounded_under_bot_iff : is_bounded_under r ⊥ u ↔ nonempty β :=
by simp [is_bounded_under, exists_true_iff_nonempty]

@[simp] lemma is_bounded_under_bot [nonempty β] : is_bounded_under r ⊥ u :=
is_bounded_under_bot_iff.2 ‹_›

lemma is_bounded_under_principal {s : set α} :
  is_bounded_under r (𝓟 s) u ↔ ∃ b, ∀ x ∈ s, r (u x) b :=
exists_congr $ λ _, eventually_principal

@[simp] lemma is_bounded_under_le_principal [preorder β] {s : set α} :
  is_bounded_under (≤) (𝓟 s) u ↔ bdd_above (u '' s) :=
is_bounded_under_principal.trans $ exists_congr $ λ _, iff.symm $ ball_image_iff

lemma is_bounded_under_top : is_bounded_under r ⊤ u ↔ ∃ b, ∀ x, r (u x) b :=
by simp [is_bounded_under]

@[simp] lemma is_bounded_under_le_top [preorder β] :
  is_bounded_under (≤) ⊤ u ↔ bdd_above (range u) :=
is_bounded_under_top.trans $ exists_congr $ λ _, iff.symm $ forall_range_iff

@[simp] lemma is_bounded_under_ge_top [preorder β] :
  is_bounded_under (≥) ⊤ u ↔ bdd_below (range u) :=
@is_bounded_under_le_top α βᵒᵈ _ _

lemma is_bounded_under.mono (h : is_bounded_under r l u) (hle : l' ≤ l) :
  is_bounded_under r l' u :=
h.imp $ λ b hb, hb.filter_mono hle

lemma is_bounded_under.mono_rel [is_trans β r] (h : is_bounded_under r l u)
  (hle : ∀ᶠ x in l, r (v x) (u x)) : is_bounded_under r l v :=
h.imp $ λ b hb, hb.mp $ hle.mono $ λ x, trans

<<<<<<< HEAD
lemma is_bounded_under.mono_le [preorder β] (h : is_bounded_under (≤) l u)
  (hle : v ≤ᶠ[l] u) : is_bounded_under (≤) l v :=
h.mono_rel hle

lemma is_bounded_under.mono_ge [preorder β] (h : is_bounded_under (≥) l u)
  (hle : u ≤ᶠ[l] v) : is_bounded_under (≥) l v :=
h.mono_rel hle

lemma is_bounded_under.join [is_trans β r] [is_directed β r] (h : is_bounded_under r l u)
  (h' : is_bounded_under r l' u) : is_bounded_under r (l ⊔ l') u :=
begin
  rcases ⟨h, h'⟩ with ⟨⟨b, hb⟩, b', hb'⟩,
  rcases directed_of r b b' with ⟨c, hc, hc'⟩,
  exact ⟨c, eventually_sup.mpr ⟨hb.mono $ λ x hx, trans hx hc, hb'.mono $ λ x hx, trans hx hc'⟩⟩
end

@[simp] lemma is_bounded_under_join [is_trans β r] [is_directed β r] :
  is_bounded_under r (l ⊔ l') u ↔ is_bounded_under r l u ∧ is_bounded_under r l' u :=
⟨λ h, ⟨h.mono le_sup_left, h.mono le_sup_right⟩, λ h, h.1.join h.2⟩
=======
lemma is_bounded_under.mono_le [preorder β] {l : filter α} {u v : α → β}
  (hu : is_bounded_under (≤) l u) (hv : v ≤ᶠ[l] u) : is_bounded_under (≤) l v :=
hu.imp $ λ b hb, (eventually_map.1 hb).mp $ hv.mono $ λ x, le_trans

lemma is_bounded_under.mono_ge [preorder β] {l : filter α} {u v : α → β}
  (hu : is_bounded_under (≥) l u) (hv : u ≤ᶠ[l] v) : is_bounded_under (≥) l v :=
@is_bounded_under.mono_le α βᵒᵈ _ _ _ _ hu hv

lemma is_bounded.is_bounded_under {q : β → β → Prop} {u : α → β}
  (hf : ∀a₀ a₁, r a₀ a₁ → q (u a₀) (u a₁)) : f.is_bounded r → f.is_bounded_under q u
| ⟨b, h⟩ := ⟨u b, show ∀ᶠ x in f, q (u x) (u b), from h.mono (λ x, hf x b)⟩
>>>>>>> 093c9b74

lemma not_is_bounded_under_of_tendsto_at_top [preorder β] [no_max_order β] {f : α → β}
  {l : filter α} [l.ne_bot] (hf : tendsto f l at_top) :
  ¬ is_bounded_under (≤) l f :=
begin
  rintro ⟨b, hb⟩,
  rw eventually_map at hb,
  obtain ⟨b', h⟩ := exists_gt b,
  have hb' := (tendsto_at_top.mp hf) b',
  have : {x : α | f x ≤ b} ∩ {x : α | b' ≤ f x} = ∅ :=
    eq_empty_of_subset_empty (λ x hx, (not_le_of_lt h) (le_trans hx.2 hx.1)),
  exact (nonempty_of_mem (hb.and hb')).ne_empty this
end

lemma not_is_bounded_under_of_tendsto_at_bot [preorder β] [no_min_order β] {f : α → β}
  {l : filter α} [l.ne_bot](hf : tendsto f l at_bot) :
  ¬ is_bounded_under (≥) l f :=
@not_is_bounded_under_of_tendsto_at_top α βᵒᵈ _ _ _ _ _ hf

lemma is_bounded_under.bdd_above_range_of_cofinite [semilattice_sup β] {f : α → β}
  (hf : is_bounded_under (≤) cofinite f) : bdd_above (range f) :=
begin
  rcases hf with ⟨b, hb⟩,
  haveI : nonempty β := ⟨b⟩,
  rw [← image_univ, ← union_compl_self {x | f x ≤ b}, image_union, bdd_above_union],
  exact ⟨⟨b, ball_image_iff.2 $ λ x, id⟩, (hb.image f).bdd_above⟩
end

lemma is_bounded_under.bdd_below_range_of_cofinite [semilattice_inf β] {f : α → β}
  (hf : is_bounded_under (≥) cofinite f) : bdd_below (range f) :=
@is_bounded_under.bdd_above_range_of_cofinite α βᵒᵈ _ _ hf

lemma is_bounded_under.bdd_above_range [semilattice_sup β] {f : ℕ → β}
  (hf : is_bounded_under (≤) at_top f) : bdd_above (range f) :=
by { rw ← nat.cofinite_eq_at_top at hf, exact hf.bdd_above_range_of_cofinite }

lemma is_bounded_under.bdd_below_range [semilattice_inf β] {f : ℕ → β}
  (hf : is_bounded_under (≥) at_top f) : bdd_below (range f) :=
@is_bounded_under.bdd_above_range βᵒᵈ _ _ hf

lemma is_bounded_under.sup [semilattice_sup α] {f : filter β} {u v : β → α}
  (hu : is_bounded_under (≤) f u) (hv : is_bounded_under (≤) f v) :
  is_bounded_under (≤) f (λ a, u a ⊔ v a) :=
begin
  rcases hu.def with ⟨bu, hbu⟩,
  rcases hv.def with ⟨bv, hbv⟩,
  exact is_bounded_under_iff.2 ⟨bu ⊔ bv, hbv.mp (hbu.mono $ λ x, sup_le_sup)⟩
end

lemma is_bounded_under.inf [semilattice_inf α] {f : filter β} {u v : β → α}
  (hu : is_bounded_under (≥) f u) (hv : is_bounded_under (≥) f v) :
  is_bounded_under (≥) f (λ a, u a ⊓ v a) :=
@is_bounded_under.sup αᵒᵈ _ _ _ _ _ hu hv

/-- To check that a filter is frequently bounded, it suffices to have a witness
which bounds `f` at some point for every admissible set.

This is only an implication, as the other direction is wrong for the trivial filter.-/
lemma is_cobounded.mk [is_trans α r] (a : α) (h : ∀s∈f, ∃x∈s, r a x) : f.is_cobounded r :=
⟨a, assume y s, let ⟨x, h₁, h₂⟩ := h _ s in trans h₂ h₁⟩

/-- A filter which is eventually bounded is in particular frequently bounded (in the opposite
direction). At least if the filter is not trivial. -/
lemma is_bounded.is_cobounded_flip [is_trans α r] [ne_bot f] :
  f.is_bounded r → f.is_cobounded (flip r)
| ⟨a, ha⟩ := ⟨a, assume b hb,
  let ⟨x, rxa, rbx⟩ := (ha.and hb).exists in
  show r b a, from trans rbx rxa⟩

lemma is_bounded.is_cobounded_ge [preorder α] [ne_bot f] (h : f.is_bounded (≤)) :
  f.is_cobounded (≥) :=
h.is_cobounded_flip

lemma is_bounded.is_cobounded_le [preorder α] [ne_bot f] (h : f.is_bounded (≥)) :
  f.is_cobounded (≤) :=
h.is_cobounded_flip

lemma is_cobounded_bot : is_cobounded r ⊥ ↔ (∃b, ∀x, r b x) :=
by simp [is_cobounded]

lemma is_cobounded_top : is_cobounded r ⊤ ↔ nonempty α :=
by simp [is_cobounded, eq_univ_iff_forall, exists_true_iff_nonempty] {contextual := tt}

lemma is_cobounded_principal (s : set α) :
  (𝓟 s).is_cobounded r ↔ (∃b, ∀a, (∀x∈s, r x a) → r b a) :=
by simp [is_cobounded, subset_def]

lemma is_cobounded.mono (h : f ≤ g) : f.is_cobounded r → g.is_cobounded r
| ⟨b, hb⟩ := ⟨b, assume a ha, hb a (h ha)⟩

end relation

lemma is_cobounded_le_of_bot [preorder α] [order_bot α] {f : filter α} : f.is_cobounded (≤) :=
⟨⊥, assume a h, bot_le⟩

lemma is_cobounded_ge_of_top [preorder α] [order_top α] {f : filter α} : f.is_cobounded (≥) :=
⟨⊤, assume a h, le_top⟩

lemma is_bounded_le_of_top [preorder α] [order_top α] {f : filter α} : f.is_bounded (≤) :=
⟨⊤, eventually_of_forall $ λ _, le_top⟩

lemma is_bounded_ge_of_bot [preorder α] [order_bot α] {f : filter α} : f.is_bounded (≥) :=
⟨⊥, eventually_of_forall $ λ _, bot_le⟩

<<<<<<< HEAD

lemma is_bounded_under_sup [semilattice_sup α] {f : filter β} {u v : β → α} :
=======
@[simp] lemma _root_.order_iso.is_bounded_under_le_comp [preorder α] [preorder β] (e : α ≃o β)
  {l : filter γ} {u : γ → α} :
  is_bounded_under (≤) l (λ x, e (u x)) ↔ is_bounded_under (≤) l u :=
e.surjective.exists.trans $ exists_congr $ λ a, by simp only [eventually_map, e.le_iff_le]

@[simp] lemma _root_.order_iso.is_bounded_under_ge_comp [preorder α] [preorder β] (e : α ≃o β)
  {l : filter γ} {u : γ → α} :
  is_bounded_under (≥) l (λ x, e (u x)) ↔ is_bounded_under (≥) l u :=
e.dual.is_bounded_under_le_comp

@[simp, to_additive]
lemma is_bounded_under_le_inv [ordered_comm_group α] {l : filter β} {u : β → α} :
  is_bounded_under (≤) l (λ x, (u x)⁻¹) ↔ is_bounded_under (≥) l u :=
(order_iso.inv α).is_bounded_under_ge_comp

@[simp, to_additive]
lemma is_bounded_under_ge_inv [ordered_comm_group α] {l : filter β} {u : β → α} :
  is_bounded_under (≥) l (λ x, (u x)⁻¹) ↔ is_bounded_under (≤) l u :=
(order_iso.inv α).is_bounded_under_le_comp

lemma is_bounded_under.sup [semilattice_sup α] {f : filter β} {u v : β → α} :
>>>>>>> 093c9b74
  f.is_bounded_under (≤) u → f.is_bounded_under (≤) v → f.is_bounded_under (≤) (λa, u a ⊔ v a)
| ⟨bu, (hu : ∀ᶠ x in f, u x ≤ bu)⟩ ⟨bv, (hv : ∀ᶠ x in f, v x ≤ bv)⟩ :=
  ⟨bu ⊔ bv, show ∀ᶠ x in f, u x ⊔ v x ≤ bu ⊔ bv,
    by filter_upwards [hu, hv] with _ using sup_le_sup⟩

@[simp] lemma is_bounded_under_le_sup [semilattice_sup α] {f : filter β} {u v : β → α} :
  f.is_bounded_under (≤) (λ a, u a ⊔ v a) ↔ f.is_bounded_under (≤) u ∧ f.is_bounded_under (≤) v :=
⟨λ h, ⟨h.mono_le $ eventually_of_forall $ λ _, le_sup_left,
  h.mono_le $ eventually_of_forall $ λ _, le_sup_right⟩, λ h, h.1.sup h.2⟩

lemma is_bounded_under.inf [semilattice_inf α] {f : filter β} {u v : β → α} :
  f.is_bounded_under (≥) u → f.is_bounded_under (≥) v → f.is_bounded_under (≥) (λa, u a ⊓ v a) :=
@is_bounded_under.sup αᵒᵈ β _ _ _ _

@[simp] lemma is_bounded_under_ge_inf [semilattice_inf α] {f : filter β} {u v : β → α} :
  f.is_bounded_under (≥) (λ a, u a ⊓ v a) ↔ f.is_bounded_under (≥) u ∧ f.is_bounded_under (≥) v :=
@is_bounded_under_le_sup αᵒᵈ _ _ _ _ _

lemma is_bounded_under_le_abs [linear_ordered_add_comm_group α] {f : filter β} {u : β → α} :
  f.is_bounded_under (≤) (λ a, |u a|) ↔ f.is_bounded_under (≤) u ∧ f.is_bounded_under (≥) u :=
is_bounded_under_le_sup.trans $ and_congr iff.rfl is_bounded_under_le_neg

/-- Filters are automatically bounded or cobounded in complete lattices. To use the same statements
in complete and conditionally complete lattices but let automation fill automatically the
boundedness proofs in complete lattices, we use the tactic `is_bounded_default` in the statements,
in the form `(hf : f.is_bounded (≥) . is_bounded_default)`. -/
meta def is_bounded_default : tactic unit :=
tactic.applyc ``is_cobounded_le_of_bot <|>
tactic.applyc ``is_cobounded_ge_of_top <|>
tactic.applyc ``is_bounded_le_of_top <|>
tactic.applyc ``is_bounded_ge_of_bot


section conditionally_complete_lattice
variables [conditionally_complete_lattice α]

/-- The `Limsup` of a filter `f` is the infimum of the `a` such that, eventually for `f`,
holds `x ≤ a`. -/
def Limsup (f : filter α) : α := Inf { a | ∀ᶠ n in f, n ≤ a }

/-- The `Liminf` of a filter `f` is the supremum of the `a` such that, eventually for `f`,
holds `x ≥ a`. -/
def Liminf (f : filter α) : α := Sup { a | ∀ᶠ n in f, a ≤ n }

/-- The `limsup` of a function `u` along a filter `f` is the infimum of the `a` such that,
eventually for `f`, holds `u x ≤ a`. -/
def limsup (f : filter β) (u : β → α) : α := (f.map u).Limsup

/-- The `liminf` of a function `u` along a filter `f` is the supremum of the `a` such that,
eventually for `f`, holds `u x ≥ a`. -/
def liminf (f : filter β) (u : β → α) : α := (f.map u).Liminf

section
variables {f : filter β} {u : β → α}
theorem limsup_eq : f.limsup u = Inf { a | ∀ᶠ n in f, u n ≤ a } := rfl
theorem liminf_eq : f.liminf u = Sup { a | ∀ᶠ n in f, a ≤ u n } := rfl
end

theorem Limsup_le_of_le {f : filter α} {a}
  (hf : f.is_cobounded (≤) . is_bounded_default) (h : ∀ᶠ n in f, n ≤ a) : f.Limsup ≤ a :=
cInf_le hf h

theorem le_Liminf_of_le {f : filter α} {a}
  (hf : f.is_cobounded (≥) . is_bounded_default) (h : ∀ᶠ n in f, a ≤ n) : a ≤ f.Liminf :=
le_cSup hf h

theorem le_Limsup_of_le {f : filter α} {a}
  (hf : f.is_bounded (≤) . is_bounded_default) (h : ∀ b, (∀ᶠ n in f, n ≤ b) → a ≤ b) :
  a ≤ f.Limsup :=
le_cInf hf h

theorem Liminf_le_of_le {f : filter α} {a}
  (hf : f.is_bounded (≥) . is_bounded_default) (h : ∀ b, (∀ᶠ n in f, b ≤ n) → b ≤ a) :
  f.Liminf ≤ a :=
cSup_le hf h

theorem Liminf_le_Limsup {f : filter α} [ne_bot f]
  (h₁ : f.is_bounded (≤) . is_bounded_default) (h₂ : f.is_bounded (≥) . is_bounded_default) :
  f.Liminf ≤ f.Limsup :=
Liminf_le_of_le h₂ $ assume a₀ ha₀, le_Limsup_of_le h₁ $ assume a₁ ha₁,
  show a₀ ≤ a₁, from let ⟨b, hb₀, hb₁⟩ := (ha₀.and ha₁).exists in le_trans hb₀ hb₁

lemma Liminf_le_Liminf {f g : filter α}
  (hf : f.is_bounded (≥) . is_bounded_default) (hg : g.is_cobounded (≥) . is_bounded_default)
  (h : ∀ a, (∀ᶠ n in f, a ≤ n) → ∀ᶠ n in g, a ≤ n) : f.Liminf ≤ g.Liminf :=
cSup_le_cSup hg hf h

lemma Limsup_le_Limsup {f g : filter α}
  (hf : f.is_cobounded (≤) . is_bounded_default) (hg : g.is_bounded (≤) . is_bounded_default)
  (h : ∀ a, (∀ᶠ n in g, n ≤ a) → ∀ᶠ n in f, n ≤ a) : f.Limsup ≤ g.Limsup :=
cInf_le_cInf hf hg h

lemma Limsup_le_Limsup_of_le {f g : filter α} (h : f ≤ g)
  (hf : f.is_cobounded (≤) . is_bounded_default) (hg : g.is_bounded (≤) . is_bounded_default) :
  f.Limsup ≤ g.Limsup :=
Limsup_le_Limsup hf hg (assume a ha, h ha)

lemma Liminf_le_Liminf_of_le {f g : filter α} (h : g ≤ f)
  (hf : f.is_bounded (≥) . is_bounded_default) (hg : g.is_cobounded (≥) . is_bounded_default) :
  f.Liminf ≤ g.Liminf :=
Liminf_le_Liminf hf hg (assume a ha, h ha)

lemma limsup_le_limsup {α : Type*} [conditionally_complete_lattice β] {f : filter α} {u v : α → β}
  (h : u ≤ᶠ[f] v)
  (hu : f.is_cobounded_under (≤) u . is_bounded_default)
  (hv : f.is_bounded_under (≤) v . is_bounded_default) :
  f.limsup u ≤ f.limsup v :=
Limsup_le_Limsup hu hv $ assume b, h.trans

lemma liminf_le_liminf {α : Type*} [conditionally_complete_lattice β] {f : filter α} {u v : α → β}
  (h : ∀ᶠ a in f, u a ≤ v a)
  (hu : f.is_bounded_under (≥) u . is_bounded_default)
  (hv : f.is_cobounded_under (≥) v . is_bounded_default) :
  f.liminf u ≤ f.liminf v :=
@limsup_le_limsup βᵒᵈ α _ _ _ _ h hv hu

lemma limsup_le_limsup_of_le {α β} [conditionally_complete_lattice β] {f g : filter α} (h : f ≤ g)
  {u : α → β} (hf : f.is_cobounded_under (≤) u . is_bounded_default)
  (hg : g.is_bounded_under (≤) u . is_bounded_default) :
  f.limsup u ≤ g.limsup u :=
Limsup_le_Limsup_of_le (map_mono h) hf hg

lemma liminf_le_liminf_of_le {α β} [conditionally_complete_lattice β] {f g : filter α} (h : g ≤ f)
  {u : α → β} (hf : f.is_bounded_under (≥) u . is_bounded_default)
  (hg : g.is_cobounded_under (≥) u . is_bounded_default) :
  f.liminf u ≤ g.liminf u :=
Liminf_le_Liminf_of_le (map_mono h) hf hg

theorem Limsup_principal {s : set α} (h : bdd_above s) (hs : s.nonempty) :
  (𝓟 s).Limsup = Sup s :=
by simp [Limsup]; exact cInf_upper_bounds_eq_cSup h hs

theorem Liminf_principal {s : set α} (h : bdd_below s) (hs : s.nonempty) :
  (𝓟 s).Liminf = Inf s :=
@Limsup_principal αᵒᵈ _ s h hs

lemma limsup_congr {α : Type*} [conditionally_complete_lattice β] {f : filter α} {u v : α → β}
  (h : ∀ᶠ a in f, u a = v a) : limsup f u = limsup f v :=
begin
  rw limsup_eq,
  congr' with b,
  exact eventually_congr (h.mono $ λ x hx, by simp [hx])
end

lemma liminf_congr {α : Type*} [conditionally_complete_lattice β] {f : filter α} {u v : α → β}
  (h : ∀ᶠ a in f, u a = v a) : liminf f u = liminf f v :=
@limsup_congr βᵒᵈ _ _ _ _ _ h

lemma limsup_const {α : Type*} [conditionally_complete_lattice β] {f : filter α} [ne_bot f]
  (b : β) : limsup f (λ x, b) = b :=
by simpa only [limsup_eq, eventually_const] using cInf_Ici

lemma liminf_const {α : Type*} [conditionally_complete_lattice β] {f : filter α} [ne_bot f]
  (b : β) : liminf f (λ x, b) = b :=
@limsup_const βᵒᵈ α _ f _ b

lemma liminf_le_limsup {f : filter β} [ne_bot f] {u : β → α}
  (h : f.is_bounded_under (≤) u . is_bounded_default)
  (h' : f.is_bounded_under (≥) u . is_bounded_default) :
  liminf f u ≤ limsup f u :=
Liminf_le_Limsup h h'

end conditionally_complete_lattice

section complete_lattice
variables [complete_lattice α]

@[simp] theorem Limsup_bot : (⊥ : filter α).Limsup = ⊥ :=
bot_unique $ Inf_le $ by simp

@[simp] theorem Liminf_bot : (⊥ : filter α).Liminf = ⊤ :=
top_unique $ le_Sup $ by simp

@[simp] theorem Limsup_top : (⊤ : filter α).Limsup = ⊤ :=
top_unique $ le_Inf $
  by simp [eq_univ_iff_forall]; exact assume b hb, (top_unique $ hb _)

@[simp] theorem Liminf_top : (⊤ : filter α).Liminf = ⊥ :=
bot_unique $ Sup_le $
  by simp [eq_univ_iff_forall]; exact assume b hb, (bot_unique $ hb _)

/-- Same as limsup_const applied to `⊥` but without the `ne_bot f` assumption -/
lemma limsup_const_bot {f : filter β} : limsup f (λ x : β, (⊥ : α)) = (⊥ : α) :=
begin
  rw [limsup_eq, eq_bot_iff],
  exact Inf_le (eventually_of_forall (λ x, le_rfl)),
end

/-- Same as limsup_const applied to `⊤` but without the `ne_bot f` assumption -/
lemma liminf_const_top {f : filter β} : liminf f (λ x : β, (⊤ : α)) = (⊤ : α) :=
@limsup_const_bot αᵒᵈ β _ _

theorem has_basis.Limsup_eq_infi_Sup {ι} {p : ι → Prop} {s} {f : filter α} (h : f.has_basis p s) :
  f.Limsup = ⨅ i (hi : p i), Sup (s i) :=
le_antisymm
  (le_infi₂ $ λ i hi, Inf_le $ h.eventually_iff.2 ⟨i, hi, λ x, le_Sup⟩)
  (le_Inf $ assume a ha, let ⟨i, hi, ha⟩ := h.eventually_iff.1 ha in
    infi₂_le_of_le _ hi $ Sup_le ha)

theorem has_basis.Liminf_eq_supr_Inf {p : ι → Prop} {s : ι → set α} {f : filter α}
  (h : f.has_basis p s) : f.Liminf = ⨆ i (hi : p i), Inf (s i) :=
@has_basis.Limsup_eq_infi_Sup αᵒᵈ _ _ _ _ _ h

theorem Limsup_eq_infi_Sup {f : filter α} : f.Limsup = ⨅ s ∈ f, Sup s :=
f.basis_sets.Limsup_eq_infi_Sup

theorem Liminf_eq_supr_Inf {f : filter α} : f.Liminf = ⨆ s ∈ f, Inf s :=
@Limsup_eq_infi_Sup αᵒᵈ _ _

/-- In a complete lattice, the limsup of a function is the infimum over sets `s` in the filter
of the supremum of the function over `s` -/
theorem limsup_eq_infi_supr {f : filter β} {u : β → α} : f.limsup u = ⨅ s ∈ f, ⨆ a ∈ s, u a :=
(f.basis_sets.map u).Limsup_eq_infi_Sup.trans $
  by simp only [Sup_image, id]

lemma limsup_eq_infi_supr_of_nat {u : ℕ → α} : limsup at_top u = ⨅ n : ℕ, ⨆ i ≥ n, u i :=
(at_top_basis.map u).Limsup_eq_infi_Sup.trans $
  by simp only [Sup_image, infi_const]; refl

lemma limsup_eq_infi_supr_of_nat' {u : ℕ → α} : limsup at_top u = ⨅ n : ℕ, ⨆ i : ℕ, u (i + n) :=
by simp only [limsup_eq_infi_supr_of_nat, supr_ge_eq_supr_nat_add]

theorem has_basis.limsup_eq_infi_supr {p : ι → Prop} {s : ι → set β} {f : filter β} {u : β → α}
  (h : f.has_basis p s) : f.limsup u = ⨅ i (hi : p i), ⨆ a ∈ s i, u a :=
(h.map u).Limsup_eq_infi_Sup.trans $ by simp only [Sup_image, id]

/-- In a complete lattice, the liminf of a function is the infimum over sets `s` in the filter
of the supremum of the function over `s` -/
theorem liminf_eq_supr_infi {f : filter β} {u : β → α} : f.liminf u = ⨆ s ∈ f, ⨅ a ∈ s, u a :=
@limsup_eq_infi_supr αᵒᵈ β _ _ _

lemma liminf_eq_supr_infi_of_nat {u : ℕ → α} : liminf at_top u = ⨆ n : ℕ, ⨅ i ≥ n, u i :=
@limsup_eq_infi_supr_of_nat αᵒᵈ _ u

lemma liminf_eq_supr_infi_of_nat' {u : ℕ → α} : liminf at_top u = ⨆ n : ℕ, ⨅ i : ℕ, u (i + n) :=
@limsup_eq_infi_supr_of_nat' αᵒᵈ _ _

theorem has_basis.liminf_eq_supr_infi {p : ι → Prop} {s : ι → set β} {f : filter β} {u : β → α}
  (h : f.has_basis p s) : f.liminf u = ⨆ i (hi : p i), ⨅ a ∈ s i, u a :=
@has_basis.limsup_eq_infi_supr αᵒᵈ _ _ _ _ _ _ _ h

@[simp] lemma liminf_nat_add (f : ℕ → α) (k : ℕ) :
  at_top.liminf (λ i, f (i + k)) = at_top.liminf f :=
by { simp_rw liminf_eq_supr_infi_of_nat, exact supr_infi_ge_nat_add f k }

@[simp] lemma limsup_nat_add (f : ℕ → α) (k : ℕ) :
  at_top.limsup (λ i, f (i + k)) = at_top.limsup f :=
@liminf_nat_add αᵒᵈ _ f k

lemma liminf_le_of_frequently_le' {α β} [complete_lattice β]
  {f : filter α} {u : α → β} {x : β} (h : ∃ᶠ a in f, u a ≤ x) :
  f.liminf u ≤ x :=
begin
  rw liminf_eq,
  refine Sup_le (λ b hb, _),
  have hbx : ∃ᶠ a in f, b ≤ x,
  { revert h,
    rw [←not_imp_not, not_frequently, not_frequently],
    exact λ h, hb.mp (h.mono (λ a hbx hba hax, hbx (hba.trans hax))), },
  exact hbx.exists.some_spec,
end

lemma le_limsup_of_frequently_le' {α β} [complete_lattice β]
  {f : filter α} {u : α → β} {x : β} (h : ∃ᶠ a in f, x ≤ u a) :
  x ≤ f.limsup u :=
@liminf_le_of_frequently_le' _ βᵒᵈ _ _ _ _ h

end complete_lattice

section conditionally_complete_linear_order

lemma eventually_lt_of_lt_liminf {f : filter α} [conditionally_complete_linear_order β]
  {u : α → β} {b : β} (h : b < liminf f u) (hu : f.is_bounded_under (≥) u . is_bounded_default) :
  ∀ᶠ a in f, b < u a :=
begin
  obtain ⟨c, hc, hbc⟩ : ∃ (c : β) (hc : c ∈ {c : β | ∀ᶠ (n : α) in f, c ≤ u n}), b < c :=
    exists_lt_of_lt_cSup hu h,
  exact hc.mono (λ x hx, lt_of_lt_of_le hbc hx)
end

lemma eventually_lt_of_limsup_lt {f : filter α} [conditionally_complete_linear_order β]
  {u : α → β} {b : β} (h : limsup f u < b) (hu : f.is_bounded_under (≤) u . is_bounded_default) :
  ∀ᶠ a in f, u a < b :=
@eventually_lt_of_lt_liminf _ βᵒᵈ _ _ _ _ h hu

lemma le_limsup_of_frequently_le {α β} [conditionally_complete_linear_order β] {f : filter α}
  {u : α → β}  {b : β} (hu_le : ∃ᶠ x in f, b ≤ u x)
  (hu : f.is_bounded_under (≤) u . is_bounded_default) :
  b ≤ f.limsup u :=
begin
  revert hu_le,
  rw [←not_imp_not, not_frequently],
  simp_rw ←lt_iff_not_ge,
  exact λ h, eventually_lt_of_limsup_lt h hu,
end

lemma liminf_le_of_frequently_le  {α β} [conditionally_complete_linear_order β] {f : filter α}
  {u : α → β}  {b : β} (hu_le : ∃ᶠ x in f, u x ≤ b)
  (hu : f.is_bounded_under (≥) u . is_bounded_default) :
  f.liminf u ≤ b :=
@le_limsup_of_frequently_le _ βᵒᵈ _ f u b hu_le hu

lemma frequently_lt_of_lt_limsup {α β} [conditionally_complete_linear_order β] {f : filter α}
  {u : α → β}  {b : β}
  (hu : f.is_cobounded_under (≤) u . is_bounded_default) (h : b < f.limsup u) :
  ∃ᶠ x in f, b < u x :=
begin
  contrapose! h,
  apply Limsup_le_of_le hu,
  simpa using h,
end

lemma frequently_lt_of_liminf_lt {α β} [conditionally_complete_linear_order β] {f : filter α}
  {u : α → β}  {b : β}
  (hu : f.is_cobounded_under (≥) u . is_bounded_default) (h : f.liminf u < b) :
  ∃ᶠ x in f, u x < b :=
@frequently_lt_of_lt_limsup _ βᵒᵈ _ f u b hu h

end conditionally_complete_linear_order

end filter

section order
open filter

lemma monotone.is_bounded_under_le_comp [nonempty β] [linear_order β] [preorder γ]
  [no_max_order γ] {g : β → γ} {f : α → β} {l : filter α} (hg : monotone g)
  (hg' : tendsto g at_top at_top) :
  is_bounded_under (≤) l (g ∘ f) ↔ is_bounded_under (≤) l f :=
begin
  refine ⟨_, λ h, h.is_bounded_under hg⟩,
  rintro ⟨c, hc⟩, rw eventually_map at hc,
  obtain ⟨b, hb⟩ : ∃ b, ∀ a ≥ b, c < g a := eventually_at_top.1 (hg'.eventually_gt_at_top c),
  exact ⟨b, hc.mono $ λ x hx, not_lt.1 (λ h, (hb _ h.le).not_le hx)⟩
end

lemma monotone.is_bounded_under_ge_comp [nonempty β] [linear_order β] [preorder γ]
  [no_min_order γ] {g : β → γ} {f : α → β} {l : filter α} (hg : monotone g)
  (hg' : tendsto g at_bot at_bot) :
  is_bounded_under (≥) l (g ∘ f) ↔ is_bounded_under (≥) l f :=
hg.dual.is_bounded_under_le_comp hg'

lemma antitone.is_bounded_under_le_comp [nonempty β] [linear_order β] [preorder γ]
  [no_max_order γ] {g : β → γ} {f : α → β} {l : filter α} (hg : antitone g)
  (hg' : tendsto g at_bot at_top) :
  is_bounded_under (≤) l (g ∘ f) ↔ is_bounded_under (≥) l f :=
hg.dual_right.is_bounded_under_ge_comp hg'

lemma antitone.is_bounded_under_ge_comp [nonempty β] [linear_order β] [preorder γ]
  [no_min_order γ] {g : β → γ} {f : α → β} {l : filter α} (hg : antitone g)
  (hg' : tendsto g at_top at_bot) :
  is_bounded_under (≥) l (g ∘ f) ↔ is_bounded_under (≤) l f :=
hg.dual_right.is_bounded_under_le_comp hg'

lemma galois_connection.l_limsup_le [conditionally_complete_lattice β]
  [conditionally_complete_lattice γ] {f : filter α} {v : α → β}
  {l : β → γ} {u : γ → β} (gc : galois_connection l u)
  (hlv : f.is_bounded_under (≤) (λ x, l (v x)) . is_bounded_default)
  (hv_co : f.is_cobounded_under (≤) v . is_bounded_default) :
  l (f.limsup v) ≤ f.limsup (λ x, l (v x)) :=
begin
  refine le_Limsup_of_le hlv (λ c hc, _),
  rw filter.eventually_map at hc,
  simp_rw (gc _ _) at hc ⊢,
  exact Limsup_le_of_le hv_co hc,
end

lemma order_iso.limsup_apply {γ} [conditionally_complete_lattice β]
  [conditionally_complete_lattice γ] {f : filter α} {u : α → β} (g : β ≃o γ)
  (hu : f.is_bounded_under (≤) u . is_bounded_default)
  (hu_co : f.is_cobounded_under (≤) u . is_bounded_default)
  (hgu : f.is_bounded_under (≤) (λ x, g (u x)) . is_bounded_default)
  (hgu_co : f.is_cobounded_under (≤) (λ x, g (u x)) . is_bounded_default) :
  g (f.limsup u) = f.limsup (λ x, g (u x)) :=
begin
  refine le_antisymm (g.to_galois_connection.l_limsup_le hgu hu_co) _,
  rw [←(g.symm.symm_apply_apply (f.limsup (λ (x : α), g (u x)))), g.symm_symm],
  refine g.monotone _,
  have hf : u = λ i, g.symm (g (u i)), from funext (λ i, (g.symm_apply_apply (u i)).symm),
  nth_rewrite 0 hf,
  refine g.symm.to_galois_connection.l_limsup_le _ hgu_co,
  simp_rw g.symm_apply_apply,
  exact hu,
end

lemma order_iso.liminf_apply {γ} [conditionally_complete_lattice β]
  [conditionally_complete_lattice γ] {f : filter α} {u : α → β} (g : β ≃o γ)
  (hu : f.is_bounded_under (≥) u . is_bounded_default)
  (hu_co : f.is_cobounded_under (≥) u . is_bounded_default)
  (hgu : f.is_bounded_under (≥) (λ x, g (u x)) . is_bounded_default)
  (hgu_co : f.is_cobounded_under (≥) (λ x, g (u x)) . is_bounded_default) :
  g (f.liminf u) = f.liminf (λ x, g (u x)) :=
@order_iso.limsup_apply α βᵒᵈ γᵒᵈ _ _ f u g.dual hu hu_co hgu hgu_co

end order<|MERGE_RESOLUTION|>--- conflicted
+++ resolved
@@ -91,57 +91,6 @@
 lemma is_bounded_under_bot_iff : is_bounded_under r ⊥ u ↔ nonempty β :=
 by simp [is_bounded_under, exists_true_iff_nonempty]
 
-@[simp] lemma is_bounded_under_bot [nonempty β] : is_bounded_under r ⊥ u :=
-is_bounded_under_bot_iff.2 ‹_›
-
-lemma is_bounded_under_principal {s : set α} :
-  is_bounded_under r (𝓟 s) u ↔ ∃ b, ∀ x ∈ s, r (u x) b :=
-exists_congr $ λ _, eventually_principal
-
-@[simp] lemma is_bounded_under_le_principal [preorder β] {s : set α} :
-  is_bounded_under (≤) (𝓟 s) u ↔ bdd_above (u '' s) :=
-is_bounded_under_principal.trans $ exists_congr $ λ _, iff.symm $ ball_image_iff
-
-lemma is_bounded_under_top : is_bounded_under r ⊤ u ↔ ∃ b, ∀ x, r (u x) b :=
-by simp [is_bounded_under]
-
-@[simp] lemma is_bounded_under_le_top [preorder β] :
-  is_bounded_under (≤) ⊤ u ↔ bdd_above (range u) :=
-is_bounded_under_top.trans $ exists_congr $ λ _, iff.symm $ forall_range_iff
-
-@[simp] lemma is_bounded_under_ge_top [preorder β] :
-  is_bounded_under (≥) ⊤ u ↔ bdd_below (range u) :=
-@is_bounded_under_le_top α βᵒᵈ _ _
-
-lemma is_bounded_under.mono (h : is_bounded_under r l u) (hle : l' ≤ l) :
-  is_bounded_under r l' u :=
-h.imp $ λ b hb, hb.filter_mono hle
-
-lemma is_bounded_under.mono_rel [is_trans β r] (h : is_bounded_under r l u)
-  (hle : ∀ᶠ x in l, r (v x) (u x)) : is_bounded_under r l v :=
-h.imp $ λ b hb, hb.mp $ hle.mono $ λ x, trans
-
-<<<<<<< HEAD
-lemma is_bounded_under.mono_le [preorder β] (h : is_bounded_under (≤) l u)
-  (hle : v ≤ᶠ[l] u) : is_bounded_under (≤) l v :=
-h.mono_rel hle
-
-lemma is_bounded_under.mono_ge [preorder β] (h : is_bounded_under (≥) l u)
-  (hle : u ≤ᶠ[l] v) : is_bounded_under (≥) l v :=
-h.mono_rel hle
-
-lemma is_bounded_under.join [is_trans β r] [is_directed β r] (h : is_bounded_under r l u)
-  (h' : is_bounded_under r l' u) : is_bounded_under r (l ⊔ l') u :=
-begin
-  rcases ⟨h, h'⟩ with ⟨⟨b, hb⟩, b', hb'⟩,
-  rcases directed_of r b b' with ⟨c, hc, hc'⟩,
-  exact ⟨c, eventually_sup.mpr ⟨hb.mono $ λ x hx, trans hx hc, hb'.mono $ λ x hx, trans hx hc'⟩⟩
-end
-
-@[simp] lemma is_bounded_under_join [is_trans β r] [is_directed β r] :
-  is_bounded_under r (l ⊔ l') u ↔ is_bounded_under r l u ∧ is_bounded_under r l' u :=
-⟨λ h, ⟨h.mono le_sup_left, h.mono le_sup_right⟩, λ h, h.1.join h.2⟩
-=======
 lemma is_bounded_under.mono_le [preorder β] {l : filter α} {u v : α → β}
   (hu : is_bounded_under (≤) l u) (hv : v ≤ᶠ[l] u) : is_bounded_under (≤) l v :=
 hu.imp $ λ b hb, (eventually_map.1 hb).mp $ hv.mono $ λ x, le_trans
@@ -153,7 +102,6 @@
 lemma is_bounded.is_bounded_under {q : β → β → Prop} {u : α → β}
   (hf : ∀a₀ a₁, r a₀ a₁ → q (u a₀) (u a₁)) : f.is_bounded r → f.is_bounded_under q u
 | ⟨b, h⟩ := ⟨u b, show ∀ᶠ x in f, q (u x) (u b), from h.mono (λ x, hf x b)⟩
->>>>>>> 093c9b74
 
 lemma not_is_bounded_under_of_tendsto_at_top [preorder β] [no_max_order β] {f : α → β}
   {l : filter α} [l.ne_bot] (hf : tendsto f l at_top) :
@@ -258,10 +206,6 @@
 lemma is_bounded_ge_of_bot [preorder α] [order_bot α] {f : filter α} : f.is_bounded (≥) :=
 ⟨⊥, eventually_of_forall $ λ _, bot_le⟩
 
-<<<<<<< HEAD
-
-lemma is_bounded_under_sup [semilattice_sup α] {f : filter β} {u v : β → α} :
-=======
 @[simp] lemma _root_.order_iso.is_bounded_under_le_comp [preorder α] [preorder β] (e : α ≃o β)
   {l : filter γ} {u : γ → α} :
   is_bounded_under (≤) l (λ x, e (u x)) ↔ is_bounded_under (≤) l u :=
@@ -283,7 +227,6 @@
 (order_iso.inv α).is_bounded_under_le_comp
 
 lemma is_bounded_under.sup [semilattice_sup α] {f : filter β} {u v : β → α} :
->>>>>>> 093c9b74
   f.is_bounded_under (≤) u → f.is_bounded_under (≤) v → f.is_bounded_under (≤) (λa, u a ⊔ v a)
 | ⟨bu, (hu : ∀ᶠ x in f, u x ≤ bu)⟩ ⟨bv, (hv : ∀ᶠ x in f, v x ≤ bv)⟩ :=
   ⟨bu ⊔ bv, show ∀ᶠ x in f, u x ⊔ v x ≤ bu ⊔ bv,
