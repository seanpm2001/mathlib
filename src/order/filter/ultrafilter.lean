/-
Copyright (c) 2017 Johannes Hölzl. All rights reserved.
Released under Apache 2.0 license as described in the file LICENSE.
Authors: Johannes Hölzl, Jeremy Avigad, Yury Kudryashov
-/
import order.filter.cofinite
import order.zorn

/-!
# Ultrafilters

An ultrafilter is a minimal (maximal in the set order) proper filter.
In this file we define

* `ultrafilter.of`: an ultrafilter that is less than or equal to a given filter;
* `ultrafilter`: subtype of ultrafilters;
* `ultrafilter.pure`: `pure x` as an `ultrafiler`;
* `ultrafilter.map`, `ultrafilter.bind`, `ultrafilter.comap` : operations on ultrafilters;
* `hyperfilter`: the ultrafilter extending the cofinite filter.
-/

universes u v
variables {α : Type u} {β : Type v} {γ : Type*}

open set filter function
open_locale classical filter

/-- An ultrafilter is a minimal (maximal in the set order) proper filter. -/
@[protect_proj]
structure ultrafilter (α : Type*) extends filter α :=
(ne_bot' : ne_bot to_filter)
(le_of_le : ∀ g, filter.ne_bot g → g ≤ to_filter → to_filter ≤ g)

namespace ultrafilter

variables {f g : ultrafilter α} {s t : set α} {p q : α → Prop}

instance : has_coe_t (ultrafilter α) (filter α) := ⟨ultrafilter.to_filter⟩

instance : has_mem (set α) (ultrafilter α) := ⟨λ s f, s ∈ (f : filter α)⟩

lemma unique (f : ultrafilter α) {g : filter α} (h : g ≤ f)
  (hne : ne_bot g . tactic.apply_instance) : g = f :=
le_antisymm h $ f.le_of_le g hne h

instance ne_bot (f : ultrafilter α) : ne_bot (f : filter α) := f.ne_bot'

@[simp, norm_cast] lemma mem_coe : s ∈ (f : filter α) ↔ s ∈ f := iff.rfl

lemma coe_injective : injective (coe : ultrafilter α → filter α)
| ⟨f, h₁, h₂⟩ ⟨g, h₃, h₄⟩ rfl := by congr

lemma eq_of_le {f g : ultrafilter α} (h : (f : filter α) ≤ g) : f = g :=
coe_injective (g.unique h)

@[simp, norm_cast] lemma coe_le_coe {f g : ultrafilter α} : (f : filter α) ≤ g ↔ f = g :=
⟨λ h, eq_of_le h, λ h, h ▸ le_rfl⟩

@[simp, norm_cast] lemma coe_inj : (f : filter α) = g ↔ f = g := coe_injective.eq_iff

@[ext] lemma ext ⦃f g : ultrafilter α⦄ (h : ∀ s, s ∈ f ↔ s ∈ g) : f = g :=
coe_injective $ filter.ext h

lemma le_of_inf_ne_bot (f : ultrafilter α) {g : filter α} (hg : ne_bot (↑f ⊓ g)) : ↑f ≤ g :=
le_of_inf_eq (f.unique inf_le_left hg)

lemma le_of_inf_ne_bot' (f : ultrafilter α) {g : filter α} (hg : ne_bot (g ⊓ f)) : ↑f ≤ g :=
f.le_of_inf_ne_bot $ by rwa inf_comm

@[simp] lemma compl_not_mem_iff : sᶜ ∉ f ↔ s ∈ f :=
⟨λ hsc, le_principal_iff.1 $ f.le_of_inf_ne_bot
  ⟨λ h, hsc $ mem_of_eq_bot$ by rwa compl_compl⟩, compl_not_mem⟩

@[simp] lemma frequently_iff_eventually : (∃ᶠ x in f, p x) ↔ ∀ᶠ x in f, p x :=
compl_not_mem_iff

alias frequently_iff_eventually ↔ _root_.filter.frequently.eventually _

lemma compl_mem_iff_not_mem : sᶜ ∈ f ↔ s ∉ f := by rw [← compl_not_mem_iff, compl_compl]

lemma diff_mem_iff (f : ultrafilter α) : s \ t ∈ f ↔ s ∈ f ∧ t ∉ f :=
inter_mem_iff.trans $ and_congr iff.rfl compl_mem_iff_not_mem

/-- If `sᶜ ∉ f ↔ s ∈ f`, then `f` is an ultrafilter. The other implication is given by
`ultrafilter.compl_not_mem_iff`.  -/
def of_compl_not_mem_iff (f : filter α) (h : ∀ s, sᶜ ∉ f ↔ s ∈ f) : ultrafilter α :=
{ to_filter := f,
  ne_bot' := ⟨λ hf, by simpa [hf] using h⟩,
  le_of_le := λ g hg hgf s hs, (h s).1 $ λ hsc, by exactI compl_not_mem hs (hgf hsc) }

lemma nonempty_of_mem (hs : s ∈ f) : s.nonempty := nonempty_of_mem hs
lemma ne_empty_of_mem (hs : s ∈ f) : s ≠ ∅ := (nonempty_of_mem hs).ne_empty
@[simp] lemma empty_not_mem : ∅ ∉ f := empty_not_mem f

lemma mem_or_compl_mem (f : ultrafilter α) (s : set α) : s ∈ f ∨ sᶜ ∈ f :=
or_iff_not_imp_left.2 compl_mem_iff_not_mem.2

protected lemma em (f : ultrafilter α) (p : α → Prop) :
  (∀ᶠ x in f, p x) ∨ ∀ᶠ x in f, ¬p x :=
f.mem_or_compl_mem {x | p x}

lemma eventually_or : (∀ᶠ x in f, p x ∨ q x) ↔ (∀ᶠ x in f, p x) ∨ ∀ᶠ x in f, q x :=
⟨λ H, (f.em p).imp_right $ λ hp, (H.and hp).mono $ λ x ⟨hx, hnx⟩, hx.resolve_left hnx,
  λ H, H.elim (λ hp, hp.mono $ λ x, or.inl) (λ hp, hp.mono $ λ x, or.inr)⟩

lemma union_mem_iff : s ∪ t ∈ f ↔ s ∈ f ∨ t ∈ f := eventually_or

lemma eventually_not : (∀ᶠ x in f, ¬p x) ↔ ¬∀ᶠ x in f, p x := compl_mem_iff_not_mem

lemma eventually_imp : (∀ᶠ x in f, p x → q x) ↔ (∀ᶠ x in f, p x) → ∀ᶠ x in f, q x :=
by simp only [imp_iff_not_or, eventually_or, eventually_not]

lemma finite_sUnion_mem_iff {s : set (set α)} (hs : s.finite) : ⋃₀ s ∈ f ↔ ∃t∈s, t ∈ f :=
finite.induction_on hs (by simp) $ λ a s ha hs his,
  by simp [union_mem_iff, his, or_and_distrib_right, exists_or_distrib]

lemma finite_bUnion_mem_iff {is : set β} {s : β → set α} (his : is.finite) :
  (⋃i∈is, s i) ∈ f ↔ ∃i∈is, s i ∈ f :=
by simp only [← sUnion_image, finite_sUnion_mem_iff (his.image s), bex_image_iff]

/-- Pushforward for ultrafilters. -/
def map (m : α → β) (f : ultrafilter α) : ultrafilter β :=
of_compl_not_mem_iff (map m f) $ λ s, @compl_not_mem_iff _ f (m ⁻¹' s)

@[simp, norm_cast] lemma coe_map (m : α → β) (f : ultrafilter α) :
  (map m f : filter β) = filter.map m ↑f := rfl

@[simp] lemma mem_map {m : α → β} {f : ultrafilter α} {s : set β} :
  s ∈ map m f ↔ m ⁻¹' s ∈ f := iff.rfl

<<<<<<< HEAD
=======
@[simp] lemma map_id (f : ultrafilter α) : f.map id = f := coe_injective map_id
@[simp] lemma map_id' (f : ultrafilter α) : f.map (λ x, x) = f := map_id _

>>>>>>> 1d048c57
@[simp] lemma map_map (f : ultrafilter α) (m : α → β) (n : β → γ) :
  (f.map m).map n = f.map (n ∘ m) :=
coe_injective map_map

/-- The pullback of an ultrafilter along an injection whose range is large with respect to the given
ultrafilter. -/
def comap {m : α → β} (u : ultrafilter β) (inj : injective m)
  (large : set.range m ∈ u) : ultrafilter α :=
{ to_filter := comap m u,
  ne_bot' := u.ne_bot'.comap_of_range_mem large,
  le_of_le := λ g hg hgu, by { resetI,
    simp only [← u.unique (map_le_iff_le_comap.2 hgu), comap_map inj, le_rfl] } }

@[simp] lemma mem_comap {m : α → β} (u : ultrafilter β) (inj : injective m)
  (large : set.range m ∈ u) {s : set α} :
  s ∈ u.comap inj large ↔ m '' s ∈ u :=
mem_comap_iff inj large

@[simp, norm_cast] lemma coe_comap {m : α → β} (u : ultrafilter β) (inj : injective m)
  (large : set.range m ∈ u) : (u.comap inj large : filter α) = filter.comap m u := rfl

@[simp] lemma comap_id (f : ultrafilter α) (h₀ : injective (id : α → α) := injective_id)
  (h₁ : range id ∈ f := by { rw range_id, exact univ_mem}) :
  f.comap h₀ h₁ = f :=
coe_injective comap_id

@[simp] lemma comap_comap (f : ultrafilter γ) {m : α → β} {n : β → γ} (inj₀ : injective n)
  (large₀ : range n ∈ f) (inj₁ : injective m) (large₁ : range m ∈ f.comap inj₀ large₀)
  (inj₂ : injective (n ∘ m) := inj₀.comp inj₁)
  (large₂ : range (n ∘ m) ∈ f := by { rw range_comp, exact image_mem_of_mem_comap large₀ large₁ }) :
  (f.comap inj₀ large₀).comap inj₁ large₁ = f.comap inj₂ large₂ :=
coe_injective comap_comap

/-- The principal ultrafilter associated to a point `x`. -/
instance : has_pure ultrafilter :=
⟨λ α a, of_compl_not_mem_iff (pure a) $ λ s, by simp⟩

@[simp] lemma mem_pure {a : α} {s : set α} : s ∈ (pure a : ultrafilter α) ↔ a ∈ s := iff.rfl
@[simp] lemma coe_pure (a : α) : ↑(pure a : ultrafilter α) = (pure a : filter α) := rfl
@[simp] lemma map_pure (m : α → β) (a : α) : map m (pure a) = pure (m a) := rfl
<<<<<<< HEAD

lemma pure_injective : injective (pure : α → ultrafilter α) :=
λ a b h, filter.pure_injective $ by convert congr_arg ultrafilter.to_filter h
=======
@[simp] lemma comap_pure {m : α → β} (a : α) (inj : injective m) (large) :
  comap (pure $ m a) inj large = pure a :=
coe_injective $ comap_pure.trans $
  by rw [coe_pure, ←principal_singleton, ←image_singleton, preimage_image_eq _ inj]

lemma pure_injective : injective (pure : α → ultrafilter α) :=
λ a b h, filter.pure_injective (congr_arg ultrafilter.to_filter h : _)
>>>>>>> 1d048c57

instance [inhabited α] : inhabited (ultrafilter α) := ⟨pure default⟩
instance [nonempty α] : nonempty (ultrafilter α) := nonempty.map pure infer_instance

lemma eq_pure_of_finite_mem (h : s.finite) (h' : s ∈ f) : ∃ x ∈ s, (f : filter α) = pure x :=
begin
  rw ← bUnion_of_singleton s at h',
  rcases (ultrafilter.finite_bUnion_mem_iff h).mp h' with ⟨a, has, haf⟩,
  use [a, has],
  change (f : filter α) = (pure a : ultrafilter α),
  rw [ultrafilter.coe_inj, ← ultrafilter.coe_le_coe],
  change (f : filter α) ≤ pure a,
  rwa [← principal_singleton, le_principal_iff]
end

<<<<<<< HEAD
lemma eq_principal_of_fintype (α : Type*) [fintype α] (f : ultrafilter α) :
  ∃ a, (f : filter α) = pure a :=
(eq_principal_of_finite_mem finite_univ univ_mem).imp $ λ a, Exists.some_spec
=======
lemma eq_pure_of_fintype [fintype α] (f : ultrafilter α) : ∃ a, (f : filter α) = pure a :=
(eq_pure_of_finite_mem finite_univ univ_mem).imp $ λ a ⟨_, ha⟩, ha
>>>>>>> 1d048c57

/-- Monadic bind for ultrafilters, coming from the one on filters
defined in terms of map and join.-/
def bind (f : ultrafilter α) (m : α → ultrafilter β) : ultrafilter β :=
of_compl_not_mem_iff (bind ↑f (λ x, ↑(m x))) $ λ s,
  by simp only [mem_bind', mem_coe, ← compl_mem_iff_not_mem, compl_set_of, compl_compl]

instance has_bind : has_bind ultrafilter := ⟨@ultrafilter.bind⟩
instance functor : functor ultrafilter := { map := @ultrafilter.map }
instance monad : monad ultrafilter := { map := @ultrafilter.map }

section

local attribute [instance] filter.monad filter.is_lawful_monad

instance is_lawful_monad : is_lawful_monad ultrafilter :=
{ id_map := assume α f, coe_injective (id_map f.1),
  pure_bind := assume α β a f, coe_injective (pure_bind a (coe ∘ f)),
  bind_assoc := assume α β γ f m₁ m₂, coe_injective (filter_eq rfl),
  bind_pure_comp_eq_map := assume α β f x, coe_injective (bind_pure_comp_eq_map f x.1) }

end

/-- The ultrafilter lemma: Any proper filter is contained in an ultrafilter. -/
lemma exists_le (f : filter α) [h : ne_bot f] : ∃u : ultrafilter α, ↑u ≤ f :=
begin
  let τ                := {f' // ne_bot f' ∧ f' ≤ f},
  let r : τ → τ → Prop := λt₁ t₂, t₂.val ≤ t₁.val,
  haveI                := nonempty_of_ne_bot f,
  let top : τ          := ⟨f, h, le_refl f⟩,
  let sup : Π(c:set τ), is_chain r c → τ :=
    λc hc, ⟨⨅a:{a:τ // a ∈ insert top c}, a.1,
      infi_ne_bot_of_directed
        (is_chain.directed $ hc.insert $ λ ⟨b, _, hb⟩ _ _, or.inl hb)
        (assume ⟨⟨a, ha, _⟩, _⟩, ha),
      infi_le_of_le ⟨top, mem_insert _ _⟩ le_rfl⟩,
  have : ∀ c (hc : is_chain r c) a (ha : a ∈ c), r a (sup c hc),
    from assume c hc a ha, infi_le_of_le ⟨a, mem_insert_of_mem _ ha⟩ le_rfl,
  have : (∃ (u : τ), ∀ (a : τ), r u a → r a u),
    from exists_maximal_of_chains_bounded (assume c hc, ⟨sup c hc, this c hc⟩)
      (assume f₁ f₂ f₃ h₁ h₂, le_trans h₂ h₁),
  cases this with uτ hmin,
  exact ⟨⟨uτ.val, uτ.property.left, assume g hg₁ hg₂,
    hmin ⟨g, hg₁, le_trans hg₂ uτ.property.right⟩ hg₂⟩, uτ.property.right⟩
end

alias exists_le ← _root_.filter.exists_ultrafilter_le

/-- Construct an ultrafilter extending a given filter.
  The ultrafilter lemma is the assertion that such a filter exists;
  we use the axiom of choice to pick one. -/
noncomputable def of (f : filter α) [ne_bot f] : ultrafilter α :=
classical.some (exists_le f)

lemma of_le (f : filter α) [ne_bot f] : ↑(of f) ≤ f := classical.some_spec (exists_le f)

lemma of_coe (f : ultrafilter α) : of ↑f = f :=
coe_inj.1 $ f.unique (of_le f)

lemma exists_ultrafilter_of_finite_inter_nonempty (S : set (set α))
  (cond : ∀ T : finset (set α), (↑T : set (set α)) ⊆ S → (⋂₀ (↑T : set (set α))).nonempty) :
  ∃ F : ultrafilter α, S ⊆ F.sets :=
begin
  suffices : ∃ F : filter α, ne_bot F ∧ S ⊆ F.sets,
  { rcases this with ⟨F, cond, hF⟩,
    resetI,
    obtain ⟨G : ultrafilter α, h1 : ↑G ≤ F⟩ := exists_le F,
    exact ⟨G, λ T hT, h1 (hF hT)⟩ },
  use filter.generate S,
  refine ⟨_, λ T hT, filter.generate_sets.basic hT⟩,
  rw ← forall_mem_nonempty_iff_ne_bot,
  intros T hT,
  rcases mem_generate_iff.mp hT with ⟨A, h1, h2, h3⟩,
  let B := set.finite.to_finset h2,
  rw (show A = ↑B, by simp) at *,
  rcases cond B h1 with ⟨x, hx⟩,
  exact ⟨x, h3 hx⟩,
end

end ultrafilter

namespace filter
variables {f : filter α} {s : set α} {a : α}

open ultrafilter

protected lemma ne_bot.le_pure_iff (hf : f.ne_bot) : f ≤ pure a ↔ f = pure a :=
⟨ultrafilter.unique (pure a), le_of_eq⟩

lemma mem_iff_ultrafilter : s ∈ f ↔ ∀ g : ultrafilter α, ↑g ≤ f → s ∈ g :=
begin
  refine ⟨λ hf g hg, hg hf, λ H, by_contra $ λ hf, _⟩,
  set g : filter ↥sᶜ := comap coe f,
  haveI : ne_bot g := comap_ne_bot_iff_compl_range.2 (by simpa [compl_set_of]),
  simpa using H ((of g).map coe) (map_le_iff_le_comap.mpr (of_le g))
end

lemma le_iff_ultrafilter {f₁ f₂ : filter α} : f₁ ≤ f₂ ↔ ∀ g : ultrafilter α, ↑g ≤ f₁ → ↑g ≤ f₂ :=
⟨λ h g h₁, h₁.trans h, λ h s hs, mem_iff_ultrafilter.2 $ λ g hg, h g hg hs⟩

/-- A filter equals the intersection of all the ultrafilters which contain it. -/
lemma supr_ultrafilter_le_eq (f : filter α) :
  (⨆ (g : ultrafilter α) (hg : ↑g ≤ f), (g : filter α)) = f :=
eq_of_forall_ge_iff $ λ f', by simp only [supr_le_iff, ← le_iff_ultrafilter]

/-- The `tendsto` relation can be checked on ultrafilters. -/
lemma tendsto_iff_ultrafilter (f : α → β) (l₁ : filter α) (l₂ : filter β) :
  tendsto f l₁ l₂ ↔ ∀ g : ultrafilter α, ↑g ≤ l₁ → tendsto f g l₂ :=
by simpa only [tendsto_iff_comap] using le_iff_ultrafilter

lemma exists_ultrafilter_iff {f : filter α} : (∃ (u : ultrafilter α), ↑u ≤ f) ↔ ne_bot f :=
⟨λ ⟨u, uf⟩, ne_bot_of_le uf, λ h, @exists_ultrafilter_le _ _ h⟩

lemma forall_ne_bot_le_iff {g : filter α} {p : filter α → Prop} (hp : monotone p) :
  (∀ f : filter α, ne_bot f → f ≤ g → p f) ↔ ∀ f : ultrafilter α, ↑f ≤ g → p f :=
begin
  refine ⟨λ H f hf, H f f.ne_bot hf, _⟩,
  introsI H f hf hfg,
  exact hp (of_le f) (H _ ((of_le f).trans hfg))
end

section hyperfilter

variables (α) [infinite α]

/-- The ultrafilter extending the cofinite filter. -/
noncomputable def hyperfilter : ultrafilter α := ultrafilter.of cofinite

variable {α}

lemma hyperfilter_le_cofinite : ↑(hyperfilter α) ≤ @cofinite α :=
ultrafilter.of_le cofinite

@[simp] lemma bot_ne_hyperfilter : (⊥ : filter α) ≠ hyperfilter α :=
(by apply_instance : ne_bot ↑(hyperfilter α)).1.symm

theorem nmem_hyperfilter_of_finite {s : set α} (hf : s.finite) : s ∉ hyperfilter α :=
λ hy, compl_not_mem hy $ hyperfilter_le_cofinite hf.compl_mem_cofinite

alias nmem_hyperfilter_of_finite ← _root_.set.finite.nmem_hyperfilter

theorem compl_mem_hyperfilter_of_finite {s : set α} (hf : set.finite s) :
  sᶜ ∈ hyperfilter α :=
compl_mem_iff_not_mem.2 hf.nmem_hyperfilter

alias compl_mem_hyperfilter_of_finite ← _root_.set.finite.compl_mem_hyperfilter

theorem mem_hyperfilter_of_finite_compl {s : set α} (hf : set.finite sᶜ) :
  s ∈ hyperfilter α :=
compl_compl s ▸ hf.compl_mem_hyperfilter

end hyperfilter

end filter

namespace ultrafilter

open filter

variables {m : α → β} {s : set α} {g : ultrafilter β}

lemma comap_inf_principal_ne_bot_of_image_mem (h : m '' s ∈ g) :
  (filter.comap m g ⊓ 𝓟 s).ne_bot :=
filter.comap_inf_principal_ne_bot_of_image_mem g.ne_bot h

/-- Ultrafilter extending the inf of a comapped ultrafilter and a principal ultrafilter. -/
noncomputable def of_comap_inf_principal (h : m '' s ∈ g) : ultrafilter α :=
@of _ (filter.comap m g ⊓ 𝓟 s) (comap_inf_principal_ne_bot_of_image_mem h)

lemma of_comap_inf_principal_mem (h : m '' s ∈ g) : s ∈ of_comap_inf_principal h :=
begin
  let f := filter.comap m g ⊓ 𝓟 s,
  haveI : f.ne_bot := comap_inf_principal_ne_bot_of_image_mem h,
  have : s ∈ f := mem_inf_of_right (mem_principal_self s),
  exact le_def.mp (of_le _) s this
end

lemma of_comap_inf_principal_eq_of_map (h : m '' s ∈ g) :
  (of_comap_inf_principal h).map m = g :=
begin
  let f := filter.comap m g ⊓ 𝓟 s,
  haveI : f.ne_bot := comap_inf_principal_ne_bot_of_image_mem h,
  apply eq_of_le,
  calc filter.map m (of f) ≤ filter.map m f : map_mono (of_le _)
  ... ≤ (filter.map m $ filter.comap m g) ⊓ filter.map m (𝓟 s) : map_inf_le
  ... = (filter.map m $ filter.comap m g) ⊓ (𝓟 $ m '' s) : by rw map_principal
  ... ≤ g ⊓ (𝓟 $ m '' s) : inf_le_inf_right _ map_comap_le
  ... = g : inf_of_le_left (le_principal_iff.mpr h)
end

end ultrafilter<|MERGE_RESOLUTION|>--- conflicted
+++ resolved
@@ -128,12 +128,9 @@
 @[simp] lemma mem_map {m : α → β} {f : ultrafilter α} {s : set β} :
   s ∈ map m f ↔ m ⁻¹' s ∈ f := iff.rfl
 
-<<<<<<< HEAD
-=======
 @[simp] lemma map_id (f : ultrafilter α) : f.map id = f := coe_injective map_id
 @[simp] lemma map_id' (f : ultrafilter α) : f.map (λ x, x) = f := map_id _
 
->>>>>>> 1d048c57
 @[simp] lemma map_map (f : ultrafilter α) (m : α → β) (n : β → γ) :
   (f.map m).map n = f.map (n ∘ m) :=
 coe_injective map_map
@@ -174,11 +171,7 @@
 @[simp] lemma mem_pure {a : α} {s : set α} : s ∈ (pure a : ultrafilter α) ↔ a ∈ s := iff.rfl
 @[simp] lemma coe_pure (a : α) : ↑(pure a : ultrafilter α) = (pure a : filter α) := rfl
 @[simp] lemma map_pure (m : α → β) (a : α) : map m (pure a) = pure (m a) := rfl
-<<<<<<< HEAD
-
-lemma pure_injective : injective (pure : α → ultrafilter α) :=
-λ a b h, filter.pure_injective $ by convert congr_arg ultrafilter.to_filter h
-=======
+
 @[simp] lemma comap_pure {m : α → β} (a : α) (inj : injective m) (large) :
   comap (pure $ m a) inj large = pure a :=
 coe_injective $ comap_pure.trans $
@@ -186,7 +179,6 @@
 
 lemma pure_injective : injective (pure : α → ultrafilter α) :=
 λ a b h, filter.pure_injective (congr_arg ultrafilter.to_filter h : _)
->>>>>>> 1d048c57
 
 instance [inhabited α] : inhabited (ultrafilter α) := ⟨pure default⟩
 instance [nonempty α] : nonempty (ultrafilter α) := nonempty.map pure infer_instance
@@ -202,14 +194,8 @@
   rwa [← principal_singleton, le_principal_iff]
 end
 
-<<<<<<< HEAD
-lemma eq_principal_of_fintype (α : Type*) [fintype α] (f : ultrafilter α) :
-  ∃ a, (f : filter α) = pure a :=
-(eq_principal_of_finite_mem finite_univ univ_mem).imp $ λ a, Exists.some_spec
-=======
 lemma eq_pure_of_fintype [fintype α] (f : ultrafilter α) : ∃ a, (f : filter α) = pure a :=
 (eq_pure_of_finite_mem finite_univ univ_mem).imp $ λ a ⟨_, ha⟩, ha
->>>>>>> 1d048c57
 
 /-- Monadic bind for ultrafilters, coming from the one on filters
 defined in terms of map and join.-/
