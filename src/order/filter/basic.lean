--- conflicted
+++ resolved
@@ -1454,11 +1454,7 @@
   0 ≤ᶠ[l] g - f ↔ f ≤ᶠ[l] g :=
 eventually_congr $ eventually_of_forall $ λ x, sub_nonneg
 
-<<<<<<< HEAD
-lemma eventually_le.sup_le_sup [semilattice_sup β] {l : filter α} {f₁ f₂ g₁ g₂ : α → β}
-=======
 lemma eventually_le.sup [semilattice_sup β] {l : filter α} {f₁ f₂ g₁ g₂ : α → β}
->>>>>>> 93e97d1e
   (hf : f₁ ≤ᶠ[l] f₂) (hg : g₁ ≤ᶠ[l] g₂) :
   f₁ ⊔ g₁ ≤ᶠ[l] f₂ ⊔ g₂ :=
 by filter_upwards [hf, hg] with x hfx hgx using sup_le_sup hfx hgx
