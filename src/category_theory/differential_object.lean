/-
Copyright (c) 2020 Scott Morrison. All rights reserved.
Released under Apache 2.0 license as described in the file LICENSE.
Authors: Scott Morrison
-/
<<<<<<< HEAD
import category_theory.shift.basic
=======
import data.int.basic
import category_theory.shift
import category_theory.concrete_category.basic
>>>>>>> bb3322be

/-!
# Differential objects in a category.

A differential object in a category with zero morphisms and a shift is
an object `X` equipped with
a morphism `d : X ⟶ X⟦1⟧`, such that `d^2 = 0`.

We build the category of differential objects, and some basic constructions
such as the forgetful functor, zero morphisms and zero objects, and the shift functor
on differential objects.
-/

open category_theory.limits

universes v u

namespace category_theory

variables (C : Type u) [category.{v} C]

-- TODO: generalize to `has_shift C A` for an arbitrary `[add_monoid A]` `[has_one A]`.
variables [has_zero_morphisms C] [has_shift C ℤ]

/--
A differential object in a category with zero morphisms and a shift is
an object `X` equipped with
a morphism `d : X ⟶ X⟦1⟧`, such that `d^2 = 0`.
-/
@[nolint has_inhabited_instance]
structure differential_object :=
(X : C)
(d : X ⟶ X⟦1⟧)
(d_squared' : d ≫ d⟦(1:ℤ)⟧' = 0 . obviously)

restate_axiom differential_object.d_squared'
attribute [simp] differential_object.d_squared

variables {C}

namespace differential_object

/--
A morphism of differential objects is a morphism commuting with the differentials.
-/
@[ext, nolint has_inhabited_instance]
structure hom (X Y : differential_object C) :=
(f : X.X ⟶ Y.X)
(comm' : X.d ≫ f⟦1⟧' = f ≫ Y.d . obviously)

restate_axiom hom.comm'
attribute [simp, reassoc] hom.comm

namespace hom

/-- The identity morphism of a differential object. -/
@[simps]
def id (X : differential_object C) : hom X X :=
{ f := 𝟙 X.X }

/-- The composition of morphisms of differential objects. -/
@[simps]
def comp {X Y Z : differential_object C} (f : hom X Y) (g : hom Y Z) : hom X Z :=
{ f := f.f ≫ g.f, }

end hom

instance category_of_differential_objects : category (differential_object C) :=
{ hom := hom,
  id := hom.id,
  comp := λ X Y Z f g, hom.comp f g, }

@[simp]
lemma id_f (X : differential_object C) : ((𝟙 X) : X ⟶ X).f = 𝟙 (X.X) := rfl

@[simp]
lemma comp_f {X Y Z : differential_object C} (f : X ⟶ Y) (g : Y ⟶ Z) :
  (f ≫ g).f = f.f ≫ g.f :=
rfl

@[simp]
lemma eq_to_hom_f {X Y : differential_object C} (h : X = Y) :
  hom.f (eq_to_hom h) = eq_to_hom (congr_arg _ h) :=
by { subst h, rw [eq_to_hom_refl, eq_to_hom_refl], refl }

variables (C)

/-- The forgetful functor taking a differential object to its underlying object. -/
def forget : (differential_object C) ⥤ C :=
{ obj := λ X, X.X,
  map := λ X Y f, f.f, }

instance forget_faithful : faithful (forget C) :=
{ }

instance has_zero_morphisms : has_zero_morphisms (differential_object C) :=
{ has_zero := λ X Y,
  ⟨{ f := 0 }⟩}

variables {C}

@[simp]
lemma zero_f (P Q : differential_object C) : (0 : P ⟶ Q).f = 0 := rfl

/--
An isomorphism of differential objects gives an isomorphism of the underlying objects.
-/
@[simps] def iso_app {X Y : differential_object C} (f : X ≅ Y) : X.X ≅ Y.X :=
⟨f.hom.f, f.inv.f, by { dsimp, rw [← comp_f, iso.hom_inv_id, id_f] },
  by { dsimp, rw [← comp_f, iso.inv_hom_id, id_f] }⟩

@[simp] lemma iso_app_refl (X : differential_object C) : iso_app (iso.refl X) = iso.refl X.X := rfl
@[simp] lemma iso_app_symm {X Y : differential_object C} (f : X ≅ Y) :
  iso_app f.symm = (iso_app f).symm := rfl
@[simp] lemma iso_app_trans {X Y Z : differential_object C} (f : X ≅ Y) (g : Y ≅ Z) :
  iso_app (f ≪≫ g) = iso_app f ≪≫ iso_app g := rfl

/-- An isomorphism of differential objects can be constructed
from an isomorphism of the underlying objects that commutes with the differentials. -/
@[simps] def mk_iso {X Y : differential_object C}
  (f : X.X ≅ Y.X) (hf : X.d ≫ f.hom⟦1⟧' = f.hom ≫ Y.d) : X ≅ Y :=
{ hom := ⟨f.hom, hf⟩,
  inv := ⟨f.inv, by { dsimp, rw [← functor.map_iso_inv, iso.comp_inv_eq, category.assoc,
    iso.eq_inv_comp, functor.map_iso_hom, hf] }⟩,
  hom_inv_id' := by { ext1, dsimp, exact f.hom_inv_id },
  inv_hom_id' := by { ext1, dsimp, exact f.inv_hom_id } }

end differential_object

namespace functor

universes v' u'
variables (D : Type u') [category.{v'} D]
variables [has_zero_morphisms D] [has_shift D ℤ]

/--
A functor `F : C ⥤ D` which commutes with shift functors on `C` and `D` and preserves zero morphisms
can be lifted to a functor `differential_object C ⥤ differential_object D`.
-/
@[simps]
def map_differential_object (F : C ⥤ D)
  (η : (shift_functor C (1:ℤ)).comp F ⟶ F.comp (shift_functor D (1:ℤ)))
  (hF : ∀ c c', F.map (0 : c ⟶ c') = 0) :
  differential_object C ⥤ differential_object D :=
{ obj := λ X, { X := F.obj X.X,
    d := F.map X.d ≫ η.app X.X,
    d_squared' := begin
      rw [functor.map_comp, ← functor.comp_map F (shift_functor D (1:ℤ))],
      slice_lhs 2 3 { rw [← η.naturality X.d] },
      rw [functor.comp_map],
      slice_lhs 1 2 { rw [← F.map_comp, X.d_squared, hF] },
      rw [zero_comp, zero_comp],
    end },
  map := λ X Y f, { f := F.map f.f,
    comm' := begin
      dsimp,
      slice_lhs 2 3 { rw [← functor.comp_map F (shift_functor D (1:ℤ)), ← η.naturality f.f] },
      slice_lhs 1 2 { rw [functor.comp_map, ← F.map_comp, f.comm, F.map_comp] },
      rw [category.assoc]
    end },
  map_id' := by { intros, ext, simp },
  map_comp' := by { intros, ext, simp }, }

end functor

end category_theory

namespace category_theory

namespace differential_object

variables (C : Type u) [category.{v} C]

variables [has_zero_object C] [has_zero_morphisms C] [has_shift C ℤ]

open_locale zero_object

instance has_zero_object : has_zero_object (differential_object C) :=
by { refine ⟨⟨⟨0, 0⟩, λ X, ⟨⟨⟨⟨0⟩⟩, λ f, _⟩⟩, λ X, ⟨⟨⟨⟨0⟩⟩, λ f, _⟩⟩⟩⟩; ext, }

end differential_object

namespace differential_object

variables (C : Type (u+1)) [large_category C] [concrete_category C]
  [has_zero_morphisms C] [has_shift C ℤ]

instance concrete_category_of_differential_objects :
  concrete_category (differential_object C) :=
{ forget := forget C ⋙ category_theory.forget C }

instance : has_forget₂ (differential_object C) C :=
{ forget₂ := forget C }

end differential_object

/-! The category of differential objects itself has a shift functor. -/
namespace differential_object

variables (C : Type u) [category.{v} C]
variables [has_zero_morphisms C] [has_shift C ℤ]

noncomputable theory

/-- The shift functor on `differential_object C`. -/
@[simps]
def shift_functor (n : ℤ) : differential_object C ⥤ differential_object C :=
{ obj := λ X,
  { X := X.X⟦n⟧,
    d := X.d⟦n⟧' ≫ (shift_comm _ _ _).hom,
    d_squared' := by rw [functor.map_comp, category.assoc, shift_comm_hom_comp_assoc,
        ←functor.map_comp_assoc, X.d_squared, functor.map_zero, zero_comp] },
  map := λ X Y f,
  { f := f.f⟦n⟧',
    comm' := by { dsimp, rw [category.assoc, shift_comm_hom_comp, ← functor.map_comp_assoc,
      f.comm, functor.map_comp_assoc], }, },
  map_id' := by { intros X, ext1, dsimp, rw functor.map_id },
  map_comp' := by { intros X Y Z f g, ext1, dsimp, rw functor.map_comp } }

local attribute [reducible] discrete.add_monoidal shift_comm

/-- The shift functor on `differential_object C` is additive. -/
@[simps] def shift_functor_add (m n : ℤ) :
  shift_functor C (m + n) ≅ shift_functor C m ⋙ shift_functor C n :=
begin
  refine nat_iso.of_components (λ X, mk_iso (shift_add X.X _ _) _) _,
  { dsimp,
    simp_rw [category.assoc, obj_μ_inv_app, μ_inv_hom_app_assoc, functor.map_comp, obj_μ_app,
      category.assoc, μ_naturality_assoc, μ_inv_hom_app_assoc, obj_μ_inv_app, category.assoc,
      μ_naturalityₗ_assoc, μ_inv_hom_app_assoc, μ_inv_naturalityᵣ_assoc],
    simp [opaque_eq_to_iso] },
  { intros X Y f, ext, dsimp, exact nat_trans.naturality _ _ }
end

local attribute [reducible] endofunctor_monoidal_category

section
local attribute [instance] endofunctor_monoidal_category

/-- The shift by zero is naturally isomorphic to the identity. -/
@[simps]
def shift_ε : 𝟭 (differential_object C) ≅ shift_functor C 0 :=
begin
  refine nat_iso.of_components (λ X, mk_iso ((shift_monoidal_functor C ℤ).ε_iso.app X.X) _) _,
  { dsimp, simp, },
  { introv, ext, dsimp, simp }
end

end

instance : has_shift (differential_object C) ℤ :=
has_shift_mk _ _
{ F := shift_functor C,
  ε := shift_ε C,
  μ := λ m n, (shift_functor_add C m n).symm }

end differential_object

end category_theory<|MERGE_RESOLUTION|>--- conflicted
+++ resolved
@@ -3,13 +3,9 @@
 Released under Apache 2.0 license as described in the file LICENSE.
 Authors: Scott Morrison
 -/
-<<<<<<< HEAD
+import data.int.basic
 import category_theory.shift.basic
-=======
-import data.int.basic
-import category_theory.shift
 import category_theory.concrete_category.basic
->>>>>>> bb3322be
 
 /-!
 # Differential objects in a category.
