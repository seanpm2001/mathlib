--- conflicted
+++ resolved
@@ -265,7 +265,6 @@
 indexed by a finite type. -/
 class has_finite_biproducts : Prop :=
 (out [] : ∀ n, has_biproducts_of_shape (fin n) C)
-<<<<<<< HEAD
 
 variables {J}
 
@@ -275,17 +274,6 @@
   in has_biproduct.mk $ by simpa only [(∘), e.symm_apply_apply]
     using limit_bicone.mk (c.whisker e) ((c.whisker_is_bilimit_iff _).2 hc)⟩
 
-=======
-
-variables {J}
-
-lemma has_biproducts_of_shape_of_equiv {K : Type w'} [has_biproducts_of_shape K C] (e : J ≃ K) :
-  has_biproducts_of_shape J C :=
-⟨λ F, let ⟨⟨h⟩⟩ := has_biproducts_of_shape.has_biproduct (F ∘ e.symm), ⟨c, hc⟩ := h
-  in has_biproduct.mk $ by simpa only [(∘), e.symm_apply_apply]
-    using limit_bicone.mk (c.whisker e) ((c.whisker_is_bilimit_iff _).2 hc)⟩
-
->>>>>>> dbde88c8
 @[priority 100] instance has_biproducts_of_shape_finite [has_finite_biproducts C] [finite J] :
   has_biproducts_of_shape J C :=
 begin
