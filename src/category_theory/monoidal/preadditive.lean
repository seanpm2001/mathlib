/-
Copyright (c) 2021 Scott Morrison. All rights reserved.
Released under Apache 2.0 license as described in the file LICENSE.
Authors: Scott Morrison
-/
import category_theory.preadditive.additive_functor
import category_theory.monoidal.category

/-!
# Preadditive monoidal categories

A monoidal category is `monoidal_preadditive` if it is preadditive and tensor product of morphisms
is linear in both factors.
-/

noncomputable theory

namespace category_theory

open category_theory.limits
open category_theory.monoidal_category

variables (C : Type*) [category C] [preadditive C] [monoidal_category C]

/--
A category is `monoidal_preadditive` if tensoring is additive in both factors.

Note we don't `extend preadditive C` here, as `abelian C` already extends it,
and we'll need to have both typeclasses sometimes.
-/
class monoidal_preadditive :=
(tensor_zero' : ∀ {W X Y Z : C} (f : W ⟶ X), f ⊗ (0 : Y ⟶ Z) = 0 . obviously)
(zero_tensor' : ∀ {W X Y Z : C} (f : Y ⟶ Z), (0 : W ⟶ X) ⊗ f = 0 . obviously)
(tensor_add' : ∀ {W X Y Z : C} (f : W ⟶ X) (g h : Y ⟶ Z), f ⊗ (g + h) = f ⊗ g + f ⊗ h . obviously)
(add_tensor' : ∀ {W X Y Z : C} (f g : W ⟶ X) (h : Y ⟶ Z), (f + g) ⊗ h = f ⊗ h + g ⊗ h . obviously)

restate_axiom monoidal_preadditive.tensor_zero'
restate_axiom monoidal_preadditive.zero_tensor'
restate_axiom monoidal_preadditive.tensor_add'
restate_axiom monoidal_preadditive.add_tensor'
attribute [simp] monoidal_preadditive.tensor_zero monoidal_preadditive.zero_tensor

variables [monoidal_preadditive C]

local attribute [simp] monoidal_preadditive.tensor_add monoidal_preadditive.add_tensor

instance tensor_left_additive (X : C) : (tensor_left X).additive := {}
instance tensor_right_additive (X : C) : (tensor_right X).additive := {}
instance tensoring_left_additive (X : C) : ((tensoring_left C).obj X).additive := {}
instance tensoring_right_additive (X : C) : ((tensoring_right C).obj X).additive := {}

<<<<<<< HEAD
variables {C} {W X Y Z : C} {f : W ⟶ X} {g : Y ⟶ Z}

namespace preadditive

/-- Tensoring on the left with a fixed morphism, as an `add_monoid_hom`. -/
def left_tensor {W X : C} (f : W ⟶ X) (Y Z : C) : (Y ⟶ Z) →+ (W ⊗ Y ⟶ X ⊗ Z) :=
add_monoid_hom.mk' (λ g, f ⊗ g) $ λ g g', by simp

/-- Tensoring on the right with a fixed morphism, as an `add_monoid_hom`. -/
def right_tensor (W X : C) {Y Z : C} (g : Y ⟶ Z) : (W ⟶ X) →+ (W ⊗ Y ⟶ X ⊗ Z) :=
add_monoid_hom.mk' (λ f, f ⊗ g) $ λ g g', by simp

end preadditive

open preadditive

lemma nsmul_tensor (n : ℕ) : (n • f) ⊗ g = n • (f ⊗ g) :=
map_nsmul (right_tensor W X g) f n

lemma tensor_nsmul (n : ℕ) : f ⊗ (n • g) = n • (f ⊗ g) :=
map_nsmul (left_tensor f Y Z) g n

lemma zsmul_tensor (n : ℤ) : (n • f) ⊗ g = n • (f ⊗ g) :=
map_zsmul (right_tensor W X g) f n

lemma tensor_zsmul (n : ℤ) : f ⊗ (n • g) = n • (f ⊗ g) :=
map_zsmul (left_tensor f Y Z) g n

=======
>>>>>>> 2c6df07f
open_locale big_operators

lemma tensor_sum {P Q R S : C} {J : Type*} (s : finset J) (f : P ⟶ Q) (g : J → (R ⟶ S)) :
  f ⊗ ∑ j in s, g j = ∑ j in s, f ⊗ g j :=
<<<<<<< HEAD
(left_tensor f R S).map_sum _ _

lemma sum_tensor {P Q R S : C} {J : Type*} (s : finset J) (f : P ⟶ Q) (g : J → (R ⟶ S)) :
  (∑ j in s, g j) ⊗ f = ∑ j in s, g j ⊗ f :=
(right_tensor R S f).map_sum _ _

variables {C} [has_finite_biproducts C]

/-- The isomorphism showing how tensor product on the left distributes over direct sums. -/
@[simps]
def left_distributor {J : Type*} [decidable_eq J] [fintype J] (X : C) (f : J → C) :
  X ⊗ (⨁ f) ≅ ⨁ (λ j, X ⊗ f j) :=
{ hom := ∑ j : J, (𝟙 X ⊗ biproduct.π f j) ≫ biproduct.ι _ j,
  inv := ∑ j : J, biproduct.π _ j ≫ (𝟙 X ⊗ biproduct.ι f j),
  hom_inv_id' := begin
    simp only [if_true, dif_ctx_congr,
      finset.mem_univ, finset.sum_congr, finset.sum_dite_eq',
      preadditive.sum_comp, preadditive.comp_sum,
      category.id_comp, category.assoc, eq_to_hom_refl,
      biproduct.ι_π_assoc, comp_zero, zero_comp, dite_comp, comp_dite],
    simp only [←id_tensor_comp, ←tensor_sum, biproduct.total, tensor_id],
  end,
  inv_hom_id' := begin
    ext j j',
    simp only [preadditive.sum_comp, preadditive.comp_sum,
      category.assoc, category.comp_id, category.id_comp, dite_comp, comp_dite,
      ←id_tensor_comp_assoc, biproduct.ι_π, biproduct.ι_π_assoc],
    simp only [category.comp_id, category.id_comp, eq_to_hom_refl, tensor_dite,
      finset.sum_dite_eq, finset.mem_univ, finset.sum_congr, finset.sum_dite_eq',
      dite_eq_ite, if_t_t, if_true, dif_ctx_congr,
      comp_zero, zero_comp, monoidal_preadditive.tensor_zero],
    split_ifs with h,
    { cases h, simp, },
    { refl, },
  end, }
=======
begin
  rw ←tensor_id_comp_id_tensor,
  let tQ := (((tensoring_left C).obj Q).map_add_hom : (R ⟶ S) →+ _),
  change _ ≫ tQ _ = _,
  rw [tQ.map_sum, preadditive.comp_sum],
  dsimp [tQ],
  simp only [tensor_id_comp_id_tensor],
end

lemma sum_tensor {P Q R S : C} {J : Type*} (s : finset J) (f : P ⟶ Q) (g : J → (R ⟶ S)) :
  (∑ j in s, g j) ⊗ f = ∑ j in s, g j ⊗ f :=
begin
  rw ←tensor_id_comp_id_tensor,
  let tQ := (((tensoring_right C).obj P).map_add_hom : (R ⟶ S) →+ _),
  change tQ _ ≫ _ = _,
  rw [tQ.map_sum, preadditive.sum_comp],
  dsimp [tQ],
  simp only [tensor_id_comp_id_tensor],
end

variables {C}

-- In a closed monoidal category, this would hold because
-- `tensor_left X` is a left adjoint and hence preserves all colimits.
-- In any case it is true in any preadditive category.
instance (X : C) : preserves_finite_biproducts (tensor_left X) :=
{ preserves := λ J _ _, by exactI
  { preserves := λ f,
    { preserves := λ b i, is_bilimit_of_total _ begin
      dsimp,
      simp only [←tensor_comp, category.comp_id, ←tensor_sum, ←tensor_id, is_bilimit.total i],
    end } } }

instance (X : C) : preserves_finite_biproducts (tensor_right X) :=
{ preserves := λ J _ _, by exactI
  { preserves := λ f,
    { preserves := λ b i, is_bilimit_of_total _ begin
      dsimp,
      simp only [←tensor_comp, category.comp_id, ←sum_tensor, ←tensor_id, is_bilimit.total i],
    end } } }

variables [has_finite_biproducts C]

/-- The isomorphism showing how tensor product on the left distributes over direct sums. -/
def left_distributor {J : Type*} [decidable_eq J] [fintype J] (X : C) (f : J → C) :
  X ⊗ (⨁ f) ≅ ⨁ (λ j, X ⊗ f j) :=
(tensor_left X).map_biproduct f

@[simp]
lemma left_distributor_hom {J : Type*} [decidable_eq J] [fintype J] (X : C) (f : J → C) :
  (left_distributor X f).hom = ∑ j : J, (𝟙 X ⊗ biproduct.π f j) ≫ biproduct.ι _ j :=
begin
  ext, dsimp [tensor_left, left_distributor],
  simp [preadditive.sum_comp, biproduct.ι_π, comp_dite],
end

@[simp]
lemma left_distributor_inv {J : Type*} [decidable_eq J] [fintype J] (X : C) (f : J → C) :
  (left_distributor X f).inv = ∑ j : J, biproduct.π _ j ≫ (𝟙 X ⊗ biproduct.ι f j) :=
begin
  ext, dsimp [tensor_left, left_distributor],
  simp [preadditive.comp_sum, biproduct.ι_π_assoc, dite_comp],
end
>>>>>>> 2c6df07f

lemma left_distributor_assoc {J : Type*} [decidable_eq J] [fintype J] (X Y : C) (f : J → C) :
   (as_iso (𝟙 X) ⊗ left_distributor Y f) ≪≫ left_distributor X _ =
     (α_ X Y (⨁ f)).symm ≪≫ left_distributor (X ⊗ Y) f ≪≫ biproduct.map_iso (λ j, α_ X Y _) :=
begin
  ext,
  simp only [category.comp_id,  category.assoc, eq_to_hom_refl,
    iso.trans_hom, iso.symm_hom, as_iso_hom, comp_zero, comp_dite,
    preadditive.sum_comp, preadditive.comp_sum,
    tensor_sum, id_tensor_comp, tensor_iso_hom, left_distributor_hom,
    biproduct.map_iso_hom, biproduct.ι_map, biproduct.ι_π,
    finset.sum_dite_irrel, finset.sum_dite_eq', finset.sum_const_zero],
  simp only [←id_tensor_comp, biproduct.ι_π],
  simp only [id_tensor_comp, tensor_dite, comp_dite],
  simp only [category.comp_id, comp_zero, monoidal_preadditive.tensor_zero, eq_to_hom_refl,
    tensor_id, if_true, dif_ctx_congr, finset.sum_congr, finset.mem_univ, finset.sum_dite_eq'],
  simp only [←tensor_id, associator_naturality, iso.inv_hom_id_assoc],
end

/-- The isomorphism showing how tensor product on the right distributes over direct sums. -/
<<<<<<< HEAD
@[simps]
def right_distributor {J : Type*} [decidable_eq J] [fintype J] (X : C) (f : J → C) :
  (⨁ f) ⊗ X ≅ ⨁ (λ j, f j ⊗ X) :=
{ hom := ∑ j : J, (biproduct.π f j ⊗ 𝟙 X) ≫ biproduct.ι _ j,
  inv := ∑ j : J, biproduct.π _ j ≫ (biproduct.ι f j ⊗ 𝟙 X),
  hom_inv_id' := begin
    simp only [if_true, dif_ctx_congr,
      finset.mem_univ, finset.sum_congr, finset.sum_dite_eq',
      preadditive.sum_comp, preadditive.comp_sum,
      category.id_comp, category.assoc, eq_to_hom_refl,
      biproduct.ι_π_assoc, comp_zero, zero_comp, dite_comp, comp_dite],
    simp only [←comp_tensor_id, ←sum_tensor, biproduct.total, tensor_id],
  end,
  inv_hom_id' := begin
    ext j j',
    simp only [preadditive.sum_comp, preadditive.comp_sum,
      category.assoc, category.comp_id, category.id_comp, dite_comp, comp_dite,
      ←comp_tensor_id_assoc, biproduct.ι_π, biproduct.ι_π_assoc],
    simp only [category.comp_id, category.id_comp, eq_to_hom_refl, tensor_dite,
      finset.sum_dite_eq, finset.mem_univ, finset.sum_congr, finset.sum_dite_eq',
      dite_eq_ite, if_t_t, if_true, dif_ctx_congr,
      comp_zero, zero_comp, monoidal_preadditive.tensor_zero],
    split_ifs with h,
    { cases h, simp, },
    { simp, },
  end, }
=======
def right_distributor {J : Type*} [decidable_eq J] [fintype J] (X : C) (f : J → C) :
  (⨁ f) ⊗ X ≅ ⨁ (λ j, f j ⊗ X)  :=
(tensor_right X).map_biproduct f

@[simp]
lemma right_distributor_hom {J : Type*} [decidable_eq J] [fintype J] (X : C) (f : J → C) :
  (right_distributor X f).hom = ∑ j : J, (biproduct.π f j ⊗ 𝟙 X) ≫ biproduct.ι _ j :=
begin
  ext, dsimp [tensor_right, right_distributor],
  simp [preadditive.sum_comp, biproduct.ι_π, comp_dite],
end

@[simp]
lemma right_distributor_inv {J : Type*} [decidable_eq J] [fintype J] (X : C) (f : J → C) :
  (right_distributor X f).inv = ∑ j : J, biproduct.π _ j ≫ (biproduct.ι f j ⊗ 𝟙 X) :=
begin
  ext, dsimp [tensor_right, right_distributor],
  simp [preadditive.comp_sum, biproduct.ι_π_assoc, dite_comp],
end
>>>>>>> 2c6df07f

lemma right_distributor_assoc {J : Type*} [decidable_eq J] [fintype J] (X Y : C) (f : J → C) :
   (right_distributor X f ⊗ as_iso (𝟙 Y)) ≪≫ right_distributor Y _ =
     α_ (⨁ f) X Y ≪≫ right_distributor (X ⊗ Y) f ≪≫ biproduct.map_iso (λ j, (α_ _ X Y).symm) :=
begin
  ext,
  simp only [category.comp_id, category.assoc, eq_to_hom_refl, iso.symm_hom,
    iso.trans_hom, as_iso_hom, comp_zero, comp_dite, preadditive.sum_comp, preadditive.comp_sum,
    sum_tensor, comp_tensor_id, tensor_iso_hom, right_distributor_hom,
    biproduct.map_iso_hom, biproduct.ι_map, biproduct.ι_π,
    finset.sum_dite_irrel, finset.sum_dite_eq', finset.sum_const_zero, finset.mem_univ, if_true],
  simp only [←comp_tensor_id, biproduct.ι_π, dite_tensor, comp_dite],
  simp only [category.comp_id, comp_tensor_id, eq_to_hom_refl, tensor_id, comp_zero,
    monoidal_preadditive.zero_tensor,
    if_true, dif_ctx_congr, finset.mem_univ, finset.sum_congr, finset.sum_dite_eq'],
  simp only [←tensor_id, associator_inv_naturality, iso.hom_inv_id_assoc]
end

lemma left_distributor_right_distributor_assoc
  {J : Type*} [decidable_eq J] [fintype J] (X Y : C) (f : J → C) :
  (left_distributor X f ⊗ as_iso (𝟙 Y)) ≪≫ right_distributor Y _ =
    α_ X (⨁ f) Y ≪≫ (as_iso (𝟙 X) ⊗ right_distributor Y _) ≪≫ left_distributor X _ ≪≫
      biproduct.map_iso (λ j, (α_ _ _ _).symm) :=
begin
  ext,
  simp only [category.comp_id, category.assoc, eq_to_hom_refl, iso.symm_hom,
    iso.trans_hom, as_iso_hom, comp_zero, comp_dite, preadditive.sum_comp, preadditive.comp_sum,
    sum_tensor, tensor_sum, comp_tensor_id, tensor_iso_hom,
    left_distributor_hom, right_distributor_hom,
    biproduct.map_iso_hom, biproduct.ι_map, biproduct.ι_π,
    finset.sum_dite_irrel, finset.sum_dite_eq', finset.sum_const_zero, finset.mem_univ, if_true],
  simp only [←comp_tensor_id, ←id_tensor_comp_assoc, category.assoc, biproduct.ι_π,
    comp_dite, dite_comp, tensor_dite, dite_tensor],
  simp only [category.comp_id, category.id_comp, category.assoc, id_tensor_comp,
    comp_zero, zero_comp, monoidal_preadditive.tensor_zero, monoidal_preadditive.zero_tensor,
    comp_tensor_id, eq_to_hom_refl, tensor_id,
    if_true, dif_ctx_congr, finset.sum_congr, finset.mem_univ, finset.sum_dite_eq'],
  simp only [associator_inv_naturality, iso.hom_inv_id_assoc]
end

end category_theory<|MERGE_RESOLUTION|>--- conflicted
+++ resolved
@@ -49,7 +49,6 @@
 instance tensoring_left_additive (X : C) : ((tensoring_left C).obj X).additive := {}
 instance tensoring_right_additive (X : C) : ((tensoring_right C).obj X).additive := {}
 
-<<<<<<< HEAD
 variables {C} {W X Y Z : C} {f : W ⟶ X} {g : Y ⟶ Z}
 
 namespace preadditive
@@ -78,68 +77,15 @@
 lemma tensor_zsmul (n : ℤ) : f ⊗ (n • g) = n • (f ⊗ g) :=
 map_zsmul (left_tensor f Y Z) g n
 
-=======
->>>>>>> 2c6df07f
 open_locale big_operators
 
 lemma tensor_sum {P Q R S : C} {J : Type*} (s : finset J) (f : P ⟶ Q) (g : J → (R ⟶ S)) :
   f ⊗ ∑ j in s, g j = ∑ j in s, f ⊗ g j :=
-<<<<<<< HEAD
 (left_tensor f R S).map_sum _ _
 
 lemma sum_tensor {P Q R S : C} {J : Type*} (s : finset J) (f : P ⟶ Q) (g : J → (R ⟶ S)) :
   (∑ j in s, g j) ⊗ f = ∑ j in s, g j ⊗ f :=
 (right_tensor R S f).map_sum _ _
-
-variables {C} [has_finite_biproducts C]
-
-/-- The isomorphism showing how tensor product on the left distributes over direct sums. -/
-@[simps]
-def left_distributor {J : Type*} [decidable_eq J] [fintype J] (X : C) (f : J → C) :
-  X ⊗ (⨁ f) ≅ ⨁ (λ j, X ⊗ f j) :=
-{ hom := ∑ j : J, (𝟙 X ⊗ biproduct.π f j) ≫ biproduct.ι _ j,
-  inv := ∑ j : J, biproduct.π _ j ≫ (𝟙 X ⊗ biproduct.ι f j),
-  hom_inv_id' := begin
-    simp only [if_true, dif_ctx_congr,
-      finset.mem_univ, finset.sum_congr, finset.sum_dite_eq',
-      preadditive.sum_comp, preadditive.comp_sum,
-      category.id_comp, category.assoc, eq_to_hom_refl,
-      biproduct.ι_π_assoc, comp_zero, zero_comp, dite_comp, comp_dite],
-    simp only [←id_tensor_comp, ←tensor_sum, biproduct.total, tensor_id],
-  end,
-  inv_hom_id' := begin
-    ext j j',
-    simp only [preadditive.sum_comp, preadditive.comp_sum,
-      category.assoc, category.comp_id, category.id_comp, dite_comp, comp_dite,
-      ←id_tensor_comp_assoc, biproduct.ι_π, biproduct.ι_π_assoc],
-    simp only [category.comp_id, category.id_comp, eq_to_hom_refl, tensor_dite,
-      finset.sum_dite_eq, finset.mem_univ, finset.sum_congr, finset.sum_dite_eq',
-      dite_eq_ite, if_t_t, if_true, dif_ctx_congr,
-      comp_zero, zero_comp, monoidal_preadditive.tensor_zero],
-    split_ifs with h,
-    { cases h, simp, },
-    { refl, },
-  end, }
-=======
-begin
-  rw ←tensor_id_comp_id_tensor,
-  let tQ := (((tensoring_left C).obj Q).map_add_hom : (R ⟶ S) →+ _),
-  change _ ≫ tQ _ = _,
-  rw [tQ.map_sum, preadditive.comp_sum],
-  dsimp [tQ],
-  simp only [tensor_id_comp_id_tensor],
-end
-
-lemma sum_tensor {P Q R S : C} {J : Type*} (s : finset J) (f : P ⟶ Q) (g : J → (R ⟶ S)) :
-  (∑ j in s, g j) ⊗ f = ∑ j in s, g j ⊗ f :=
-begin
-  rw ←tensor_id_comp_id_tensor,
-  let tQ := (((tensoring_right C).obj P).map_add_hom : (R ⟶ S) →+ _),
-  change tQ _ ≫ _ = _,
-  rw [tQ.map_sum, preadditive.sum_comp],
-  dsimp [tQ],
-  simp only [tensor_id_comp_id_tensor],
-end
 
 variables {C}
 
@@ -184,7 +130,6 @@
   ext, dsimp [tensor_left, left_distributor],
   simp [preadditive.comp_sum, biproduct.ι_π_assoc, dite_comp],
 end
->>>>>>> 2c6df07f
 
 lemma left_distributor_assoc {J : Type*} [decidable_eq J] [fintype J] (X Y : C) (f : J → C) :
    (as_iso (𝟙 X) ⊗ left_distributor Y f) ≪≫ left_distributor X _ =
@@ -205,34 +150,6 @@
 end
 
 /-- The isomorphism showing how tensor product on the right distributes over direct sums. -/
-<<<<<<< HEAD
-@[simps]
-def right_distributor {J : Type*} [decidable_eq J] [fintype J] (X : C) (f : J → C) :
-  (⨁ f) ⊗ X ≅ ⨁ (λ j, f j ⊗ X) :=
-{ hom := ∑ j : J, (biproduct.π f j ⊗ 𝟙 X) ≫ biproduct.ι _ j,
-  inv := ∑ j : J, biproduct.π _ j ≫ (biproduct.ι f j ⊗ 𝟙 X),
-  hom_inv_id' := begin
-    simp only [if_true, dif_ctx_congr,
-      finset.mem_univ, finset.sum_congr, finset.sum_dite_eq',
-      preadditive.sum_comp, preadditive.comp_sum,
-      category.id_comp, category.assoc, eq_to_hom_refl,
-      biproduct.ι_π_assoc, comp_zero, zero_comp, dite_comp, comp_dite],
-    simp only [←comp_tensor_id, ←sum_tensor, biproduct.total, tensor_id],
-  end,
-  inv_hom_id' := begin
-    ext j j',
-    simp only [preadditive.sum_comp, preadditive.comp_sum,
-      category.assoc, category.comp_id, category.id_comp, dite_comp, comp_dite,
-      ←comp_tensor_id_assoc, biproduct.ι_π, biproduct.ι_π_assoc],
-    simp only [category.comp_id, category.id_comp, eq_to_hom_refl, tensor_dite,
-      finset.sum_dite_eq, finset.mem_univ, finset.sum_congr, finset.sum_dite_eq',
-      dite_eq_ite, if_t_t, if_true, dif_ctx_congr,
-      comp_zero, zero_comp, monoidal_preadditive.tensor_zero],
-    split_ifs with h,
-    { cases h, simp, },
-    { simp, },
-  end, }
-=======
 def right_distributor {J : Type*} [decidable_eq J] [fintype J] (X : C) (f : J → C) :
   (⨁ f) ⊗ X ≅ ⨁ (λ j, f j ⊗ X)  :=
 (tensor_right X).map_biproduct f
@@ -252,7 +169,6 @@
   ext, dsimp [tensor_right, right_distributor],
   simp [preadditive.comp_sum, biproduct.ι_π_assoc, dite_comp],
 end
->>>>>>> 2c6df07f
 
 lemma right_distributor_assoc {J : Type*} [decidable_eq J] [fintype J] (X Y : C) (f : J → C) :
    (right_distributor X f ⊗ as_iso (𝟙 Y)) ≪≫ right_distributor Y _ =
