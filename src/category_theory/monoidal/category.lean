/-
Copyright (c) 2018 Michael Jendrusch. All rights reserved.
Released under Apache 2.0 license as described in the file LICENSE.
Authors: Michael Jendrusch, Scott Morrison, Bhavik Mehta, Jakob von Raumer
-/
import category_theory.products.basic

/-!
# Monoidal categories

A monoidal category is a category equipped with a tensor product, unitors, and an associator.
In the definition, we provide the tensor product as a pair of functions
* `tensor_obj : C → C → C`
* `tensor_hom : (X₁ ⟶ Y₁) → (X₂ ⟶ Y₂) → ((X₁ ⊗ X₂) ⟶ (Y₁ ⊗ Y₂))`
and allow use of the overloaded notation `⊗` for both.
The unitors and associator are provided componentwise.

The tensor product can be expressed as a functor via `tensor : C × C ⥤ C`.
The unitors and associator are gathered together as natural
isomorphisms in `left_unitor_nat_iso`, `right_unitor_nat_iso` and `associator_nat_iso`.

Some consequences of the definition are proved in other files,
e.g. `(λ_ (𝟙_ C)).hom = (ρ_ (𝟙_ C)).hom` in `category_theory.monoidal.unitors_equal`.

## Implementation
Dealing with unitors and associators is painful, and at this stage we do not have a useful
implementation of coherence for monoidal categories.

In an effort to lessen the pain, we put some effort into choosing the right `simp` lemmas.
Generally, the rule is that the component index of a natural transformation "weighs more"
in considering the complexity of an expression than does a structural isomorphism (associator, etc).

As an example when we prove Proposition 2.2.4 of
<http://www-math.mit.edu/~etingof/egnobookfinal.pdf>
we state it as a `@[simp]` lemma as
```
(λ_ (X ⊗ Y)).hom = (α_ (𝟙_ C) X Y).inv ≫ (λ_ X).hom ⊗ (𝟙 Y)
```

This is far from completely effective, but seems to prove a useful principle.

## References
* Tensor categories, Etingof, Gelaki, Nikshych, Ostrik,
  http://www-math.mit.edu/~etingof/egnobookfinal.pdf
* https://stacks.math.columbia.edu/tag/0FFK.
-/

open category_theory

universes v u

open category_theory
open category_theory.category
open category_theory.iso

namespace category_theory

/--
In a monoidal category, we can take the tensor product of objects, `X ⊗ Y` and of morphisms `f ⊗ g`.
Tensor product does not need to be strictly associative on objects, but there is a
specified associator, `α_ X Y Z : (X ⊗ Y) ⊗ Z ≅ X ⊗ (Y ⊗ Z)`. There is a tensor unit `𝟙_ C`,
with specified left and right unitor isomorphisms `λ_ X : 𝟙_ C ⊗ X ≅ X` and `ρ_ X : X ⊗ 𝟙_ C ≅ X`.
These associators and unitors satisfy the pentagon and triangle equations.

See https://stacks.math.columbia.edu/tag/0FFK.
-/
class monoidal_category (C : Type u) [𝒞 : category.{v} C] :=
-- curried tensor product of objects:
(tensor_obj               : C → C → C)
(infixr ` ⊗ `:70          := tensor_obj) -- This notation is only temporary
-- curried tensor product of morphisms:
(tensor_hom               :
  Π {X₁ Y₁ X₂ Y₂ : C}, (X₁ ⟶ Y₁) → (X₂ ⟶ Y₂) → ((X₁ ⊗ X₂) ⟶ (Y₁ ⊗ Y₂)))
(infixr ` ⊗' `:69         := tensor_hom) -- This notation is only temporary
-- tensor product laws:
(tensor_id'               :
  ∀ (X₁ X₂ : C), (𝟙 X₁) ⊗' (𝟙 X₂) = 𝟙 (X₁ ⊗ X₂) . obviously)
(tensor_comp'             :
  ∀ {X₁ Y₁ Z₁ X₂ Y₂ Z₂ : C} (f₁ : X₁ ⟶ Y₁) (f₂ : X₂ ⟶ Y₂) (g₁ : Y₁ ⟶ Z₁) (g₂ : Y₂ ⟶ Z₂),
  (f₁ ≫ g₁) ⊗' (f₂ ≫ g₂) = (f₁ ⊗' f₂) ≫ (g₁ ⊗' g₂) . obviously)
-- tensor unit:
(tensor_unit []           : C)
(notation `𝟙_`            := tensor_unit)
-- associator:
(associator               :
  Π X Y Z : C, (X ⊗ Y) ⊗ Z ≅ X ⊗ (Y ⊗ Z))
(notation `α_`            := associator)
(associator_naturality'   :
  ∀ {X₁ X₂ X₃ Y₁ Y₂ Y₃ : C} (f₁ : X₁ ⟶ Y₁) (f₂ : X₂ ⟶ Y₂) (f₃ : X₃ ⟶ Y₃),
  ((f₁ ⊗' f₂) ⊗' f₃) ≫ (α_ Y₁ Y₂ Y₃).hom = (α_ X₁ X₂ X₃).hom ≫ (f₁ ⊗' (f₂ ⊗' f₃)) . obviously)
-- left unitor:
(left_unitor              : Π X : C, 𝟙_ ⊗ X ≅ X)
(notation `λ_`            := left_unitor)
(left_unitor_naturality'  :
  ∀ {X Y : C} (f : X ⟶ Y), ((𝟙 𝟙_) ⊗' f) ≫ (λ_ Y).hom = (λ_ X).hom ≫ f . obviously)
-- right unitor:
(right_unitor             : Π X : C, X ⊗ 𝟙_ ≅ X)
(notation `ρ_`            := right_unitor)
(right_unitor_naturality' :
  ∀ {X Y : C} (f : X ⟶ Y), (f ⊗' (𝟙 𝟙_)) ≫ (ρ_ Y).hom = (ρ_ X).hom ≫ f . obviously)
-- pentagon identity:
(pentagon'                : ∀ W X Y Z : C,
  ((α_ W X Y).hom ⊗' (𝟙 Z)) ≫ (α_ W (X ⊗ Y) Z).hom ≫ ((𝟙 W) ⊗' (α_ X Y Z).hom)
  = (α_ (W ⊗ X) Y Z).hom ≫ (α_ W X (Y ⊗ Z)).hom . obviously)
-- triangle identity:
(triangle'                :
  ∀ X Y : C, (α_ X 𝟙_ Y).hom ≫ ((𝟙 X) ⊗' (λ_ Y).hom) = (ρ_ X).hom ⊗' (𝟙 Y) . obviously)

restate_axiom monoidal_category.tensor_id'
attribute [simp] monoidal_category.tensor_id
restate_axiom monoidal_category.tensor_comp'
attribute [reassoc] monoidal_category.tensor_comp -- This would be redundant in the simp set.
attribute [simp] monoidal_category.tensor_comp
restate_axiom monoidal_category.associator_naturality'
attribute [reassoc] monoidal_category.associator_naturality
restate_axiom monoidal_category.left_unitor_naturality'
attribute [reassoc] monoidal_category.left_unitor_naturality
restate_axiom monoidal_category.right_unitor_naturality'
attribute [reassoc] monoidal_category.right_unitor_naturality
restate_axiom monoidal_category.pentagon'
attribute [reassoc] monoidal_category.pentagon
restate_axiom monoidal_category.triangle'
<<<<<<< HEAD
=======
attribute [reassoc] monoidal_category.pentagon
>>>>>>> c0a51cf2
attribute [simp, reassoc] monoidal_category.triangle

open monoidal_category

infixr ` ⊗ `:70 := tensor_obj
infixr ` ⊗ `:70 := tensor_hom

notation `𝟙_` := tensor_unit
notation `α_` := associator
notation `λ_` := left_unitor
notation `ρ_` := right_unitor

/-- The tensor product of two isomorphisms is an isomorphism. -/
@[simps]
def tensor_iso {C : Type u} {X Y X' Y' : C} [category.{v} C] [monoidal_category.{v} C]
  (f : X ≅ Y) (g : X' ≅ Y') :
    X ⊗ X' ≅ Y ⊗ Y' :=
{ hom := f.hom ⊗ g.hom,
  inv := f.inv ⊗ g.inv,
  hom_inv_id' := by rw [←tensor_comp, iso.hom_inv_id, iso.hom_inv_id, ←tensor_id],
  inv_hom_id' := by rw [←tensor_comp, iso.inv_hom_id, iso.inv_hom_id, ←tensor_id] }

infixr ` ⊗ `:70 := tensor_iso

namespace monoidal_category

section

variables {C : Type u} [category.{v} C] [monoidal_category.{v} C]

instance tensor_is_iso {W X Y Z : C} (f : W ⟶ X) [is_iso f] (g : Y ⟶ Z) [is_iso g] :
  is_iso (f ⊗ g) :=
is_iso.of_iso (as_iso f ⊗ as_iso g)

@[simp] lemma inv_tensor {W X Y Z : C} (f : W ⟶ X) [is_iso f] (g : Y ⟶ Z) [is_iso g] :
  inv (f ⊗ g) = inv f ⊗ inv g :=
by { ext, simp [←tensor_comp], }

variables {U V W X Y Z : C}

-- When `rewrite_search` lands, add @[search] attributes to

-- monoidal_category.tensor_id monoidal_category.tensor_comp monoidal_category.associator_naturality
-- monoidal_category.left_unitor_naturality monoidal_category.right_unitor_naturality
-- monoidal_category.pentagon monoidal_category.triangle

-- tensor_comp_id tensor_id_comp comp_id_tensor_tensor_id
-- triangle_assoc_comp_left triangle_assoc_comp_right
-- triangle_assoc_comp_left_inv triangle_assoc_comp_right_inv
-- left_unitor_tensor left_unitor_tensor_inv
-- right_unitor_tensor right_unitor_tensor_inv
-- pentagon_inv
-- associator_inv_naturality
-- left_unitor_inv_naturality
-- right_unitor_inv_naturality

<<<<<<< HEAD
lemma pentagon_inv (W X Y Z : C) :
  ((𝟙 W) ⊗ (α_ X Y Z).inv) ≫ (α_ W (X ⊗ Y) Z).inv ≫ ((α_ W X Y).inv ⊗ (𝟙 Z))
    = (α_ W X (Y ⊗ Z)).inv ≫ (α_ (W ⊗ X) Y Z).inv :=
begin
  apply category_theory.eq_of_inv_eq_inv,
  dsimp,
  rw [category.assoc, monoidal_category.pentagon]
end

@[simp] lemma comp_tensor_id (f : W ⟶ X) (g : X ⟶ Y) :
=======
@[reassoc, simp] lemma comp_tensor_id (f : W ⟶ X) (g : X ⟶ Y) :
>>>>>>> c0a51cf2
  (f ≫ g) ⊗ (𝟙 Z) = (f ⊗ (𝟙 Z)) ≫ (g ⊗ (𝟙 Z)) :=
by { rw ←tensor_comp, simp }

@[reassoc, simp] lemma id_tensor_comp (f : W ⟶ X) (g : X ⟶ Y) :
  (𝟙 Z) ⊗ (f ≫ g) = (𝟙 Z ⊗ f) ≫ (𝟙 Z ⊗ g) :=
by { rw ←tensor_comp, simp }

<<<<<<< HEAD
@[simp,reassoc] lemma hom_inv_tensor_id (f : X ≅ Y) :
  (f.hom ⊗ 𝟙 Z) ≫ (f.inv ⊗ 𝟙 Z) = 𝟙 X ⊗ 𝟙 Z :=
by rw [←comp_tensor_id, iso.hom_inv_id]

@[simp,reassoc] lemma inv_hom_tensor_id (f : X ≅ Y) :
  (f.inv ⊗ 𝟙 Z) ≫ (f.hom ⊗ 𝟙 Z) = 𝟙 Y ⊗ 𝟙 Z :=
by rw [←comp_tensor_id, iso.inv_hom_id]

@[simp,reassoc] lemma id_tensor_hom_inv (f : X ≅ Y) :
  (𝟙 Z ⊗ f.hom) ≫ (𝟙 Z ⊗ f.inv) = 𝟙 Z ⊗ 𝟙 X :=
by rw [←id_tensor_comp, iso.hom_inv_id]

@[simp,reassoc] lemma id_tensor_inv_hom (f : X ≅ Y) :
  (𝟙 Z ⊗ f.inv) ≫ (𝟙 Z ⊗ f.hom) = 𝟙 Z ⊗ 𝟙 Y :=
by rw [←id_tensor_comp, iso.inv_hom_id]

@[simp,reassoc] lemma id_tensor_hom_inv_tensor_id (f : X ≅ Y) :
  (𝟙 W ⊗ f.hom ⊗ 𝟙 Z) ≫ (𝟙 W ⊗ f.inv ⊗ 𝟙 Z) = 𝟙 W ⊗ 𝟙 X ⊗ 𝟙 Z :=
by rw [←id_tensor_comp, ←comp_tensor_id, iso.hom_inv_id]

@[simp,reassoc] lemma id_tensor_inv_hom_tensor_id (f : X ≅ Y) :
  (𝟙 W ⊗ f.inv ⊗ 𝟙 Z) ≫ (𝟙 W ⊗ f.hom ⊗ 𝟙 Z) = 𝟙 W ⊗ 𝟙 Y ⊗ 𝟙 Z :=
by rw [←id_tensor_comp, ←comp_tensor_id, iso.inv_hom_id]


@[simp] lemma id_tensor_comp_tensor_id (f : W ⟶ X) (g : Y ⟶ Z) :
  ((𝟙 Y) ⊗ f) ≫ (g ⊗ (𝟙 X)) = g ⊗ f :=
by { rw [←tensor_comp], simp }

@[simp] lemma tensor_id_comp_id_tensor (f : W ⟶ X) (g : Y ⟶ Z) :
  (f ⊗ (𝟙 Y)) ≫ ((𝟙 X) ⊗ g) = f ⊗ g :=
by { rw [←tensor_comp], simp }

/--
We set up a version of the pentagon identity as a `simp` lemma.
We consider the left-hand-side here the "complicated" form as it involves
moving a bracketed expression.
-/
@[simp] lemma pentagon_middle (W X Y Z : C) :
  (α_ W (X ⊗ Y) Z).hom =
    ((α_ W X Y).inv ⊗ (𝟙 Z)) ≫ (α_ (W ⊗ X) Y Z).hom ≫
    (α_ W X (Y ⊗ Z)).hom ≫ ((𝟙 W) ⊗ (α_ X Y Z).inv) :=
begin
  rw [←pentagon_assoc],
  slice_rhs 1 2 { rw [←comp_tensor_id], simp, },
  slice_rhs 3 4 { rw [←id_tensor_comp], simp, },
  simp,
end

@[simp] lemma pentagon_inv_middle (W X Y Z : C) :
  (α_ W (X ⊗ Y) Z).inv =
    ((𝟙 W) ⊗ (α_ X Y Z).hom) ≫ (α_ W X (Y ⊗ Z)).inv ≫
    (α_ (W ⊗ X) Y Z).inv ≫ ((α_ W X Y).hom ⊗ (𝟙 Z)) :=
begin
  apply category_theory.eq_of_inv_eq_inv,
  simp,
end

=======
@[simp, reassoc] lemma id_tensor_comp_tensor_id (f : W ⟶ X) (g : Y ⟶ Z) :
  ((𝟙 Y) ⊗ f) ≫ (g ⊗ (𝟙 X)) = g ⊗ f :=
by { rw [←tensor_comp], simp }

@[simp, reassoc] lemma tensor_id_comp_id_tensor (f : W ⟶ X) (g : Y ⟶ Z) :
  (g ⊗ (𝟙 W)) ≫ ((𝟙 Z) ⊗ f) = g ⊗ f :=
by { rw [←tensor_comp], simp }

@[reassoc]
>>>>>>> c0a51cf2
lemma left_unitor_inv_naturality {X X' : C} (f : X ⟶ X') :
  f ≫ (λ_ X').inv = (λ_ X).inv ≫ (𝟙 _ ⊗ f) :=
begin
  apply (cancel_mono (λ_ X').hom).1,
  simp only [assoc, comp_id, iso.inv_hom_id],
  rw [left_unitor_naturality, ←category.assoc, iso.inv_hom_id, category.id_comp]
end

@[reassoc]
lemma right_unitor_inv_naturality {X X' : C} (f : X ⟶ X') :
  f ≫ (ρ_ X').inv = (ρ_ X).inv ≫ (f ⊗ 𝟙 _) :=
begin
  apply (cancel_mono (ρ_ X').hom).1,
  simp only [assoc, comp_id, iso.inv_hom_id],
  rw [right_unitor_naturality, ←category.assoc, iso.inv_hom_id, category.id_comp]
end

@[simp]
lemma right_unitor_conjugation {X Y : C} (f : X ⟶ Y) :
  (ρ_ X).inv ≫ (f ⊗ (𝟙 (𝟙_ C))) ≫ (ρ_ Y).hom = f :=
by rw [right_unitor_naturality, ←category.assoc, iso.inv_hom_id, category.id_comp]

@[simp]
lemma left_unitor_conjugation {X Y : C} (f : X ⟶ Y) :
  (λ_ X).inv ≫ ((𝟙 (𝟙_ C)) ⊗ f) ≫ (λ_ Y).hom = f :=
by rw [left_unitor_naturality, ←category.assoc, iso.inv_hom_id, category.id_comp]

@[simp] lemma tensor_left_iff
  {X Y : C} (f g : X ⟶ Y) :
  ((𝟙 (𝟙_ C)) ⊗ f = (𝟙 (𝟙_ C)) ⊗ g) ↔ (f = g) :=
by { rw [←cancel_mono (λ_ Y).hom, left_unitor_naturality, left_unitor_naturality], simp }

@[simp] lemma tensor_right_iff
  {X Y : C} (f g : X ⟶ Y) :
  (f ⊗ (𝟙 (𝟙_ C)) = g ⊗ (𝟙 (𝟙_ C))) ↔ (f = g) :=
by { rw [←cancel_mono (ρ_ Y).hom, right_unitor_naturality, right_unitor_naturality], simp }

-- See Proposition 2.2.4 of <http://www-math.mit.edu/~etingof/egnobookfinal.pdf>
@[reassoc]
lemma left_unitor_tensor' (X Y : C) :
  ((α_ (𝟙_ C) X Y).hom) ≫ ((λ_ (X ⊗ Y)).hom) = ((λ_ X).hom ⊗ (𝟙 Y)) :=
by
  rw [←tensor_left_iff, id_tensor_comp, ←cancel_epi (α_ (𝟙_ C) (𝟙_ C ⊗ X) Y).hom,
    ←cancel_epi ((α_ (𝟙_ C) (𝟙_ C) X).hom ⊗ 𝟙 Y), pentagon_assoc, triangle, ←associator_naturality,
    ←comp_tensor_id_assoc, triangle, associator_naturality, tensor_id]

@[reassoc, simp]
lemma left_unitor_tensor (X Y : C) :
  ((λ_ (X ⊗ Y)).hom) = ((α_ (𝟙_ C) X Y).inv) ≫ ((λ_ X).hom ⊗ (𝟙 Y)) :=
by { rw [←left_unitor_tensor'], simp }

lemma left_unitor_tensor_inv' (X Y : C) :
  ((λ_ (X ⊗ Y)).inv) ≫ ((α_ (𝟙_ C) X Y).inv) = ((λ_ X).inv ⊗ (𝟙 Y)) :=
eq_of_inv_eq_inv (by simp)

@[reassoc, simp]
lemma left_unitor_tensor_inv (X Y : C) :
  (λ_ (X ⊗ Y)).inv = ((λ_ X).inv ⊗ (𝟙 Y)) ≫ (α_ (𝟙_ C) X Y).hom :=
by { rw [←left_unitor_tensor_inv'], simp }

@[reassoc, simp]
lemma right_unitor_tensor (X Y : C) :
  (ρ_ (X ⊗ Y)).hom = (α_ X Y (𝟙_ C)).hom ≫ ((𝟙 X) ⊗ (ρ_ Y).hom) :=
by
  rw [←tensor_right_iff, comp_tensor_id, ←cancel_mono (α_ X Y (𝟙_ C)).hom, assoc,
      associator_naturality, ←triangle_assoc, ←triangle, id_tensor_comp, pentagon_assoc,
      ←associator_naturality, tensor_id]

@[reassoc, simp]
lemma right_unitor_tensor_inv (X Y : C) :
  ((ρ_ (X ⊗ Y)).inv) = ((𝟙 X) ⊗ (ρ_ Y).inv) ≫ (α_ X Y (𝟙_ C)).inv :=
eq_of_inv_eq_inv (by simp)

@[reassoc]
lemma id_tensor_right_unitor_inv (X Y : C) : 𝟙 X ⊗ (ρ_ Y).inv = (ρ_ _).inv ≫ (α_ _ _ _).hom :=
by simp only [right_unitor_tensor_inv, category.comp_id, iso.inv_hom_id, category.assoc]

@[reassoc]
lemma left_unitor_inv_tensor_id (X Y : C) : (λ_ X).inv ⊗ 𝟙 Y = (λ_ _).inv ≫ (α_ _ _ _).inv :=
by simp only [left_unitor_tensor_inv, assoc, comp_id, hom_inv_id]

@[reassoc]
lemma associator_inv_naturality {X Y Z X' Y' Z' : C} (f : X ⟶ X') (g : Y ⟶ Y') (h : Z ⟶ Z') :
  (f ⊗ (g ⊗ h)) ≫ (α_ X' Y' Z').inv = (α_ X Y Z).inv ≫ ((f ⊗ g) ⊗ h) :=
by { rw [comp_inv_eq, assoc, associator_naturality], simp }

@[reassoc]
lemma id_tensor_associator_naturality {X Y Z Z' : C} (h : Z ⟶ Z') :
  (𝟙 (X ⊗ Y) ⊗ h) ≫ (α_ X Y Z').hom = (α_ X Y Z).hom ≫ (𝟙 X ⊗ (𝟙 Y ⊗ h)) :=
by { rw [←tensor_id, associator_naturality], }

<<<<<<< HEAD
=======
@[reassoc]
lemma id_tensor_associator_inv_naturality {X Y Z X' : C} (f : X ⟶ X')  :
  (f ⊗ 𝟙 (Y ⊗ Z)) ≫ (α_ X' Y Z).inv = (α_ X Y Z).inv ≫ ((f ⊗ 𝟙 Y) ⊗ 𝟙 Z) :=
by { rw [←tensor_id, associator_inv_naturality] }

@[reassoc]
lemma associator_conjugation {X X' Y Y' Z Z' : C} (f : X ⟶ X') (g : Y ⟶ Y') (h : Z ⟶ Z') :
  (α_ X Y Z).hom ≫ (f ⊗ (g ⊗ h)) ≫ (α_ X' Y' Z').inv = (f ⊗ g) ⊗ h :=
by rw [associator_inv_naturality, hom_inv_id_assoc]

@[reassoc]
lemma associator_inv_conjugation {X X' Y Y' Z Z' : C} (f : X ⟶ X') (g : Y ⟶ Y') (h : Z ⟶ Z') :
  (α_ X Y Z).inv ≫ ((f ⊗ g) ⊗ h) ≫ (α_ X' Y' Z').hom = f ⊗ g ⊗ h :=
by rw [associator_naturality, inv_hom_id_assoc]

@[reassoc]
lemma pentagon_inv (W X Y Z : C) :
  ((𝟙 W) ⊗ (α_ X Y Z).inv) ≫ (α_ W (X ⊗ Y) Z).inv ≫ ((α_ W X Y).inv ⊗ (𝟙 Z))
    = (α_ W X (Y ⊗ Z)).inv ≫ (α_ (W ⊗ X) Y Z).inv :=
category_theory.eq_of_inv_eq_inv (by simp [pentagon])

@[reassoc]
lemma pentagon_inv_inv_hom (W X Y Z : C) :
  (α_ W (X ⊗ Y) Z).inv ≫ ((α_ W X Y).inv ⊗ (𝟙 Z)) ≫ (α_ (W ⊗ X) Y Z).hom
  = ((𝟙 W) ⊗ (α_ X Y Z).hom) ≫ (α_ W X (Y ⊗ Z)).inv :=
begin
  rw ←((iso.eq_comp_inv _).mp (pentagon_inv W X Y Z)),
  slice_rhs 1 2 { rw [←id_tensor_comp, iso.hom_inv_id] },
  simp only [tensor_id, assoc, id_comp]
end

>>>>>>> c0a51cf2
lemma triangle_assoc_comp_left (X Y : C) :
  (α_ X (𝟙_ C) Y).hom ≫ ((𝟙 X) ⊗ (λ_ Y).hom) = (ρ_ X).hom ⊗ 𝟙 Y :=
monoidal_category.triangle X Y

@[simp, reassoc] lemma triangle_assoc_comp_right (X Y : C) :
  (α_ X (𝟙_ C) Y).inv ≫ ((ρ_ X).hom ⊗ 𝟙 Y) = ((𝟙 X) ⊗ (λ_ Y).hom) :=
by rw [←triangle_assoc_comp_left, iso.inv_hom_id_assoc]

@[simp, reassoc] lemma triangle_assoc_comp_right_inv (X Y : C) :
  ((ρ_ X).inv ⊗ 𝟙 Y) ≫ (α_ X (𝟙_ C) Y).hom = ((𝟙 X) ⊗ (λ_ Y).inv) :=
begin
  apply (cancel_mono (𝟙 X ⊗ (λ_ Y).hom)).1,
  simp only [assoc, triangle_assoc_comp_left],
  rw [←comp_tensor_id, iso.inv_hom_id, ←id_tensor_comp, iso.inv_hom_id]
end

@[simp, reassoc] lemma triangle_assoc_comp_left_inv (X Y : C) :
  ((𝟙 X) ⊗ (λ_ Y).inv) ≫ (α_ X (𝟙_ C) Y).inv = ((ρ_ X).inv ⊗ 𝟙 Y) :=
begin
  apply (cancel_mono ((ρ_ X).hom ⊗ 𝟙 Y)).1,
  simp only [triangle_assoc_comp_right, assoc],
  rw [←id_tensor_comp, iso.inv_hom_id, ←comp_tensor_id, iso.inv_hom_id]
end

lemma unitors_equal : (λ_ (𝟙_ C)).hom = (ρ_ (𝟙_ C)).hom :=
by rw [←tensor_left_iff, ←cancel_epi (α_ (𝟙_ C) (𝟙_ _) (𝟙_ _)).hom, ←cancel_mono (ρ_ (𝟙_ C)).hom,
       triangle, ←right_unitor_tensor, right_unitor_naturality]

lemma unitors_inv_equal : (λ_ (𝟙_ C)).inv = (ρ_ (𝟙_ C)).inv :=
by { ext, simp [←unitors_equal] }

@[reassoc]
lemma right_unitor_inv_comp_tensor (f : W ⟶ X) (g : 𝟙_ C ⟶ Z) :
  (ρ_ _).inv ≫ (f ⊗ g) = f ≫ (ρ_ _).inv ≫ (𝟙 _ ⊗ g) :=
by { slice_rhs 1 2 { rw right_unitor_inv_naturality }, simp }

@[reassoc]
lemma left_unitor_inv_comp_tensor (f : W ⟶ X) (g : 𝟙_ C ⟶ Z) :
  (λ_ _).inv ≫ (g ⊗ f) = f ≫ (λ_ _).inv ≫ (g ⊗ 𝟙 _) :=
by { slice_rhs 1 2 { rw left_unitor_inv_naturality }, simp }

@[simp, reassoc]
lemma hom_inv_id_tensor {V W X Y Z : C} (f : V ≅ W) (g : X ⟶ Y) (h : Y ⟶ Z) :
  (f.hom ⊗ g) ≫ (f.inv ⊗ h) = 𝟙 V ⊗ (g ≫ h) :=
by rw [←tensor_comp, f.hom_inv_id]

@[simp, reassoc]
lemma inv_hom_id_tensor {V W X Y Z : C} (f : V ≅ W) (g : X ⟶ Y) (h : Y ⟶ Z) :
  (f.inv ⊗ g) ≫ (f.hom ⊗ h) = 𝟙 W ⊗ (g ≫ h) :=
by rw [←tensor_comp, f.inv_hom_id]

@[simp, reassoc]
lemma tensor_hom_inv_id {V W X Y Z : C} (f : V ≅ W) (g : X ⟶ Y) (h : Y ⟶ Z) :
  (g ⊗ f.hom) ≫ (h ⊗ f.inv) = (g ≫ h) ⊗ 𝟙 V :=
by rw [←tensor_comp, f.hom_inv_id]

@[simp, reassoc]
lemma tensor_inv_hom_id {V W X Y Z : C} (f : V ≅ W) (g : X ⟶ Y) (h : Y ⟶ Z) :
  (g ⊗ f.inv) ≫ (h ⊗ f.hom) = (g ≫ h) ⊗ 𝟙 W :=
by rw [←tensor_comp, f.inv_hom_id]

@[reassoc]
lemma pentagon_hom_inv {W X Y Z : C} :
  (α_ W X (Y ⊗ Z)).hom ≫ (𝟙 W ⊗ (α_ X Y Z).inv)
  = (α_ (W ⊗ X) Y Z).inv ≫ ((α_ W X Y).hom ⊗ 𝟙 Z) ≫ (α_ W (X ⊗ Y) Z).hom :=
begin
  have pent := pentagon W X Y Z,
  rw ←iso.comp_inv_eq at pent,
  rw [iso.eq_inv_comp, ←pent],
  simp only [tensor_hom_inv_id, iso.inv_hom_id_assoc, tensor_id, category.comp_id, category.assoc],
end

@[reassoc]
lemma pentagon_inv_hom (W X Y Z : C) :
  (α_ (W ⊗ X) Y Z).inv ≫ ((α_ W X Y).hom ⊗ 𝟙 Z)
  = (α_ W X (Y ⊗ Z)).hom ≫ (𝟙 W ⊗ (α_ X Y Z).inv) ≫ (α_ W (X ⊗ Y) Z).inv :=
begin
  have pent := pentagon W X Y Z,
  rw ←iso.inv_comp_eq at pent,
  rw [←pent],
  simp only [tensor_id, assoc, id_comp, comp_id, hom_inv_id, tensor_hom_inv_id_assoc],
end

@[reassoc]
lemma pentagon_comp_id_tensor {W X Y Z : C} :
  (α_ W (X ⊗ Y) Z).hom ≫ ((𝟙 W) ⊗ (α_ X Y Z).hom)
  = ((α_ W X Y).inv ⊗ (𝟙 Z)) ≫ (α_ (W ⊗ X) Y Z).hom ≫ (α_ W X (Y ⊗ Z)).hom :=
by { rw ←pentagon W X Y Z, simp }

end

section
variables (C : Type u) [category.{v} C] [monoidal_category.{v} C]

/-- The tensor product expressed as a functor. -/
def tensor : (C × C) ⥤ C :=
{ obj := λ X, X.1 ⊗ X.2,
  map := λ {X Y : C × C} (f : X ⟶ Y), f.1 ⊗ f.2 }

/-- The left-associated triple tensor product as a functor. -/
def left_assoc_tensor : (C × C × C) ⥤ C :=
{ obj := λ X, (X.1 ⊗ X.2.1) ⊗ X.2.2,
  map := λ {X Y : C × C × C} (f : X ⟶ Y), (f.1 ⊗ f.2.1) ⊗ f.2.2 }

@[simp] lemma left_assoc_tensor_obj (X) :
  (left_assoc_tensor C).obj X = (X.1 ⊗ X.2.1) ⊗ X.2.2 := rfl
@[simp] lemma left_assoc_tensor_map {X Y} (f : X ⟶ Y) :
  (left_assoc_tensor C).map f = (f.1 ⊗ f.2.1) ⊗ f.2.2 := rfl

/-- The right-associated triple tensor product as a functor. -/
def right_assoc_tensor : (C × C × C) ⥤ C :=
{ obj := λ X, X.1 ⊗ (X.2.1 ⊗ X.2.2),
  map := λ {X Y : C × C × C} (f : X ⟶ Y), f.1 ⊗ (f.2.1 ⊗ f.2.2) }

@[simp] lemma right_assoc_tensor_obj (X) :
  (right_assoc_tensor C).obj X = X.1 ⊗ (X.2.1 ⊗ X.2.2) := rfl
@[simp] lemma right_assoc_tensor_map {X Y} (f : X ⟶ Y) :
  (right_assoc_tensor C).map f = f.1 ⊗ (f.2.1 ⊗ f.2.2) := rfl

/-- The functor `λ X, 𝟙_ C ⊗ X`. -/
def tensor_unit_left : C ⥤ C :=
{ obj := λ X, 𝟙_ C ⊗ X,
  map := λ {X Y : C} (f : X ⟶ Y), (𝟙 (𝟙_ C)) ⊗ f }
/-- The functor `λ X, X ⊗ 𝟙_ C`. -/
def tensor_unit_right : C ⥤ C :=
{ obj := λ X, X ⊗ 𝟙_ C,
  map := λ {X Y : C} (f : X ⟶ Y), f ⊗ (𝟙 (𝟙_ C)) }

-- We can express the associator and the unitors, given componentwise above,
-- as natural isomorphisms.

/-- The associator as a natural isomorphism. -/
@[simps]
def associator_nat_iso :
  left_assoc_tensor C ≅ right_assoc_tensor C :=
nat_iso.of_components
  (by { intros, apply monoidal_category.associator })
  (by { intros, apply monoidal_category.associator_naturality })

/-- The left unitor as a natural isomorphism. -/
@[simps]
def left_unitor_nat_iso :
  tensor_unit_left C ≅ 𝟭 C :=
nat_iso.of_components
  (by { intros, apply monoidal_category.left_unitor })
  (by { intros, apply monoidal_category.left_unitor_naturality })

/-- The right unitor as a natural isomorphism. -/
@[simps]
def right_unitor_nat_iso :
  tensor_unit_right C ≅ 𝟭 C :=
nat_iso.of_components
  (by { intros, apply monoidal_category.right_unitor })
  (by { intros, apply monoidal_category.right_unitor_naturality })



section
variables {C}

/-- Tensoring on the left with a fixed object, as a functor. -/
@[simps]
def tensor_left (X : C) : C ⥤ C :=
{ obj := λ Y, X ⊗ Y,
  map := λ Y Y' f, (𝟙 X) ⊗ f, }

/--
Tensoring on the left with `X ⊗ Y` is naturally isomorphic to
tensoring on the left with `Y`, and then again with `X`.
-/
def tensor_left_tensor (X Y : C) : tensor_left (X ⊗ Y) ≅ tensor_left Y ⋙ tensor_left X :=
nat_iso.of_components
  (associator _ _)
  (λ Z Z' f, by { dsimp, rw[←tensor_id], apply associator_naturality })

@[simp] lemma tensor_left_tensor_hom_app (X Y Z : C) :
  (tensor_left_tensor X Y).hom.app Z = (associator X Y Z).hom :=
rfl
@[simp] lemma tensor_left_tensor_inv_app (X Y Z : C) :
  (tensor_left_tensor X Y).inv.app Z = (associator X Y Z).inv :=
by { simp [tensor_left_tensor], }

/-- Tensoring on the right with a fixed object, as a functor. -/
@[simps]
def tensor_right (X : C) : C ⥤ C :=
{ obj := λ Y, Y ⊗ X,
  map := λ Y Y' f, f ⊗ (𝟙 X), }

variables (C)

/--
Tensoring on the left, as a functor from `C` into endofunctors of `C`.

TODO: show this is a op-monoidal functor.
-/
@[simps]
def tensoring_left : C ⥤ C ⥤ C :=
{ obj := tensor_left,
  map := λ X Y f,
  { app := λ Z, f ⊗ (𝟙 Z) } }

instance : faithful (tensoring_left C) :=
{ map_injective' := λ X Y f g h,
  begin
    injections with h,
    replace h := congr_fun h (𝟙_ C),
    simpa using h,
  end }

/--
Tensoring on the right, as a functor from `C` into endofunctors of `C`.

We later show this is a monoidal functor.
-/
@[simps]
def tensoring_right : C ⥤ C ⥤ C :=
{ obj := tensor_right,
  map := λ X Y f,
  { app := λ Z, (𝟙 Z) ⊗ f } }

instance faithful_tensor_right : faithful (tensoring_right C) :=
{ map_injective' := λ X Y f g h,
  begin
    injections with h,
    replace h := congr_fun h (𝟙_ C),
    simpa using h,
  end }

variables {C}

/--
Tensoring on the right with `X ⊗ Y` is naturally isomorphic to
tensoring on the right with `X`, and then again with `Y`.
-/
def tensor_right_tensor (X Y : C) : tensor_right (X ⊗ Y) ≅ tensor_right X ⋙ tensor_right Y :=
nat_iso.of_components
  (λ Z, (associator Z X Y).symm)
  (λ Z Z' f, by { dsimp, rw[←tensor_id], apply associator_inv_naturality })

@[simp] lemma tensor_right_tensor_hom_app (X Y Z : C) :
  (tensor_right_tensor X Y).hom.app Z = (associator Z X Y).inv :=
rfl
@[simp] lemma tensor_right_tensor_inv_app (X Y Z : C) :
  (tensor_right_tensor X Y).inv.app Z = (associator Z X Y).hom :=
by simp [tensor_right_tensor]

variables {C}

/--
Any property closed under `𝟙_` and `⊗` induces a full monoidal subcategory of `C`, where
the category on the subtype is given by `full_subcategory`.
-/
def full_monoidal_subcategory (P : C → Prop) (h_id : P (𝟙_ C))
 (h_tensor : ∀ {X Y}, P X → P Y → P (X ⊗ Y)) : monoidal_category {X : C // P X} :=
{ tensor_obj := λ X Y, ⟨X ⊗ Y, h_tensor X.2 Y.2⟩,
  tensor_hom := λ X₁ Y₁ X₂ Y₂ f g, by { change X₁.1 ⊗ X₂.1 ⟶ Y₁.1 ⊗ Y₂.1,
    change X₁.1 ⟶ Y₁.1 at f, change X₂.1 ⟶ Y₂.1 at g, exact f ⊗ g },
  tensor_unit := ⟨𝟙_ C, h_id⟩,
  associator := λ X Y Z,
    ⟨(α_ X.1 Y.1 Z.1).hom, (α_ X.1 Y.1 Z.1).inv,
     hom_inv_id (α_ X.1 Y.1 Z.1), inv_hom_id (α_ X.1 Y.1 Z.1)⟩,
  left_unitor := λ X, ⟨(λ_ X.1).hom, (λ_ X.1).inv, hom_inv_id (λ_ X.1), inv_hom_id (λ_ X.1)⟩,
  right_unitor := λ X, ⟨(ρ_ X.1).hom, (ρ_ X.1).inv, hom_inv_id (ρ_ X.1), inv_hom_id (ρ_ X.1)⟩,
  tensor_id' := λ X Y, tensor_id X.1 Y.1,
  tensor_comp' := λ X₁ Y₁ Z₁ X₂ Y₂ Z₂ f₁ f₂ g₁ g₂, tensor_comp f₁ f₂ g₁ g₂,
  associator_naturality' := λ X₁ X₂ X₃ Y₁ Y₂ Y₃ f₁ f₂ f₃, associator_naturality f₁ f₂ f₃,
  left_unitor_naturality' := λ X Y f, left_unitor_naturality f,
  right_unitor_naturality' := λ X Y f, right_unitor_naturality f,
  pentagon' := λ W X Y Z, pentagon W.1 X.1 Y.1 Z.1,
  triangle' := λ X Y, triangle X.1 Y.1 }

end

end

end monoidal_category

end category_theory<|MERGE_RESOLUTION|>--- conflicted
+++ resolved
@@ -120,10 +120,7 @@
 restate_axiom monoidal_category.pentagon'
 attribute [reassoc] monoidal_category.pentagon
 restate_axiom monoidal_category.triangle'
-<<<<<<< HEAD
-=======
 attribute [reassoc] monoidal_category.pentagon
->>>>>>> c0a51cf2
 attribute [simp, reassoc] monoidal_category.triangle
 
 open monoidal_category
@@ -180,20 +177,7 @@
 -- left_unitor_inv_naturality
 -- right_unitor_inv_naturality
 
-<<<<<<< HEAD
-lemma pentagon_inv (W X Y Z : C) :
-  ((𝟙 W) ⊗ (α_ X Y Z).inv) ≫ (α_ W (X ⊗ Y) Z).inv ≫ ((α_ W X Y).inv ⊗ (𝟙 Z))
-    = (α_ W X (Y ⊗ Z)).inv ≫ (α_ (W ⊗ X) Y Z).inv :=
-begin
-  apply category_theory.eq_of_inv_eq_inv,
-  dsimp,
-  rw [category.assoc, monoidal_category.pentagon]
-end
-
-@[simp] lemma comp_tensor_id (f : W ⟶ X) (g : X ⟶ Y) :
-=======
 @[reassoc, simp] lemma comp_tensor_id (f : W ⟶ X) (g : X ⟶ Y) :
->>>>>>> c0a51cf2
   (f ≫ g) ⊗ (𝟙 Z) = (f ⊗ (𝟙 Z)) ≫ (g ⊗ (𝟙 Z)) :=
 by { rw ←tensor_comp, simp }
 
@@ -201,66 +185,6 @@
   (𝟙 Z) ⊗ (f ≫ g) = (𝟙 Z ⊗ f) ≫ (𝟙 Z ⊗ g) :=
 by { rw ←tensor_comp, simp }
 
-<<<<<<< HEAD
-@[simp,reassoc] lemma hom_inv_tensor_id (f : X ≅ Y) :
-  (f.hom ⊗ 𝟙 Z) ≫ (f.inv ⊗ 𝟙 Z) = 𝟙 X ⊗ 𝟙 Z :=
-by rw [←comp_tensor_id, iso.hom_inv_id]
-
-@[simp,reassoc] lemma inv_hom_tensor_id (f : X ≅ Y) :
-  (f.inv ⊗ 𝟙 Z) ≫ (f.hom ⊗ 𝟙 Z) = 𝟙 Y ⊗ 𝟙 Z :=
-by rw [←comp_tensor_id, iso.inv_hom_id]
-
-@[simp,reassoc] lemma id_tensor_hom_inv (f : X ≅ Y) :
-  (𝟙 Z ⊗ f.hom) ≫ (𝟙 Z ⊗ f.inv) = 𝟙 Z ⊗ 𝟙 X :=
-by rw [←id_tensor_comp, iso.hom_inv_id]
-
-@[simp,reassoc] lemma id_tensor_inv_hom (f : X ≅ Y) :
-  (𝟙 Z ⊗ f.inv) ≫ (𝟙 Z ⊗ f.hom) = 𝟙 Z ⊗ 𝟙 Y :=
-by rw [←id_tensor_comp, iso.inv_hom_id]
-
-@[simp,reassoc] lemma id_tensor_hom_inv_tensor_id (f : X ≅ Y) :
-  (𝟙 W ⊗ f.hom ⊗ 𝟙 Z) ≫ (𝟙 W ⊗ f.inv ⊗ 𝟙 Z) = 𝟙 W ⊗ 𝟙 X ⊗ 𝟙 Z :=
-by rw [←id_tensor_comp, ←comp_tensor_id, iso.hom_inv_id]
-
-@[simp,reassoc] lemma id_tensor_inv_hom_tensor_id (f : X ≅ Y) :
-  (𝟙 W ⊗ f.inv ⊗ 𝟙 Z) ≫ (𝟙 W ⊗ f.hom ⊗ 𝟙 Z) = 𝟙 W ⊗ 𝟙 Y ⊗ 𝟙 Z :=
-by rw [←id_tensor_comp, ←comp_tensor_id, iso.inv_hom_id]
-
-
-@[simp] lemma id_tensor_comp_tensor_id (f : W ⟶ X) (g : Y ⟶ Z) :
-  ((𝟙 Y) ⊗ f) ≫ (g ⊗ (𝟙 X)) = g ⊗ f :=
-by { rw [←tensor_comp], simp }
-
-@[simp] lemma tensor_id_comp_id_tensor (f : W ⟶ X) (g : Y ⟶ Z) :
-  (f ⊗ (𝟙 Y)) ≫ ((𝟙 X) ⊗ g) = f ⊗ g :=
-by { rw [←tensor_comp], simp }
-
-/--
-We set up a version of the pentagon identity as a `simp` lemma.
-We consider the left-hand-side here the "complicated" form as it involves
-moving a bracketed expression.
--/
-@[simp] lemma pentagon_middle (W X Y Z : C) :
-  (α_ W (X ⊗ Y) Z).hom =
-    ((α_ W X Y).inv ⊗ (𝟙 Z)) ≫ (α_ (W ⊗ X) Y Z).hom ≫
-    (α_ W X (Y ⊗ Z)).hom ≫ ((𝟙 W) ⊗ (α_ X Y Z).inv) :=
-begin
-  rw [←pentagon_assoc],
-  slice_rhs 1 2 { rw [←comp_tensor_id], simp, },
-  slice_rhs 3 4 { rw [←id_tensor_comp], simp, },
-  simp,
-end
-
-@[simp] lemma pentagon_inv_middle (W X Y Z : C) :
-  (α_ W (X ⊗ Y) Z).inv =
-    ((𝟙 W) ⊗ (α_ X Y Z).hom) ≫ (α_ W X (Y ⊗ Z)).inv ≫
-    (α_ (W ⊗ X) Y Z).inv ≫ ((α_ W X Y).hom ⊗ (𝟙 Z)) :=
-begin
-  apply category_theory.eq_of_inv_eq_inv,
-  simp,
-end
-
-=======
 @[simp, reassoc] lemma id_tensor_comp_tensor_id (f : W ⟶ X) (g : Y ⟶ Z) :
   ((𝟙 Y) ⊗ f) ≫ (g ⊗ (𝟙 X)) = g ⊗ f :=
 by { rw [←tensor_comp], simp }
@@ -270,7 +194,6 @@
 by { rw [←tensor_comp], simp }
 
 @[reassoc]
->>>>>>> c0a51cf2
 lemma left_unitor_inv_naturality {X X' : C} (f : X ⟶ X') :
   f ≫ (λ_ X').inv = (λ_ X).inv ≫ (𝟙 _ ⊗ f) :=
 begin
@@ -362,8 +285,6 @@
   (𝟙 (X ⊗ Y) ⊗ h) ≫ (α_ X Y Z').hom = (α_ X Y Z).hom ≫ (𝟙 X ⊗ (𝟙 Y ⊗ h)) :=
 by { rw [←tensor_id, associator_naturality], }
 
-<<<<<<< HEAD
-=======
 @[reassoc]
 lemma id_tensor_associator_inv_naturality {X Y Z X' : C} (f : X ⟶ X')  :
   (f ⊗ 𝟙 (Y ⊗ Z)) ≫ (α_ X' Y Z).inv = (α_ X Y Z).inv ≫ ((f ⊗ 𝟙 Y) ⊗ 𝟙 Z) :=
@@ -395,7 +316,6 @@
   simp only [tensor_id, assoc, id_comp]
 end
 
->>>>>>> c0a51cf2
 lemma triangle_assoc_comp_left (X Y : C) :
   (α_ X (𝟙_ C) Y).hom ≫ ((𝟙 X) ⊗ (λ_ Y).hom) = (ρ_ X).hom ⊗ 𝟙 Y :=
 monoidal_category.triangle X Y
