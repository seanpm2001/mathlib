/-
Copyright (c) 2022 Scott Morrison. All rights reserved.
Released under Apache 2.0 license as described in the file LICENSE.
Authors: Scott Morrison, Jujian Zhang
-/
import category_theory.abelian.basic
import category_theory.limits.preserves.shapes.kernels
import category_theory.adjunction.limits
import category_theory.abelian.exact
import category_theory.preadditive.injective
import category_theory.adjunction.limits

/-!
# Transferring categorical properties across a functor

<<<<<<< HEAD
## Transfering "abelian-ness" across a functor
=======
> THIS FILE IS SYNCHRONIZED WITH MATHLIB4.
> Any changes to this file require a corresponding PR to mathlib4.

>>>>>>> a9545e8a
If `C` is an additive category, `D` is an abelian category,
we have `F : C ⥤ D` `G : D ⥤ C` (both preserving zero morphisms),
`G` is left exact (that is, preserves finite limits),
and further we have `adj : G ⊣ F` and `i : F ⋙ G ≅ 𝟭 C`,
then `C` is also abelian.

See <https://stacks.math.columbia.edu/tag/03A3>

## Transfering "enough-injectiveness" across a functor
If `𝓐, 𝓑` are abelian categories and `L ⊣ R` is a pair of adjoint functors such that `L` is
faithful and exact (that is, preserves finite limits and colimits), then enough injectiveness of
`𝓑` implies enough injectiveness of `𝓐`.

## Notes
The hypotheses, following the statement from the Stacks project,
may appear suprising: we don't ask that the counit of the adjunction is an isomorphism,
but just that we have some potentially unrelated isomorphism `i : F ⋙ G ≅ 𝟭 C`.

However Lemma A1.1.1 from [Elephant] shows that in this situation the counit itself
must be an isomorphism, and thus that `C` is a reflective subcategory of `D`.

Someone may like to formalize that lemma, and restate this theorem in terms of `reflective`.
(That lemma has a nice string diagrammatic proof that holds in any bicategory.)
-/

noncomputable theory

namespace category_theory
open category_theory.limits

universes v u₁ u₂

namespace abelian_of_adjunction

variables {C : Type u₁} [category.{v} C] [preadditive C]
variables {D : Type u₂} [category.{v} D] [abelian D]
variables (F : C ⥤ D)
variables (G : D ⥤ C) [functor.preserves_zero_morphisms G]
variables (i : F ⋙ G ≅ 𝟭 C) (adj : G ⊣ F)

include i

/-- No point making this an instance, as it requires `i`. -/
lemma has_kernels [preserves_finite_limits G] : has_kernels C :=
{ has_limit := λ X Y f, begin
    have := nat_iso.naturality_1 i f,
    simp at this,
    rw ←this,
    haveI : has_kernel (G.map (F.map f) ≫ i.hom.app _) := limits.has_kernel_comp_mono _ _,
    apply limits.has_kernel_iso_comp,
  end }

include adj

/-- No point making this an instance, as it requires `i` and `adj`. -/
lemma has_cokernels : has_cokernels C :=
{ has_colimit := λ X Y f, begin
    haveI : preserves_colimits G := adj.left_adjoint_preserves_colimits,
    have := nat_iso.naturality_1 i f,
    simp at this,
    rw ←this,
    haveI : has_cokernel (G.map (F.map f) ≫ i.hom.app _) := limits.has_cokernel_comp_iso _ _,
    apply limits.has_cokernel_epi_comp,
  end }

variables [limits.has_cokernels C]

/-- Auxiliary construction for `coimage_iso_image` -/
def cokernel_iso {X Y : C} (f : X ⟶ Y) : G.obj (cokernel (F.map f)) ≅ cokernel f :=
begin
  -- We have to write an explicit `preserves_colimits` type here,
  -- as `left_adjoint_preserves_colimits` has universe variables.
  haveI : preserves_colimits G := adj.left_adjoint_preserves_colimits,
  calc G.obj (cokernel (F.map f))
      ≅ cokernel (G.map (F.map f)) : (as_iso (cokernel_comparison _ G)).symm
  ... ≅ cokernel (_ ≫ f ≫ _)       : cokernel_iso_of_eq (nat_iso.naturality_2 i f).symm
  ... ≅ cokernel (f ≫ _)           : cokernel_epi_comp _ _
  ... ≅ cokernel f                 : cokernel_comp_is_iso _ _
end

variables [limits.has_kernels C] [preserves_finite_limits G]

/-- Auxiliary construction for `coimage_iso_image` -/
def coimage_iso_image_aux {X Y : C} (f : X ⟶ Y) :
  kernel (G.map (cokernel.π (F.map f))) ≅ kernel (cokernel.π f) :=
begin
  haveI : preserves_colimits G := adj.left_adjoint_preserves_colimits,
  calc kernel (G.map (cokernel.π (F.map f)))
      ≅ kernel (cokernel.π (G.map (F.map f)) ≫ cokernel_comparison (F.map f) G)
          : kernel_iso_of_eq (π_comp_cokernel_comparison _ _).symm
  ... ≅ kernel (cokernel.π (G.map (F.map f))) : kernel_comp_mono _ _
  ... ≅ kernel (cokernel.π (_ ≫ f ≫ _) ≫ (cokernel_iso_of_eq _).hom)
          : kernel_iso_of_eq (π_comp_cokernel_iso_of_eq_hom (nat_iso.naturality_2 i f)).symm
  ... ≅ kernel (cokernel.π (_ ≫ f ≫ _))       : kernel_comp_mono _ _
  ... ≅ kernel (cokernel.π (f ≫ i.inv.app Y) ≫ (cokernel_epi_comp (i.hom.app X) _).inv)
          : kernel_iso_of_eq (by simp only [cokernel.π_desc, cokernel_epi_comp_inv])
  ... ≅ kernel (cokernel.π (f ≫ _))           : kernel_comp_mono _ _
  ... ≅ kernel (inv (i.inv.app Y) ≫ cokernel.π f ≫ (cokernel_comp_is_iso f (i.inv.app Y)).inv)
          : kernel_iso_of_eq (by simp only [cokernel.π_desc, cokernel_comp_is_iso_inv,
              iso.hom_inv_id_app_assoc, nat_iso.inv_inv_app])
  ... ≅ kernel (cokernel.π f ≫ _)             : kernel_is_iso_comp _ _
  ... ≅ kernel (cokernel.π f)                 : kernel_comp_mono _ _
end

variables [functor.preserves_zero_morphisms F]

/--
Auxiliary definition: the abelian coimage and abelian image agree.
We still need to check that this agrees with the canonical morphism.
-/
def coimage_iso_image {X Y : C} (f : X ⟶ Y) : abelian.coimage f ≅ abelian.image f :=
begin
  haveI : preserves_limits F := adj.right_adjoint_preserves_limits,
  haveI : preserves_colimits G := adj.left_adjoint_preserves_colimits,
  calc abelian.coimage f
      ≅ cokernel (kernel.ι f)                 : iso.refl _
  ... ≅ G.obj (cokernel (F.map (kernel.ι f))) : (cokernel_iso _ _ i adj _).symm
  ... ≅ G.obj (cokernel (kernel_comparison f F ≫ (kernel.ι (F.map f))))
                                              : G.map_iso (cokernel_iso_of_eq (by simp))
  ... ≅ G.obj (cokernel (kernel.ι (F.map f))) : G.map_iso (cokernel_epi_comp _ _)
  ... ≅ G.obj (abelian.coimage (F.map f))     : iso.refl _
  ... ≅ G.obj (abelian.image (F.map f))       : G.map_iso (abelian.coimage_iso_image _)
  ... ≅ G.obj (kernel (cokernel.π (F.map f))) : iso.refl _
  ... ≅ kernel (G.map (cokernel.π (F.map f))) : preserves_kernel.iso _ _
  ... ≅ kernel (cokernel.π f)                 : coimage_iso_image_aux F G i adj f
  ... ≅ abelian.image f                       : iso.refl _,
end

local attribute [simp] cokernel_iso coimage_iso_image coimage_iso_image_aux

-- The account of this proof in the Stacks project omits this calculation.
lemma coimage_iso_image_hom {X Y : C} (f : X ⟶ Y) :
  (coimage_iso_image F G i adj f).hom = abelian.coimage_image_comparison f :=
begin
  ext,
  simpa only [←G.map_comp_assoc, coimage_iso_image, nat_iso.inv_inv_app, cokernel_iso,
    coimage_iso_image_aux, iso.trans_symm, iso.symm_symm_eq, iso.refl_trans, iso.trans_refl,
    iso.trans_hom, iso.symm_hom, cokernel_comp_is_iso_inv, cokernel_epi_comp_inv, as_iso_hom,
    functor.map_iso_hom, cokernel_epi_comp_hom, preserves_kernel.iso_hom, kernel_comp_mono_hom,
    kernel_is_iso_comp_hom, cokernel_iso_of_eq_hom_comp_desc_assoc, cokernel.π_desc_assoc,
    category.assoc, π_comp_cokernel_iso_of_eq_inv_assoc, π_comp_cokernel_comparison_assoc,
    kernel.lift_ι, kernel.lift_ι_assoc, kernel_iso_of_eq_hom_comp_ι_assoc,
    kernel_comparison_comp_ι_assoc,
    abelian.coimage_image_factorisation] using nat_iso.naturality_1 i f
end

end abelian_of_adjunction

open abelian_of_adjunction

/--
If `C` is an additive category, `D` is an abelian category,
we have `F : C ⥤ D` `G : D ⥤ C` (both preserving zero morphisms),
`G` is left exact (that is, preserves finite limits),
and further we have `adj : G ⊣ F` and `i : F ⋙ G ≅ 𝟭 C`,
then `C` is also abelian.

See <https://stacks.math.columbia.edu/tag/03A3>
-/
def abelian_of_adjunction
  {C : Type u₁} [category.{v} C] [preadditive C] [has_finite_products C]
  {D : Type u₂} [category.{v} D] [abelian D]
  (F : C ⥤ D) [functor.preserves_zero_morphisms F]
  (G : D ⥤ C) [functor.preserves_zero_morphisms G] [preserves_finite_limits G]
  (i : F ⋙ G ≅ 𝟭 C) (adj : G ⊣ F) : abelian C :=
begin
  haveI := has_kernels F G i, haveI := has_cokernels F G i adj,
  haveI : ∀ {X Y : C} (f : X ⟶ Y), is_iso (abelian.coimage_image_comparison f),
  { intros X Y f, rw ←coimage_iso_image_hom F G i adj f, apply_instance, },
  apply abelian.of_coimage_image_comparison_is_iso,
end

/--
If `C` is an additive category equivalent to an abelian category `D`
via a functor that preserves zero morphisms,
then `C` is also abelian.
-/
def abelian_of_equivalence
  {C : Type u₁} [category.{v} C] [preadditive C] [has_finite_products C]
  {D : Type u₂} [category.{v} D] [abelian D]
  (F : C ⥤ D) [functor.preserves_zero_morphisms F] [is_equivalence F] : abelian C :=
abelian_of_adjunction F F.inv F.as_equivalence.unit_iso.symm F.as_equivalence.symm.to_adjunction

section transfer_enough_injectives

/-!
If `L ⊣ R` are a pair of adjoint functors between abelian categories `𝓐` and `𝓐` and `L` is
faithful and exact, then if `𝓑` has enough injectives, so does `𝓐`. We achieve this by considering
an arbitrary injective presentation of `L(A) ⟶ J`: by adjunction, there is an `A ⟶ R(J)`, we will
prove that this `A ⟶ R(J)` is an injective presentation of `A`.
-/

open limits adjunction

universes v₁ v₂

variables {C : Type u₁} {D : Type u₂} [category.{v₁} C] [category.{v₂} D] [enough_injectives D]
variables (L : C ⥤ D) (R : D ⥤ C)

namespace enough_injectives_of_adjunction_auxs

/--
Given an injective presentation `L(A) → J`, then `injective_object_of_adjunction A` is defined to be
`R(J)`. It will later be proven to be an injective object in `𝓐`.-/
def RJ (A : C) : C := R.obj $ injective.under (L.obj A)

local notation `RJ_of` := RJ L R

variables (adj : L ⊣ R)
variables {L R}

/--
If `g : X → R(J)` and `f : X → Y` is mono in `𝓐`, then there is an morphism `L(Y) → J`
See the diagram below:
```
𝓐                             𝓑

A ---> R(J)                 L(A) -----> J <--------
      /                                /          |
     /                                /           |
    /  g                           by adjunction  |
   /                                /             |
  /                                /         by injectivity
X                              L(X)               |
|                               |L.map f          |
v                               v                 |
Y                              L(Y) ---------------
```
-/
def LY_to_J [preserves_finite_limits L] {A X Y : C} (g : X ⟶ RJ_of A) (f : X ⟶ Y) [mono f] :
  L.obj Y ⟶ injective.under (L.obj A) :=
let factors := (injective.injective_under $ L.obj A).factors in
(factors ((adj.hom_equiv X $ injective.under $ L.obj A).symm g) (L.map f)).some

lemma L_map_comp_to_J_eq [preserves_finite_limits L] {A X Y : C} (g : X ⟶ RJ_of A) (f : X ⟶ Y)
  [mono f] : L.map f ≫ (LY_to_J _ adj g f) = (adj.hom_equiv X $ injective.under _).symm g :=
let factors := (injective.injective_under $ L.obj A).factors in
(factors ((adj.hom_equiv _ _).symm g) (L.map f)).some_spec


/--
If `g : X → R(J)` and `f : X → Y` is mono in `𝓐`, then there is an morphism `Y → R(J)`
See the diagram below:
```
𝓐                                                  𝓑

A ---> R(J) <---                                   L(A) -----> J <--------
      /        |                                              /          |
     /         |                                             /           |
    /  g   by adjunction                                    /            |
   /           |                                           /             |
  /            |                                          /        by injectivity
X              |                                      L(X)               |
|              |                                       |                 |
v              |                                       v                 |
Y --------------                                      L(Y) ---------------
```
-/
def Y_to_RJ [preserves_finite_limits L]
  {A X Y : C} (g : X ⟶ RJ_of A) (f : X ⟶ Y) [mono f] : Y ⟶ RJ_of A :=
adj.hom_equiv _ _ $ LY_to_J _ adj g f

lemma comp_Y_to_RJ [preserves_finite_limits L]
  {A X Y : C} (g : X ⟶ RJ_of A) (f : X ⟶ Y) [mono f] : f ≫ Y_to_RJ _ adj g f = g :=
begin
  have := L_map_comp_to_J_eq _ adj g f,
  rw ←adj.hom_equiv_apply_eq at this,
  rw [←this],
  simp only [LY_to_J, Y_to_RJ, L_map_comp_to_J_eq, hom_equiv_counit, hom_equiv_counit,
    functor.map_comp, category.assoc, counit_naturality, left_triangle_components_assoc,
    hom_equiv_naturality_left, hom_equiv_unit],
  generalize_proofs h₁ h₂,
  rw [←R.map_comp],
  simp only [counit_naturality_assoc, left_triangle_components_assoc, functor.map_comp,
    unit_naturality_assoc],
  congr, ext, rw h₁.some_spec,
end

include adj

lemma injective_RJ [preserves_finite_limits L] (A : C) : injective (RJ_of A) :=
⟨λ X Y g f m, ⟨by { resetI, exact Y_to_RJ _ adj g f }, by apply comp_Y_to_RJ⟩⟩

/-- The morphism `A → R(J)` obtained by `L(A) → J` via adjunction. This morphism is mono, so that
`A → R(J)` is an injective presentation of `A` in `𝓐`.-/
def to_RJ (A : C) : A ⟶ RJ_of A :=
adj.hom_equiv A (injective.under $ L.obj A) (injective.ι _)

local notation `to_RJ_of` A := to_RJ adj A

instance mono_to_RJ (A : C) [abelian C] [abelian D] [preserves_finite_limits L] [faithful L] :
  mono $ to_RJ_of A :=
have e2 : exact (L.map (kernel.ι $ to_RJ_of A)) (L.map $ to_RJ_of A),
begin
  haveI := left_adjoint_preserves_colimits adj,
  exact L.map_exact _ _ (exact_kernel_ι)
end,
have eq1 : L.map (to_RJ_of A) ≫ (adj.counit.app _) = injective.ι _, from by simp [to_RJ],
have m1 : mono (L.map (to_RJ_of A) ≫ (adj.counit.app _)), by { rw eq1, exactI injective.ι_mono _ },
have m2 : mono (L.map (to_RJ_of A)),
by { exactI mono_of_mono _ (adj.counit.app $ injective.under _) },
have eq2 : L.map (kernel.ι (to_RJ_of A)) =
  (preserves_kernel.iso L (to_RJ_of A)).hom ≫ kernel.ι (L.map (to_RJ_of A)), from by simp,
have eq3 : kernel.ι (to_RJ_of A) = 0, from L.zero_of_map_zero _ $
by { rw abelian.mono_iff_kernel_ι_eq_zero at m2, rw [eq2, m2, comp_zero] },
by rw [abelian.mono_iff_kernel_ι_eq_zero, eq3]

end enough_injectives_of_adjunction_auxs

-- Implementation note: If we require `C` and `D` to have morphisms at the same universe level,
-- then it suffices to assume only `abelian C`sine  `abelian D` would be implied by
-- `abelian_of_adjunction`; but in this implementation, we choose not to impose this restriction on
-- the universe levels of morphisms, so we need an additional assumption `abelian D`.
/-- A faithful and exact left adjoint functor `L : C ⥤ D` transfers enough injectiveness from `D` to `C`. -/
lemma enough_injectives.of_adjunction {C : Type u₁} {D : Type u₂}
  [category.{v₁} C] [category.{v₂} D] [abelian C] [abelian D]
  {L : C ⥤ D} {R : D ⥤ C} (adj : L ⊣ R) [faithful L] [preserves_finite_limits L]
  [enough_injectives D] : enough_injectives C :=
{ presentation := λ A,
  ⟨⟨enough_injectives_of_adjunction_auxs.RJ L R A,
    enough_injectives_of_adjunction_auxs.injective_RJ adj A,
    enough_injectives_of_adjunction_auxs.to_RJ adj A,
    enough_injectives_of_adjunction_auxs.mono_to_RJ adj A⟩⟩ }

-- Implementation note: If we require `C` and `D` to have morphisms at the same universe level,
-- then it suffices to assume only `abelian C`sine  `abelian D` would be implied by
-- `abelian_of_adjunction`; but in this implementation, we choose not to impose this restriction on
-- the universe levels of morphisms, so we need an additional assumption `abelian D`.
/-- An equivalence of categories transfers enough injectiveness. -/
lemma enough_injectives.of_equivalence {C : Type u₁} {D : Type u₂}
  [category.{v₁} C] [category.{v₂} D] [abelian C] [abelian D]
  (e : C ⥤ D) [is_equivalence e] [enough_injectives D] : enough_injectives C :=
@@enough_injectives.of_adjunction _ _ _ _ e.as_equivalence.to_adjunction _ _ _

end transfer_enough_injectives

end category_theory<|MERGE_RESOLUTION|>--- conflicted
+++ resolved
@@ -13,13 +13,9 @@
 /-!
 # Transferring categorical properties across a functor
 
-<<<<<<< HEAD
-## Transfering "abelian-ness" across a functor
-=======
 > THIS FILE IS SYNCHRONIZED WITH MATHLIB4.
 > Any changes to this file require a corresponding PR to mathlib4.
 
->>>>>>> a9545e8a
 If `C` is an additive category, `D` is an abelian category,
 we have `F : C ⥤ D` `G : D ⥤ C` (both preserving zero morphisms),
 `G` is left exact (that is, preserves finite limits),
