--- conflicted
+++ resolved
@@ -288,11 +288,7 @@
 
 variable [linear_order ι]
 
-<<<<<<< HEAD
-lemma measurable [topological_space ι] [_root_.measurable_space ι]
-=======
 lemma measurable [topological_space ι] [measurable_space ι]
->>>>>>> 1376f53d
   [borel_space ι] [order_topology ι] [second_countable_topology ι]
   {f : filtration ι m} {τ : α → ι} (hτ : is_stopping_time f τ) :
   measurable[hτ.measurable_space] τ :=
