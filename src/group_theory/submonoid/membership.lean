--- conflicted
+++ resolved
@@ -414,12 +414,7 @@
   (hs : ∀ (x ∈ s) (y : N) (z : α), (x • y) • z = x • (y • z)) :
   is_scalar_tower M N α :=
 begin
-<<<<<<< HEAD
-  refine ⟨λ x, submonoid.closure_induction_left
-    (show x ∈ submonoid.closure s, by { rw [htop], apply submonoid.mem_top }) _ _⟩,
-=======
   refine ⟨λ x, submonoid.induction_of_closure_eq_top_left htop x _ _⟩,
->>>>>>> 8eadf485
   { intros y z, rw [one_smul, one_smul] },
   { clear x, intros x hx x' hx' y z, rw [mul_smul, mul_smul, hs x hx, hx'] }
 end
@@ -429,12 +424,7 @@
   (hs : ∀ (x ∈ s) (y : N) (z : α), x • y • z = y • x • z) :
   smul_comm_class M N α :=
 begin
-<<<<<<< HEAD
-  refine ⟨λ x, submonoid.closure_induction_left
-    (show x ∈ submonoid.closure s, by { rw [htop], apply submonoid.mem_top }) _ _⟩,
-=======
   refine ⟨λ x, submonoid.induction_of_closure_eq_top_left htop x _ _⟩,
->>>>>>> 8eadf485
   { intros y z, rw [one_smul, one_smul] },
   { clear x, intros x hx x' hx' y z, rw [mul_smul, mul_smul, hx', hs x hx] }
 end
