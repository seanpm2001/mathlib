--- conflicted
+++ resolved
@@ -39,11 +39,7 @@
 -/
 
 open function
-<<<<<<< HEAD
 universes u v w
-=======
-universes u v
->>>>>>> a437a249
 
 namespace quotient_group
 
@@ -356,19 +352,9 @@
 with a right inverse `ψ : H → G`. -/
 @[to_additive "The canonical isomorphism `G/(ker φ) ≃+ H` induced by a homomorphism `φ : G →+ H`
 with a right inverse `ψ : H → G`.", simps]
-<<<<<<< HEAD
 def quotient_ker_equiv_of_right_inverse (ψ : M → G) (hφ : right_inverse ψ φ) :
   G ⧸ ker φ ≃* M :=
 quotient_equiv_of_right_inverse φ ψ _ rfl hφ
-=======
-def quotient_ker_equiv_of_right_inverse (ψ : H → G) (hφ : right_inverse ψ φ) :
-  G ⧸ ker φ ≃* H :=
-{ to_fun := ker_lift φ,
-  inv_fun := mk ∘ ψ,
-  left_inv := λ x, ker_lift_injective φ (by rw [comp_app, ker_lift_mk', hφ]),
-  right_inv := hφ,
-  .. ker_lift φ }
->>>>>>> a437a249
 
 /-- The canonical isomorphism `G ⧸ ⊥ ≃* G`. -/
 @[to_additive "The canonical isomorphism `G/⊥ ≃+ G`.", simps]
@@ -383,11 +369,7 @@
 
 For a `computable` version, see `quotient_add_group.quotient_ker_equiv_of_right_inverse`."]
 noncomputable def quotient_ker_equiv_of_surjective (hφ : surjective φ) :
-<<<<<<< HEAD
   G ⧸ (ker φ) ≃* M :=
-=======
-  G ⧸ (ker φ) ≃* H :=
->>>>>>> a437a249
 quotient_ker_equiv_of_right_inverse φ _ hφ.has_right_inverse.some_spec
 
 /-- A group homomorphism `f : G →* H` defines a group isomorphism `G ⧸ N ≃* H ⧸ K` provided that
@@ -518,29 +500,10 @@
 @[to_additive "The second isomorphism theorem: given two subgroups `H` and `N` of a group `G`,
 where `N` is normal, defines an isomorphism between `H/(H ∩ N)` and `(H + N)/N`"]
 noncomputable def quotient_inf_equiv_prod_normal_quotient (H N : subgroup G) [N.normal] :
-<<<<<<< HEAD
   H ⧸ (N.subgroup_of H) ≃* (H ⊔ N : subgroup G) ⧸ (N.subgroup_of (H ⊔ N)) :=
 quotient_equiv_of_eq_comap (inclusion le_sup_left) _ _
   (by { rw [inclusion_range], exact codisjoint_subgroup_of_sup _ _ })
   (by rw [subgroup_of, subgroup_of, comap_comap, subtype_comp_inclusion])
-=======
-  H ⧸ (N.subgroup_of H) ≃* _ ⧸ (N.subgroup_of (H ⊔ N)) :=
-/- φ is the natural homomorphism H →* (HN)/N. -/
-let φ : H →* _ ⧸ (N.subgroup_of (H ⊔ N)) :=
-  (mk' $ N.subgroup_of (H ⊔ N)).comp (inclusion le_sup_left) in
-have φ_surjective : surjective φ := λ x, x.induction_on' $
-  begin
-    rintro ⟨y, (hy : y ∈ ↑(H ⊔ N))⟩, rw mul_normal H N at hy,
-    rcases hy with ⟨h, n, hh, hn, rfl⟩,
-    use [h, hh], apply quotient.eq.mpr,
-    change setoid.r _ _,
-    rw left_rel_apply,
-    change h⁻¹ * (h * n) ∈ N,
-    rwa [←mul_assoc, inv_mul_self, one_mul],
-  end,
-(quotient_mul_equiv_of_eq (by simp [← comap_ker])).trans
-  (quotient_ker_equiv_of_surjective φ φ_surjective)
->>>>>>> a437a249
 
 end snd_isomorphism_thm
 
