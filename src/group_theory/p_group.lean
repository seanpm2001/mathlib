--- conflicted
+++ resolved
@@ -354,17 +354,10 @@
   rw [card_eq_card_quotient_mul_card_subgroup (center G), mul_comm, hk] at hG,
   have hk2 := (nat.pow_dvd_pow_iff_le_right (fact.out p.prime).one_lt).1 ⟨_, hG.symm⟩,
   interval_cases k,
-<<<<<<< HEAD
-  { rw [sq, pow_one, nat.mul_right_inj (ne_zero.ne p)] at hG,
-    exact is_cyclic_of_prime_card hG },
-  { exact @is_cyclic_of_subsingleton _ _ ⟨fintype.card_le_one_iff.1 ((nat.mul_right_inj
-      (pow_ne_zero 2 (ne_zero.ne p))).1 (hG.trans (mul_one (p ^ 2)).symm)).le⟩ },
-=======
-  { rw [sq, pow_one, mul_right_inj' (fact.out p.prime).ne_zero] at hG,
+  { rw [sq, pow_one, mul_right_inj' (ne_zero.ne p)] at hG,
     exact is_cyclic_of_prime_card hG },
   { exact @is_cyclic_of_subsingleton _ _ ⟨fintype.card_le_one_iff.1 (mul_right_injective₀
       (pow_ne_zero 2 (ne_zero.ne p)) (hG.trans (mul_one (p ^ 2)).symm)).le⟩ },
->>>>>>> 08a8fd81
 end
 
 /-- A group of order `p ^ 2` is commutative. See also `is_p_group.commutative_of_card_eq_prime_sq`
