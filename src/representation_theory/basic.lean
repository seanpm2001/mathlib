/-
Copyright (c) 2022 Antoine Labelle. All rights reserved.
Released under Apache 2.0 license as described in the file LICENSE.
Authors: Antoine Labelle
-/
import algebra.module.basic
import algebra.module.linear_map
import algebra.monoid_algebra.basic
import linear_algebra.trace
import linear_algebra.dual
import linear_algebra.free_module.basic

/-!
# Monoid representations

This file introduces monoid representations and their characters and defines a few ways to construct
representations.

## Main definitions

  * representation.representation
  * representation.character
  * representation.tprod
  * representation.lin_hom
  * represensation.dual

## Implementation notes

Representations of a monoid `G` on a `k`-module `V` are implemented as
homomorphisms `G →* (V →ₗ[k] V)`.
-/

open monoid_algebra (lift) (of)
open linear_map

section
variables (k G V : Type*) [comm_semiring k] [monoid G] [add_comm_monoid V] [module k V]

/--
A representation of `G` on the `k`-module `V` is an homomorphism `G →* (V →ₗ[k] V)`.
-/
abbreviation representation := G →* (V →ₗ[k] V)

end

namespace representation

<<<<<<< HEAD
section
variables (k G V : Type*) [comm_semiring k] [monoid G] [add_comm_monoid V]
variables [module k V] [module kᵐᵒᵖ V] [is_central_scalar k V]
variables [distrib_mul_action G V] [smul_comm_class G k V]
=======
section trivial

variables {k G V : Type*} [comm_semiring k] [monoid G] [add_comm_monoid V] [module k V]

/--
The trivial representation of `G` on the one-dimensional module `k`.
-/
def trivial : representation k G k := 1

@[simp]
lemma trivial_def (g : G) (v : k) : trivial g v = v := rfl

end trivial

section monoid_algebra

variables {k G V : Type*} [comm_semiring k] [monoid G] [add_comm_monoid V] [module k V]
variables (ρ : representation k G V)
>>>>>>> 9503f733

/--
A `k`-linear representation of `G` on `V` can be thought of as
an algebra map from `monoid_algebra k G` into the `k`-linear endomorphisms of `V`.
-/
noncomputable def as_algebra_hom : monoid_algebra k G →ₐ[k] (module.End k V) :=
  (lift k G _) ρ

lemma as_algebra_hom_def :
  as_algebra_hom ρ = (lift k G _) ρ := rfl

@[simp]
lemma as_algebra_hom_single (g : G):
  (as_algebra_hom ρ (finsupp.single g 1)) = ρ g :=
by simp only [as_algebra_hom_def, monoid_algebra.lift_single, one_smul]

lemma as_algebra_hom_of (g : G):
  (as_algebra_hom ρ (of k G g)) = ρ g :=
by simp only [monoid_algebra.of_apply, as_algebra_hom_single]

/--
A `k`-linear representation of `G` on `V` can be thought of as
a module over `monoid_algebra k G`.
-/
noncomputable def as_module : module (monoid_algebra k G) V :=
  module.comp_hom V (as_algebra_hom ρ).to_ring_hom

end monoid_algebra

section group

variables {k G V : Type*} [comm_semiring k] [group G] [add_comm_monoid V] [module k V]
variables (ρ : representation k G V)

/--
When `G` is a group, a `k`-linear representation of `G` on `V` can be thought of as
a group homomorphism from `G` into the invertible `k`-linear endomorphisms of `V`.
-/
def as_group_hom : G →* units (V →ₗ[k] V) :=
  monoid_hom.to_hom_units ρ

lemma as_group_hom_apply (g : G) : ↑(as_group_hom ρ g) = ρ g :=
by simp only [as_group_hom, monoid_hom.coe_to_hom_units]

end group

section character

variables {k G V : Type*} [comm_ring k] [group G] [add_comm_group V] [module k V]
variables (ρ : representation k G V)

/--
The character associated to a representation of `G`, which as a map `G → k`
sends each element to the trace of the corresponding linear map.
-/
@[simp]
noncomputable def character (g : G) : k := trace k V (ρ g)

theorem char_mul_comm (g : G) (h : G) : character ρ (h * g) = character ρ (g * h) :=
by simp only [trace_mul_comm, character, map_mul]

/-- The character of a representation is constant on conjugacy classes. -/
theorem char_conj (g : G) (h : G) : (character ρ) (h * g * h⁻¹) = (character ρ) g :=
by simp only [character, ←as_group_hom_apply, map_mul, map_inv, trace_conj]

variables [nontrivial k] [module.free k V] [module.finite k V]

/-- The evaluation of the character at the identity is the dimension of the representation. -/
theorem char_one : character ρ 1 = finite_dimensional.finrank k V :=
by simp only [character, map_one, trace_one]

end character

section tensor_product

variables {k G V W : Type*} [comm_semiring k] [monoid G]
variables [add_comm_monoid V] [module k V] [add_comm_monoid W] [module k W]
variables (ρV : representation k G V) (ρW : representation k G W)

open_locale tensor_product

/--
Given representations of `G` on `V` and `W`, there is a natural representation of `G` on their
tensor product `V ⊗[k] W`.
-/
def tprod : representation k G (V ⊗[k] W) :=
{ to_fun := λ g, tensor_product.map (ρV g) (ρW g),
  map_one' := by simp only [map_one, tensor_product.map_one],
  map_mul' := λ g h, by simp only [map_mul, tensor_product.map_mul] }

notation ρV ` ⊗ ` ρW := tprod ρV ρW

@[simp]
lemma tprod_apply (g : G) : (ρV ⊗ ρW) g = tensor_product.map (ρV g) (ρW g) := rfl

end tensor_product

section linear_hom

variables {k G V W : Type*} [comm_semiring k] [group G]
variables [add_comm_monoid V] [module k V] [add_comm_monoid W] [module k W]
variables (ρV : representation k G V) (ρW : representation k G W)

/--
Given representations of `G` on `V` and `W`, there is a natural representation of `G` on the
module `V →ₗ[k] W`, where `G` acts by conjugation.
-/
def lin_hom : representation k G (V →ₗ[k] W) :=
{ to_fun := λ g,
  { to_fun := λ f, (ρW g) ∘ₗ f ∘ₗ (ρV g⁻¹),
    map_add' := λ f₁ f₂, by simp_rw [add_comp, comp_add],
    map_smul' := λ r f, by simp_rw [ring_hom.id_apply, smul_comp, comp_smul]},
  map_one' := linear_map.ext $ λ x,
    by simp_rw [coe_mk, one_inv, map_one, one_apply, one_eq_id, comp_id, id_comp],
  map_mul' := λ g h,  linear_map.ext $ λ x,
    by simp_rw [coe_mul, coe_mk, function.comp_apply, mul_inv_rev, map_mul, mul_eq_comp,
                comp_assoc ]}
@[simp]
lemma lin_hom_apply (g : G) (f : V →ₗ[k] W) : (lin_hom ρV ρW) g f = (ρW g) ∘ₗ f ∘ₗ (ρV g⁻¹) := rfl

/--
The dual of a representation `ρ` of `G` on a module `V`, given by `(dual ρ) g f = f ∘ₗ (ρ g⁻¹)`,
where `f : module.dual k V`.
-/
def dual : representation k G (module.dual k V) :=
{ to_fun := λ g,
  { to_fun := λ f, f ∘ₗ (ρV g⁻¹),
    map_add' := λ f₁ f₂, by simp only [add_comp],
    map_smul' := λ r f,
      by {ext, simp only [coe_comp, function.comp_app, smul_apply, ring_hom.id_apply]} },
  map_one' :=
    by {ext, simp only [coe_comp, function.comp_app, map_one, one_inv, coe_mk, one_apply]},
  map_mul' := λ g h,
    by {ext, simp only [coe_comp, function.comp_app, mul_inv_rev, map_mul, coe_mk, mul_apply]}}

@[simp]
lemma dual_apply (g : G) (f : module.dual k V) : (dual ρV) g f = f ∘ₗ (ρV g⁻¹) := rfl

end linear_hom

end representation<|MERGE_RESOLUTION|>--- conflicted
+++ resolved
@@ -45,12 +45,6 @@
 
 namespace representation
 
-<<<<<<< HEAD
-section
-variables (k G V : Type*) [comm_semiring k] [monoid G] [add_comm_monoid V]
-variables [module k V] [module kᵐᵒᵖ V] [is_central_scalar k V]
-variables [distrib_mul_action G V] [smul_comm_class G k V]
-=======
 section trivial
 
 variables {k G V : Type*} [comm_semiring k] [monoid G] [add_comm_monoid V] [module k V]
@@ -69,7 +63,6 @@
 
 variables {k G V : Type*} [comm_semiring k] [monoid G] [add_comm_monoid V] [module k V]
 variables (ρ : representation k G V)
->>>>>>> 9503f733
 
 /--
 A `k`-linear representation of `G` on `V` can be thought of as
