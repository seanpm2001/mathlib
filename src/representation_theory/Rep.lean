/-
Copyright (c) 2020 Scott Morrison. All rights reserved.
Released under Apache 2.0 license as described in the file LICENSE.
Authors: Scott Morrison
-/
import representation_theory.basic
import representation_theory.Action
import algebra.category.Module.abelian
import algebra.category.Module.colimits
import algebra.category.Module.monoidal
import algebra.category.Module.adjunctions
import category_theory.closed.functor_category

/-!
# `Rep k G` is the category of `k`-linear representations of `G`.

If `V : Rep k G`, there is a coercion that allows you to treat `V` as a type,
and this type comes equipped with a `module k V` instance.
Also `V.ρ` gives the homomorphism `G →* (V →ₗ[k] V)`.

Conversely, given a homomorphism `ρ : G →* (V →ₗ[k] V)`,
you can construct the bundled representation as `Rep.of ρ`.

We construct the categorical equivalence `Rep k G ≌ Module (monoid_algebra k G)`.
We verify that `Rep k G` is a `k`-linear abelian symmetric monoidal category with all (co)limits.
-/

universes u

open category_theory
open category_theory.limits

/-- The category of `k`-linear representations of a monoid `G`. -/
@[derive [large_category, concrete_category, has_limits, has_colimits,
  preadditive, abelian]]
abbreviation Rep (k G : Type u) [ring k] [monoid G] :=
Action (Module.{u} k) (Mon.of G)

instance (k G : Type u) [comm_ring k] [monoid G] : linear k (Rep k G) :=
by apply_instance

namespace Rep
variables {k G : Type u} [comm_ring k]
section
variables [monoid G]

instance : has_coe_to_sort (Rep k G) (Type u) := concrete_category.has_coe_to_sort _

instance (V : Rep k G) : add_comm_group V :=
by { change add_comm_group ((forget₂ (Rep k G) (Module k)).obj V), apply_instance, }

instance (V : Rep k G) : module k V :=
by { change module k ((forget₂ (Rep k G) (Module k)).obj V), apply_instance, }

/--
Specialize the existing `Action.ρ`, changing the type to `representation k G V`.
-/
def ρ (V : Rep k G) : representation k G V := V.ρ

/-- Lift an unbundled representation to `Rep`. -/
def of {V : Type u} [add_comm_group V] [module k V] (ρ : G →* (V →ₗ[k] V)) : Rep k G :=
⟨Module.of k V, ρ⟩

@[simp]
lemma coe_of {V : Type u} [add_comm_group V] [module k V] (ρ : G →* (V →ₗ[k] V)) :
  (of ρ : Type u) = V := rfl

@[simp] lemma of_ρ {V : Type u} [add_comm_group V] [module k V] (ρ : G →* (V →ₗ[k] V)) :
  (of ρ).ρ = ρ := rfl

-- Verify that limits are calculated correctly.
noncomputable example : preserves_limits (forget₂ (Rep k G) (Module.{u} k)) :=
by apply_instance
noncomputable example : preserves_colimits (forget₂ (Rep k G) (Module.{u} k)) :=
by apply_instance

@[simp] lemma monoidal_category.braiding_hom_apply {A B : Rep k G} (x : A) (y : B) :
  Action.hom.hom (β_ A B).hom (tensor_product.tmul k x y) = tensor_product.tmul k y x := rfl

@[simp] lemma monoidal_category.braiding_inv_apply {A B : Rep k G} (x : A) (y : B) :
  Action.hom.hom (β_ A B).inv (tensor_product.tmul k y x) = tensor_product.tmul k x y := rfl

section linearization

variables (k G)

/-- The monoidal functor sending a type `H` with a `G`-action to the induced `k`-linear
`G`-representation on `k[H].` -/
noncomputable def linearization :
  monoidal_functor (Action (Type u) (Mon.of G)) (Rep k G) :=
(Module.monoidal_free k).map_Action (Mon.of G)

variables {k G}

@[simp] lemma linearization_obj_ρ (X : Action (Type u) (Mon.of G)) (g : G) (x : X.V →₀ k) :
  ((linearization k G).1.1.obj X).ρ g x = finsupp.lmap_domain k k (X.ρ g) x := rfl

@[simp] lemma linearization_of (X : Action (Type u) (Mon.of G)) (g : G) (x : X.V) :
  ((linearization k G).1.1.obj X).ρ g (finsupp.single x (1 : k))
    = finsupp.single (X.ρ g x) (1 : k) :=
by rw [linearization_obj_ρ, finsupp.lmap_domain_apply, finsupp.map_domain_single]

variables (X Y : Action (Type u) (Mon.of G)) (f : X ⟶ Y)

@[simp] lemma linearization_map_hom :
  ((linearization k G).1.1.map f).hom = finsupp.lmap_domain k k f.hom := rfl

lemma linearization_map_hom_of (x : X.V) :
  ((linearization k G).1.1.map f).hom (finsupp.single x (1 : k))
    = finsupp.single (f.hom x) (1 : k) :=
by rw [linearization_map_hom, finsupp.lmap_domain_apply, finsupp.map_domain_single]

variables (k G)

/-- Given a `G`-action on `H`, this is `k[H]` bundled with the natural representation
`G →* End(k[H])` as a term of type `Rep k G`. -/
noncomputable abbreviation of_mul_action (H : Type u) [mul_action G H] : Rep k G :=
of $ representation.of_mul_action k G H

/-- The linearization of a type `H` with a `G`-action is definitionally isomorphic to the
`k`-linear `G`-representation on `k[H]` induced by the `G`-action on `H`. -/
noncomputable def linearization_of_mul_action_iso (n : ℕ) :
  (linearization k G).1.1.obj (Action.of_mul_action G (fin n → G))
    ≅ of_mul_action k G (fin n → G) := iso.refl _

variables {k G}

/-- Given an element `x : A`, there is a natural morphism of representations `k[G] ⟶ A` sending
`g ↦ A.ρ(g)(x).` -/
@[simps] noncomputable def left_regular_hom (A : Rep k G) (x : A) :
  Rep.of_mul_action k G G ⟶ A :=
{ hom := finsupp.lift _ _ _ (λ g, A.ρ g x),
  comm' := λ g,
  begin
    refine finsupp.lhom_ext' (λ x, linear_map.ext_ring _),
    simp only [linear_map.comp_apply, Module.comp_def, finsupp.lsingle_apply,
      finsupp.lift_apply],
    show finsupp.sum (finsupp.map_domain _ _) _ = _,
    rw [finsupp.map_domain_single,  finsupp.sum_single_index, one_smul, finsupp.sum_single_index,
      one_smul, smul_eq_mul, A.ρ.map_mul, linear_map.mul_apply],
    { refl },
    { rw zero_smul },
    { rw zero_smul },
  end }

lemma left_regular_hom_apply {A : Rep k G} (x : A) :
  (left_regular_hom A x).hom (finsupp.single 1 1) = x :=
begin
  dsimp only [left_regular_hom_hom, finsupp.lift_apply],
  rw [finsupp.sum_single_index, one_smul, A.ρ.map_one],
  { refl },
  { rw zero_smul },
end

/-- Given a `k`-linear `G`-representation `A`, there is a `k`-linear isomorphism between
representation morphisms `Hom(k[G], A)` and `A`. -/
@[simps] noncomputable def left_regular_hom_equiv (A : Rep k G) :
  (Rep.of_mul_action k G G ⟶ A) ≃ₗ[k] A :=
{ to_fun := λ f, f.hom (finsupp.single 1 1),
  map_add' := λ x y, rfl,
  map_smul' := λ r x, rfl,
  inv_fun := λ x, left_regular_hom A x,
  left_inv := λ f,
  begin
    refine Action.hom.ext _ _ (finsupp.lhom_ext' (λ (x : G), linear_map.ext_ring _)),
    simp only [linear_map.comp_apply, finsupp.lsingle_apply,
      left_regular_hom_hom, finsupp.lift_apply],
    rw [finsupp.sum_single_index, one_smul],
    have := linear_map.ext_iff.1 (f.comm x) (finsupp.single 1 1),
    simp only [Module.coe_comp, function.comp_apply, linear_map.to_fun_eq_coe,
      linear_map.comp_apply, Rep.of_ρ] at this,
    erw ←this,
    show f.hom (finsupp.map_domain _ _) = _,
    rw [finsupp.map_domain_single, smul_eq_mul, mul_one],
    { rw zero_smul },
  end,
  right_inv := λ x, left_regular_hom_apply x }

lemma left_regular_hom_equiv_symm_single {A : Rep k G} (x : A) (g : G) :
  ((left_regular_hom_equiv A).symm x).hom (finsupp.single g 1) = A.ρ g x :=
begin
  simp only [left_regular_hom_equiv_symm_apply, left_regular_hom_hom,
    finsupp.lift_apply, finsupp.sum_single_index, zero_smul, one_smul],
end

end linearization
end
section
open Action
variables [group G] (A B C : Rep k G)

noncomputable instance : monoidal_closed (Rep k G) :=
monoidal_closed.of_equiv (functor_category_monoidal_equivalence _ _)

lemma ihom_obj_ρ_def :
  ((ihom A).obj B).ρ = (functor_category_equivalence.inverse.obj
  ((functor_category_equivalence.functor.obj A).closed_ihom.obj
  (functor_category_equivalence.functor.obj B))).ρ := rfl

@[simp] lemma ihom_obj_ρ :
  ((ihom A).obj B).ρ = A.ρ.lin_hom B.ρ :=
begin
  refine monoid_hom.ext (λ g, _),
  rw [ihom_obj_ρ_def, functor_category_equivalence.inverse_obj_ρ_apply,
    functor.closed_ihom_obj_map, ←functor.map_inv],
  dsimp only [functor_category_equivalence.functor_obj_obj,
    functor_category_equivalence.functor_obj_map, functor.closed_ihom_obj_map],
  simpa only [Module.monoidal_closed_pre_app, single_obj.inv_as_inv],
end

lemma ihom_map_def {B C : Rep k G} (f : B ⟶ C) :
  ((ihom A).map f) = (functor_category_equivalence.inverse.map
  ((functor_category_equivalence.functor.obj A).closed_ihom.map
  (functor_category_equivalence.functor.map f))) := rfl

@[simp] lemma ihom_map_hom {B C : Rep k G} (f : B ⟶ C) :
  ((ihom A).map f).hom = linear_map.llcomp k A B C f.hom :=
begin
  rw [ihom_map_def, functor_category_equivalence.inverse_map_hom, functor.closed_ihom_map_app],
  refl,
end

lemma ihom_coev_app_def :
  (ihom.coev A).app B = functor_category_equivalence.unit_iso.hom.app B ≫
  functor_category_equivalence.inverse.map
  ((functor_category_equivalence.functor.obj A).closed_unit.app _ ≫
  (functor_category_equivalence.functor.obj A).closed_ihom.map
  ((functor_category_monoidal_equivalence (Module.{u} k) (Mon.of G)).μ A B)) :=
rfl

@[simp] lemma ihom_coev_app_hom :
<<<<<<< HEAD
  Action.hom.hom ((ihom.coev A).app B) =
    (tensor_product.mk _ _ _).flip :=
begin
  refine linear_map.ext (λ x, linear_map.ext (λ y, _)),
  simp only [ihom_coev_app_def, functor_category_equivalence_unit_iso, iso.app_hom,
=======
  Action.hom.hom ((ihom.coev A).app B) = (tensor_product.mk _ _ _).flip :=
begin
  refine linear_map.ext (λ x, linear_map.ext (λ y, _)),
  simpa only [ihom_coev_app_def, functor_category_equivalence_unit_iso, iso.app_hom,
>>>>>>> 14d1fec7
    functor.map_comp, comp_hom, functor_category_equivalence.unit_iso_hom_app_hom,
    functor_category_equivalence.inverse_map_hom, functor.closed_unit_app_app,
    functor.closed_ihom_map_app, Module.ihom_coev_app, Module.coe_comp,
    function.comp_app, tensor_product.curry_apply, linear_map.flip_apply,
    Module.ihom_map_apply, Module.monoidal_category.braiding_hom_apply,
    functor_category_monoidal_equivalence.μ_app, id_apply, linear_map.id_apply],
<<<<<<< HEAD
  refl,
=======
>>>>>>> 14d1fec7
end

variables {A B C}

@[simp] lemma monoidal_closed_curry_hom (f : A ⊗ B ⟶ C) :
  (monoidal_closed.curry f).hom = (tensor_product.curry f.hom).flip :=
begin
  rw [monoidal_closed.curry_eq, comp_hom, ihom_coev_app_hom, ihom_map_hom],
<<<<<<< HEAD
  refine linear_map.ext (λ x, linear_map.ext (λ y, _)),
=======
  ext,
>>>>>>> 14d1fec7
  refl,
end

@[simp] lemma monoidal_closed_uncurry_hom (f : B ⟶ (ihom A).obj C) :
  (monoidal_closed.uncurry f).hom = tensor_product.uncurry _ _ _ _ f.hom.flip :=
begin
  simp only [monoidal_closed.of_equiv_uncurry_def, comp_inv_iso_inv_app,
    monoidal_functor.comm_tensor_left_inv_app, adjunction.hom_equiv_counit,
    category.assoc, comp_hom, functor_category_monoidal_equivalence.inv_counit_app_hom,
    functor_category_monoidal_equivalence.counit_app],
  simp only [monoidal_closed.uncurry_eq, category_theory.functor.ihom_ev_app, functor.map_comp,
    Action.comp_hom, category.assoc, functor_category_monoidal_equivalence.inverse_map,
    functor_category_monoidal_equivalence.functor_map, functor_category_equivalence.inverse_map_hom,
    functor_category_equivalence.functor_map_app, monoidal_category.id_tensor_comp,
    nat_trans.comp_app, monoidal.tensor_hom_app, nat_trans.id_app, functor.closed_counit_app_app,
    Module.ihom_ev_app, functor_category_monoidal_equivalence.μ_iso_inv_app,
    functor_category_monoidal_equivalence.counit_app],
  ext,
  refl,
end

@[simp] lemma ihom_ev_app_hom : Action.hom.hom ((ihom.ev A).app B) =
  tensor_product.uncurry _ _ _ _ linear_map.id.flip :=
monoidal_closed_uncurry_hom _

variables (A B C)

/-- There is a `k`-linear isomorphism between the sets of representation morphisms`Hom(A ⊗ B, C)`
and `Hom(B, Homₖ(A, C))`. -/
noncomputable def monoidal_closed.linear_hom_equiv :
  (A ⊗ B ⟶ C) ≃ₗ[k] (B ⟶ (A ⟶[Rep k G] C)) :=
{ map_add' := λ f g, rfl,
  map_smul' := λ r f, rfl, ..(ihom.adjunction A).hom_equiv _ _ }

/-- There is a `k`-linear isomorphism between the sets of representation morphisms`Hom(A ⊗ B, C)`
and `Hom(A, Homₖ(B, C))`. -/
noncomputable def monoidal_closed.linear_hom_equiv_comm :
  (A ⊗ B ⟶ C) ≃ₗ[k] (A ⟶ (B ⟶[Rep k G] C)) :=
(linear.arrow_congr k (β_ A B) (iso.refl _)) ≪≫ₗ
  monoidal_closed.linear_hom_equiv _ _ _

variables {A B C}

lemma monoidal_closed.linear_hom_equiv_hom (f : A ⊗ B ⟶ C) :
  (monoidal_closed.linear_hom_equiv A B C f).hom =
  (tensor_product.curry f.hom).flip :=
monoidal_closed_curry_hom _

lemma monoidal_closed.linear_hom_equiv_comm_hom (f : A ⊗ B ⟶ C) :
  (monoidal_closed.linear_hom_equiv_comm A B C f).hom =
 tensor_product.curry f.hom :=
begin
  dunfold monoidal_closed.linear_hom_equiv_comm,
  refine linear_map.ext (λ x, linear_map.ext (λ y, _)),
  simp only [linear_equiv.trans_apply, monoidal_closed.linear_hom_equiv_hom,
    linear.arrow_congr_apply, iso.refl_hom, iso.symm_hom, linear_map.to_fun_eq_coe,
    linear_map.coe_comp, function.comp_app, linear.left_comp_apply, linear.right_comp_apply,
    category.comp_id, Action.comp_hom, linear_map.flip_apply, tensor_product.curry_apply,
    Module.coe_comp, function.comp_app, monoidal_category.braiding_inv_apply],
end

lemma monoidal_closed.linear_hom_equiv_symm_hom (f : B ⟶ (A ⟶[Rep k G] C)) :
  ((monoidal_closed.linear_hom_equiv A B C).symm f).hom =
  tensor_product.uncurry k A B C f.hom.flip :=
monoidal_closed_uncurry_hom _

lemma monoidal_closed.linear_hom_equiv_comm_symm_hom (f : A ⟶ (B ⟶[Rep k G] C)) :
  ((monoidal_closed.linear_hom_equiv_comm A B C).symm f).hom =
  tensor_product.uncurry k A B C f.hom :=
begin
  dunfold monoidal_closed.linear_hom_equiv_comm,
  refine tensor_product.algebra_tensor_module.curry_injective
    (linear_map.ext (λ x, linear_map.ext (λ y, _))),
  simp only [linear_equiv.trans_symm, linear_equiv.trans_apply, linear.arrow_congr_symm_apply,
    iso.refl_inv, linear_map.coe_comp, function.comp_app, category.comp_id, Action.comp_hom,
    monoidal_closed.linear_hom_equiv_symm_hom, tensor_product.algebra_tensor_module.curry_apply,
    linear_map.coe_restrict_scalars, linear_map.to_fun_eq_coe, linear_map.flip_apply,
    tensor_product.curry_apply, Module.coe_comp, function.comp_app,
    monoidal_category.braiding_hom_apply, tensor_product.uncurry_apply],
end

end
end Rep
namespace representation
variables {k G : Type u} [comm_ring k] [monoid G] {V W : Type u}
  [add_comm_group V] [add_comm_group W] [module k V] [module k W]
  (ρ : representation k G V) (τ : representation k G W)

/-- Tautological isomorphism to help Lean in typechecking. -/
def Rep_of_tprod_iso : Rep.of (ρ.tprod τ) ≅ Rep.of ρ ⊗ Rep.of τ := iso.refl _

lemma Rep_of_tprod_iso_apply (x : tensor_product k V W) :
  (Rep_of_tprod_iso ρ τ).hom.hom x = x := rfl

lemma Rep_of_tprod_iso_inv_apply (x : tensor_product k V W) :
  (Rep_of_tprod_iso ρ τ).inv.hom x = x := rfl

end representation
/-!
# The categorical equivalence `Rep k G ≌ Module.{u} (monoid_algebra k G)`.
-/
namespace Rep
variables {k G : Type u} [comm_ring k] [monoid G]

-- Verify that the symmetric monoidal structure is available.
example : symmetric_category (Rep k G) := by apply_instance
example : monoidal_preadditive (Rep k G) := by apply_instance
example : monoidal_linear k (Rep k G) := by apply_instance

noncomputable theory

/-- Auxilliary lemma for `to_Module_monoid_algebra`. -/
lemma to_Module_monoid_algebra_map_aux {k G : Type*} [comm_ring k] [monoid G]
  (V W : Type*) [add_comm_group V] [add_comm_group W] [module k V] [module k W]
  (ρ : G →* V →ₗ[k] V) (σ : G →* W →ₗ[k] W)
  (f : V →ₗ[k] W) (w : ∀ (g : G), f.comp (ρ g) = (σ g).comp f)
  (r : monoid_algebra k G) (x : V) :
  f ((((monoid_algebra.lift k G (V →ₗ[k] V)) ρ) r) x) =
    (((monoid_algebra.lift k G (W →ₗ[k] W)) σ) r) (f x) :=
begin
  apply monoid_algebra.induction_on r,
  { intro g,
    simp only [one_smul, monoid_algebra.lift_single, monoid_algebra.of_apply],
    exact linear_map.congr_fun (w g) x, },
  { intros g h gw hw, simp only [map_add, add_left_inj, linear_map.add_apply, hw, gw], },
  { intros r g w,
    simp only [alg_hom.map_smul, w, ring_hom.id_apply,
      linear_map.smul_apply, linear_map.map_smulₛₗ], }
end

/-- Auxilliary definition for `to_Module_monoid_algebra`. -/
def to_Module_monoid_algebra_map {V W : Rep k G} (f : V ⟶ W) :
  Module.of (monoid_algebra k G) V.ρ.as_module ⟶ Module.of (monoid_algebra k G) W.ρ.as_module :=
{ map_smul' := λ r x, to_Module_monoid_algebra_map_aux V.V W.V V.ρ W.ρ f.hom f.comm r x,
  ..f.hom, }

/-- Functorially convert a representation of `G` into a module over `monoid_algebra k G`. -/
def to_Module_monoid_algebra : Rep k G ⥤ Module.{u} (monoid_algebra k G) :=
{ obj := λ V, Module.of _ V.ρ.as_module ,
  map := λ V W f, to_Module_monoid_algebra_map f, }

/-- Functorially convert a module over `monoid_algebra k G` into a representation of `G`. -/
def of_Module_monoid_algebra : Module.{u} (monoid_algebra k G) ⥤ Rep k G :=
{ obj := λ M, Rep.of (representation.of_module k G M),
  map := λ M N f,
  { hom :=
    { map_smul' := λ r x, f.map_smul (algebra_map k _ r) x,
      ..f },
    comm' := λ g, by { ext, apply f.map_smul, }, }, }.

lemma of_Module_monoid_algebra_obj_coe (M : Module.{u} (monoid_algebra k G)) :
  (of_Module_monoid_algebra.obj M : Type u) = restrict_scalars k (monoid_algebra k G) M := rfl

lemma of_Module_monoid_algebra_obj_ρ (M : Module.{u} (monoid_algebra k G)) :
  (of_Module_monoid_algebra.obj M).ρ = representation.of_module k G M := rfl

/-- Auxilliary definition for `equivalence_Module_monoid_algebra`. -/
def counit_iso_add_equiv {M : Module.{u} (monoid_algebra k G)} :
  ((of_Module_monoid_algebra ⋙ to_Module_monoid_algebra).obj M) ≃+ M :=
begin
  dsimp [of_Module_monoid_algebra, to_Module_monoid_algebra],
  refine (representation.of_module k G ↥M).as_module_equiv.trans (restrict_scalars.add_equiv _ _ _),
end

/-- Auxilliary definition for `equivalence_Module_monoid_algebra`. -/
def unit_iso_add_equiv {V : Rep k G} :
  V ≃+ ((to_Module_monoid_algebra ⋙ of_Module_monoid_algebra).obj V) :=
begin
  dsimp [of_Module_monoid_algebra, to_Module_monoid_algebra],
  refine V.ρ.as_module_equiv.symm.trans _,
  exact (restrict_scalars.add_equiv _ _ _).symm,
end

/-- Auxilliary definition for `equivalence_Module_monoid_algebra`. -/
def counit_iso (M : Module.{u} (monoid_algebra k G)) :
  (of_Module_monoid_algebra ⋙ to_Module_monoid_algebra).obj M ≅ M :=
linear_equiv.to_Module_iso'
{ map_smul' := λ r x, begin
    dsimp [counit_iso_add_equiv],
    simp,
  end,
  ..counit_iso_add_equiv, }

lemma unit_iso_comm (V : Rep k G) (g : G) (x : V) :
  unit_iso_add_equiv (((V.ρ) g).to_fun x) =
    (((of_Module_monoid_algebra.obj (to_Module_monoid_algebra.obj V)).ρ) g).to_fun
      (unit_iso_add_equiv x) :=
begin
  dsimp [unit_iso_add_equiv, of_Module_monoid_algebra, to_Module_monoid_algebra],
  simp only [add_equiv.apply_eq_iff_eq, add_equiv.apply_symm_apply,
    representation.as_module_equiv_symm_map_rho, representation.of_module_as_module_act],
end

/-- Auxilliary definition for `equivalence_Module_monoid_algebra`. -/
def unit_iso (V : Rep k G) :
  V ≅ ((to_Module_monoid_algebra ⋙ of_Module_monoid_algebra).obj V) :=
Action.mk_iso (linear_equiv.to_Module_iso'
{ map_smul' := λ r x, begin
    dsimp [unit_iso_add_equiv],
    simp only [representation.as_module_equiv_symm_map_smul,
      restrict_scalars.add_equiv_symm_map_algebra_map_smul],
  end,
  ..unit_iso_add_equiv, })
  (λ g, by { ext, apply unit_iso_comm, })

/-- The categorical equivalence `Rep k G ≌ Module (monoid_algebra k G)`. -/
def equivalence_Module_monoid_algebra : Rep k G ≌ Module.{u} (monoid_algebra k G) :=
{ functor := to_Module_monoid_algebra,
  inverse := of_Module_monoid_algebra,
  unit_iso := nat_iso.of_components (λ V, unit_iso V) (by tidy),
  counit_iso := nat_iso.of_components (λ M, counit_iso M) (by tidy), }

-- TODO Verify that the equivalence with `Module (monoid_algebra k G)` is a monoidal functor.

end Rep<|MERGE_RESOLUTION|>--- conflicted
+++ resolved
@@ -229,28 +229,16 @@
 rfl
 
 @[simp] lemma ihom_coev_app_hom :
-<<<<<<< HEAD
-  Action.hom.hom ((ihom.coev A).app B) =
-    (tensor_product.mk _ _ _).flip :=
-begin
-  refine linear_map.ext (λ x, linear_map.ext (λ y, _)),
-  simp only [ihom_coev_app_def, functor_category_equivalence_unit_iso, iso.app_hom,
-=======
   Action.hom.hom ((ihom.coev A).app B) = (tensor_product.mk _ _ _).flip :=
 begin
   refine linear_map.ext (λ x, linear_map.ext (λ y, _)),
   simpa only [ihom_coev_app_def, functor_category_equivalence_unit_iso, iso.app_hom,
->>>>>>> 14d1fec7
     functor.map_comp, comp_hom, functor_category_equivalence.unit_iso_hom_app_hom,
     functor_category_equivalence.inverse_map_hom, functor.closed_unit_app_app,
     functor.closed_ihom_map_app, Module.ihom_coev_app, Module.coe_comp,
     function.comp_app, tensor_product.curry_apply, linear_map.flip_apply,
     Module.ihom_map_apply, Module.monoidal_category.braiding_hom_apply,
     functor_category_monoidal_equivalence.μ_app, id_apply, linear_map.id_apply],
-<<<<<<< HEAD
-  refl,
-=======
->>>>>>> 14d1fec7
 end
 
 variables {A B C}
@@ -259,11 +247,7 @@
   (monoidal_closed.curry f).hom = (tensor_product.curry f.hom).flip :=
 begin
   rw [monoidal_closed.curry_eq, comp_hom, ihom_coev_app_hom, ihom_map_hom],
-<<<<<<< HEAD
-  refine linear_map.ext (λ x, linear_map.ext (λ y, _)),
-=======
   ext,
->>>>>>> 14d1fec7
   refl,
 end
 
