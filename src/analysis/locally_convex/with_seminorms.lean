--- conflicted
+++ resolved
@@ -429,21 +429,12 @@
   rw [metric.continuous_at_iff', map_zero],
   intros r hr,
   rcases hf i with ⟨s₁, C, hC, hf⟩,
-<<<<<<< HEAD
-  rw hp.has_basis.eventually_iff,
-  refine ⟨(s₁.sup p).ball 0 (r/C), p.basis_sets_mem _ (div_pos hr
-    (nnreal.coe_pos.mpr hC.bot_lt)), _⟩,
-  simp_rw [ ←metric.mem_ball, ←mem_preimage, ←ball_zero_eq_preimage_ball],
-  refine subset.trans _ (ball_antitone hf),
-  rw ball_smul (s₁.sup p) hC.bot_lt,
-=======
   have hC' : 0 < C := hC.bot_lt,
   rw hp.has_basis.eventually_iff,
   refine ⟨(s₁.sup p).ball 0 (r/C), p.basis_sets_mem _ (by positivity), _⟩,
   simp_rw [ ←metric.mem_ball, ←mem_preimage, ←ball_zero_eq_preimage_ball],
   refine subset.trans _ (ball_antitone hf),
   rw ball_smul (s₁.sup p) hC',
->>>>>>> df6a0b2e
   refl
 end
 
