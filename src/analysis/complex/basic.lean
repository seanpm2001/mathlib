--- conflicted
+++ resolved
@@ -39,19 +39,11 @@
 @[simp] lemma norm_eq_abs (z : ℂ) : ∥z∥ = abs z := rfl
 
 instance : normed_add_comm_group ℂ :=
-<<<<<<< HEAD
 add_group_norm.to_normed_add_comm_group
-{ to_fun := norm,
-  map_zero' := abs_zero,
-  neg' := abs_neg,
-  add_le' := abs_add,
-  eq_zero_of_map_eq_zero' := λ z, abs_eq_zero.1 }
-=======
-normed_add_comm_group.of_core ℂ
-{ norm_eq_zero_iff := λ x, abs.eq_zero,
-  triangle := abs.add_le,
-  norm_neg := abs.map_neg }
->>>>>>> 4a927b25
+{ map_zero' := map_zero abs,
+  neg' := map_neg abs,
+  eq_zero_of_map_eq_zero' := λ z, abs_eq_zero.1,
+  ..abs }
 
 instance : normed_field ℂ :=
 { norm := abs,
