--- conflicted
+++ resolved
@@ -192,37 +192,12 @@
 lemma is_O_with_inv (hc : 0 < c) : is_O_with c⁻¹ l f g ↔ ∀ᶠ x in l, c * ∥f x∥ ≤ ∥g x∥ :=
 by simp only [is_O_with, ← div_eq_inv_mul, le_div_iff' hc]
 
-<<<<<<< HEAD
-lemma is_o_iff_nat_mul_le'' (h₀ : ∀ᶠ x in l, 0 ≤ ∥f x∥ ∨ 0 ≤ ∥g x∥) :
-=======
 -- We prove this lemma with strange assumptions to get two lemmas below automatically
 lemma is_o_iff_nat_mul_le_aux (h₀ : (∀ x, 0 ≤ ∥f x∥) ∨ ∀ x, 0 ≤ ∥g x∥) :
->>>>>>> e82fbd32
   f =o[l] g ↔ ∀ n : ℕ, ∀ᶠ x in l, ↑n * ∥f x∥ ≤ ∥g x∥ :=
 begin
   split,
   { rintro H (_|n),
-<<<<<<< HEAD
-    { filter_upwards [h₀, H.nonneg_imp] with x h₀ h₀',
-      rw [or_iff_right_of_imp h₀'] at h₀,
-      rwa [nat.cast_zero, zero_mul] },
-    { have : (0 : ℝ) < n.succ, from nat.cast_pos.2 n.succ_pos,
-      exact (is_O_with_inv this).1 (H.def' $ inv_pos.2 this) } },
-  { refine λ H, is_o_iff_forall_is_O_with.2 (λ ε ε0, _),
-    rcases exists_nat_gt ε⁻¹ with ⟨n, hn⟩,
-    have hn₀ : (0 : ℝ) < n, from (inv_pos.2 ε0).trans hn,
-    have := (is_O_with_inv hn₀).2 (H n),
-    refine this.weaken' _ (inv_le_of_inv_le ε0 hn.le),
-    filter_upwards [this.nonneg_imp (inv_pos.2 hn₀), h₀] with x hx₀ hx₀',
-    rwa [or_iff_right_of_imp hx₀] at hx₀' }
-end
-
-lemma is_o_iff_nat_mul_le : f =o[l] g' ↔ ∀ n : ℕ, ∀ᶠ x in l, ↑n * ∥f x∥ ≤ ∥g' x∥ :=
-is_o_iff_nat_mul_le'' $ eventually_of_forall $ λ x, or.inr (norm_nonneg _)
-
-lemma is_o_iff_nat_mul_le' : f' =o[l] g ↔ ∀ n : ℕ, ∀ᶠ x in l, ↑n * ∥f' x∥ ≤ ∥g x∥ :=
-is_o_iff_nat_mul_le'' $ eventually_of_forall $ λ x, or.inl (norm_nonneg _)
-=======
     { refine (H.def one_pos).mono (λ x h₀', _),
       rw [nat.cast_zero, zero_mul],
       refine h₀.elim (λ hf, (hf x).trans _) (λ hg, hg x),
@@ -243,7 +218,6 @@
 
 lemma is_o_iff_nat_mul_le' : f' =o[l] g ↔ ∀ n : ℕ, ∀ᶠ x in l, ↑n * ∥f' x∥ ≤ ∥g x∥ :=
 is_o_iff_nat_mul_le_aux (or.inl $ λ x, norm_nonneg _)
->>>>>>> e82fbd32
 
 /-! ### Subsingleton -/
 
@@ -938,11 +912,7 @@
 
 @[simp] theorem is_o_one_left_iff : (λ x, 1 : α → F) =o[l] f ↔ tendsto (λ x, ∥f x∥) l at_top :=
 calc (λ x, 1 : α → F) =o[l] f ↔ ∀ n : ℕ, ∀ᶠ x in l, ↑n * ∥(1 : F)∥ ≤ ∥f x∥ :
-<<<<<<< HEAD
-  is_o_iff_nat_mul_le'' $ by simp
-=======
   is_o_iff_nat_mul_le_aux $ or.inl $ λ x, by simp only [norm_one, zero_le_one]
->>>>>>> e82fbd32
 ... ↔ ∀ n : ℕ, true → ∀ᶠ x in l, ∥f x∥ ∈ Ici (n : ℝ) :
   by simp only [norm_one, mul_one, true_implies_iff, mem_Ici]
 ... ↔ tendsto (λ x, ∥f x∥) l at_top : at_top_countable_basis_of_archimedean.1.tendsto_right_iff.symm
