/-
Copyright (c) 2021 Yaël Dillies, Bhavik Mehta. All rights reserved.
Released under Apache 2.0 license as described in the file LICENSE.
Authors: Yaël Dillies, Bhavik Mehta
-/
import analysis.convex.hull

/-!
# Extreme sets

This file defines extreme sets and extreme points for sets in a module.

An extreme set of `A` is a subset of `A` that is as far as it can get in any outward direction: If
point `x` is in it and point `y ∈ A`, then the line passing through `x` and `y` leaves `A` at `x`.
This is an analytic notion of "being on the side of". It is weaker than being exposed (see
`is_exposed.is_extreme`).

## Main declarations

* `is_extreme 𝕜 A B`: States that `B` is an extreme set of `A` (in the literature, `A` is often
  implicit).
* `set.extreme_points 𝕜 A`: Set of extreme points of `A` (corresponding to extreme singletons).
* `convex.mem_extreme_points_iff_convex_diff`: A useful equivalent condition to being an extreme
  point: `x` is an extreme point iff `A \ {x}` is convex.

## Implementation notes

The exact definition of extremeness has been carefully chosen so as to make as many lemmas
unconditional (in particular, the Krein-Milman theorem doesn't need the set to be convex!).
In practice, `A` is often assumed to be a convex set.

## References

See chapter 8 of [Barry Simon, *Convexity*][simon2011]

## TODO

More not-yet-PRed stuff is available on the branch `sperner_again`.
-/

open_locale classical affine
open set

variables (𝕜 : Type*) {E : Type*}

section has_smul
variables [ordered_semiring 𝕜] [add_comm_monoid E] [has_smul 𝕜 E]

/-- A set `B` is an extreme subset of `A` if `B ⊆ A` and all points of `B` only belong to open
segments whose ends are in `B`. -/
def is_extreme (A B : set E) : Prop :=
B ⊆ A ∧ ∀ ⦃x₁⦄, x₁ ∈ A → ∀ ⦃x₂⦄, x₂ ∈ A → ∀ ⦃x⦄, x ∈ B → x ∈ open_segment 𝕜 x₁ x₂ → x₁ ∈ B ∧ x₂ ∈ B

/-- A point `x` is an extreme point of a set `A` if `x` belongs to no open segment with ends in
`A`, except for the obvious `open_segment x x`. -/
def set.extreme_points (A : set E) : set E :=
{x ∈ A | ∀ ⦃x₁⦄, x₁ ∈ A → ∀ ⦃x₂⦄, x₂ ∈ A → x ∈ open_segment 𝕜 x₁ x₂ → x₁ = x ∧ x₂ = x}

@[refl] protected lemma is_extreme.refl (A : set E) :
  is_extreme 𝕜 A A :=
⟨subset.rfl, λ x₁ hx₁A x₂ hx₂A x hxA hx, ⟨hx₁A, hx₂A⟩⟩

variables {𝕜} {A B C : set E} {x : E}

protected lemma is_extreme.rfl :
  is_extreme 𝕜 A A :=
is_extreme.refl 𝕜 A

@[trans] protected lemma is_extreme.trans (hAB : is_extreme 𝕜 A B) (hBC : is_extreme 𝕜 B C) :
  is_extreme 𝕜 A C :=
begin
  refine ⟨subset.trans hBC.1 hAB.1, λ x₁ hx₁A x₂ hx₂A x hxC hx, _⟩,
  obtain ⟨hx₁B, hx₂B⟩ := hAB.2 hx₁A hx₂A (hBC.1 hxC) hx,
  exact hBC.2 hx₁B hx₂B hxC hx,
end

protected lemma is_extreme.antisymm :
  anti_symmetric (is_extreme 𝕜 : set E → set E → Prop) :=
λ A B hAB hBA, subset.antisymm hBA.1 hAB.1

instance : is_partial_order (set E) (is_extreme 𝕜) :=
{ refl := is_extreme.refl 𝕜,
  trans := λ A B C, is_extreme.trans,
  antisymm := is_extreme.antisymm }

lemma is_extreme.inter (hAB : is_extreme 𝕜 A B) (hAC : is_extreme 𝕜 A C) :
  is_extreme 𝕜 A (B ∩ C) :=
begin
  use subset.trans (inter_subset_left _ _) hAB.1,
  rintro x₁ hx₁A x₂ hx₂A x ⟨hxB, hxC⟩ hx,
  obtain ⟨hx₁B, hx₂B⟩ := hAB.2 hx₁A hx₂A hxB hx,
  obtain ⟨hx₁C, hx₂C⟩ := hAC.2 hx₁A hx₂A hxC hx,
  exact ⟨⟨hx₁B, hx₁C⟩, hx₂B, hx₂C⟩,
end

protected lemma is_extreme.mono (hAC : is_extreme 𝕜 A C) (hBA : B ⊆ A) (hCB : C ⊆ B) :
  is_extreme 𝕜 B C :=
⟨hCB, λ x₁ hx₁B x₂ hx₂B x hxC hx, hAC.2 (hBA hx₁B) (hBA hx₂B) hxC hx⟩

lemma is_extreme_Inter {ι : Type*} [nonempty ι] {F : ι → set E}
  (hAF : ∀ i : ι, is_extreme 𝕜 A (F i)) :
  is_extreme 𝕜 A (⋂ i : ι, F i) :=
begin
  obtain i := classical.arbitrary ι,
  refine ⟨Inter_subset_of_subset i (hAF i).1, λ x₁ hx₁A x₂ hx₂A x hxF hx, _⟩,
  simp_rw mem_Inter at ⊢ hxF,
  have h := λ i, (hAF i).2 hx₁A hx₂A (hxF i) hx,
  exact ⟨λ i, (h i).1, λ i, (h i).2⟩,
end

lemma is_extreme_bInter {F : set (set E)} (hF : F.nonempty)
  (hAF : ∀ B ∈ F, is_extreme 𝕜 A B) :
  is_extreme 𝕜 A (⋂ B ∈ F, B) :=
begin
  obtain ⟨B, hB⟩ := hF,
  refine ⟨(bInter_subset_of_mem hB).trans (hAF B hB).1, λ x₁ hx₁A x₂ hx₂A x hxF hx, _⟩,
  simp_rw mem_Inter₂ at ⊢ hxF,
  have h := λ B hB, (hAF B hB).2 hx₁A hx₂A (hxF B hB) hx,
  exact ⟨λ B hB, (h B hB).1, λ B hB, (h B hB).2⟩,
end

lemma is_extreme_sInter {F : set (set E)} (hF : F.nonempty)
  (hAF : ∀ B ∈ F, is_extreme 𝕜 A B) :
  is_extreme 𝕜 A (⋂₀ F) :=
begin
  obtain ⟨B, hB⟩ := hF,
  refine ⟨(sInter_subset_of_mem hB).trans (hAF B hB).1, λ x₁ hx₁A x₂ hx₂A x hxF hx, _⟩,
  simp_rw mem_sInter at ⊢ hxF,
  have h := λ B hB, (hAF B hB).2 hx₁A hx₂A (hxF B hB) hx,
  exact ⟨λ B hB, (h B hB).1, λ B hB, (h B hB).2⟩,
end

lemma extreme_points_def :
  x ∈ A.extreme_points 𝕜 ↔ x ∈ A ∧ ∀ (x₁ x₂ ∈ A), x ∈ open_segment 𝕜 x₁ x₂ → x₁ = x ∧ x₂ = x :=
iff.rfl

/-- x is an extreme point to A iff {x} is an extreme set of A. -/
lemma mem_extreme_points_iff_extreme_singleton :
  x ∈ A.extreme_points 𝕜 ↔ is_extreme 𝕜 A {x} :=
begin
  refine ⟨_, λ hx, ⟨singleton_subset_iff.1 hx.1, λ x₁ hx₁ x₂ hx₂, hx.2 hx₁ hx₂ rfl⟩⟩,
  rintro ⟨hxA, hAx⟩,
  use singleton_subset_iff.2 hxA,
  rintro x₁ hx₁A x₂ hx₂A y (rfl : y = x),
  exact hAx hx₁A hx₂A,
end

lemma extreme_points_subset : A.extreme_points 𝕜 ⊆ A := λ x hx, hx.1

@[simp] lemma extreme_points_empty :
  (∅ : set E).extreme_points 𝕜 = ∅ :=
subset_empty_iff.1 extreme_points_subset

@[simp] lemma extreme_points_singleton :
  ({x} : set E).extreme_points 𝕜 = {x} :=
extreme_points_subset.antisymm $ singleton_subset_iff.2
  ⟨mem_singleton x, λ x₁ hx₁ x₂ hx₂ _, ⟨hx₁, hx₂⟩⟩

lemma inter_extreme_points_subset_extreme_points_of_subset (hBA : B ⊆ A) :
  B ∩ A.extreme_points 𝕜 ⊆ B.extreme_points 𝕜 :=
λ x ⟨hxB, hxA⟩, ⟨hxB, λ x₁ hx₁ x₂ hx₂ hx, hxA.2 (hBA hx₁) (hBA hx₂) hx⟩

lemma is_extreme.extreme_points_subset_extreme_points (hAB : is_extreme 𝕜 A B) :
  B.extreme_points 𝕜 ⊆ A.extreme_points 𝕜 :=
λ x hx, mem_extreme_points_iff_extreme_singleton.2 (hAB.trans
  (mem_extreme_points_iff_extreme_singleton.1 hx))

lemma is_extreme.extreme_points_eq (hAB : is_extreme 𝕜 A B) :
  B.extreme_points 𝕜 = B ∩ A.extreme_points 𝕜 :=
subset.antisymm (λ x hx, ⟨hx.1, hAB.extreme_points_subset_extreme_points hx⟩)
  (inter_extreme_points_subset_extreme_points_of_subset hAB.1)

end has_smul

section ordered_semiring
variables {𝕜} [ordered_semiring 𝕜] [add_comm_group E] [module 𝕜 E] {A B : set E} {x : E}

lemma is_extreme.convex_diff (hA : convex 𝕜 A) (hAB : is_extreme 𝕜 A B) :
  convex 𝕜 (A \ B) :=
<<<<<<< HEAD
convex_iff_open_segment_subset.2 (λ x₁ x₂ ⟨hx₁A, hx₁B⟩ ⟨hx₂A, hx₂B⟩ x hx,
=======
convex_iff_open_segment_subset.2 (λ x₁ ⟨hx₁A, hx₁B⟩ x₂ ⟨hx₂A, hx₂B⟩ x hx,
>>>>>>> 23c61a3c
    ⟨hA.open_segment_subset hx₁A hx₂A hx, λ hxB, hx₁B (hAB.2 hx₁A hx₂A hxB hx).1⟩)

end ordered_semiring

section linear_ordered_ring
variables {𝕜} [linear_ordered_ring 𝕜] [add_comm_group E] [module 𝕜 E]
variables [densely_ordered 𝕜] [no_zero_smul_divisors 𝕜 E] {A B : set E} {x : E}

/-- A useful restatement using `segment`: `x` is an extreme point iff the only (closed) segments
that contain it are those with `x` as one of their endpoints. -/
lemma mem_extreme_points_iff_forall_segment :
  x ∈ A.extreme_points 𝕜 ↔ x ∈ A ∧ ∀ (x₁ x₂ ∈ A), x ∈ segment 𝕜 x₁ x₂ → x₁ = x ∨ x₂ = x :=
begin
  refine and_congr_right (λ hxA, forall₄_congr $ λ x₁ h₁ x₂ h₂, _),
  split,
  { rw ← insert_endpoints_open_segment,
    rintro H (rfl|rfl|hx),
    exacts [or.inl rfl, or.inr rfl, or.inl $ (H hx).1] },
  { intros H hx,
    rcases H (open_segment_subset_segment _ _ _ hx) with rfl | rfl,
    exacts [⟨rfl, (left_mem_open_segment_iff.1 hx).symm⟩, ⟨right_mem_open_segment_iff.1 hx, rfl⟩] }
end

lemma convex.mem_extreme_points_iff_convex_diff (hA : convex 𝕜 A) :
  x ∈ A.extreme_points 𝕜 ↔ x ∈ A ∧ convex 𝕜 (A \ {x}) :=
begin
  use λ hx, ⟨hx.1, (mem_extreme_points_iff_extreme_singleton.1 hx).convex_diff hA⟩,
  rintro ⟨hxA, hAx⟩,
  refine mem_extreme_points_iff_forall_segment.2 ⟨hxA, λ x₁ hx₁ x₂ hx₂ hx, _⟩,
  rw convex_iff_segment_subset at hAx,
  by_contra' h,
  exact (hAx ⟨hx₁, λ hx₁, h.1 (mem_singleton_iff.2 hx₁)⟩
    ⟨hx₂, λ hx₂, h.2 (mem_singleton_iff.2 hx₂)⟩ hx).2 rfl,
end

lemma convex.mem_extreme_points_iff_mem_diff_convex_hull_diff (hA : convex 𝕜 A) :
  x ∈ A.extreme_points 𝕜 ↔ x ∈ A \ convex_hull 𝕜 (A \ {x}) :=
by rw [hA.mem_extreme_points_iff_convex_diff, hA.convex_remove_iff_not_mem_convex_hull_remove,
  mem_diff]

lemma extreme_points_convex_hull_subset :
  (convex_hull 𝕜 A).extreme_points 𝕜 ⊆ A :=
begin
  rintro x hx,
  rw (convex_convex_hull 𝕜 _).mem_extreme_points_iff_convex_diff at hx,
  by_contra,
  exact (convex_hull_min (subset_diff.2 ⟨subset_convex_hull 𝕜 _, disjoint_singleton_right.2 h⟩) hx.2
    hx.1).2 rfl,
  apply_instance
end

end linear_ordered_ring<|MERGE_RESOLUTION|>--- conflicted
+++ resolved
@@ -177,11 +177,7 @@
 
 lemma is_extreme.convex_diff (hA : convex 𝕜 A) (hAB : is_extreme 𝕜 A B) :
   convex 𝕜 (A \ B) :=
-<<<<<<< HEAD
-convex_iff_open_segment_subset.2 (λ x₁ x₂ ⟨hx₁A, hx₁B⟩ ⟨hx₂A, hx₂B⟩ x hx,
-=======
 convex_iff_open_segment_subset.2 (λ x₁ ⟨hx₁A, hx₁B⟩ x₂ ⟨hx₂A, hx₂B⟩ x hx,
->>>>>>> 23c61a3c
     ⟨hA.open_segment_subset hx₁A hx₂A hx, λ hxB, hx₁B (hAB.2 hx₁A hx₂A hxB hx).1⟩)
 
 end ordered_semiring
