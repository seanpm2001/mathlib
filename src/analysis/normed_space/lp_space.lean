/-
Copyright (c) 2021 Heather Macbeth. All rights reserved.
Released under Apache 2.0 license as described in the file LICENSE.
Authors: Heather Macbeth
-/
import analysis.mean_inequalities
import analysis.mean_inequalities_pow
import analysis.normed_space.operator_norm
import analysis.normed.group.pointwise
import topology.algebra.order.liminf_limsup

/-!
# ℓp space

This file describes properties of elements `f` of a pi-type `Π i, E i` with finite "norm",
defined for `p:ℝ≥0∞` as the size of the support of `f` if `p=0`, `(∑' a, ∥f a∥^p) ^ (1/p)` for
`0 < p < ∞` and `⨆ a, ∥f a∥` for `p=∞`.

The Prop-valued `mem_ℓp f p` states that a function `f : Π i, E i` has finite norm according
to the above definition; that is, `f` has finite support if `p = 0`, `summable (λ a, ∥f a∥^p)` if
`0 < p < ∞`, and `bdd_above (norm '' (set.range f))` if `p = ∞`.

The space `lp E p` is the subtype of elements of `Π i : α, E i` which satisfy `mem_ℓp f p`. For
`1 ≤ p`, the "norm" is genuinely a norm and `lp` is a complete metric space.

## Main definitions

* `mem_ℓp f p` : property that the function `f` satisfies, as appropriate, `f` finitely supported
  if `p = 0`, `summable (λ a, ∥f a∥^p)` if `0 < p < ∞`, and `bdd_above (norm '' (set.range f))` if
  `p = ∞`.
* `lp E p` : elements of `Π i : α, E i` such that `mem_ℓp f p`. Defined as an `add_subgroup` of
  a type synonym `pre_lp` for `Π i : α, E i`, and equipped with a `normed_add_comm_group` structure.
  Under appropriate conditions, this is also equipped with the instances `lp.normed_space`,
  `lp.complete_space`. For `p=∞`, there is also `lp.infty_normed_ring`,
  `lp.infty_normed_algebra`, `lp.infty_star_ring` and `lp.infty_cstar_ring`.

## Main results

* `mem_ℓp.of_exponent_ge`: For `q ≤ p`, a function which is `mem_ℓp` for `q` is also `mem_ℓp` for
  `p`
* `lp.mem_ℓp_of_tendsto`, `lp.norm_le_of_tendsto`: A pointwise limit of functions in `lp`, all with
  `lp` norm `≤ C`, is itself in `lp` and has `lp` norm `≤ C`.
* `lp.tsum_mul_le_mul_norm`: basic form of Hölder's inequality

## Implementation

Since `lp` is defined as an `add_subgroup`, dot notation does not work. Use `lp.norm_neg f` to
say that `∥-f∥ = ∥f∥`, instead of the non-working `f.norm_neg`.

## TODO

* More versions of Hölder's inequality (for example: the case `p = 1`, `q = ∞`; a version for normed
  rings which has `∥∑' i, f i * g i∥` rather than `∑' i, ∥f i∥ * g i∥` on the RHS; a version for
  three exponents satisfying `1 / r = 1 / p + 1 / q`)
* Equivalence with `pi_Lp`, for `α` finite
* Equivalence with `measure_theory.Lp`, for `f : α → E` (i.e., functions rather than pi-types) and
  the counting measure on `α`
* Equivalence with `bounded_continuous_function`, for `f : α → E` (i.e., functions rather than
  pi-types) and `p = ∞`, and the discrete topology on `α`

-/

noncomputable theory

open function
open_locale nnreal ennreal big_operators

variables {α : Type*} {E : α → Type*} {p q : ℝ≥0∞} [Π i, normed_add_comm_group (E i)]

/-!
### `mem_ℓp` predicate

-/

/-- The property that `f : Π i : α, E i`
* is finitely supported, if `p = 0`, or
* admits an upper bound for `set.range (λ i, ∥f i∥)`, if `p = ∞`, or
* has the series `∑' i, ∥f i∥ ^ p` be summable, if `0 < p < ∞`. -/
def mem_ℓp (f : Π i, E i) (p : ℝ≥0∞) : Prop :=
if p = 0 then (set.finite {i | f i ≠ 0}) else
  (if p = ∞ then bdd_above (set.range (λ i, ∥f i∥)) else summable (λ i, ∥f i∥ ^ p.to_real))

lemma mem_ℓp_zero_iff {f : Π i, E i} : mem_ℓp f 0 ↔ set.finite {i | f i ≠ 0} :=
by dsimp [mem_ℓp]; rw [if_pos rfl]

lemma mem_ℓp_zero {f : Π i, E i} (hf : set.finite {i | f i ≠ 0}) : mem_ℓp f 0 :=
mem_ℓp_zero_iff.2 hf

lemma mem_ℓp_infty_iff {f : Π i, E i} : mem_ℓp f ∞ ↔ bdd_above (set.range (λ i, ∥f i∥)) :=
by dsimp [mem_ℓp]; rw [if_neg ennreal.top_ne_zero, if_pos rfl]

lemma mem_ℓp_infty_iff_nnnorm {f : Π i, E i} : mem_ℓp f ∞ ↔ bdd_above (set.range (λ i, ∥f i∥₊)) :=
by simpa only [← nnreal.bdd_above_coe, ← set.range_comp]

lemma mem_ℓp_infty {f : Π i, E i} (hf : bdd_above (set.range (λ i, ∥f i∥))) : mem_ℓp f ∞ :=
mem_ℓp_infty_iff.2 hf

lemma mem_ℓp_gen_iff (hp : 0 < p.to_real) {f : Π i, E i} :
  mem_ℓp f p ↔ summable (λ i, ∥f i∥ ^ p.to_real) :=
begin
  rw ennreal.to_real_pos_iff at hp,
  dsimp [mem_ℓp],
  rw [if_neg hp.1.ne', if_neg hp.2.ne],
end

lemma mem_ℓp_gen {f : Π i, E i} (hf : summable (λ i, ∥f i∥ ^ p.to_real)) :
  mem_ℓp f p :=
begin
  rcases p.trichotomy with rfl | rfl | hp,
  { apply mem_ℓp_zero,
    have H : summable (λ i : α, (1:ℝ)) := by simpa using hf,
    exact (finite_of_summable_const (by norm_num) H).subset (set.subset_univ _) },
  { apply mem_ℓp_infty,
    have H : summable (λ i : α, (1:ℝ)) := by simpa using hf,
    simpa using ((finite_of_summable_const (by norm_num) H).image (λ i, ∥f i∥)).bdd_above },
  exact (mem_ℓp_gen_iff hp).2 hf
end

lemma mem_ℓp_gen' {C : ℝ} {f : Π i, E i} (hf : ∀ s : finset α, ∑ i in s, ∥f i∥ ^ p.to_real ≤ C) :
  mem_ℓp f p :=
begin
  apply mem_ℓp_gen,
  use ⨆ s : finset α, ∑ i in s, ∥f i∥ ^ p.to_real,
  apply has_sum_of_is_lub_of_nonneg,
  { intros b,
    exact real.rpow_nonneg_of_nonneg (norm_nonneg _) _ },
  apply is_lub_csupr,
  use C,
  rintros - ⟨s, rfl⟩,
  exact hf s
end

lemma zero_mem_ℓp : mem_ℓp (0 : Π i, E i) p :=
begin
  rcases p.trichotomy with rfl | rfl | hp,
  { apply mem_ℓp_zero,
    simp },
  { apply mem_ℓp_infty,
    simp only [norm_zero, pi.zero_apply],
    exact bdd_above_singleton.mono set.range_const_subset, },
  { apply mem_ℓp_gen,
    simp [real.zero_rpow hp.ne', summable_zero], }
end

lemma zero_mem_ℓp' : mem_ℓp (λ i : α, (0 : E i)) p := zero_mem_ℓp

namespace mem_ℓp

lemma finite_dsupport {f : Π i, E i} (hf : mem_ℓp f 0) : set.finite {i | f i ≠ 0} :=
mem_ℓp_zero_iff.1 hf

protected lemma bdd_above {f : Π i, E i} (hf : mem_ℓp f ∞) : bdd_above (set.range (λ i, ∥f i∥)) :=
mem_ℓp_infty_iff.1 hf

protected lemma bdd_above_nnnorm {f : Π i, E i} (hf : mem_ℓp f ∞) :
  bdd_above (set.range (λ i, ∥f i∥₊)) :=
by simpa only [← nnreal.bdd_above_coe, ← set.range_comp]

lemma summable (hp : 0 < p.to_real) {f : Π i, E i} (hf : mem_ℓp f p) :
  summable (λ i, ∥f i∥ ^ p.to_real) :=
(mem_ℓp_gen_iff hp).1 hf

lemma neg {f : Π i, E i} (hf : mem_ℓp f p) : mem_ℓp (-f) p :=
begin
  rcases p.trichotomy with rfl | rfl | hp,
  { apply mem_ℓp_zero,
    simp [hf.finite_dsupport] },
  { apply mem_ℓp_infty,
    simpa using hf.bdd_above },
  { apply mem_ℓp_gen,
    simpa using hf.summable hp },
end

@[simp] lemma neg_iff {f : Π i, E i} : mem_ℓp (-f) p ↔ mem_ℓp f p :=
⟨λ h, neg_neg f ▸ h.neg, mem_ℓp.neg⟩

lemma of_exponent_ge {p q : ℝ≥0∞} {f : Π i, E i}
  (hfq : mem_ℓp f q) (hpq : q ≤ p) :
  mem_ℓp f p :=
begin
  rcases ennreal.trichotomy₂ hpq with ⟨rfl, rfl⟩ | ⟨rfl, rfl⟩ | ⟨rfl, hp⟩ | ⟨rfl, rfl⟩ | ⟨hq, rfl⟩
    | ⟨hq, hp, hpq'⟩,
  { exact hfq },
  { apply mem_ℓp_infty,
    obtain ⟨C, hC⟩ := (hfq.finite_dsupport.image (λ i, ∥f i∥)).bdd_above,
    use max 0 C,
    rintros x ⟨i, rfl⟩,
    by_cases hi : f i = 0,
    { simp [hi] },
    { exact (hC ⟨i, hi, rfl⟩).trans (le_max_right _ _) } },
  { apply mem_ℓp_gen,
    have : ∀ i ∉ hfq.finite_dsupport.to_finset, ∥f i∥ ^ p.to_real = 0,
    { intros i hi,
      have : f i = 0 := by simpa using hi,
      simp [this, real.zero_rpow hp.ne'] },
    exact summable_of_ne_finset_zero this },
  { exact hfq },
  { apply mem_ℓp_infty,
    obtain ⟨A, hA⟩ := (hfq.summable hq).tendsto_cofinite_zero.bdd_above_range_of_cofinite,
    use A ^ (q.to_real⁻¹),
    rintros x ⟨i, rfl⟩,
    have : 0 ≤ ∥f i∥ ^ q.to_real := real.rpow_nonneg_of_nonneg (norm_nonneg _) _,
    simpa [← real.rpow_mul, mul_inv_cancel hq.ne'] using
      real.rpow_le_rpow this (hA ⟨i, rfl⟩) (inv_nonneg.mpr hq.le) },
  { apply mem_ℓp_gen,
    have hf' := hfq.summable hq,
    refine summable_of_norm_bounded_eventually _ hf' (@set.finite.subset _ {i | 1 ≤ ∥f i∥} _ _ _),
    { have H : {x : α | 1 ≤ ∥f x∥ ^ q.to_real}.finite,
      { simpa using eventually_lt_of_tendsto_lt (by norm_num : (0:ℝ) < 1)
          hf'.tendsto_cofinite_zero },
      exact H.subset (λ i hi, real.one_le_rpow hi hq.le) },
    { show ∀ i, ¬ (|∥f i∥ ^ p.to_real| ≤ ∥f i∥ ^ q.to_real) → 1 ≤ ∥f i∥,
      intros i hi,
      have : 0 ≤ ∥f i∥ ^ p.to_real := real.rpow_nonneg_of_nonneg (norm_nonneg _) p.to_real,
      simp only [abs_of_nonneg, this] at hi,
      contrapose! hi,
      exact real.rpow_le_rpow_of_exponent_ge' (norm_nonneg _) hi.le hq.le hpq' } }
end

lemma add {f g : Π i, E i} (hf : mem_ℓp f p) (hg : mem_ℓp g p) : mem_ℓp (f + g) p :=
begin
  rcases p.trichotomy with rfl | rfl | hp,
  { apply mem_ℓp_zero,
    refine (hf.finite_dsupport.union hg.finite_dsupport).subset (λ i, _),
    simp only [pi.add_apply, ne.def, set.mem_union_eq, set.mem_set_of_eq],
    contrapose!,
    rintros ⟨hf', hg'⟩,
    simp [hf', hg'] },
  { apply mem_ℓp_infty,
    obtain ⟨A, hA⟩ := hf.bdd_above,
    obtain ⟨B, hB⟩ := hg.bdd_above,
    refine ⟨A + B, _⟩,
    rintros a ⟨i, rfl⟩,
    exact le_trans (norm_add_le _ _) (add_le_add (hA ⟨i, rfl⟩) (hB ⟨i, rfl⟩)) },
  apply mem_ℓp_gen,
  let C : ℝ := if p.to_real < 1 then 1 else 2 ^ (p.to_real - 1),
  refine summable_of_nonneg_of_le _ (λ i, _) (((hf.summable hp).add (hg.summable hp)).mul_left C),
  { exact λ b, real.rpow_nonneg_of_nonneg (norm_nonneg (f b + g b)) p.to_real },
  { refine (real.rpow_le_rpow (norm_nonneg _) (norm_add_le _ _) hp.le).trans _,
    dsimp [C],
    split_ifs with h h,
    { simpa using nnreal.coe_le_coe.2 (nnreal.rpow_add_le_add_rpow (∥f i∥₊) (∥g i∥₊) hp h.le) },
    { let F : fin 2 → ℝ≥0 := ![∥f i∥₊, ∥g i∥₊],
      have : ∀ i, (0:ℝ) ≤ F i := λ i, (F i).coe_nonneg,
      simp only [not_lt] at h,
      simpa [F, fin.sum_univ_succ] using
        real.rpow_sum_le_const_mul_sum_rpow_of_nonneg (finset.univ : finset (fin 2)) h
        (λ i _, (F i).coe_nonneg) } }
end

lemma sub {f g : Π i, E i} (hf : mem_ℓp f p) (hg : mem_ℓp g p) : mem_ℓp (f - g) p :=
by { rw sub_eq_add_neg, exact hf.add hg.neg }

lemma finset_sum {ι} (s : finset ι) {f : ι → Π i, E i} (hf : ∀ i ∈ s, mem_ℓp (f i) p) :
  mem_ℓp (λ a, ∑ i in s, f i a) p :=
begin
  haveI : decidable_eq ι := classical.dec_eq _,
  revert hf,
  refine finset.induction_on s _ _,
  { simp only [zero_mem_ℓp', finset.sum_empty, implies_true_iff], },
  { intros i s his ih hf,
    simp only [his, finset.sum_insert, not_false_iff],
    exact (hf i (s.mem_insert_self i)).add (ih (λ j hj, hf j (finset.mem_insert_of_mem hj))), },
end

lemma comp_inj {β : Type*} (φ : β → α) (hφ : function.injective φ) {f : Π i, E i} {p : ℝ≥0∞}
  (hf : mem_ℓp f p) : mem_ℓp (λ x, f (φ x)) p :=
begin
  rw mem_ℓp at *,
  split_ifs at ⊢ hf with h₁ h₂,
  { exact hf.preimage (hφ.inj_on _) },
  { exact hf.mono (set.range_subset_iff.mpr $ λ b, set.mem_range_self (φ b)) },
  { exact hf.comp_injective hφ }
end

<<<<<<< HEAD
-- TODO : use this to get a continuous linear map between lp spaces.
lemma comp_embedding {β : Type*} (φ : β ↪ α) {f : Π i, E i} {p : ℝ≥0∞}
  (hf : mem_ℓp f p) : mem_ℓp (λ x, f (φ x)) p :=
hf.comp_inj φ φ.injective

-- TODO : use this to get a continuous linear map between lp spaces.
lemma comp_linear_isometry {𝕜 : Type*} [normed_field 𝕜] {F : α → Type*}
  [Π i, normed_group (F i)] [Π i, normed_space 𝕜 (E i)] [Π i, normed_space 𝕜 (F i)]
  (Φ : Π i, E i →ₗᵢ[𝕜] F i) {f : Π i, E i} {p : ℝ≥0∞}
=======
lemma comp_linear_isometry {𝕜₁ 𝕜₂ : Type*} [normed_field 𝕜₁] [normed_field 𝕜₂] {σ₁₂ : 𝕜₁ →+* 𝕜₂}
  {F : α → Type*} [Π i, normed_add_comm_group (F i)] [Π i, normed_space 𝕜₁ (E i)]
  [Π i, normed_space 𝕜₂ (F i)] (Φ : Π i, E i →ₛₗᵢ[σ₁₂] F i) {f : Π i, E i} {p : ℝ≥0∞}
>>>>>>> 11bbcb9d
  (hf : mem_ℓp f p) : mem_ℓp (λ x, Φ x (f x)) p :=
begin
  rw mem_ℓp at *,
  split_ifs at ⊢ hf with h₁ h₂,
  { refine hf.subset (λ i hi h, hi _),
    rw ← map_zero (Φ i),
    exact congr_arg _ h },
  { simp_rw [linear_isometry.norm_map], assumption },
  { simp_rw [linear_isometry.norm_map], assumption },
end

section normed_space

variables {𝕜 : Type*} [normed_field 𝕜] [Π i, normed_space 𝕜 (E i)]

lemma const_smul {f : Π i, E i} (hf : mem_ℓp f p) (c : 𝕜) : mem_ℓp (c • f) p :=
begin
  rcases p.trichotomy with rfl | rfl | hp,
  { apply mem_ℓp_zero,
    refine hf.finite_dsupport.subset (λ i, (_ : ¬c • f i = 0 → ¬f i = 0)),
    exact not_imp_not.mpr (λ hf', hf'.symm ▸ (smul_zero c)) },
  { obtain ⟨A, hA⟩ := hf.bdd_above,
    refine mem_ℓp_infty ⟨∥c∥ * A, _⟩,
    rintros a ⟨i, rfl⟩,
    simpa [norm_smul] using mul_le_mul_of_nonneg_left (hA ⟨i, rfl⟩) (norm_nonneg c) },
  { apply mem_ℓp_gen,
    convert (hf.summable hp).mul_left (∥c∥ ^ p.to_real),
    ext i,
    simp [norm_smul, real.mul_rpow (norm_nonneg c) (norm_nonneg (f i))] },
end

lemma const_mul {f : α → 𝕜} (hf : mem_ℓp f p) (c : 𝕜) : mem_ℓp (λ x, c * f x) p :=
@mem_ℓp.const_smul α (λ i, 𝕜) _ _ 𝕜 _ _ _ hf c

end normed_space

end mem_ℓp

/-!
### lp space

The space of elements of `Π i, E i` satisfying the predicate `mem_ℓp`.
-/

/-- We define `pre_lp E` to be a type synonym for `Π i, E i` which, importantly, does not inherit
the `pi` topology on `Π i, E i` (otherwise this topology would descend to `lp E p` and conflict
with the normed group topology we will later equip it with.)

We choose to deal with this issue by making a type synonym for `Π i, E i` rather than for the `lp`
subgroup itself, because this allows all the spaces `lp E p` (for varying `p`) to be subgroups of
the same ambient group, which permits lemma statements like `lp.monotone` (below). -/
@[derive add_comm_group, nolint unused_arguments]
def pre_lp (E : α → Type*) [Π i, normed_add_comm_group (E i)] : Type* := Π i, E i

instance pre_lp.unique [is_empty α] : unique (pre_lp E) := pi.unique_of_is_empty E

/-- lp space -/
def lp (E : α → Type*) [Π i, normed_add_comm_group (E i)]
  (p : ℝ≥0∞) : add_subgroup (pre_lp E) :=
{ carrier := {f | mem_ℓp f p},
  zero_mem' := zero_mem_ℓp,
  add_mem' := λ f g, mem_ℓp.add,
  neg_mem' := λ f, mem_ℓp.neg }

namespace lp

instance : has_coe (lp E p) (Π i, E i) := coe_subtype
instance : has_coe_to_fun (lp E p) (λ _, Π i, E i) := ⟨λ f, ((f : Π i, E i) : Π i, E i)⟩

@[ext] lemma ext {f g : lp E p} (h : (f : Π i, E i) = g) : f = g :=
subtype.ext h

protected lemma ext_iff {f g : lp E p} : f = g ↔ (f : Π i, E i) = g :=
subtype.ext_iff

lemma eq_zero' [is_empty α] (f : lp E p) : f = 0 := subsingleton.elim f 0

protected lemma monotone {p q : ℝ≥0∞} (hpq : q ≤ p) : lp E q ≤ lp E p :=
λ f hf, mem_ℓp.of_exponent_ge hf hpq

protected lemma mem_ℓp (f : lp E p) : mem_ℓp f p := f.prop

variables (E p)
@[simp] lemma coe_fn_zero : ⇑(0 : lp E p) = 0 := rfl
variables {E p}

@[simp] lemma coe_fn_neg (f : lp E p) : ⇑(-f) = -f := rfl

@[simp] lemma coe_fn_add (f g : lp E p) : ⇑(f + g) = f + g := rfl

@[simp] lemma coe_fn_sum {ι : Type*} (f : ι → lp E p) (s : finset ι) :
  ⇑(∑ i in s, f i) = ∑ i in s, ⇑(f i) :=
begin
  classical,
  refine finset.induction _ _ s,
  { simp },
  intros i s his,
  simp [finset.sum_insert his],
end

@[simp] lemma coe_fn_sub (f g : lp E p) : ⇑(f - g) = f - g := rfl

instance : has_norm (lp E p) :=
{ norm := λ f, if hp : p = 0 then by subst hp; exact (lp.mem_ℓp f).finite_dsupport.to_finset.card
   else (if p = ∞ then ⨆ i, ∥f i∥ else (∑' i, ∥f i∥ ^ p.to_real) ^ (1/p.to_real)) }

lemma norm_eq_card_dsupport (f : lp E 0) : ∥f∥ = (lp.mem_ℓp f).finite_dsupport.to_finset.card :=
dif_pos rfl

lemma norm_eq_csupr (f : lp E ∞) : ∥f∥ = ⨆ i, ∥f i∥ :=
begin
  dsimp [norm],
  rw [dif_neg ennreal.top_ne_zero, if_pos rfl]
end

lemma is_lub_norm [nonempty α] (f : lp E ∞) : is_lub (set.range (λ i, ∥f i∥)) ∥f∥ :=
begin
  rw lp.norm_eq_csupr,
  exact is_lub_csupr (lp.mem_ℓp f)
end

lemma norm_eq_tsum_rpow (hp : 0 < p.to_real) (f : lp E p) :
  ∥f∥ = (∑' i, ∥f i∥ ^ p.to_real) ^ (1/p.to_real) :=
begin
  dsimp [norm],
  rw ennreal.to_real_pos_iff at hp,
  rw [dif_neg hp.1.ne', if_neg hp.2.ne],
end

lemma norm_rpow_eq_tsum (hp : 0 < p.to_real) (f : lp E p) :
  ∥f∥ ^ p.to_real = ∑' i, ∥f i∥ ^ p.to_real :=
begin
  rw [norm_eq_tsum_rpow hp, ← real.rpow_mul],
  { field_simp [hp.ne'] },
  apply tsum_nonneg,
  intros i,
  calc (0:ℝ) = 0 ^ p.to_real : by rw real.zero_rpow hp.ne'
  ... ≤ _ : real.rpow_le_rpow rfl.le (norm_nonneg (f i)) hp.le
end

lemma has_sum_norm (hp : 0 < p.to_real) (f : lp E p) :
  has_sum (λ i, ∥f i∥ ^ p.to_real) (∥f∥ ^ p.to_real) :=
begin
  rw norm_rpow_eq_tsum hp,
  exact ((lp.mem_ℓp f).summable hp).has_sum
end

lemma norm_nonneg' (f : lp E p) : 0 ≤ ∥f∥ :=
begin
  rcases p.trichotomy with rfl | rfl | hp,
  { simp [lp.norm_eq_card_dsupport f] },
  { cases is_empty_or_nonempty α with _i _i; resetI,
    { rw lp.norm_eq_csupr,
      simp [real.csupr_empty] },
    inhabit α,
    exact (norm_nonneg (f default)).trans ((lp.is_lub_norm f).1 ⟨default, rfl⟩) },
  { rw lp.norm_eq_tsum_rpow hp f,
    refine real.rpow_nonneg_of_nonneg (tsum_nonneg _) _,
    exact λ i, real.rpow_nonneg_of_nonneg (norm_nonneg _) _ },
end

@[simp] lemma norm_zero : ∥(0 : lp E p)∥ = 0 :=
begin
  rcases p.trichotomy with rfl | rfl | hp,
  { simp [lp.norm_eq_card_dsupport] },
  { simp [lp.norm_eq_csupr] },
  { rw lp.norm_eq_tsum_rpow hp,
    have hp' : 1 / p.to_real ≠ 0 := one_div_ne_zero hp.ne',
    simpa [real.zero_rpow hp.ne'] using real.zero_rpow hp' }
end

lemma norm_eq_zero_iff ⦃f : lp E p⦄ : ∥f∥ = 0 ↔ f = 0 :=
begin
  classical,
  refine ⟨λ h, _, by { rintros rfl, exact norm_zero }⟩,
  rcases p.trichotomy with rfl | rfl | hp,
  { ext i,
    have : {i : α | ¬f i = 0} = ∅ := by simpa [lp.norm_eq_card_dsupport f] using h,
    have : (¬ (f i = 0)) = false := congr_fun this i,
    tauto },
  { cases is_empty_or_nonempty α with _i _i; resetI,
    { simp },
    have H : is_lub (set.range (λ i, ∥f i∥)) 0,
    { simpa [h] using lp.is_lub_norm f },
    ext i,
    have : ∥f i∥ = 0 := le_antisymm (H.1 ⟨i, rfl⟩) (norm_nonneg _),
    simpa using this },
  { have hf : has_sum (λ (i : α), ∥f i∥ ^ p.to_real) 0,
    { have := lp.has_sum_norm hp f,
      rwa [h, real.zero_rpow hp.ne'] at this },
    have : ∀ i, 0 ≤ ∥f i∥ ^ p.to_real := λ i, real.rpow_nonneg_of_nonneg (norm_nonneg _) _,
    rw has_sum_zero_iff_of_nonneg this at hf,
    ext i,
    have : f i = 0 ∧ p.to_real ≠ 0,
    { simpa [real.rpow_eq_zero_iff_of_nonneg (norm_nonneg (f i))] using congr_fun hf i },
    exact this.1 },
end

lemma eq_zero_iff_coe_fn_eq_zero {f : lp E p} : f = 0 ↔ ⇑f = 0 :=
by rw [lp.ext_iff, coe_fn_zero]

@[simp] lemma norm_neg ⦃f : lp E p⦄ : ∥-f∥ = ∥f∥ :=
begin
  rcases p.trichotomy with rfl | rfl | hp,
  { simp [lp.norm_eq_card_dsupport] },
  { cases is_empty_or_nonempty α; resetI,
    { simp [lp.eq_zero' f], },
    apply (lp.is_lub_norm (-f)).unique,
    simpa using lp.is_lub_norm f },
  { suffices : ∥-f∥ ^ p.to_real = ∥f∥ ^ p.to_real,
    { exact real.rpow_left_inj_on hp.ne' (norm_nonneg' _) (norm_nonneg' _) this },
    apply (lp.has_sum_norm hp (-f)).unique,
    simpa using lp.has_sum_norm hp f }
end

instance [hp : fact (1 ≤ p)] : normed_add_comm_group (lp E p) :=
normed_add_comm_group.of_core _
{ norm_eq_zero_iff := norm_eq_zero_iff,
  triangle := λ f g, begin
    unfreezingI { rcases p.dichotomy with rfl | hp' },
    { cases is_empty_or_nonempty α; resetI,
      { simp [lp.eq_zero' f] },
      refine (lp.is_lub_norm (f + g)).2 _,
      rintros x ⟨i, rfl⟩,
      refine le_trans _ (add_mem_upper_bounds_add (lp.is_lub_norm f).1 (lp.is_lub_norm g).1
        ⟨_, _, ⟨i, rfl⟩, ⟨i, rfl⟩, rfl⟩),
      exact norm_add_le (f i) (g i) },
    { have hp'' : 0 < p.to_real := zero_lt_one.trans_le hp',
      have hf₁ : ∀ i, 0 ≤ ∥f i∥ := λ i, norm_nonneg _,
      have hg₁ : ∀ i, 0 ≤ ∥g i∥ := λ i, norm_nonneg _,
      have hf₂ := lp.has_sum_norm hp'' f,
      have hg₂ := lp.has_sum_norm hp'' g,
      -- apply Minkowski's inequality
      obtain ⟨C, hC₁, hC₂, hCfg⟩ :=
        real.Lp_add_le_has_sum_of_nonneg hp' hf₁ hg₁ (norm_nonneg' _) (norm_nonneg' _) hf₂ hg₂,
      refine le_trans _ hC₂,
      rw ← real.rpow_le_rpow_iff (norm_nonneg' (f + g)) hC₁ hp'',
      refine has_sum_le _ (lp.has_sum_norm hp'' (f + g)) hCfg,
      intros i,
      exact real.rpow_le_rpow (norm_nonneg _) (norm_add_le _ _) hp''.le },
  end,
  norm_neg := norm_neg }

lemma nnnorm_eq_csupr (f : lp E ∞) : ∥f∥₊ = ⨆ i, ∥f i∥₊ :=
<<<<<<< HEAD
begin
  ext,
  simp_rw [nnreal.coe_supr, coe_nnnorm, norm_eq_csupr]
end
=======
by { ext, simp_rw [nnreal.coe_supr, coe_nnnorm, norm_eq_csupr] }
>>>>>>> 11bbcb9d

-- TODO: define an `ennreal` version of `is_conjugate_exponent`, and then express this inequality
-- in a better version which also covers the case `p = 1, q = ∞`.
/-- Hölder inequality -/
protected lemma tsum_mul_le_mul_norm {p q : ℝ≥0∞}
  (hpq : p.to_real.is_conjugate_exponent q.to_real) (f : lp E p) (g : lp E q) :
  summable (λ i, ∥f i∥ * ∥g i∥) ∧ ∑' i, ∥f i∥ * ∥g i∥ ≤ ∥f∥ * ∥g∥ :=
begin
  have hf₁ : ∀ i, 0 ≤ ∥f i∥ := λ i, norm_nonneg _,
  have hg₁ : ∀ i, 0 ≤ ∥g i∥ := λ i, norm_nonneg _,
  have hf₂ := lp.has_sum_norm hpq.pos f,
  have hg₂ := lp.has_sum_norm hpq.symm.pos g,
  obtain ⟨C, -, hC', hC⟩ :=
    real.inner_le_Lp_mul_Lq_has_sum_of_nonneg hpq (norm_nonneg' _) (norm_nonneg' _) hf₁ hg₁ hf₂ hg₂,
  rw ← hC.tsum_eq at hC',
  exact ⟨hC.summable, hC'⟩
end

protected lemma summable_mul {p q : ℝ≥0∞}
  (hpq : p.to_real.is_conjugate_exponent q.to_real) (f : lp E p) (g : lp E q) :
  summable (λ i, ∥f i∥ * ∥g i∥) :=
(lp.tsum_mul_le_mul_norm hpq f g).1

protected lemma tsum_mul_le_mul_norm' {p q : ℝ≥0∞}
  (hpq : p.to_real.is_conjugate_exponent q.to_real) (f : lp E p) (g : lp E q) :
  ∑' i, ∥f i∥ * ∥g i∥ ≤ ∥f∥ * ∥g∥ :=
(lp.tsum_mul_le_mul_norm hpq f g).2

section compare_pointwise

lemma norm_apply_le_norm (hp : p ≠ 0) (f : lp E p) (i : α) : ∥f i∥ ≤ ∥f∥ :=
begin
  rcases eq_or_ne p ∞ with rfl | hp',
  { haveI : nonempty α := ⟨i⟩,
    exact (is_lub_norm f).1 ⟨i, rfl⟩ },
  have hp'' : 0 < p.to_real := ennreal.to_real_pos hp hp',
  have : ∀ i, 0 ≤ ∥f i∥ ^ p.to_real,
  { exact λ i, real.rpow_nonneg_of_nonneg (norm_nonneg _) _ },
  rw ← real.rpow_le_rpow_iff (norm_nonneg _) (norm_nonneg' _) hp'',
  convert le_has_sum (has_sum_norm hp'' f) i (λ i hi, this i),
end

lemma sum_rpow_le_norm_rpow (hp : 0 < p.to_real) (f : lp E p) (s : finset α) :
  ∑ i in s, ∥f i∥ ^ p.to_real ≤ ∥f∥ ^ p.to_real :=
begin
  rw lp.norm_rpow_eq_tsum hp f,
  have : ∀ i, 0 ≤ ∥f i∥ ^ p.to_real,
  { exact λ i, real.rpow_nonneg_of_nonneg (norm_nonneg _) _ },
  refine sum_le_tsum _ (λ i hi, this i) _,
  exact (lp.mem_ℓp f).summable hp
end

lemma norm_le_of_forall_le' [nonempty α] {f : lp E ∞} (C : ℝ) (hCf : ∀ i, ∥f i∥ ≤ C) : ∥f∥ ≤ C :=
begin
  refine (is_lub_norm f).2 _,
  rintros - ⟨i, rfl⟩,
  exact hCf i,
end

lemma norm_le_of_forall_le {f : lp E ∞} {C : ℝ} (hC : 0 ≤ C) (hCf : ∀ i, ∥f i∥ ≤ C) : ∥f∥ ≤ C :=
begin
  casesI is_empty_or_nonempty α,
  { simpa [eq_zero' f] using hC, },
  { exact norm_le_of_forall_le' C hCf },
end

lemma norm_le_of_tsum_le (hp : 0 < p.to_real) {C : ℝ} (hC : 0 ≤ C) {f : lp E p}
  (hf : ∑' i, ∥f i∥ ^ p.to_real ≤ C ^ p.to_real) :
  ∥f∥ ≤ C :=
begin
  rw [← real.rpow_le_rpow_iff (norm_nonneg' _) hC hp, norm_rpow_eq_tsum hp],
  exact hf,
end

lemma norm_le_of_forall_sum_le (hp : 0 < p.to_real) {C : ℝ} (hC : 0 ≤ C) {f : lp E p}
  (hf : ∀ s : finset α, ∑ i in s, ∥f i∥ ^ p.to_real ≤ C ^ p.to_real) :
  ∥f∥ ≤ C :=
norm_le_of_tsum_le hp hC (tsum_le_of_sum_le ((lp.mem_ℓp f).summable hp) hf)

end compare_pointwise

section normed_space

variables {𝕜 : Type*} [normed_field 𝕜] [Π i, normed_space 𝕜 (E i)]

instance : module 𝕜 (pre_lp E) := pi.module α E 𝕜

lemma mem_lp_const_smul (c : 𝕜) (f : lp E p) : c • (f : pre_lp E) ∈ lp E p :=
(lp.mem_ℓp f).const_smul c

variables (E p 𝕜)

/-- The `𝕜`-submodule of elements of `Π i : α, E i` whose `lp` norm is finite.  This is `lp E p`,
with extra structure. -/
def _root_.lp_submodule : submodule 𝕜 (pre_lp E) :=
{ smul_mem' := λ c f hf, by simpa using mem_lp_const_smul c ⟨f, hf⟩,
  .. lp E p }

variables {E p 𝕜}

lemma coe_lp_submodule : (lp_submodule E p 𝕜).to_add_subgroup = lp E p := rfl

instance : module 𝕜 (lp E p) :=
{ .. (lp_submodule E p 𝕜).module }

@[simp] lemma coe_fn_smul (c : 𝕜) (f : lp E p) : ⇑(c • f) = c • f := rfl

lemma norm_const_smul (hp : p ≠ 0) {c : 𝕜} (f : lp E p) : ∥c • f∥ = ∥c∥ * ∥f∥ :=
begin
  rcases p.trichotomy with rfl | rfl | hp,
  { exact absurd rfl hp },
  { cases is_empty_or_nonempty α; resetI,
    { simp [lp.eq_zero' f], },
    apply (lp.is_lub_norm (c • f)).unique,
    convert (lp.is_lub_norm f).mul_left (norm_nonneg c),
    ext a,
    simp [coe_fn_smul, norm_smul] },
  { suffices : ∥c • f∥ ^ p.to_real = (∥c∥ * ∥f∥) ^ p.to_real,
    { refine real.rpow_left_inj_on hp.ne' _ _ this,
      { exact norm_nonneg' _ },
      { exact mul_nonneg (norm_nonneg _) (norm_nonneg' _) } },
    apply (lp.has_sum_norm hp (c • f)).unique,
    convert (lp.has_sum_norm hp f).mul_left (∥c∥ ^ p.to_real),
    { simp [coe_fn_smul, norm_smul, real.mul_rpow (norm_nonneg c) (norm_nonneg _)] },
    have hf : 0 ≤ ∥f∥ := lp.norm_nonneg' f,
    simp [coe_fn_smul, norm_smul, real.mul_rpow (norm_nonneg c) hf] }
end

instance [fact (1 ≤ p)] : normed_space 𝕜 (lp E p) :=
{ norm_smul_le := λ c f, begin
    have hp : 0 < p := ennreal.zero_lt_one.trans_le (fact.out _),
    simp [norm_const_smul hp.ne']
  end }

variables {𝕜' : Type*} [normed_field 𝕜']

instance [Π i, normed_space 𝕜' (E i)] [has_smul 𝕜' 𝕜] [Π i, is_scalar_tower 𝕜' 𝕜 (E i)] :
  is_scalar_tower 𝕜' 𝕜 (lp E p) :=
begin
  refine ⟨λ r c f, _⟩,
  ext1,
  exact (lp.coe_fn_smul _ _).trans (smul_assoc _ _ _)
end

end normed_space

section normed_star_group

variables [Π i, star_add_monoid (E i)] [Π i, normed_star_group (E i)]

lemma _root_.mem_ℓp.star_mem {f : Π i, E i}
  (hf : mem_ℓp f p) : mem_ℓp (star f) p :=
begin
  rcases p.trichotomy with rfl | rfl | hp,
  { apply mem_ℓp_zero,
    simp [hf.finite_dsupport] },
  { apply mem_ℓp_infty,
    simpa using hf.bdd_above },
  { apply mem_ℓp_gen,
    simpa using hf.summable hp },
end

@[simp] lemma _root_.mem_ℓp.star_iff {f : Π i, E i} : mem_ℓp (star f) p ↔ mem_ℓp f p :=
⟨λ h, star_star f ▸ mem_ℓp.star_mem h ,mem_ℓp.star_mem⟩

instance : has_star (lp E p) :=
{ star := λ f, ⟨(star f : Π i, E i), f.property.star_mem⟩}

@[simp] lemma coe_fn_star (f : lp E p) : ⇑(star f) = star f := rfl
@[simp] protected theorem star_apply (f : lp E p) (i : α) : star f i = star (f i) := rfl

instance : has_involutive_star (lp E p) := { star_involutive := λ x, by {ext, simp} }

instance : star_add_monoid (lp E p) := { star_add := λ f g, ext $ star_add _ _ }

instance [hp : fact (1 ≤ p)] : normed_star_group (lp E p) :=
{ norm_star := λ f,
  begin
    unfreezingI { rcases p.trichotomy with rfl | rfl | h },
    { exfalso,
      have := ennreal.to_real_mono ennreal.zero_ne_top hp.elim,
      norm_num at this,},
    { simp only [lp.norm_eq_csupr, lp.star_apply, norm_star] },
    { simp only [lp.norm_eq_tsum_rpow h, lp.star_apply, norm_star] }
  end }

variables {𝕜 : Type*} [has_star 𝕜] [normed_field 𝕜]
variables [Π i, normed_space 𝕜 (E i)] [Π i, star_module 𝕜 (E i)]

instance : star_module 𝕜 (lp E p) := { star_smul := λ r f, ext $ star_smul _ _ }

end normed_star_group

section non_unital_normed_ring

variables {I : Type*} {B : I → Type*} [Π i, non_unital_normed_ring (B i)]

lemma _root_.mem_ℓp.infty_mul {f g : Π i, B i} (hf : mem_ℓp f ∞) (hg : mem_ℓp g ∞) :
  mem_ℓp (f * g) ∞ :=
begin
  rw mem_ℓp_infty_iff,
  obtain ⟨⟨Cf, hCf⟩, ⟨Cg, hCg⟩⟩ := ⟨hf.bdd_above, hg.bdd_above⟩,
  refine ⟨Cf * Cg, _⟩,
  rintros _ ⟨i, rfl⟩,
  calc ∥(f * g) i∥ ≤ ∥f i∥ * ∥g i∥ : norm_mul_le (f i) (g i)
  ...             ≤ Cf * Cg       : mul_le_mul (hCf ⟨i, rfl⟩) (hCg ⟨i, rfl⟩) (norm_nonneg _)
                                      ((norm_nonneg _).trans (hCf ⟨i, rfl⟩))
end

instance : has_mul (lp B ∞) :=
{ mul := λ f g, ⟨(f  * g : Π i, B i) , f.property.infty_mul g.property⟩}

@[simp] lemma infty_coe_fn_mul (f g : lp B ∞) : ⇑(f * g) = f * g := rfl

instance : non_unital_ring (lp B ∞) :=
function.injective.non_unital_ring lp.has_coe_to_fun.coe (subtype.coe_injective)
  (lp.coe_fn_zero B ∞) lp.coe_fn_add infty_coe_fn_mul lp.coe_fn_neg lp.coe_fn_sub
  (λ _ _, rfl) (λ _ _,rfl)

instance : non_unital_normed_ring (lp B ∞) :=
{ norm_mul := λ f g, lp.norm_le_of_forall_le (mul_nonneg (norm_nonneg f) (norm_nonneg g))
    (λ i, calc ∥(f * g) i∥ ≤ ∥f i∥ * ∥g i∥ : norm_mul_le _ _
    ...                    ≤ ∥f∥ * ∥g∥
    : mul_le_mul (lp.norm_apply_le_norm ennreal.top_ne_zero f i)
        (lp.norm_apply_le_norm ennreal.top_ne_zero g i) (norm_nonneg _) (norm_nonneg _)),
  .. lp.normed_add_comm_group }

-- we also want a `non_unital_normed_comm_ring` instance, but this has to wait for #13719

instance infty_is_scalar_tower {𝕜} [normed_field 𝕜] [Π i, normed_space 𝕜 (B i)]
  [Π i, is_scalar_tower 𝕜 (B i) (B i)] :
  is_scalar_tower 𝕜 (lp B ∞) (lp B ∞) :=
⟨λ r f g, lp.ext $ smul_assoc r ⇑f ⇑g⟩

instance infty_smul_comm_class {𝕜} [normed_field 𝕜] [Π i, normed_space 𝕜 (B i)]
  [Π i, smul_comm_class 𝕜 (B i) (B i)] :
  smul_comm_class 𝕜 (lp B ∞) (lp B ∞) :=
⟨λ r f g, lp.ext $ smul_comm r ⇑f ⇑g⟩

section star_ring

variables [Π i, star_ring (B i)] [Π i, normed_star_group (B i)]

instance infty_star_ring : star_ring (lp B ∞) :=
{ star_mul := λ f g, ext $ star_mul (_ : Π i, B i) _,
  .. (show star_add_monoid (lp B ∞),
      by { letI : Π i, star_add_monoid (B i) := λ i, infer_instance, apply_instance }) }

instance infty_cstar_ring [∀ i, cstar_ring (B i)] : cstar_ring (lp B ∞) :=
{ norm_star_mul_self := λ f,
  begin
    apply le_antisymm,
    { rw ←sq,
      refine lp.norm_le_of_forall_le (sq_nonneg ∥ f ∥) (λ i, _),
      simp only [lp.star_apply, cstar_ring.norm_star_mul_self, ←sq, infty_coe_fn_mul, pi.mul_apply],
      refine sq_le_sq' _ (lp.norm_apply_le_norm ennreal.top_ne_zero _ _),
      linarith [norm_nonneg (f i), norm_nonneg f] },
    { rw [←sq, ←real.le_sqrt (norm_nonneg _) (norm_nonneg _)],
      refine lp.norm_le_of_forall_le (∥star f * f∥.sqrt_nonneg) (λ i, _),
      rw [real.le_sqrt (norm_nonneg _) (norm_nonneg _), sq, ←cstar_ring.norm_star_mul_self],
      exact lp.norm_apply_le_norm ennreal.top_ne_zero (star f * f) i, }
  end }

end star_ring

end non_unital_normed_ring

section normed_ring

variables {I : Type*} {B : I → Type*} [Π i, normed_ring (B i)]

instance _root_.pre_lp.ring : ring (pre_lp B) := pi.ring

variables [Π i, norm_one_class (B i)]

lemma _root_.one_mem_ℓp_infty : mem_ℓp (1 : Π i, B i) ∞ :=
⟨1, by { rintros i ⟨i, rfl⟩, exact norm_one.le,}⟩

variables (B)

/-- The `𝕜`-subring of elements of `Π i : α, B i` whose `lp` norm is finite. This is `lp E ∞`,
with extra structure. -/
def _root_.lp_infty_subring : subring (pre_lp B) :=
{ carrier := {f | mem_ℓp f ∞},
  one_mem' := one_mem_ℓp_infty,
  mul_mem' := λ f g hf hg, hf.infty_mul hg,
  .. lp B ∞ }

variables {B}

instance infty_ring : ring (lp B ∞) := (lp_infty_subring B).to_ring

lemma _root_.mem_ℓp.infty_pow {f : Π i, B i} (hf : mem_ℓp f ∞) (n : ℕ) : mem_ℓp (f ^ n) ∞ :=
(lp_infty_subring B).pow_mem hf n

lemma _root_.nat_cast_mem_ℓp_infty (n : ℕ) : mem_ℓp (n : Π i, B i) ∞ :=
nat_cast_mem (lp_infty_subring B) n

lemma _root_.int_cast_mem_ℓp_infty (z : ℤ) : mem_ℓp (z : Π i, B i) ∞ :=
coe_int_mem (lp_infty_subring B) z

@[simp] lemma infty_coe_fn_one : ⇑(1 : lp B ∞) = 1 := rfl

@[simp] lemma infty_coe_fn_pow (f : lp B ∞) (n : ℕ) : ⇑(f ^ n) = f ^ n := rfl

@[simp] lemma infty_coe_fn_nat_cast (n : ℕ) : ⇑(n : lp B ∞) = n := rfl

@[simp] lemma infty_coe_fn_int_cast (z : ℤ) : ⇑(z : lp B ∞) = z := rfl

instance [nonempty I] : norm_one_class (lp B ∞) :=
{ norm_one := by simp_rw [lp.norm_eq_csupr, infty_coe_fn_one, pi.one_apply, norm_one, csupr_const]}

instance infty_normed_ring : normed_ring (lp B ∞) :=
{ .. lp.infty_ring, .. lp.non_unital_normed_ring }

end normed_ring

section normed_comm_ring

variables {I : Type*} {B : I → Type*} [Π i, normed_comm_ring (B i)] [∀ i, norm_one_class (B i)]

instance infty_comm_ring : comm_ring (lp B ∞) :=
{ mul_comm := λ f g, by { ext, simp only [lp.infty_coe_fn_mul, pi.mul_apply, mul_comm] },
  .. lp.infty_ring }

instance infty_normed_comm_ring : normed_comm_ring (lp B ∞) :=
{ .. lp.infty_comm_ring, .. lp.infty_normed_ring }

end normed_comm_ring

section algebra
variables {I : Type*} {𝕜 : Type*} {B : I → Type*}
variables [normed_field 𝕜] [Π i, normed_ring (B i)] [Π i, normed_algebra 𝕜 (B i)]

/-- A variant of `pi.algebra` that lean can't find otherwise. -/
instance _root_.pi.algebra_of_normed_algebra : algebra 𝕜 (Π i, B i) :=
@pi.algebra I 𝕜 B _ _ $ λ i, normed_algebra.to_algebra

instance _root_.pre_lp.algebra : algebra 𝕜 (pre_lp B) := _root_.pi.algebra_of_normed_algebra

variables [∀ i, norm_one_class (B i)]

lemma _root_.algebra_map_mem_ℓp_infty (k : 𝕜) : mem_ℓp (algebra_map 𝕜 (Π i, B i) k) ∞ :=
begin
  rw algebra.algebra_map_eq_smul_one,
  exact (one_mem_ℓp_infty.const_smul k : mem_ℓp (k • 1 : Π i, B i) ∞)
end

variables (𝕜 B)

/-- The `𝕜`-subalgebra of elements of `Π i : α, B i` whose `lp` norm is finite. This is `lp E ∞`,
with extra structure. -/
def _root_.lp_infty_subalgebra : subalgebra 𝕜 (pre_lp B) :=
{ carrier := {f | mem_ℓp f ∞},
  algebra_map_mem' := algebra_map_mem_ℓp_infty,
  .. lp_infty_subring B }

variables {𝕜 B}

instance infty_normed_algebra : normed_algebra 𝕜 (lp B ∞) :=
{ ..(lp_infty_subalgebra 𝕜 B).algebra,
  ..(lp.normed_space : normed_space 𝕜 (lp B ∞)) }

end algebra

section single
variables {𝕜 : Type*} [normed_field 𝕜] [Π i, normed_space 𝕜 (E i)]
variables [decidable_eq α]

/-- The element of `lp E p` which is `a : E i` at the index `i`, and zero elsewhere. -/
protected def single (p) (i : α) (a : E i) : lp E p :=
⟨ λ j, if h : j = i then eq.rec a h.symm else 0,
  begin
    refine (mem_ℓp_zero _).of_exponent_ge (zero_le p),
    refine (set.finite_singleton i).subset _,
    intros j,
    simp only [forall_exists_index, set.mem_singleton_iff, ne.def, dite_eq_right_iff,
      set.mem_set_of_eq, not_forall],
    rintros rfl,
    simp,
  end ⟩

protected lemma single_apply (p) (i : α) (a : E i) (j : α) :
  lp.single p i a j = if h : j = i then eq.rec a h.symm else 0 :=
rfl

protected lemma single_apply_self (p) (i : α) (a : E i) :
  lp.single p i a i = a :=
by rw [lp.single_apply, dif_pos rfl]

protected lemma single_apply_ne (p) (i : α) (a : E i) {j : α} (hij : j ≠ i) :
  lp.single p i a j = 0 :=
by rw [lp.single_apply, dif_neg hij]

@[simp] protected lemma single_neg (p) (i : α) (a : E i) :
  lp.single p i (- a) = - lp.single p i a :=
begin
  ext j,
  by_cases hi : j = i,
  { subst hi,
    simp [lp.single_apply_self] },
  { simp [lp.single_apply_ne p i _ hi] }
end

@[simp] protected lemma single_smul (p) (i : α) (a : E i) (c : 𝕜) :
  lp.single p i (c • a) = c • lp.single p i a :=
begin
  ext j,
  by_cases hi : j = i,
  { subst hi,
    simp [lp.single_apply_self] },
  { simp [lp.single_apply_ne p i _ hi] }
end

protected lemma norm_sum_single (hp : 0 < p.to_real) (f : Π i, E i) (s : finset α) :
  ∥∑ i in s, lp.single p i (f i)∥ ^ p.to_real = ∑ i in s, ∥f i∥ ^ p.to_real :=
begin
  refine (has_sum_norm hp (∑ i in s, lp.single p i (f i))).unique _,
  simp only [lp.single_apply, coe_fn_sum, finset.sum_apply, finset.sum_dite_eq],
  have h : ∀ i ∉ s, ∥ite (i ∈ s) (f i) 0∥ ^ p.to_real = 0,
  { intros i hi,
    simp [if_neg hi, real.zero_rpow hp.ne'], },
  have h' : ∀ i ∈ s, ∥f i∥ ^ p.to_real = ∥ite (i ∈ s) (f i) 0∥ ^ p.to_real,
  { intros i hi,
    rw if_pos hi },
  simpa [finset.sum_congr rfl h'] using has_sum_sum_of_ne_finset_zero h,
end

protected lemma norm_single (hp : 0 < p.to_real) (f : Π i, E i) (i : α) :
  ∥lp.single p i (f i)∥ = ∥f i∥ :=
begin
  refine real.rpow_left_inj_on hp.ne' (norm_nonneg' _) (norm_nonneg _) _,
  simpa using lp.norm_sum_single hp f {i},
end

protected lemma norm_sub_norm_compl_sub_single (hp : 0 < p.to_real) (f : lp E p) (s : finset α) :
  ∥f∥ ^ p.to_real - ∥f - ∑ i in s, lp.single p i (f i)∥ ^ p.to_real = ∑ i in s, ∥f i∥ ^ p.to_real :=
begin
  refine ((has_sum_norm hp f).sub (has_sum_norm hp (f - ∑ i in s, lp.single p i (f i)))).unique _,
  let F : α → ℝ := λ i, ∥f i∥ ^ p.to_real - ∥(f - ∑ i in s, lp.single p i (f i)) i∥ ^ p.to_real,
  have hF : ∀ i ∉ s, F i = 0,
  { intros i hi,
    suffices : ∥f i∥ ^ p.to_real - ∥f i - ite (i ∈ s) (f i) 0∥ ^ p.to_real = 0,
    { simpa [F, coe_fn_sum, lp.single_apply] using this, },
    simp [if_neg hi] },
  have hF' : ∀ i ∈ s, F i = ∥f i∥ ^ p.to_real,
  { intros i hi,
    simp [F, coe_fn_sum, lp.single_apply, if_pos hi, real.zero_rpow hp.ne'] },
  have : has_sum F (∑ i in s, F i) := has_sum_sum_of_ne_finset_zero hF,
  rwa [finset.sum_congr rfl hF'] at this,
end

protected lemma norm_compl_sum_single (hp : 0 < p.to_real) (f : lp E p) (s : finset α) :
  ∥f - ∑ i in s, lp.single p i (f i)∥ ^ p.to_real = ∥f∥ ^ p.to_real - ∑ i in s, ∥f i∥ ^ p.to_real :=
by linarith [lp.norm_sub_norm_compl_sub_single hp f s]

/-- The canonical finitely-supported approximations to an element `f` of `lp` converge to it, in the
`lp` topology. -/
protected lemma has_sum_single [fact (1 ≤ p)] (hp : p ≠ ⊤) (f : lp E p) :
  has_sum (λ i : α, lp.single p i (f i : E i)) f :=
begin
  have hp₀ : 0 < p := ennreal.zero_lt_one.trans_le (fact.out _),
  have hp' : 0 < p.to_real := ennreal.to_real_pos hp₀.ne' hp,
  have := lp.has_sum_norm hp' f,
  dsimp [has_sum] at this ⊢,
  rw metric.tendsto_nhds at this ⊢,
  intros ε hε,
  refine (this _ (real.rpow_pos_of_pos hε p.to_real)).mono _,
  intros s hs,
  rw ← real.rpow_lt_rpow_iff dist_nonneg (le_of_lt hε) hp',
  rw dist_comm at hs,
  simp only [dist_eq_norm, real.norm_eq_abs] at hs ⊢,
  have H : ∥∑ i in s, lp.single p i (f i : E i) - f∥ ^ p.to_real
    = ∥f∥ ^ p.to_real - ∑ i in s, ∥f i∥ ^ p.to_real,
  { simpa using lp.norm_compl_sum_single hp' (-f) s },
  rw ← H at hs,
  have : |∥∑ i in s, lp.single p i (f i : E i) - f∥ ^ p.to_real|
    = ∥∑ i in s, lp.single p i (f i : E i) - f∥ ^ p.to_real,
  { simp [real.abs_rpow_of_nonneg (norm_nonneg _)] },
  linarith
end

end single

section topology

open filter
open_locale topological_space uniformity

/-- The coercion from `lp E p` to `Π i, E i` is uniformly continuous. -/
lemma uniform_continuous_coe [_i : fact (1 ≤ p)] : uniform_continuous (coe : lp E p → Π i, E i) :=
begin
  have hp : p ≠ 0 := (ennreal.zero_lt_one.trans_le _i.elim).ne',
  rw uniform_continuous_pi,
  intros i,
  rw normed_add_comm_group.uniformity_basis_dist.uniform_continuous_iff
    normed_add_comm_group.uniformity_basis_dist,
  intros ε hε,
  refine ⟨ε, hε, _⟩,
  rintros f g (hfg : ∥f - g∥ < ε),
  have : ∥f i - g i∥ ≤ ∥f - g∥ := norm_apply_le_norm hp (f - g) i,
  exact this.trans_lt hfg,
end

variables {ι : Type*} {l : filter ι} [filter.ne_bot l]

lemma norm_apply_le_of_tendsto {C : ℝ} {F : ι → lp E ∞} (hCF : ∀ᶠ k in l, ∥F k∥ ≤ C)
  {f : Π a, E a} (hf : tendsto (id (λ i, F i) : ι → Π a, E a) l (𝓝 f)) (a : α) :
  ∥f a∥ ≤ C :=
begin
  have : tendsto (λ k, ∥F k a∥) l (𝓝 ∥f a∥) :=
    (tendsto.comp (continuous_apply a).continuous_at hf).norm,
  refine le_of_tendsto this (hCF.mono _),
  intros k hCFk,
  exact (norm_apply_le_norm ennreal.top_ne_zero (F k) a).trans hCFk,
end

variables [_i : fact (1 ≤ p)]

include _i

lemma sum_rpow_le_of_tendsto (hp : p ≠ ∞) {C : ℝ} {F : ι → lp E p} (hCF : ∀ᶠ k in l, ∥F k∥ ≤ C)
  {f : Π a, E a} (hf : tendsto (id (λ i, F i) : ι → Π a, E a) l (𝓝 f)) (s : finset α) :
  ∑ (i : α) in s, ∥f i∥ ^ p.to_real ≤ C ^ p.to_real :=
begin
  have hp' : p ≠ 0 := (ennreal.zero_lt_one.trans_le _i.elim).ne',
  have hp'' : 0 < p.to_real := ennreal.to_real_pos hp' hp,
  let G : (Π a, E a) → ℝ := λ f, ∑ a in s, ∥f a∥ ^ p.to_real,
  have hG : continuous G,
  { refine continuous_finset_sum s _,
    intros a ha,
    have : continuous (λ f : Π a, E a, f a):= continuous_apply a,
    exact this.norm.rpow_const (λ _, or.inr hp''.le) },
  refine le_of_tendsto (hG.continuous_at.tendsto.comp hf) _,
  refine hCF.mono _,
  intros k hCFk,
  refine (lp.sum_rpow_le_norm_rpow hp'' (F k) s).trans _,
  exact real.rpow_le_rpow (norm_nonneg _) hCFk hp''.le,
end

/-- "Semicontinuity of the `lp` norm": If all sufficiently large elements of a sequence in `lp E p`
 have `lp` norm `≤ C`, then the pointwise limit, if it exists, also has `lp` norm `≤ C`. -/
lemma norm_le_of_tendsto {C : ℝ} {F : ι → lp E p} (hCF : ∀ᶠ k in l, ∥F k∥ ≤ C) {f : lp E p}
  (hf : tendsto (id (λ i, F i) : ι → Π a, E a) l (𝓝 f)) :
  ∥f∥ ≤ C :=
begin
  obtain ⟨i, hi⟩ := hCF.exists,
  have hC : 0 ≤ C := (norm_nonneg _).trans hi,
  unfreezingI { rcases eq_top_or_lt_top p with rfl | hp },
  { apply norm_le_of_forall_le hC,
    exact norm_apply_le_of_tendsto hCF hf, },
  { have : 0 < p := ennreal.zero_lt_one.trans_le _i.elim,
    have hp' : 0 < p.to_real := ennreal.to_real_pos this.ne' hp.ne,
    apply norm_le_of_forall_sum_le hp' hC,
    exact sum_rpow_le_of_tendsto hp.ne hCF hf, }
end

/-- If `f` is the pointwise limit of a bounded sequence in `lp E p`, then `f` is in `lp E p`. -/
lemma mem_ℓp_of_tendsto {F : ι → lp E p} (hF : metric.bounded (set.range F)) {f : Π a, E a}
  (hf : tendsto (id (λ i, F i) : ι → Π a, E a) l (𝓝 f)) :
  mem_ℓp f p :=
begin
  obtain ⟨C, hC, hCF'⟩ := hF.exists_pos_norm_le,
  have hCF : ∀ k, ∥F k∥ ≤ C := λ k, hCF' _ ⟨k, rfl⟩,
  unfreezingI { rcases eq_top_or_lt_top p with rfl | hp },
  { apply mem_ℓp_infty,
    use C,
    rintros _ ⟨a, rfl⟩,
    refine norm_apply_le_of_tendsto (eventually_of_forall hCF) hf a, },
  { apply mem_ℓp_gen',
    exact sum_rpow_le_of_tendsto hp.ne (eventually_of_forall hCF) hf },
end

/-- If a sequence is Cauchy in the `lp E p` topology and pointwise convergent to a element `f` of
`lp E p`, then it converges to `f` in the `lp E p` topology. -/
lemma tendsto_lp_of_tendsto_pi {F : ℕ → lp E p} (hF : cauchy_seq F) {f : lp E p}
  (hf : tendsto (id (λ i, F i) : ℕ → Π a, E a) at_top (𝓝 f)) :
  tendsto F at_top (𝓝 f) :=
begin
  rw metric.nhds_basis_closed_ball.tendsto_right_iff,
  intros ε hε,
  have hε' : {p : (lp E p) × (lp E p) | ∥p.1 - p.2∥ < ε} ∈ 𝓤 (lp E p),
  { exact normed_add_comm_group.uniformity_basis_dist.mem_of_mem hε },
  refine (hF.eventually_eventually hε').mono _,
  rintros n (hn : ∀ᶠ l in at_top, ∥(λ f, F n - f) (F l)∥ < ε),
  refine norm_le_of_tendsto (hn.mono (λ k hk, hk.le)) _,
  rw tendsto_pi_nhds,
  intros a,
  exact (hf.apply a).const_sub (F n a),
end

variables [Π a, complete_space (E a)]

instance : complete_space (lp E p) :=
metric.complete_of_cauchy_seq_tendsto
begin
  intros F hF,
  -- A Cauchy sequence in `lp E p` is pointwise convergent; let `f` be the pointwise limit.
  obtain ⟨f, hf⟩ := cauchy_seq_tendsto_of_complete (uniform_continuous_coe.comp_cauchy_seq hF),
  -- Since the Cauchy sequence is bounded, its pointwise limit `f` is in `lp E p`.
  have hf' : mem_ℓp f p := mem_ℓp_of_tendsto hF.bounded_range hf,
  -- And therefore `f` is its limit in the `lp E p` topology as well as pointwise.
  exact ⟨⟨f, hf'⟩, tendsto_lp_of_tendsto_pi hF hf⟩
end

end topology

<<<<<<< HEAD
section curry

variables {β : α → Type*} (F : Π (a : α), β a → Type*) [fact (1 ≤ p)]
  [Π a b, normed_group (F a b)]

=======
end lp

namespace function.injective

variables (E) (𝕜 : Type*) [normed_field 𝕜] [Π i, normed_space 𝕜 (E i)] (p)

private def comap_lpₗ [fact (1 ≤ p)] {β : Type*} {φ : β → α} (hφ : injective φ) :
  lp E p →ₗ[𝕜] lp (λ i, E (φ i)) p :=
{ to_fun := λ f, ⟨λ x, f (φ x), mem_ℓp.comp_inj φ hφ f.2⟩,
  map_add' := λ f g, by ext; refl,
  map_smul' := λ c f, by ext; refl }

private lemma norm_comap_lpₗ_apply_le [fact (1 ≤ p)] {β : Type*} {φ : β → α} (hφ : injective φ)
  (f : lp E p) : ∥comap_lpₗ E p 𝕜 hφ f∥ ≤ ∥f∥ :=
begin
  unfreezingI { rcases p.dichotomy with rfl | h },
  { suffices : ∥_∥₊ ≤ ∥f∥₊,
    { rw [← coe_nnnorm, ← coe_nnnorm],
      exact nnreal.coe_mono this },
    rw [lp.nnnorm_eq_csupr, lp.nnnorm_eq_csupr],
    exact csupr_comp_le (λ x : α, ∥f x∥₊) φ f.2.bdd_above_nnnorm },
  { rw [lp.norm_eq_tsum_rpow (zero_lt_one.trans_le h),
        lp.norm_eq_tsum_rpow (zero_lt_one.trans_le h)],
    refine real.rpow_le_rpow (tsum_nonneg _)
      (tsum_comp_le_tsum_of_inj (f.2.summable $ zero_lt_one.trans_le h) _ hφ)
      (one_div_nonneg.mpr $ zero_le_one.trans h);
    exact λ b, real.rpow_nonneg_of_nonneg (norm_nonneg _) _ }
end

/-- Precomposition by an injective funcion as a continuous linear map between `lp` spaces. -/
def comap_lp [fact (1 ≤ p)] {β : Type*} {φ : β → α} (hφ : injective φ) :
  lp E p →L[𝕜] lp (λ i, E (φ i)) p :=
linear_map.mk_continuous
{ to_fun := λ f, ⟨λ x, f (φ x), mem_ℓp.comp_inj φ hφ f.2⟩,
  map_add' := λ f g, by ext; refl,
  map_smul' := λ c f, by ext; refl } 1
begin
  intros f,
  rw one_mul,
  exact norm_comap_lpₗ_apply_le E p 𝕜 hφ f
end

@[simp] lemma comap_lp_apply [fact (1 ≤ p)] {β : Type*} {φ : β → α} (hφ : injective φ)
  {f : lp E p} {x : β} : hφ.comap_lp E p 𝕜 f x = f (φ x) := rfl

lemma comap_lp_id [fact (1 ≤ p)] :
  injective_id.comap_lp E p 𝕜 = continuous_linear_map.id 𝕜 (lp E p) :=
by ext; refl

lemma comap_lp_comp [fact (1 ≤ p)] {β γ : Type*} {φ : β → α} (hφ : injective φ)
  {ψ : γ → β} (hψ : injective ψ) :
  (hφ.comp hψ).comap_lp E p 𝕜 = hψ.comap_lp (λ i, E (φ i)) p 𝕜 ∘L hφ.comap_lp E p 𝕜 :=
by ext; refl

lemma norm_comap_lp_apply_le [fact (1 ≤ p)] {β : Type*} {φ : β → α} (hφ : injective φ)
  (f : lp E p) : ∥hφ.comap_lp E p 𝕜 f∥ ≤ ∥f∥ :=
norm_comap_lpₗ_apply_le E p 𝕜 hφ f

@[simp] lemma comap_lp_single [decidable_eq α] [fact (1 ≤ p)] {β : Type*} [decidable_eq β]
  {φ : β → α} (hφ : injective φ) (i : β) (x : E (φ i)) :
  hφ.comap_lp E p 𝕜 (lp.single p (φ i) x) = lp.single p i x :=
begin
  ext j,
  rw [comap_lp_apply],
  by_cases hj : j = i,
  { rw [hj, lp.single_apply_self, lp.single_apply_self] },
  { rw [lp.single_apply_ne _ _ _ hj, lp.single_apply_ne _ _ _ (hφ.ne hj)] }
end

end function.injective

namespace linear_isometry

variables (E) (F : α → Type*) (p' : ℝ≥0∞) [Π i, normed_add_comm_group (F i)] {𝕜₁ 𝕜₂ : Type*}
  [normed_field 𝕜₁] [normed_field 𝕜₂] {σ₁₂ : 𝕜₁ →+* 𝕜₂}
  [Π i, normed_space 𝕜₁ (E i)] [Π i, normed_space 𝕜₂ (F i)] (Φ : Π i, E i →ₛₗᵢ[σ₁₂] F i)

/-- Postcomposition by a linear isometry as a linear isometry between `lp` spaces. -/
def map_lp [fact $ 1 ≤ p'] : lp E p' →ₛₗᵢ[σ₁₂] lp F p' :=
{ to_fun := λ f, ⟨λ x, Φ x (f x), mem_ℓp.comp_linear_isometry Φ f.2⟩,
  map_add' := λ f g, by ext i; exact map_add (Φ i) _ _,
  map_smul' := λ a f, by ext i; exact (Φ i).map_smulₛₗ _ _,
  norm_map' :=
  begin
    intros f,
    unfreezingI { rcases p'.dichotomy with rfl | hp},
    { rw [lp.norm_eq_csupr, lp.norm_eq_csupr],
      congr,
      ext i,
      exact (Φ i).norm_map _ },
    { rw [lp.norm_eq_tsum_rpow (zero_lt_one.trans_le hp),
          lp.norm_eq_tsum_rpow (zero_lt_one.trans_le hp)],
      congr,
      ext i,
      exact congr_arg (λ x, x ^ p'.to_real) ((Φ i).norm_map _) },
  end }

@[simp] lemma map_lp_apply [fact $ 1 ≤ p'] (f : lp E p') (x : α) :
  map_lp E F p' Φ f x = Φ x (f x) := rfl

lemma map_lp_id [fact $ 1 ≤ p'] :
  map_lp E E p' (λ i, (linear_isometry.id : E i →ₗᵢ[𝕜₁] E i)) = linear_isometry.id :=
by ext; refl

lemma map_lp_comp [fact $ 1 ≤ p'] (G : α → Type*) [Π i, normed_add_comm_group (G i)]
  {𝕜₃ : Type*} [normed_field 𝕜₃] {σ₂₃ : 𝕜₂ →+* 𝕜₃} {σ₁₃ : 𝕜₁ →+* 𝕜₃}
  [ring_hom_comp_triple σ₁₂ σ₂₃ σ₁₃] [Π i, normed_space 𝕜₃ (G i)] (Ψ : Π i, F i →ₛₗᵢ[σ₂₃] G i) :
  map_lp E G p' (λ i, (Ψ i).comp (Φ i)) =
  (map_lp F G p' Ψ).comp (map_lp E F p' Φ) :=
rfl

@[simp] lemma map_lp_single [decidable_eq α] [fact $ 1 ≤ p'] (i : α) (x : E i) :
  map_lp E F p' Φ (lp.single p' i x) = lp.single p' i (Φ i x) :=
begin
  ext j,
  rw [map_lp_apply],
  by_cases hj : j = i,
  { rw [hj, lp.single_apply_self, lp.single_apply_self] },
  { rw [lp.single_apply_ne _ _ _ hj, lp.single_apply_ne _ _ _ hj, map_zero] }
end

end linear_isometry

section congr_right
open linear_isometry

namespace lp

variables (E) (F : α → Type*) (p' : ℝ≥0∞) [Π i, normed_add_comm_group (F i)] {𝕜₁ 𝕜₂ : Type*}
  [normed_field 𝕜₁] [normed_field 𝕜₂] {σ₁₂ : 𝕜₁ →+* 𝕜₂} {σ₂₁ : 𝕜₂ →+* 𝕜₁}
  [ring_hom_inv_pair σ₁₂ σ₂₁] [ring_hom_inv_pair σ₂₁ σ₁₂] [Π i, normed_space 𝕜₁ (E i)]
  [Π i, normed_space 𝕜₂ (F i)] (Φ : Π i, E i ≃ₛₗᵢ[σ₁₂] F i)

/-- A family of linear isometric equivalences `Π i, E i ≃ₛₗᵢ[σ] F i` induces a linear isometric
equivalence of `lp` spaces. -/
def congr_right [fact $ 1 ≤ p'] : lp E p' ≃ₛₗᵢ[σ₁₂] lp F p' :=
linear_isometry_equiv.of_surjective (map_lp E F p' (λ i, (Φ i).to_linear_isometry))
begin
  have : left_inverse (map_lp E F p' (λ i, (Φ i).to_linear_isometry))
    (map_lp F E p' (λ i, (Φ i).symm.to_linear_isometry)),
  { intro f,
    ext i,
    exact (Φ i).apply_symm_apply _ },
  exact this.surjective
end

@[simp] lemma congr_right_to_linear_isometry [fact $ 1 ≤ p'] :
  (congr_right E F p' Φ).to_linear_isometry =
  map_lp E F p' (λ i, (Φ i).to_linear_isometry) :=
rfl

lemma congr_right_apply [fact $ 1 ≤ p'] (f : lp E p') (x : α) :
  congr_right E F p' Φ f x = Φ x (f x) := rfl

lemma congr_right_refl [fact $ 1 ≤ p'] :
  congr_right E E p' (λ i, linear_isometry_equiv.refl 𝕜₁ _) = linear_isometry_equiv.refl 𝕜₁ _ :=
by ext; refl

lemma congr_right_trans [fact $ 1 ≤ p'] (G : α → Type*) [Π i, normed_add_comm_group (G i)]
  {𝕜₃ : Type*} [normed_field 𝕜₃] {σ₂₃ : 𝕜₂ →+* 𝕜₃} {σ₃₂ : 𝕜₃ →+* 𝕜₂} {σ₁₃ : 𝕜₁ →+* 𝕜₃}
  {σ₃₁ : 𝕜₃ →+* 𝕜₁} [ring_hom_inv_pair σ₂₃ σ₃₂] [ring_hom_inv_pair σ₃₂ σ₂₃]
  [ring_hom_inv_pair σ₁₃ σ₃₁] [ring_hom_inv_pair σ₃₁ σ₁₃] [ring_hom_comp_triple σ₁₂ σ₂₃ σ₁₃]
  [ring_hom_comp_triple σ₃₂ σ₂₁ σ₃₁] [Π i, normed_space 𝕜₃ (G i)] (Ψ : Π i, F i ≃ₛₗᵢ[σ₂₃] G i) :
  congr_right E G p' (λ i, (Φ i).trans (Ψ i)) =
  (congr_right E F p' Φ).trans (congr_right F G p' Ψ) :=
by ext; refl

@[simp] lemma congr_right_single [decidable_eq α] [fact $ 1 ≤ p'] (i : α) (x : E i) :
  congr_right E F p' Φ (lp.single p' i x) = lp.single p' i (Φ i x) :=
map_lp_single _ _ _ _ _ _

end lp

end congr_right

section curry

namespace lp

variables {β : α → Type*} (F : Π (a : α), β a → Type*) [fact (1 ≤ p)]
  [Π a b, normed_add_comm_group (F a b)]

/-- This is `sigma.curry` for elements of `lp (λ ab : Σ (a : α), β a, F ab.1 ab.2)`. -/
>>>>>>> 11bbcb9d
def curry (f : lp (λ ab : Σ (a : α), β a, F ab.1 ab.2) p) :
  lp (λ a, lp (λ b : β a, F a b) p) p :=
⟨λ a, ⟨λ b, f ⟨a, b⟩, (lp.mem_ℓp f).comp_inj (sigma.mk a) sigma_mk_injective⟩,
  begin
    rcases f with ⟨f, hf : mem_ℓp _ _⟩,
    change mem_ℓp _ _,
    unfreezingI { rcases p.dichotomy with rfl | hp},
<<<<<<< HEAD
    { rw mem_ℓp_infty_iff at hf ⊢,
      rcases hf with ⟨M, hM⟩,
      refine ⟨max (Sup ∅) M, _⟩,
      rw [mem_upper_bounds, set.forall_range_iff] at hM ⊢,
      intro a,
      rw lp.norm_eq_csupr,
      rcases is_empty_or_nonempty (β a) with hβa | hβa;
      haveI := hβa,
      { rw [← Sup_range, set.range_eq_empty],
        exact le_max_left _ _ },
      { exact csupr_le (λ b, le_max_of_le_right $ hM ⟨a, b⟩) } },
=======
    { rw mem_ℓp_infty_iff_nnnorm at hf ⊢,
      rcases hf with ⟨M, hM⟩,
      refine ⟨M, _⟩,
      rw [mem_upper_bounds, set.forall_range_iff] at hM ⊢,
      intro a,
      rw lp.nnnorm_eq_csupr,
      exact csupr_le' (λ b, hM ⟨a, b⟩) },
>>>>>>> 11bbcb9d
    { rw mem_ℓp_gen_iff (zero_lt_one.trans_le hp) at hf ⊢,
      rw summable_sigma_of_nonneg at hf,
      { convert hf.2,
        ext a,
        rw lp.norm_rpow_eq_tsum (zero_lt_one.trans_le hp),
        refl },
      { exact (λ x, real.rpow_nonneg_of_nonneg (norm_nonneg _) _) } }
  end⟩

@[simp] lemma curry_apply (f : lp (λ ab : Σ (a : α), β a, F ab.1 ab.2) p) (a : α) (b : β a) :
  curry _ f a b = f ⟨a, b⟩ := rfl

@[simp] lemma curry_single [decidable_eq (Σ a, β a)] [decidable_eq α]
  [Π a, decidable_eq (β a)] (a : α) (b : β a) (x : F a b) :
  curry F (lp.single p (sigma.mk a b) x) = lp.single p a (lp.single p b x) :=
begin
  ext a' b',
  by_cases ha : a = a',
  { subst ha,
    by_cases hb : b = b',
    { subst hb,
      simp only [curry_apply, lp.single_apply_self] },
    { have : sigma.mk a b ≠ sigma.mk a b' := sigma_mk_injective.ne hb,
      rw [curry_apply, lp.single_apply_self, lp.single_apply_ne _ _ _ (ne.symm hb),
          lp.single_apply_ne _ _ _ (ne.symm this)] } },
  { have : sigma.mk a b ≠ sigma.mk a' b' := λ h, ha (congr_arg sigma.fst h),
    rw [curry_apply, lp.single_apply_ne _ _ _ (ne.symm ha),
        lp.single_apply_ne _ _ _ (ne.symm this)],
    refl }
end

<<<<<<< HEAD
=======
/-- This is `sigma.uncurry` for elements of `lp (λ a, lp (λ b : β a, F a b) p) p`. -/
>>>>>>> 11bbcb9d
def uncurry (g : lp (λ a, lp (λ b : β a, F a b) p) p) :
  lp (λ ab : Σ (a : α), β a, F ab.1 ab.2) p :=
⟨λ ab, g ab.1 ab.2,
  begin
    change mem_ℓp _ _,
    unfreezingI { rcases p.dichotomy with rfl | hp},
    { have : mem_ℓp _ ⊤ := g.2,
      rw mem_ℓp_infty_iff at this ⊢,
      rcases this with ⟨M, hM⟩,
      refine ⟨M, _⟩,
      rw [mem_upper_bounds, set.forall_range_iff] at hM ⊢,
      rintros ⟨a, b⟩,
      specialize hM a,
      rw lp.norm_eq_csupr at hM,
      have : mem_ℓp _ ⊤ := (g a).2,
      rw mem_ℓp_infty_iff at this,
      exact (le_csupr this b).trans hM },
    { rw mem_ℓp_gen_iff (zero_lt_one.trans_le hp),
      rw summable_sigma_of_nonneg,
      { split,
        { intro a,
          have : mem_ℓp _ _ := (g a).2,
          rwa mem_ℓp_gen_iff (zero_lt_one.trans_le hp) at this },
        { have : mem_ℓp _ _ := g.2,
          rw mem_ℓp_gen_iff (zero_lt_one.trans_le hp) at this,
          convert this,
          ext a,
          rw lp.norm_rpow_eq_tsum (zero_lt_one.trans_le hp),
          refl } },
      { exact (λ x, real.rpow_nonneg_of_nonneg (norm_nonneg _) _) } }
  end⟩

@[simp] lemma uncurry_apply (g : lp (λ a, lp (λ b : β a, F a b) p) p) (a : α) (b : β a) :
  uncurry F g ⟨a, b⟩ = g a b := rfl

@[simp] lemma uncurry_single [decidable_eq (Σ a, β a)] [decidable_eq α]
  [Π a, decidable_eq (β a)] (a : α) (b : β a) (x : F a b) :
  uncurry F (lp.single p a (lp.single p b x)) = (lp.single p (sigma.mk a b) x) :=
begin
  ext ab',
  rcases ab' with ⟨a', b'⟩,
  by_cases ha : a = a',
  { subst ha,
    by_cases hb : b = b',
    { subst hb,
      simp only [uncurry_apply, lp.single_apply_self] },
    { have : sigma.mk a b ≠ sigma.mk a b' := sigma_mk_injective.ne hb,
      rw [uncurry_apply, lp.single_apply_self, lp.single_apply_ne _ _ _ (ne.symm hb),
          lp.single_apply_ne _ _ _ (ne.symm this)] } },
  { have : sigma.mk a b ≠ sigma.mk a' b' := λ h, ha (congr_arg sigma.fst h),
    rw [uncurry_apply, lp.single_apply_ne _ _ _ (ne.symm ha),
        lp.single_apply_ne _ _ _ (ne.symm this)],
    refl }
<<<<<<< HEAD

end

variables (p)

def curry_equiv :
  lp (λ ab : Σ (a : α), β a, F ab.1 ab.2) p ≃ lp (λ (a : α), lp (λ b : β a, F a b) p) p :=
{ to_fun := lp.curry F,
  inv_fun := lp.uncurry F,
  left_inv := λ f, by ext ⟨a, b⟩; refl,
  right_inv := λ f, by ext ab; refl }

variables (𝕜 : Type*) [normed_field 𝕜] [Π a b, normed_space 𝕜 (F a b)]

def curry_equivₗᵢ :
  lp (λ ab : Σ (a : α), β a, F ab.1 ab.2) p ≃ₗᵢ[𝕜] lp (λ (a : α), lp (λ b : β a, F a b) p) p :=
{ map_add' := λ f g, by ext; refl,
=======
end

variables (p) (𝕜 : Type*) [normed_field 𝕜] [Π a b, normed_space 𝕜 (F a b)]

/-- Currying is a `linear_isometry_equiv` between `lp (λ ab : Σ (a : α), β a, F ab.1 ab.2) p`
and `lp (λ (a : α), lp (λ b : β a, F a b) p) p`. -/
def curry_equiv :
  lp (λ ab : Σ (a : α), β a, F ab.1 ab.2) p ≃ₗᵢ[𝕜] lp (λ (a : α), lp (λ b : β a, F a b) p) p :=
{ to_fun := lp.curry F,
  inv_fun := lp.uncurry F,
  left_inv := λ f, by ext ⟨a, b⟩; refl,
  right_inv := λ f, by ext ab; refl,
  map_add' := λ f g, by ext; refl,
>>>>>>> 11bbcb9d
  map_smul' := λ a f, by ext; refl,
  norm_map' :=
  begin
    intros f,
    change ∥lp.curry F f∥ = ∥f∥,
    unfreezingI { rcases p.dichotomy with rfl | hp},
    { suffices : ∥lp.curry F f∥₊ = ∥f∥₊,
      { rw [← coe_nnnorm, ← coe_nnnorm],
        exact congr_arg _ this },
      simp_rw [lp.nnnorm_eq_csupr],
<<<<<<< HEAD
      rw supr_sigma',
=======
      rw csupr_sigma,
>>>>>>> 11bbcb9d
      { refl },
      { have : mem_ℓp f ⊤ := f.2,
        simp_rw [mem_ℓp_infty_iff, ← coe_nnnorm] at this,
        rwa [← nnreal.bdd_above_coe, ← set.range_comp] } },
    { rw [lp.norm_eq_tsum_rpow (zero_lt_one.trans_le hp),
          lp.norm_eq_tsum_rpow (zero_lt_one.trans_le hp)],
      simp_rw [lp.norm_rpow_eq_tsum (zero_lt_one.trans_le hp)],
      have : mem_ℓp f _ := f.2,
      rw mem_ℓp_gen_iff (zero_lt_one.trans_le hp) at this,
      rw tsum_sigma this,
      refl }
<<<<<<< HEAD
  end,
  ..lp.curry_equiv p F }

@[simp] lemma coe_curry_equivₗᵢ : ⇑(curry_equivₗᵢ p F 𝕜) = curry F := rfl
@[simp] lemma coe_curry_equivₗᵢ_symm : ⇑(curry_equivₗᵢ p F 𝕜).symm = uncurry F := rfl

end curry

section congr_right

variables (E) (F : α → Type*) [Π i, normed_group (F i)] (𝕜 : Type*) [normed_field 𝕜]
  [Π i, normed_space 𝕜 (E i)] [Π i, normed_space 𝕜 (F i)]

noncomputable! def congr_right (p : ℝ≥0∞) (Φ : Π i, E i ≃ₗᵢ[𝕜] F i) :
  lp E p ≃ lp F p :=
{ to_fun := λ f, ⟨_, mem_ℓp.comp_linear_isometry (λ i, (Φ i).to_linear_isometry) f.2⟩,
  inv_fun := λ g, ⟨_, mem_ℓp.comp_linear_isometry (λ i, (Φ i).symm.to_linear_isometry) g.2⟩,
  left_inv := λ f, by ext i; exact (Φ i).symm_apply_apply _,
  right_inv := λ g, by ext i; exact (Φ i).apply_symm_apply _ }

@[simp] lemma congr_right_apply (p : ℝ≥0∞) [fact (1 ≤ p)] (Φ : Π i, E i ≃ₗᵢ[𝕜] F i) (f : lp E p)
  (i : α) : congr_right E F 𝕜 p Φ f i = (Φ i) (f i) := rfl

@[simp] lemma congr_right_single [decidable_eq α] (p : ℝ≥0∞) [fact (1 ≤ p)]
  (Φ : Π i, E i ≃ₗᵢ[𝕜] F i) (i : α) (x : E i) :
  congr_right E F 𝕜 p Φ (lp.single p i x) = (lp.single p i (Φ i x)) :=
begin
  ext j,
  rw [congr_right_apply, lp.single_apply, lp.single_apply],
  split_ifs,
  { subst h },
  { exact map_zero _ }
end

@[simp] lemma congr_right_symm (p : ℝ≥0∞) [fact (1 ≤ p)] (Φ : Π i, E i ≃ₗᵢ[𝕜] F i) :
  (congr_right E F 𝕜 p Φ).symm = congr_right F E 𝕜 p (λ i, (Φ i).symm) := rfl

noncomputable! def congr_rightₗᵢ (p : ℝ≥0∞) [fact (1 ≤ p)] (Φ : Π i, E i ≃ₗᵢ[𝕜] F i) :
  lp E p ≃ₗᵢ[𝕜] lp F p :=
{ map_add' := λ f g, by ext i; exact map_add (Φ i) _ _,
  map_smul' := λ a f, by ext i; exact linear_isometry_equiv.map_smul _ _, -- TODO morphism classes
  norm_map' :=
  begin
    intros f,
    change ∥lp.congr_right E F 𝕜 p Φ f∥ = ∥f∥,
    unfreezingI { rcases p.dichotomy with rfl | hp},
    { rw [lp.norm_eq_csupr, lp.norm_eq_csupr],
      congr,
      ext i,
      exact (Φ i).norm_map _ },
    { rw [lp.norm_eq_tsum_rpow (zero_lt_one.trans_le hp),
          lp.norm_eq_tsum_rpow (zero_lt_one.trans_le hp)],
      congr,
      ext i,
      exact congr_arg (λ x, x ^ p.to_real) ((Φ i).norm_map _) },
  end,
  ..congr_right E F 𝕜 p Φ}

@[simp] lemma coe_congr_rightₗᵢ (p : ℝ≥0∞) [fact (1 ≤ p)] (Φ : Π i, E i ≃ₗᵢ[𝕜] F i) :
  (congr_rightₗᵢ E F 𝕜 p Φ : lp E p → lp F p) = congr_right E F 𝕜 p Φ := rfl

@[simp] lemma congr_rightₗᵢ_apply (p : ℝ≥0∞) [fact (1 ≤ p)] (Φ : Π i, E i ≃ₗᵢ[𝕜] F i) (f : lp E p)
  (i : α) : congr_rightₗᵢ E F 𝕜 p Φ f i = (Φ i) (f i) := rfl

@[simp] lemma congr_rightₗᵢ_single [decidable_eq α] (p : ℝ≥0∞) [fact (1 ≤ p)]
  (Φ : Π i, E i ≃ₗᵢ[𝕜] F i) (i : α) (x : E i) :
  congr_rightₗᵢ E F 𝕜 p Φ (lp.single p i x) = (lp.single p i (Φ i x)) :=
congr_right_single E F 𝕜 p Φ i x

@[simp] lemma congr_rightₗᵢ_symm (p : ℝ≥0∞) [fact (1 ≤ p)] (Φ : Π i, E i ≃ₗᵢ[𝕜] F i) :
  (congr_rightₗᵢ E F 𝕜 p Φ).symm = congr_rightₗᵢ F E 𝕜 p (λ i, (Φ i).symm) := rfl

end congr_right

end lp
=======
  end }

@[simp] lemma coe_curry_equivₗᵢ : ⇑(curry_equiv p F 𝕜) = curry F := rfl
@[simp] lemma coe_curry_equivₗᵢ_symm : ⇑(curry_equiv p F 𝕜).symm = uncurry F := rfl

end lp

end curry
>>>>>>> 11bbcb9d
<|MERGE_RESOLUTION|>--- conflicted
+++ resolved
@@ -273,21 +273,9 @@
   { exact hf.comp_injective hφ }
 end
 
-<<<<<<< HEAD
--- TODO : use this to get a continuous linear map between lp spaces.
-lemma comp_embedding {β : Type*} (φ : β ↪ α) {f : Π i, E i} {p : ℝ≥0∞}
-  (hf : mem_ℓp f p) : mem_ℓp (λ x, f (φ x)) p :=
-hf.comp_inj φ φ.injective
-
--- TODO : use this to get a continuous linear map between lp spaces.
-lemma comp_linear_isometry {𝕜 : Type*} [normed_field 𝕜] {F : α → Type*}
-  [Π i, normed_group (F i)] [Π i, normed_space 𝕜 (E i)] [Π i, normed_space 𝕜 (F i)]
-  (Φ : Π i, E i →ₗᵢ[𝕜] F i) {f : Π i, E i} {p : ℝ≥0∞}
-=======
 lemma comp_linear_isometry {𝕜₁ 𝕜₂ : Type*} [normed_field 𝕜₁] [normed_field 𝕜₂] {σ₁₂ : 𝕜₁ →+* 𝕜₂}
   {F : α → Type*} [Π i, normed_add_comm_group (F i)] [Π i, normed_space 𝕜₁ (E i)]
   [Π i, normed_space 𝕜₂ (F i)] (Φ : Π i, E i →ₛₗᵢ[σ₁₂] F i) {f : Π i, E i} {p : ℝ≥0∞}
->>>>>>> 11bbcb9d
   (hf : mem_ℓp f p) : mem_ℓp (λ x, Φ x (f x)) p :=
 begin
   rw mem_ℓp at *,
@@ -532,14 +520,7 @@
   norm_neg := norm_neg }
 
 lemma nnnorm_eq_csupr (f : lp E ∞) : ∥f∥₊ = ⨆ i, ∥f i∥₊ :=
-<<<<<<< HEAD
-begin
-  ext,
-  simp_rw [nnreal.coe_supr, coe_nnnorm, norm_eq_csupr]
-end
-=======
 by { ext, simp_rw [nnreal.coe_supr, coe_nnnorm, norm_eq_csupr] }
->>>>>>> 11bbcb9d
 
 -- TODO: define an `ennreal` version of `is_conjugate_exponent`, and then express this inequality
 -- in a better version which also covers the case `p = 1, q = ∞`.
@@ -1147,197 +1128,11 @@
 
 end topology
 
-<<<<<<< HEAD
 section curry
 
 variables {β : α → Type*} (F : Π (a : α), β a → Type*) [fact (1 ≤ p)]
   [Π a b, normed_group (F a b)]
 
-=======
-end lp
-
-namespace function.injective
-
-variables (E) (𝕜 : Type*) [normed_field 𝕜] [Π i, normed_space 𝕜 (E i)] (p)
-
-private def comap_lpₗ [fact (1 ≤ p)] {β : Type*} {φ : β → α} (hφ : injective φ) :
-  lp E p →ₗ[𝕜] lp (λ i, E (φ i)) p :=
-{ to_fun := λ f, ⟨λ x, f (φ x), mem_ℓp.comp_inj φ hφ f.2⟩,
-  map_add' := λ f g, by ext; refl,
-  map_smul' := λ c f, by ext; refl }
-
-private lemma norm_comap_lpₗ_apply_le [fact (1 ≤ p)] {β : Type*} {φ : β → α} (hφ : injective φ)
-  (f : lp E p) : ∥comap_lpₗ E p 𝕜 hφ f∥ ≤ ∥f∥ :=
-begin
-  unfreezingI { rcases p.dichotomy with rfl | h },
-  { suffices : ∥_∥₊ ≤ ∥f∥₊,
-    { rw [← coe_nnnorm, ← coe_nnnorm],
-      exact nnreal.coe_mono this },
-    rw [lp.nnnorm_eq_csupr, lp.nnnorm_eq_csupr],
-    exact csupr_comp_le (λ x : α, ∥f x∥₊) φ f.2.bdd_above_nnnorm },
-  { rw [lp.norm_eq_tsum_rpow (zero_lt_one.trans_le h),
-        lp.norm_eq_tsum_rpow (zero_lt_one.trans_le h)],
-    refine real.rpow_le_rpow (tsum_nonneg _)
-      (tsum_comp_le_tsum_of_inj (f.2.summable $ zero_lt_one.trans_le h) _ hφ)
-      (one_div_nonneg.mpr $ zero_le_one.trans h);
-    exact λ b, real.rpow_nonneg_of_nonneg (norm_nonneg _) _ }
-end
-
-/-- Precomposition by an injective funcion as a continuous linear map between `lp` spaces. -/
-def comap_lp [fact (1 ≤ p)] {β : Type*} {φ : β → α} (hφ : injective φ) :
-  lp E p →L[𝕜] lp (λ i, E (φ i)) p :=
-linear_map.mk_continuous
-{ to_fun := λ f, ⟨λ x, f (φ x), mem_ℓp.comp_inj φ hφ f.2⟩,
-  map_add' := λ f g, by ext; refl,
-  map_smul' := λ c f, by ext; refl } 1
-begin
-  intros f,
-  rw one_mul,
-  exact norm_comap_lpₗ_apply_le E p 𝕜 hφ f
-end
-
-@[simp] lemma comap_lp_apply [fact (1 ≤ p)] {β : Type*} {φ : β → α} (hφ : injective φ)
-  {f : lp E p} {x : β} : hφ.comap_lp E p 𝕜 f x = f (φ x) := rfl
-
-lemma comap_lp_id [fact (1 ≤ p)] :
-  injective_id.comap_lp E p 𝕜 = continuous_linear_map.id 𝕜 (lp E p) :=
-by ext; refl
-
-lemma comap_lp_comp [fact (1 ≤ p)] {β γ : Type*} {φ : β → α} (hφ : injective φ)
-  {ψ : γ → β} (hψ : injective ψ) :
-  (hφ.comp hψ).comap_lp E p 𝕜 = hψ.comap_lp (λ i, E (φ i)) p 𝕜 ∘L hφ.comap_lp E p 𝕜 :=
-by ext; refl
-
-lemma norm_comap_lp_apply_le [fact (1 ≤ p)] {β : Type*} {φ : β → α} (hφ : injective φ)
-  (f : lp E p) : ∥hφ.comap_lp E p 𝕜 f∥ ≤ ∥f∥ :=
-norm_comap_lpₗ_apply_le E p 𝕜 hφ f
-
-@[simp] lemma comap_lp_single [decidable_eq α] [fact (1 ≤ p)] {β : Type*} [decidable_eq β]
-  {φ : β → α} (hφ : injective φ) (i : β) (x : E (φ i)) :
-  hφ.comap_lp E p 𝕜 (lp.single p (φ i) x) = lp.single p i x :=
-begin
-  ext j,
-  rw [comap_lp_apply],
-  by_cases hj : j = i,
-  { rw [hj, lp.single_apply_self, lp.single_apply_self] },
-  { rw [lp.single_apply_ne _ _ _ hj, lp.single_apply_ne _ _ _ (hφ.ne hj)] }
-end
-
-end function.injective
-
-namespace linear_isometry
-
-variables (E) (F : α → Type*) (p' : ℝ≥0∞) [Π i, normed_add_comm_group (F i)] {𝕜₁ 𝕜₂ : Type*}
-  [normed_field 𝕜₁] [normed_field 𝕜₂] {σ₁₂ : 𝕜₁ →+* 𝕜₂}
-  [Π i, normed_space 𝕜₁ (E i)] [Π i, normed_space 𝕜₂ (F i)] (Φ : Π i, E i →ₛₗᵢ[σ₁₂] F i)
-
-/-- Postcomposition by a linear isometry as a linear isometry between `lp` spaces. -/
-def map_lp [fact $ 1 ≤ p'] : lp E p' →ₛₗᵢ[σ₁₂] lp F p' :=
-{ to_fun := λ f, ⟨λ x, Φ x (f x), mem_ℓp.comp_linear_isometry Φ f.2⟩,
-  map_add' := λ f g, by ext i; exact map_add (Φ i) _ _,
-  map_smul' := λ a f, by ext i; exact (Φ i).map_smulₛₗ _ _,
-  norm_map' :=
-  begin
-    intros f,
-    unfreezingI { rcases p'.dichotomy with rfl | hp},
-    { rw [lp.norm_eq_csupr, lp.norm_eq_csupr],
-      congr,
-      ext i,
-      exact (Φ i).norm_map _ },
-    { rw [lp.norm_eq_tsum_rpow (zero_lt_one.trans_le hp),
-          lp.norm_eq_tsum_rpow (zero_lt_one.trans_le hp)],
-      congr,
-      ext i,
-      exact congr_arg (λ x, x ^ p'.to_real) ((Φ i).norm_map _) },
-  end }
-
-@[simp] lemma map_lp_apply [fact $ 1 ≤ p'] (f : lp E p') (x : α) :
-  map_lp E F p' Φ f x = Φ x (f x) := rfl
-
-lemma map_lp_id [fact $ 1 ≤ p'] :
-  map_lp E E p' (λ i, (linear_isometry.id : E i →ₗᵢ[𝕜₁] E i)) = linear_isometry.id :=
-by ext; refl
-
-lemma map_lp_comp [fact $ 1 ≤ p'] (G : α → Type*) [Π i, normed_add_comm_group (G i)]
-  {𝕜₃ : Type*} [normed_field 𝕜₃] {σ₂₃ : 𝕜₂ →+* 𝕜₃} {σ₁₃ : 𝕜₁ →+* 𝕜₃}
-  [ring_hom_comp_triple σ₁₂ σ₂₃ σ₁₃] [Π i, normed_space 𝕜₃ (G i)] (Ψ : Π i, F i →ₛₗᵢ[σ₂₃] G i) :
-  map_lp E G p' (λ i, (Ψ i).comp (Φ i)) =
-  (map_lp F G p' Ψ).comp (map_lp E F p' Φ) :=
-rfl
-
-@[simp] lemma map_lp_single [decidable_eq α] [fact $ 1 ≤ p'] (i : α) (x : E i) :
-  map_lp E F p' Φ (lp.single p' i x) = lp.single p' i (Φ i x) :=
-begin
-  ext j,
-  rw [map_lp_apply],
-  by_cases hj : j = i,
-  { rw [hj, lp.single_apply_self, lp.single_apply_self] },
-  { rw [lp.single_apply_ne _ _ _ hj, lp.single_apply_ne _ _ _ hj, map_zero] }
-end
-
-end linear_isometry
-
-section congr_right
-open linear_isometry
-
-namespace lp
-
-variables (E) (F : α → Type*) (p' : ℝ≥0∞) [Π i, normed_add_comm_group (F i)] {𝕜₁ 𝕜₂ : Type*}
-  [normed_field 𝕜₁] [normed_field 𝕜₂] {σ₁₂ : 𝕜₁ →+* 𝕜₂} {σ₂₁ : 𝕜₂ →+* 𝕜₁}
-  [ring_hom_inv_pair σ₁₂ σ₂₁] [ring_hom_inv_pair σ₂₁ σ₁₂] [Π i, normed_space 𝕜₁ (E i)]
-  [Π i, normed_space 𝕜₂ (F i)] (Φ : Π i, E i ≃ₛₗᵢ[σ₁₂] F i)
-
-/-- A family of linear isometric equivalences `Π i, E i ≃ₛₗᵢ[σ] F i` induces a linear isometric
-equivalence of `lp` spaces. -/
-def congr_right [fact $ 1 ≤ p'] : lp E p' ≃ₛₗᵢ[σ₁₂] lp F p' :=
-linear_isometry_equiv.of_surjective (map_lp E F p' (λ i, (Φ i).to_linear_isometry))
-begin
-  have : left_inverse (map_lp E F p' (λ i, (Φ i).to_linear_isometry))
-    (map_lp F E p' (λ i, (Φ i).symm.to_linear_isometry)),
-  { intro f,
-    ext i,
-    exact (Φ i).apply_symm_apply _ },
-  exact this.surjective
-end
-
-@[simp] lemma congr_right_to_linear_isometry [fact $ 1 ≤ p'] :
-  (congr_right E F p' Φ).to_linear_isometry =
-  map_lp E F p' (λ i, (Φ i).to_linear_isometry) :=
-rfl
-
-lemma congr_right_apply [fact $ 1 ≤ p'] (f : lp E p') (x : α) :
-  congr_right E F p' Φ f x = Φ x (f x) := rfl
-
-lemma congr_right_refl [fact $ 1 ≤ p'] :
-  congr_right E E p' (λ i, linear_isometry_equiv.refl 𝕜₁ _) = linear_isometry_equiv.refl 𝕜₁ _ :=
-by ext; refl
-
-lemma congr_right_trans [fact $ 1 ≤ p'] (G : α → Type*) [Π i, normed_add_comm_group (G i)]
-  {𝕜₃ : Type*} [normed_field 𝕜₃] {σ₂₃ : 𝕜₂ →+* 𝕜₃} {σ₃₂ : 𝕜₃ →+* 𝕜₂} {σ₁₃ : 𝕜₁ →+* 𝕜₃}
-  {σ₃₁ : 𝕜₃ →+* 𝕜₁} [ring_hom_inv_pair σ₂₃ σ₃₂] [ring_hom_inv_pair σ₃₂ σ₂₃]
-  [ring_hom_inv_pair σ₁₃ σ₃₁] [ring_hom_inv_pair σ₃₁ σ₁₃] [ring_hom_comp_triple σ₁₂ σ₂₃ σ₁₃]
-  [ring_hom_comp_triple σ₃₂ σ₂₁ σ₃₁] [Π i, normed_space 𝕜₃ (G i)] (Ψ : Π i, F i ≃ₛₗᵢ[σ₂₃] G i) :
-  congr_right E G p' (λ i, (Φ i).trans (Ψ i)) =
-  (congr_right E F p' Φ).trans (congr_right F G p' Ψ) :=
-by ext; refl
-
-@[simp] lemma congr_right_single [decidable_eq α] [fact $ 1 ≤ p'] (i : α) (x : E i) :
-  congr_right E F p' Φ (lp.single p' i x) = lp.single p' i (Φ i x) :=
-map_lp_single _ _ _ _ _ _
-
-end lp
-
-end congr_right
-
-section curry
-
-namespace lp
-
-variables {β : α → Type*} (F : Π (a : α), β a → Type*) [fact (1 ≤ p)]
-  [Π a b, normed_add_comm_group (F a b)]
-
-/-- This is `sigma.curry` for elements of `lp (λ ab : Σ (a : α), β a, F ab.1 ab.2)`. -/
->>>>>>> 11bbcb9d
 def curry (f : lp (λ ab : Σ (a : α), β a, F ab.1 ab.2) p) :
   lp (λ a, lp (λ b : β a, F a b) p) p :=
 ⟨λ a, ⟨λ b, f ⟨a, b⟩, (lp.mem_ℓp f).comp_inj (sigma.mk a) sigma_mk_injective⟩,
@@ -1345,7 +1140,6 @@
     rcases f with ⟨f, hf : mem_ℓp _ _⟩,
     change mem_ℓp _ _,
     unfreezingI { rcases p.dichotomy with rfl | hp},
-<<<<<<< HEAD
     { rw mem_ℓp_infty_iff at hf ⊢,
       rcases hf with ⟨M, hM⟩,
       refine ⟨max (Sup ∅) M, _⟩,
@@ -1357,15 +1151,6 @@
       { rw [← Sup_range, set.range_eq_empty],
         exact le_max_left _ _ },
       { exact csupr_le (λ b, le_max_of_le_right $ hM ⟨a, b⟩) } },
-=======
-    { rw mem_ℓp_infty_iff_nnnorm at hf ⊢,
-      rcases hf with ⟨M, hM⟩,
-      refine ⟨M, _⟩,
-      rw [mem_upper_bounds, set.forall_range_iff] at hM ⊢,
-      intro a,
-      rw lp.nnnorm_eq_csupr,
-      exact csupr_le' (λ b, hM ⟨a, b⟩) },
->>>>>>> 11bbcb9d
     { rw mem_ℓp_gen_iff (zero_lt_one.trans_le hp) at hf ⊢,
       rw summable_sigma_of_nonneg at hf,
       { convert hf.2,
@@ -1397,10 +1182,6 @@
     refl }
 end
 
-<<<<<<< HEAD
-=======
-/-- This is `sigma.uncurry` for elements of `lp (λ a, lp (λ b : β a, F a b) p) p`. -/
->>>>>>> 11bbcb9d
 def uncurry (g : lp (λ a, lp (λ b : β a, F a b) p) p) :
   lp (λ ab : Σ (a : α), β a, F ab.1 ab.2) p :=
 ⟨λ ab, g ab.1 ab.2,
@@ -1454,7 +1235,6 @@
     rw [uncurry_apply, lp.single_apply_ne _ _ _ (ne.symm ha),
         lp.single_apply_ne _ _ _ (ne.symm this)],
     refl }
-<<<<<<< HEAD
 
 end
 
@@ -1472,21 +1252,6 @@
 def curry_equivₗᵢ :
   lp (λ ab : Σ (a : α), β a, F ab.1 ab.2) p ≃ₗᵢ[𝕜] lp (λ (a : α), lp (λ b : β a, F a b) p) p :=
 { map_add' := λ f g, by ext; refl,
-=======
-end
-
-variables (p) (𝕜 : Type*) [normed_field 𝕜] [Π a b, normed_space 𝕜 (F a b)]
-
-/-- Currying is a `linear_isometry_equiv` between `lp (λ ab : Σ (a : α), β a, F ab.1 ab.2) p`
-and `lp (λ (a : α), lp (λ b : β a, F a b) p) p`. -/
-def curry_equiv :
-  lp (λ ab : Σ (a : α), β a, F ab.1 ab.2) p ≃ₗᵢ[𝕜] lp (λ (a : α), lp (λ b : β a, F a b) p) p :=
-{ to_fun := lp.curry F,
-  inv_fun := lp.uncurry F,
-  left_inv := λ f, by ext ⟨a, b⟩; refl,
-  right_inv := λ f, by ext ab; refl,
-  map_add' := λ f g, by ext; refl,
->>>>>>> 11bbcb9d
   map_smul' := λ a f, by ext; refl,
   norm_map' :=
   begin
@@ -1497,11 +1262,7 @@
       { rw [← coe_nnnorm, ← coe_nnnorm],
         exact congr_arg _ this },
       simp_rw [lp.nnnorm_eq_csupr],
-<<<<<<< HEAD
       rw supr_sigma',
-=======
-      rw csupr_sigma,
->>>>>>> 11bbcb9d
       { refl },
       { have : mem_ℓp f ⊤ := f.2,
         simp_rw [mem_ℓp_infty_iff, ← coe_nnnorm] at this,
@@ -1513,7 +1274,6 @@
       rw mem_ℓp_gen_iff (zero_lt_one.trans_le hp) at this,
       rw tsum_sigma this,
       refl }
-<<<<<<< HEAD
   end,
   ..lp.curry_equiv p F }
 
@@ -1589,7 +1349,322 @@
 end congr_right
 
 end lp
-=======
+
+namespace function.injective
+
+variables (E) (𝕜 : Type*) [normed_field 𝕜] [Π i, normed_space 𝕜 (E i)] (p)
+
+private def comap_lpₗ [fact (1 ≤ p)] {β : Type*} {φ : β → α} (hφ : injective φ) :
+  lp E p →ₗ[𝕜] lp (λ i, E (φ i)) p :=
+{ to_fun := λ f, ⟨λ x, f (φ x), mem_ℓp.comp_inj φ hφ f.2⟩,
+  map_add' := λ f g, by ext; refl,
+  map_smul' := λ c f, by ext; refl }
+
+private lemma norm_comap_lpₗ_apply_le [fact (1 ≤ p)] {β : Type*} {φ : β → α} (hφ : injective φ)
+  (f : lp E p) : ∥comap_lpₗ E p 𝕜 hφ f∥ ≤ ∥f∥ :=
+begin
+  unfreezingI { rcases p.dichotomy with rfl | h },
+  { suffices : ∥_∥₊ ≤ ∥f∥₊,
+    { rw [← coe_nnnorm, ← coe_nnnorm],
+      exact nnreal.coe_mono this },
+    rw [lp.nnnorm_eq_csupr, lp.nnnorm_eq_csupr],
+    exact csupr_comp_le (λ x : α, ∥f x∥₊) φ f.2.bdd_above_nnnorm },
+  { rw [lp.norm_eq_tsum_rpow (zero_lt_one.trans_le h),
+        lp.norm_eq_tsum_rpow (zero_lt_one.trans_le h)],
+    refine real.rpow_le_rpow (tsum_nonneg _)
+      (tsum_comp_le_tsum_of_inj (f.2.summable $ zero_lt_one.trans_le h) _ hφ)
+      (one_div_nonneg.mpr $ zero_le_one.trans h);
+    exact λ b, real.rpow_nonneg_of_nonneg (norm_nonneg _) _ }
+end
+
+/-- Precomposition by an injective funcion as a continuous linear map between `lp` spaces. -/
+def comap_lp [fact (1 ≤ p)] {β : Type*} {φ : β → α} (hφ : injective φ) :
+  lp E p →L[𝕜] lp (λ i, E (φ i)) p :=
+linear_map.mk_continuous
+{ to_fun := λ f, ⟨λ x, f (φ x), mem_ℓp.comp_inj φ hφ f.2⟩,
+  map_add' := λ f g, by ext; refl,
+  map_smul' := λ c f, by ext; refl } 1
+begin
+  intros f,
+  rw one_mul,
+  exact norm_comap_lpₗ_apply_le E p 𝕜 hφ f
+end
+
+@[simp] lemma comap_lp_apply [fact (1 ≤ p)] {β : Type*} {φ : β → α} (hφ : injective φ)
+  {f : lp E p} {x : β} : hφ.comap_lp E p 𝕜 f x = f (φ x) := rfl
+
+lemma comap_lp_id [fact (1 ≤ p)] :
+  injective_id.comap_lp E p 𝕜 = continuous_linear_map.id 𝕜 (lp E p) :=
+by ext; refl
+
+lemma comap_lp_comp [fact (1 ≤ p)] {β γ : Type*} {φ : β → α} (hφ : injective φ)
+  {ψ : γ → β} (hψ : injective ψ) :
+  (hφ.comp hψ).comap_lp E p 𝕜 = hψ.comap_lp (λ i, E (φ i)) p 𝕜 ∘L hφ.comap_lp E p 𝕜 :=
+by ext; refl
+
+lemma norm_comap_lp_apply_le [fact (1 ≤ p)] {β : Type*} {φ : β → α} (hφ : injective φ)
+  (f : lp E p) : ∥hφ.comap_lp E p 𝕜 f∥ ≤ ∥f∥ :=
+norm_comap_lpₗ_apply_le E p 𝕜 hφ f
+
+@[simp] lemma comap_lp_single [decidable_eq α] [fact (1 ≤ p)] {β : Type*} [decidable_eq β]
+  {φ : β → α} (hφ : injective φ) (i : β) (x : E (φ i)) :
+  hφ.comap_lp E p 𝕜 (lp.single p (φ i) x) = lp.single p i x :=
+begin
+  ext j,
+  rw [comap_lp_apply],
+  by_cases hj : j = i,
+  { rw [hj, lp.single_apply_self, lp.single_apply_self] },
+  { rw [lp.single_apply_ne _ _ _ hj, lp.single_apply_ne _ _ _ (hφ.ne hj)] }
+end
+
+end function.injective
+
+namespace linear_isometry
+
+variables (E) (F : α → Type*) (p' : ℝ≥0∞) [Π i, normed_add_comm_group (F i)] {𝕜₁ 𝕜₂ : Type*}
+  [normed_field 𝕜₁] [normed_field 𝕜₂] {σ₁₂ : 𝕜₁ →+* 𝕜₂}
+  [Π i, normed_space 𝕜₁ (E i)] [Π i, normed_space 𝕜₂ (F i)] (Φ : Π i, E i →ₛₗᵢ[σ₁₂] F i)
+
+/-- Postcomposition by a linear isometry as a linear isometry between `lp` spaces. -/
+def map_lp [fact $ 1 ≤ p'] : lp E p' →ₛₗᵢ[σ₁₂] lp F p' :=
+{ to_fun := λ f, ⟨λ x, Φ x (f x), mem_ℓp.comp_linear_isometry Φ f.2⟩,
+  map_add' := λ f g, by ext i; exact map_add (Φ i) _ _,
+  map_smul' := λ a f, by ext i; exact (Φ i).map_smulₛₗ _ _,
+  norm_map' :=
+  begin
+    intros f,
+    unfreezingI { rcases p'.dichotomy with rfl | hp},
+    { rw [lp.norm_eq_csupr, lp.norm_eq_csupr],
+      congr,
+      ext i,
+      exact (Φ i).norm_map _ },
+    { rw [lp.norm_eq_tsum_rpow (zero_lt_one.trans_le hp),
+          lp.norm_eq_tsum_rpow (zero_lt_one.trans_le hp)],
+      congr,
+      ext i,
+      exact congr_arg (λ x, x ^ p'.to_real) ((Φ i).norm_map _) },
+  end }
+
+@[simp] lemma map_lp_apply [fact $ 1 ≤ p'] (f : lp E p') (x : α) :
+  map_lp E F p' Φ f x = Φ x (f x) := rfl
+
+lemma map_lp_id [fact $ 1 ≤ p'] :
+  map_lp E E p' (λ i, (linear_isometry.id : E i →ₗᵢ[𝕜₁] E i)) = linear_isometry.id :=
+by ext; refl
+
+lemma map_lp_comp [fact $ 1 ≤ p'] (G : α → Type*) [Π i, normed_add_comm_group (G i)]
+  {𝕜₃ : Type*} [normed_field 𝕜₃] {σ₂₃ : 𝕜₂ →+* 𝕜₃} {σ₁₃ : 𝕜₁ →+* 𝕜₃}
+  [ring_hom_comp_triple σ₁₂ σ₂₃ σ₁₃] [Π i, normed_space 𝕜₃ (G i)] (Ψ : Π i, F i →ₛₗᵢ[σ₂₃] G i) :
+  map_lp E G p' (λ i, (Ψ i).comp (Φ i)) =
+  (map_lp F G p' Ψ).comp (map_lp E F p' Φ) :=
+rfl
+
+@[simp] lemma map_lp_single [decidable_eq α] [fact $ 1 ≤ p'] (i : α) (x : E i) :
+  map_lp E F p' Φ (lp.single p' i x) = lp.single p' i (Φ i x) :=
+begin
+  ext j,
+  rw [map_lp_apply],
+  by_cases hj : j = i,
+  { rw [hj, lp.single_apply_self, lp.single_apply_self] },
+  { rw [lp.single_apply_ne _ _ _ hj, lp.single_apply_ne _ _ _ hj, map_zero] }
+end
+
+end linear_isometry
+
+section congr_right
+open linear_isometry
+
+namespace lp
+
+variables (E) (F : α → Type*) (p' : ℝ≥0∞) [Π i, normed_add_comm_group (F i)] {𝕜₁ 𝕜₂ : Type*}
+  [normed_field 𝕜₁] [normed_field 𝕜₂] {σ₁₂ : 𝕜₁ →+* 𝕜₂} {σ₂₁ : 𝕜₂ →+* 𝕜₁}
+  [ring_hom_inv_pair σ₁₂ σ₂₁] [ring_hom_inv_pair σ₂₁ σ₁₂] [Π i, normed_space 𝕜₁ (E i)]
+  [Π i, normed_space 𝕜₂ (F i)] (Φ : Π i, E i ≃ₛₗᵢ[σ₁₂] F i)
+
+/-- A family of linear isometric equivalences `Π i, E i ≃ₛₗᵢ[σ] F i` induces a linear isometric
+equivalence of `lp` spaces. -/
+def congr_right [fact $ 1 ≤ p'] : lp E p' ≃ₛₗᵢ[σ₁₂] lp F p' :=
+linear_isometry_equiv.of_surjective (map_lp E F p' (λ i, (Φ i).to_linear_isometry))
+begin
+  have : left_inverse (map_lp E F p' (λ i, (Φ i).to_linear_isometry))
+    (map_lp F E p' (λ i, (Φ i).symm.to_linear_isometry)),
+  { intro f,
+    ext i,
+    exact (Φ i).apply_symm_apply _ },
+  exact this.surjective
+end
+
+@[simp] lemma congr_right_to_linear_isometry [fact $ 1 ≤ p'] :
+  (congr_right E F p' Φ).to_linear_isometry =
+  map_lp E F p' (λ i, (Φ i).to_linear_isometry) :=
+rfl
+
+lemma congr_right_apply [fact $ 1 ≤ p'] (f : lp E p') (x : α) :
+  congr_right E F p' Φ f x = Φ x (f x) := rfl
+
+lemma congr_right_refl [fact $ 1 ≤ p'] :
+  congr_right E E p' (λ i, linear_isometry_equiv.refl 𝕜₁ _) = linear_isometry_equiv.refl 𝕜₁ _ :=
+by ext; refl
+
+lemma congr_right_trans [fact $ 1 ≤ p'] (G : α → Type*) [Π i, normed_add_comm_group (G i)]
+  {𝕜₃ : Type*} [normed_field 𝕜₃] {σ₂₃ : 𝕜₂ →+* 𝕜₃} {σ₃₂ : 𝕜₃ →+* 𝕜₂} {σ₁₃ : 𝕜₁ →+* 𝕜₃}
+  {σ₃₁ : 𝕜₃ →+* 𝕜₁} [ring_hom_inv_pair σ₂₃ σ₃₂] [ring_hom_inv_pair σ₃₂ σ₂₃]
+  [ring_hom_inv_pair σ₁₃ σ₃₁] [ring_hom_inv_pair σ₃₁ σ₁₃] [ring_hom_comp_triple σ₁₂ σ₂₃ σ₁₃]
+  [ring_hom_comp_triple σ₃₂ σ₂₁ σ₃₁] [Π i, normed_space 𝕜₃ (G i)] (Ψ : Π i, F i ≃ₛₗᵢ[σ₂₃] G i) :
+  congr_right E G p' (λ i, (Φ i).trans (Ψ i)) =
+  (congr_right E F p' Φ).trans (congr_right F G p' Ψ) :=
+by ext; refl
+
+@[simp] lemma congr_right_single [decidable_eq α] [fact $ 1 ≤ p'] (i : α) (x : E i) :
+  congr_right E F p' Φ (lp.single p' i x) = lp.single p' i (Φ i x) :=
+map_lp_single _ _ _ _ _ _
+
+end lp
+
+end congr_right
+
+section curry
+
+namespace lp
+
+variables {β : α → Type*} (F : Π (a : α), β a → Type*) [fact (1 ≤ p)]
+  [Π a b, normed_add_comm_group (F a b)]
+
+/-- This is `sigma.curry` for elements of `lp (λ ab : Σ (a : α), β a, F ab.1 ab.2)`. -/
+def curry (f : lp (λ ab : Σ (a : α), β a, F ab.1 ab.2) p) :
+  lp (λ a, lp (λ b : β a, F a b) p) p :=
+⟨λ a, ⟨λ b, f ⟨a, b⟩, (lp.mem_ℓp f).comp_inj (sigma.mk a) sigma_mk_injective⟩,
+  begin
+    rcases f with ⟨f, hf : mem_ℓp _ _⟩,
+    change mem_ℓp _ _,
+    unfreezingI { rcases p.dichotomy with rfl | hp},
+    { rw mem_ℓp_infty_iff_nnnorm at hf ⊢,
+      rcases hf with ⟨M, hM⟩,
+      refine ⟨M, _⟩,
+      rw [mem_upper_bounds, set.forall_range_iff] at hM ⊢,
+      intro a,
+      rw lp.nnnorm_eq_csupr,
+      exact csupr_le' (λ b, hM ⟨a, b⟩) },
+    { rw mem_ℓp_gen_iff (zero_lt_one.trans_le hp) at hf ⊢,
+      rw summable_sigma_of_nonneg at hf,
+      { convert hf.2,
+        ext a,
+        rw lp.norm_rpow_eq_tsum (zero_lt_one.trans_le hp),
+        refl },
+      { exact (λ x, real.rpow_nonneg_of_nonneg (norm_nonneg _) _) } }
+  end⟩
+
+@[simp] lemma curry_apply (f : lp (λ ab : Σ (a : α), β a, F ab.1 ab.2) p) (a : α) (b : β a) :
+  curry _ f a b = f ⟨a, b⟩ := rfl
+
+@[simp] lemma curry_single [decidable_eq (Σ a, β a)] [decidable_eq α]
+  [Π a, decidable_eq (β a)] (a : α) (b : β a) (x : F a b) :
+  curry F (lp.single p (sigma.mk a b) x) = lp.single p a (lp.single p b x) :=
+begin
+  ext a' b',
+  by_cases ha : a = a',
+  { subst ha,
+    by_cases hb : b = b',
+    { subst hb,
+      simp only [curry_apply, lp.single_apply_self] },
+    { have : sigma.mk a b ≠ sigma.mk a b' := sigma_mk_injective.ne hb,
+      rw [curry_apply, lp.single_apply_self, lp.single_apply_ne _ _ _ (ne.symm hb),
+          lp.single_apply_ne _ _ _ (ne.symm this)] } },
+  { have : sigma.mk a b ≠ sigma.mk a' b' := λ h, ha (congr_arg sigma.fst h),
+    rw [curry_apply, lp.single_apply_ne _ _ _ (ne.symm ha),
+        lp.single_apply_ne _ _ _ (ne.symm this)],
+    refl }
+end
+
+/-- This is `sigma.uncurry` for elements of `lp (λ a, lp (λ b : β a, F a b) p) p`. -/
+def uncurry (g : lp (λ a, lp (λ b : β a, F a b) p) p) :
+  lp (λ ab : Σ (a : α), β a, F ab.1 ab.2) p :=
+⟨λ ab, g ab.1 ab.2,
+  begin
+    change mem_ℓp _ _,
+    unfreezingI { rcases p.dichotomy with rfl | hp},
+    { have : mem_ℓp _ ⊤ := g.2,
+      rw mem_ℓp_infty_iff at this ⊢,
+      rcases this with ⟨M, hM⟩,
+      refine ⟨M, _⟩,
+      rw [mem_upper_bounds, set.forall_range_iff] at hM ⊢,
+      rintros ⟨a, b⟩,
+      specialize hM a,
+      rw lp.norm_eq_csupr at hM,
+      have : mem_ℓp _ ⊤ := (g a).2,
+      rw mem_ℓp_infty_iff at this,
+      exact (le_csupr this b).trans hM },
+    { rw mem_ℓp_gen_iff (zero_lt_one.trans_le hp),
+      rw summable_sigma_of_nonneg,
+      { split,
+        { intro a,
+          have : mem_ℓp _ _ := (g a).2,
+          rwa mem_ℓp_gen_iff (zero_lt_one.trans_le hp) at this },
+        { have : mem_ℓp _ _ := g.2,
+          rw mem_ℓp_gen_iff (zero_lt_one.trans_le hp) at this,
+          convert this,
+          ext a,
+          rw lp.norm_rpow_eq_tsum (zero_lt_one.trans_le hp),
+          refl } },
+      { exact (λ x, real.rpow_nonneg_of_nonneg (norm_nonneg _) _) } }
+  end⟩
+
+@[simp] lemma uncurry_apply (g : lp (λ a, lp (λ b : β a, F a b) p) p) (a : α) (b : β a) :
+  uncurry F g ⟨a, b⟩ = g a b := rfl
+
+@[simp] lemma uncurry_single [decidable_eq (Σ a, β a)] [decidable_eq α]
+  [Π a, decidable_eq (β a)] (a : α) (b : β a) (x : F a b) :
+  uncurry F (lp.single p a (lp.single p b x)) = (lp.single p (sigma.mk a b) x) :=
+begin
+  ext ab',
+  rcases ab' with ⟨a', b'⟩,
+  by_cases ha : a = a',
+  { subst ha,
+    by_cases hb : b = b',
+    { subst hb,
+      simp only [uncurry_apply, lp.single_apply_self] },
+    { have : sigma.mk a b ≠ sigma.mk a b' := sigma_mk_injective.ne hb,
+      rw [uncurry_apply, lp.single_apply_self, lp.single_apply_ne _ _ _ (ne.symm hb),
+          lp.single_apply_ne _ _ _ (ne.symm this)] } },
+  { have : sigma.mk a b ≠ sigma.mk a' b' := λ h, ha (congr_arg sigma.fst h),
+    rw [uncurry_apply, lp.single_apply_ne _ _ _ (ne.symm ha),
+        lp.single_apply_ne _ _ _ (ne.symm this)],
+    refl }
+end
+
+variables (p) (𝕜 : Type*) [normed_field 𝕜] [Π a b, normed_space 𝕜 (F a b)]
+
+/-- Currying is a `linear_isometry_equiv` between `lp (λ ab : Σ (a : α), β a, F ab.1 ab.2) p`
+and `lp (λ (a : α), lp (λ b : β a, F a b) p) p`. -/
+def curry_equiv :
+  lp (λ ab : Σ (a : α), β a, F ab.1 ab.2) p ≃ₗᵢ[𝕜] lp (λ (a : α), lp (λ b : β a, F a b) p) p :=
+{ to_fun := lp.curry F,
+  inv_fun := lp.uncurry F,
+  left_inv := λ f, by ext ⟨a, b⟩; refl,
+  right_inv := λ f, by ext ab; refl,
+  map_add' := λ f g, by ext; refl,
+  map_smul' := λ a f, by ext; refl,
+  norm_map' :=
+  begin
+    intros f,
+    change ∥lp.curry F f∥ = ∥f∥,
+    unfreezingI { rcases p.dichotomy with rfl | hp},
+    { suffices : ∥lp.curry F f∥₊ = ∥f∥₊,
+      { rw [← coe_nnnorm, ← coe_nnnorm],
+        exact congr_arg _ this },
+      simp_rw [lp.nnnorm_eq_csupr],
+      rw csupr_sigma,
+      { refl },
+      { have : mem_ℓp f ⊤ := f.2,
+        simp_rw [mem_ℓp_infty_iff, ← coe_nnnorm] at this,
+        rwa [← nnreal.bdd_above_coe, ← set.range_comp] } },
+    { rw [lp.norm_eq_tsum_rpow (zero_lt_one.trans_le hp),
+          lp.norm_eq_tsum_rpow (zero_lt_one.trans_le hp)],
+      simp_rw [lp.norm_rpow_eq_tsum (zero_lt_one.trans_le hp)],
+      have : mem_ℓp f _ := f.2,
+      rw mem_ℓp_gen_iff (zero_lt_one.trans_le hp) at this,
+      rw tsum_sigma this,
+      refl }
   end }
 
 @[simp] lemma coe_curry_equivₗᵢ : ⇑(curry_equiv p F 𝕜) = curry F := rfl
@@ -1597,5 +1672,4 @@
 
 end lp
 
-end curry
->>>>>>> 11bbcb9d
+end curry