/-
Copyright (c) 2018 Patrick Massot. All rights reserved.
Released under Apache 2.0 license as described in the file LICENSE.
Authors: Patrick Massot, Johannes Hölzl
-/
import algebra.algebra.pi
import algebra.algebra.restrict_scalars
import analysis.normed.field.basic
import data.real.sqrt
import topology.algebra.module.basic

/-!
# Normed spaces

> THIS FILE IS SYNCHRONIZED WITH MATHLIB4.
> Any changes to this file require a corresponding PR to mathlib4.

In this file we define (semi)normed spaces and algebras. We also prove some theorems
about these definitions.
-/

variables {α : Type*} {β : Type*} {γ : Type*} {ι : Type*}

open filter metric function set
open_locale topology big_operators nnreal ennreal uniformity pointwise

section seminormed_add_comm_group

section prio
set_option extends_priority 920
-- Here, we set a rather high priority for the instance `[normed_space α β] : module α β`
-- to take precedence over `semiring.to_module` as this leads to instance paths with better
-- unification properties.
/-- A normed space over a normed field is a vector space endowed with a norm which satisfies the
equality `‖c • x‖ = ‖c‖ ‖x‖`. We require only `‖c • x‖ ≤ ‖c‖ ‖x‖` in the definition, then prove
`‖c • x‖ = ‖c‖ ‖x‖` in `norm_smul`.

Note that since this requires `seminormed_add_comm_group` and not `normed_add_comm_group`, this
typeclass can be used for "semi normed spaces" too, just as `module` can be used for
"semi modules". -/
class normed_space (α : Type*) (β : Type*) [normed_field α] [seminormed_add_comm_group β]
  extends module α β :=
(norm_smul_le : ∀ (a:α) (b:β), ‖a • b‖ ≤ ‖a‖ * ‖b‖)
end prio

variables [normed_field α] [seminormed_add_comm_group β]

-- note: while these are currently strictly weaker than the versions without `le`, they will cease
-- to be if we eventually generalize `normed_space` from `normed_field α` to `normed_ring α`.
section le

lemma norm_smul_le [normed_space α β] (r : α) (x : β) : ‖r • x‖ ≤ ‖r‖ * ‖x‖ :=
normed_space.norm_smul_le _ _

lemma nnnorm_smul_le [normed_space α β] (s : α) (x : β) : ‖s • x‖₊ ≤ ‖s‖₊ * ‖x‖₊ :=
norm_smul_le s x

lemma dist_smul_le [normed_space α β] (s : α) (x y : β) : dist (s • x) (s • y) ≤ ‖s‖ * dist x y :=
by simpa only [dist_eq_norm, ←smul_sub] using norm_smul_le _ _

lemma nndist_smul_le [normed_space α β] (s : α) (x y : β) :
  nndist (s • x) (s • y) ≤ ‖s‖₊ * nndist x y :=
dist_smul_le s x y

end le

@[priority 100] -- see Note [lower instance priority]
instance normed_space.has_bounded_smul [normed_space α β] : has_bounded_smul α β :=
{ dist_smul_pair' := λ x y₁ y₂,
    by simpa [dist_eq_norm, smul_sub] using norm_smul_le x (y₁ - y₂),
  dist_pair_smul' := λ x₁ x₂ y,
    by simpa [dist_eq_norm, sub_smul] using norm_smul_le (x₁ - x₂) y }

-- Shortcut instance, as otherwise this will be found by `normed_space.to_module` and be
-- noncomputable.
instance : module ℝ ℝ := by apply_instance

instance normed_field.to_normed_space : normed_space α α :=
{ norm_smul_le := λ a b, norm_mul_le a b }

lemma norm_smul [normed_space α β] (s : α) (x : β) : ‖s • x‖ = ‖s‖ * ‖x‖ :=
begin
  by_cases h : s = 0,
  { simp [h] },
  { refine le_antisymm (norm_smul_le s x) _,
    calc ‖s‖ * ‖x‖ = ‖s‖ * ‖s⁻¹ • s • x‖     : by rw [inv_smul_smul₀ h]
               ... ≤ ‖s‖ * (‖s⁻¹‖ * ‖s • x‖) :
      mul_le_mul_of_nonneg_left (norm_smul_le _ _) (norm_nonneg _)
               ... = ‖s • x‖                 :
      by rw [norm_inv, ← mul_assoc, mul_inv_cancel (mt norm_eq_zero.1 h), one_mul] }
end

lemma norm_zsmul (α) [normed_field α] [normed_space α β] (n : ℤ) (x : β) :
  ‖n • x‖ = ‖(n : α)‖ * ‖x‖ :=
by rw [← norm_smul, ← int.smul_one_eq_coe, smul_assoc, one_smul]

@[simp] lemma abs_norm_eq_norm (z : β) : |‖z‖| = ‖z‖ :=
  (abs_eq (norm_nonneg z)).mpr (or.inl rfl)

lemma inv_norm_smul_mem_closed_unit_ball [normed_space ℝ β] (x : β) :
  ‖x‖⁻¹ • x ∈ closed_ball (0 : β) 1 :=
by simp only [mem_closed_ball_zero_iff, norm_smul, norm_inv, norm_norm, ← div_eq_inv_mul,
  div_self_le_one]

lemma dist_smul₀ [normed_space α β] (s : α) (x y : β) : dist (s • x) (s • y) = ‖s‖ * dist x y :=
by simp only [dist_eq_norm, (norm_smul _ _).symm, smul_sub]

lemma nnnorm_smul [normed_space α β] (s : α) (x : β) : ‖s • x‖₊ = ‖s‖₊ * ‖x‖₊ :=
nnreal.eq $ norm_smul s x

lemma nndist_smul₀ [normed_space α β] (s : α) (x y : β) :
  nndist (s • x) (s • y) = ‖s‖₊ * nndist x y :=
nnreal.eq $ dist_smul₀ s x y

lemma lipschitz_with_smul [normed_space α β] (s : α) : lipschitz_with ‖s‖₊ ((•) s : β → β) :=
lipschitz_with_iff_dist_le_mul.2 $ λ x y, by rw [dist_smul₀, coe_nnnorm]

lemma norm_smul_of_nonneg [normed_space ℝ β] {t : ℝ} (ht : 0 ≤ t) (x : β) :
  ‖t • x‖ = t * ‖x‖ := by rw [norm_smul, real.norm_eq_abs, abs_of_nonneg ht]

variables {E : Type*} [seminormed_add_comm_group E] [normed_space α E]
variables {F : Type*} [seminormed_add_comm_group F] [normed_space α F]

theorem eventually_nhds_norm_smul_sub_lt (c : α) (x : E) {ε : ℝ} (h : 0 < ε) :
  ∀ᶠ y in 𝓝 x, ‖c • (y - x)‖ < ε :=
have tendsto (λ y, ‖c • (y - x)‖) (𝓝 x) (𝓝 0),
  from ((continuous_id.sub continuous_const).const_smul _).norm.tendsto' _ _ (by simp),
this.eventually (gt_mem_nhds h)

lemma filter.tendsto.zero_smul_is_bounded_under_le {f : ι → α} {g : ι → E} {l : filter ι}
  (hf : tendsto f l (𝓝 0)) (hg : is_bounded_under (≤) l (norm ∘ g)) :
  tendsto (λ x, f x • g x) l (𝓝 0) :=
hf.op_zero_is_bounded_under_le hg (•) norm_smul_le

lemma filter.is_bounded_under.smul_tendsto_zero {f : ι → α} {g : ι → E} {l : filter ι}
  (hf : is_bounded_under (≤) l (norm ∘ f)) (hg : tendsto g l (𝓝 0)) :
  tendsto (λ x, f x • g x) l (𝓝 0) :=
hg.op_zero_is_bounded_under_le hf (flip (•)) (λ x y, (norm_smul_le y x).trans_eq (mul_comm _ _))

theorem closure_ball [normed_space ℝ E] (x : E) {r : ℝ} (hr : r ≠ 0) :
  closure (ball x r) = closed_ball x r :=
begin
  refine subset.antisymm closure_ball_subset_closed_ball (λ y hy, _),
  have : continuous_within_at (λ c : ℝ, c • (y - x) + x) (Ico 0 1) 1 :=
    ((continuous_id.smul continuous_const).add continuous_const).continuous_within_at,
  convert this.mem_closure _ _,
  { rw [one_smul, sub_add_cancel] },
  { simp [closure_Ico zero_ne_one, zero_le_one] },
  { rintros c ⟨hc0, hc1⟩,
    rw [mem_ball, dist_eq_norm, add_sub_cancel, norm_smul, real.norm_eq_abs,
      abs_of_nonneg hc0, mul_comm, ← mul_one r],
    rw [mem_closed_ball, dist_eq_norm] at hy,
    replace hr : 0 < r, from ((norm_nonneg _).trans hy).lt_of_ne hr.symm,
    apply mul_lt_mul'; assumption }
end

theorem frontier_ball [normed_space ℝ E] (x : E) {r : ℝ} (hr : r ≠ 0) :
  frontier (ball x r) = sphere x r :=
begin
  rw [frontier, closure_ball x hr, is_open_ball.interior_eq],
  ext x, exact (@eq_iff_le_not_lt ℝ _ _ _).symm
end

theorem interior_closed_ball [normed_space ℝ E] (x : E) {r : ℝ} (hr : r ≠ 0) :
  interior (closed_ball x r) = ball x r :=
begin
  cases hr.lt_or_lt with hr hr,
  { rw [closed_ball_eq_empty.2 hr, ball_eq_empty.2 hr.le, interior_empty] },
  refine subset.antisymm _ ball_subset_interior_closed_ball,
  intros y hy,
  rcases (mem_closed_ball.1 $ interior_subset hy).lt_or_eq with hr|rfl, { exact hr },
  set f : ℝ → E := λ c : ℝ, c • (y - x) + x,
  suffices : f ⁻¹' closed_ball x (dist y x) ⊆ Icc (-1) 1,
  { have hfc : continuous f := (continuous_id.smul continuous_const).add continuous_const,
    have hf1 : (1:ℝ) ∈ f ⁻¹' (interior (closed_ball x $ dist y x)), by simpa [f],
    have h1 : (1:ℝ) ∈ interior (Icc (-1:ℝ) 1) :=
      interior_mono this (preimage_interior_subset_interior_preimage hfc hf1),
    contrapose h1,
    simp },
  intros c hc,
  rw [mem_Icc, ← abs_le, ← real.norm_eq_abs, ← mul_le_mul_right hr],
  simpa [f, dist_eq_norm, norm_smul] using hc
end

theorem frontier_closed_ball [normed_space ℝ E] (x : E) {r : ℝ} (hr : r ≠ 0) :
  frontier (closed_ball x r) = sphere x r :=
by rw [frontier, closure_closed_ball, interior_closed_ball x hr,
  closed_ball_diff_ball]

theorem interior_sphere [normed_space ℝ E] (x : E) {r : ℝ} (hr : r ≠ 0) :
  interior (sphere x r) = ∅ :=
by rw [←frontier_closed_ball x hr, interior_frontier is_closed_ball]

theorem frontier_sphere [normed_space ℝ E] (x : E) {r : ℝ} (hr : r ≠ 0) :
  frontier (sphere x r) = sphere x r :=
by rw [is_closed_sphere.frontier_eq, interior_sphere x hr, diff_empty]

instance {E : Type*} [normed_add_comm_group E] [normed_space ℚ E] (e : E) :
  discrete_topology $ add_subgroup.zmultiples e :=
begin
  rcases eq_or_ne e 0 with rfl | he,
  { rw [add_subgroup.zmultiples_zero_eq_bot], apply_instance, },
  { rw [discrete_topology_iff_open_singleton_zero, is_open_induced_iff],
    refine ⟨metric.ball 0 (‖e‖), metric.is_open_ball, _⟩,
    ext ⟨x, hx⟩,
    obtain ⟨k, rfl⟩ := add_subgroup.mem_zmultiples_iff.mp hx,
    rw [mem_preimage, mem_ball_zero_iff, add_subgroup.coe_mk, mem_singleton_iff,
      subtype.ext_iff, add_subgroup.coe_mk, add_subgroup.coe_zero, norm_zsmul ℚ k e,
      int.norm_cast_rat, int.norm_eq_abs, ← int.cast_abs, mul_lt_iff_lt_one_left
      (norm_pos_iff.mpr he), ← @int.cast_one ℝ _, int.cast_lt, int.abs_lt_one_iff, smul_eq_zero,
      or_iff_left he], },
end

/-- A (semi) normed real vector space is homeomorphic to the unit ball in the same space.
This homeomorphism sends `x : E` to `(1 + ‖x‖²)^(- ½) • x`.

In many cases the actual implementation is not important, so we don't mark the projection lemmas
`homeomorph_unit_ball_apply_coe` and `homeomorph_unit_ball_symm_apply` as `@[simp]`.

See also `cont_diff_homeomorph_unit_ball` and `cont_diff_on_homeomorph_unit_ball_symm` for
smoothness properties that hold when `E` is an inner-product space. -/
@[simps { attrs := [] }]
noncomputable def homeomorph_unit_ball [normed_space ℝ E] :
  E ≃ₜ ball (0 : E) 1 :=
{ to_fun := λ x, ⟨(1 + ‖x‖^2).sqrt⁻¹ • x, begin
    have : 0 < 1 + ‖x‖ ^ 2, by positivity,
    rw [mem_ball_zero_iff, norm_smul, real.norm_eq_abs, abs_inv, ← div_eq_inv_mul,
      div_lt_one (abs_pos.mpr $ real.sqrt_ne_zero'.mpr this), ← abs_norm_eq_norm x, ← sq_lt_sq,
      abs_norm_eq_norm, real.sq_sqrt this.le],
    exact lt_one_add _,
  end⟩,
  inv_fun := λ y, (1 - ‖(y : E)‖^2).sqrt⁻¹ • (y : E),
  left_inv := λ x,
  by field_simp [norm_smul, smul_smul, (zero_lt_one_add_norm_sq x).ne',
    real.sq_sqrt (zero_lt_one_add_norm_sq x).le, ← real.sqrt_div (zero_lt_one_add_norm_sq x).le],
  right_inv := λ y,
  begin
    have : 0 < 1 - ‖(y : E)‖ ^ 2 :=
      by nlinarith [norm_nonneg (y : E), (mem_ball_zero_iff.1 y.2 : ‖(y : E)‖ < 1)],
    field_simp [norm_smul, smul_smul, this.ne', real.sq_sqrt this.le, ← real.sqrt_div this.le],
  end,
  continuous_to_fun :=
  begin
    suffices : continuous (λ x, (1 + ‖x‖^2).sqrt⁻¹), from (this.smul continuous_id).subtype_mk _,
    refine continuous.inv₀ _ (λ x, real.sqrt_ne_zero'.mpr (by positivity)),
    continuity,
  end,
  continuous_inv_fun :=
  begin
    suffices : ∀ (y : ball (0 : E) 1), (1 - ‖(y : E)‖ ^ 2).sqrt ≠ 0, { continuity, },
    intros y,
    rw real.sqrt_ne_zero',
    nlinarith [norm_nonneg (y : E), (mem_ball_zero_iff.1 y.2 : ‖(y : E)‖ < 1)],
  end }

@[simp] lemma coe_homeomorph_unit_ball_apply_zero [normed_space ℝ E] :
  (homeomorph_unit_ball (0 : E) : E) = 0 :=
by simp [homeomorph_unit_ball]

open normed_field

instance : normed_space α (ulift E) :=
{ norm_smul_le := λ s x, (norm_smul_le s x.down : _),
  ..ulift.normed_add_comm_group,
  ..ulift.module' }

/-- The product of two normed spaces is a normed space, with the sup norm. -/
instance prod.normed_space : normed_space α (E × F) :=
{ norm_smul_le := λ s x, by simp [prod.norm_def, norm_smul_le, mul_max_of_nonneg],
  ..prod.normed_add_comm_group,
  ..prod.module }

/-- The product of finitely many normed spaces is a normed space, with the sup norm. -/
instance pi.normed_space {E : ι → Type*} [fintype ι] [∀i, seminormed_add_comm_group (E i)]
  [∀i, normed_space α (E i)] : normed_space α (Πi, E i) :=
{ norm_smul_le := λ a f, begin
    simp_rw [←coe_nnnorm, ←nnreal.coe_mul, nnreal.coe_le_coe, pi.nnnorm_def, nnreal.mul_finset_sup],
    exact finset.sup_mono_fun (λ _ _, norm_smul_le _ _),
  end }

instance mul_opposite.normed_space : normed_space α Eᵐᵒᵖ :=
{ norm_smul_le := λ s x, norm_smul_le s x.unop,
  ..mul_opposite.normed_add_comm_group,
  ..mul_opposite.module _ }

/-- A subspace of a normed space is also a normed space, with the restriction of the norm. -/
instance submodule.normed_space {𝕜 R : Type*} [has_smul 𝕜 R] [normed_field 𝕜] [ring R]
  {E : Type*} [seminormed_add_comm_group E] [normed_space 𝕜 E] [module R E]
  [is_scalar_tower 𝕜 R E] (s : submodule R E) :
  normed_space 𝕜 s :=
{ norm_smul_le := λc x, norm_smul_le c (x : E) }

end seminormed_add_comm_group

/-- A linear map from a `module` to a `normed_space` induces a `normed_space` structure on the
domain, using the `seminormed_add_comm_group.induced` norm.

See note [reducible non-instances] -/
@[reducible]
def normed_space.induced {F : Type*} (α β γ : Type*) [normed_field α] [add_comm_group β]
  [module α β] [seminormed_add_comm_group γ] [normed_space α γ] [linear_map_class F α β γ]
  (f : F) : @normed_space α β _ (seminormed_add_comm_group.induced β γ f) :=
{ norm_smul_le := λ a b, by {unfold norm, exact (map_smul f a b).symm ▸ norm_smul_le a (f b) } }

section normed_add_comm_group

variables [normed_field α]
variables {E : Type*} [normed_add_comm_group E] [normed_space α E]
variables {F : Type*} [normed_add_comm_group F] [normed_space α F]

open normed_field

/-- While this may appear identical to `normed_space.to_module`, it contains an implicit argument
involving `normed_add_comm_group.to_seminormed_add_comm_group` that typeclass inference has trouble
inferring.

Specifically, the following instance cannot be found without this `normed_space.to_module'`:
```lean
example
  (𝕜 ι : Type*) (E : ι → Type*)
  [normed_field 𝕜] [Π i, normed_add_comm_group (E i)] [Π i, normed_space 𝕜 (E i)] :
  Π i, module 𝕜 (E i) := by apply_instance
```

[This Zulip thread](https://leanprover.zulipchat.com/#narrow/stream/113488-general/topic/Typeclass.20resolution.20under.20binders/near/245151099)
gives some more context. -/
@[priority 100]
instance normed_space.to_module' : module α F := normed_space.to_module

section surj

variables (E) [normed_space ℝ E] [nontrivial E]

lemma exists_norm_eq {c : ℝ} (hc : 0 ≤ c) : ∃ x : E, ‖x‖ = c :=
begin
  rcases exists_ne (0 : E) with ⟨x, hx⟩,
  rw ← norm_ne_zero_iff at hx,
  use c • ‖x‖⁻¹ • x,
  simp [norm_smul, real.norm_of_nonneg hc, hx]
end

@[simp] lemma range_norm : range (norm : E → ℝ) = Ici 0 :=
subset.antisymm (range_subset_iff.2 norm_nonneg) (λ _, exists_norm_eq E)

lemma nnnorm_surjective : surjective (nnnorm : E → ℝ≥0) :=
λ c, (exists_norm_eq E c.coe_nonneg).imp $ λ x h, nnreal.eq h

@[simp] lemma range_nnnorm : range (nnnorm : E → ℝ≥0) = univ :=
(nnnorm_surjective E).range_eq

end surj

/-- If `E` is a nontrivial topological module over `ℝ`, then `E` has no isolated points.
This is a particular case of `module.punctured_nhds_ne_bot`. -/
instance real.punctured_nhds_module_ne_bot
  {E : Type*} [add_comm_group E] [topological_space E] [has_continuous_add E] [nontrivial E]
  [module ℝ E] [has_continuous_smul ℝ E] (x : E) :
  ne_bot (𝓝[≠] x) :=
module.punctured_nhds_ne_bot ℝ E x

theorem interior_closed_ball' [normed_space ℝ E] [nontrivial E] (x : E) (r : ℝ) :
  interior (closed_ball x r) = ball x r :=
begin
  rcases eq_or_ne r 0 with rfl|hr,
  { rw [closed_ball_zero, ball_zero, interior_singleton] },
  { exact interior_closed_ball x hr }
end

theorem frontier_closed_ball' [normed_space ℝ E] [nontrivial E] (x : E) (r : ℝ) :
  frontier (closed_ball x r) = sphere x r :=
by rw [frontier, closure_closed_ball, interior_closed_ball' x r, closed_ball_diff_ball]

<<<<<<< HEAD
=======
@[simp] theorem interior_sphere' [normed_space ℝ E] [nontrivial E] (x : E) (r : ℝ) :
  interior (sphere x r) = ∅ :=
by rw [←frontier_closed_ball' x, interior_frontier is_closed_ball]

@[simp] theorem frontier_sphere' [normed_space ℝ E] [nontrivial E] (x : E) (r : ℝ) :
  frontier (sphere x r) = sphere x r :=
by rw [is_closed_sphere.frontier_eq, interior_sphere' x, diff_empty]

variables {α}

lemma rescale_to_shell_zpow {c : α} (hc : 1 < ‖c‖) {ε : ℝ} (εpos : 0 < ε) {x : E} (hx : x ≠ 0) :
  ∃ n : ℤ, c ^ n ≠ 0 ∧ ‖c ^ n • x‖ < ε ∧ (ε / ‖c‖ ≤ ‖c ^ n • x‖) ∧ (‖c ^ n‖⁻¹ ≤ ε⁻¹ * ‖c‖ * ‖x‖) :=
rescale_to_shell_semi_normed_zpow hc εpos (mt norm_eq_zero.1 hx)

/-- If there is a scalar `c` with `‖c‖>1`, then any element can be moved by scalar multiplication to
any shell of width `‖c‖`. Also recap information on the norm of the rescaling element that shows
up in applications. -/
lemma rescale_to_shell {c : α} (hc : 1 < ‖c‖) {ε : ℝ} (εpos : 0 < ε) {x : E} (hx : x ≠ 0) :
  ∃d:α, d ≠ 0 ∧ ‖d • x‖ < ε ∧ (ε/‖c‖ ≤ ‖d • x‖) ∧ (‖d‖⁻¹ ≤ ε⁻¹ * ‖c‖ * ‖x‖) :=
rescale_to_shell_semi_normed hc εpos (mt norm_eq_zero.1 hx)

>>>>>>> 9b2b58d6
end normed_add_comm_group

section nontrivially_normed_space

variables (𝕜 E : Type*) [nontrivially_normed_field 𝕜] [normed_add_comm_group E] [normed_space 𝕜 E]
  [nontrivial E]

include 𝕜

/-- If `E` is a nontrivial normed space over a nontrivially normed field `𝕜`, then `E` is unbounded:
for any `c : ℝ`, there exists a vector `x : E` with norm strictly greater than `c`. -/
lemma normed_space.exists_lt_norm (c : ℝ) : ∃ x : E, c < ‖x‖ :=
begin
  rcases exists_ne (0 : E) with ⟨x, hx⟩,
  rcases normed_field.exists_lt_norm 𝕜 (c / ‖x‖) with ⟨r, hr⟩,
  use r • x,
  rwa [norm_smul, ← div_lt_iff],
  rwa norm_pos_iff
end

protected lemma normed_space.unbounded_univ : ¬bounded (univ : set E) :=
λ h, let ⟨R, hR⟩ := bounded_iff_forall_norm_le.1 h, ⟨x, hx⟩ := normed_space.exists_lt_norm 𝕜 E R
in hx.not_le (hR x trivial)

/-- A normed vector space over a nontrivially normed field is a noncompact space. This cannot be
an instance because in order to apply it, Lean would have to search for `normed_space 𝕜 E` with
unknown `𝕜`. We register this as an instance in two cases: `𝕜 = E` and `𝕜 = ℝ`. -/
protected lemma normed_space.noncompact_space : noncompact_space E :=
⟨λ h, normed_space.unbounded_univ 𝕜 _ h.bounded⟩

@[priority 100]
instance nontrivially_normed_field.noncompact_space : noncompact_space 𝕜 :=
normed_space.noncompact_space 𝕜 𝕜

omit 𝕜

@[priority 100]
instance real_normed_space.noncompact_space [normed_space ℝ E] : noncompact_space E :=
normed_space.noncompact_space ℝ E

end nontrivially_normed_space

section normed_algebra

/-- A normed algebra `𝕜'` over `𝕜` is normed module that is also an algebra.

See the implementation notes for `algebra` for a discussion about non-unital algebras. Following
the strategy there, a non-unital *normed* algebra can be written as:
```lean
variables [normed_field 𝕜] [non_unital_semi_normed_ring 𝕜']
variables [normed_module 𝕜 𝕜'] [smul_comm_class 𝕜 𝕜' 𝕜'] [is_scalar_tower 𝕜 𝕜' 𝕜']
```
-/
class normed_algebra (𝕜 : Type*) (𝕜' : Type*) [normed_field 𝕜] [semi_normed_ring 𝕜']
  extends algebra 𝕜 𝕜' :=
(norm_smul_le : ∀ (r : 𝕜) (x : 𝕜'), ‖r • x‖ ≤ ‖r‖ * ‖x‖)

variables {𝕜 : Type*} (𝕜' : Type*) [normed_field 𝕜] [semi_normed_ring 𝕜'] [normed_algebra 𝕜 𝕜']

@[priority 100]
instance normed_algebra.to_normed_space : normed_space 𝕜 𝕜' :=
{ norm_smul_le := normed_algebra.norm_smul_le }

/-- While this may appear identical to `normed_algebra.to_normed_space`, it contains an implicit
argument involving `normed_ring.to_semi_normed_ring` that typeclass inference has trouble inferring.

Specifically, the following instance cannot be found without this `normed_space.to_module'`:
```lean
example
  (𝕜 ι : Type*) (E : ι → Type*)
  [normed_field 𝕜] [Π i, normed_ring (E i)] [Π i, normed_algebra 𝕜 (E i)] :
  Π i, module 𝕜 (E i) := by apply_instance
```

See `normed_space.to_module'` for a similar situation. -/
@[priority 100]
instance normed_algebra.to_normed_space' {𝕜'} [normed_ring 𝕜'] [normed_algebra 𝕜 𝕜'] :
  normed_space 𝕜 𝕜' := by apply_instance

lemma norm_algebra_map (x : 𝕜) : ‖algebra_map 𝕜 𝕜' x‖ = ‖x‖ * ‖(1 : 𝕜')‖ :=
begin
  rw algebra.algebra_map_eq_smul_one,
  exact norm_smul _ _,
end

lemma nnnorm_algebra_map (x : 𝕜) : ‖algebra_map 𝕜 𝕜' x‖₊ = ‖x‖₊ * ‖(1 : 𝕜')‖₊ :=
subtype.ext $ norm_algebra_map 𝕜' x

@[simp] lemma norm_algebra_map' [norm_one_class 𝕜'] (x : 𝕜) : ‖algebra_map 𝕜 𝕜' x‖ = ‖x‖ :=
by rw [norm_algebra_map, norm_one, mul_one]

@[simp] lemma nnnorm_algebra_map' [norm_one_class 𝕜'] (x : 𝕜) : ‖algebra_map 𝕜 𝕜' x‖₊ = ‖x‖₊ :=
subtype.ext $ norm_algebra_map' _ _

section nnreal

variables [norm_one_class 𝕜'] [normed_algebra ℝ 𝕜']

@[simp] lemma norm_algebra_map_nnreal (x : ℝ≥0) : ‖algebra_map ℝ≥0 𝕜' x‖ = x :=
(norm_algebra_map' 𝕜' (x : ℝ)).symm ▸ real.norm_of_nonneg x.prop

@[simp] lemma nnnorm_algebra_map_nnreal (x : ℝ≥0) : ‖algebra_map ℝ≥0 𝕜' x‖₊ = x :=
subtype.ext $ norm_algebra_map_nnreal 𝕜' x

end nnreal

variables (𝕜 𝕜')

/-- In a normed algebra, the inclusion of the base field in the extended field is an isometry. -/
lemma algebra_map_isometry [norm_one_class 𝕜'] : isometry (algebra_map 𝕜 𝕜') :=
begin
  refine isometry.of_dist_eq (λx y, _),
  rw [dist_eq_norm, dist_eq_norm, ← ring_hom.map_sub, norm_algebra_map'],
end

instance normed_algebra.id : normed_algebra 𝕜 𝕜 :=
{ .. normed_field.to_normed_space,
  .. algebra.id 𝕜}

/-- Any normed characteristic-zero division ring that is a normed_algebra over the reals is also a
normed algebra over the rationals.

Phrased another way, if `𝕜` is a normed algebra over the reals, then `algebra_rat` respects that
norm. -/
instance normed_algebra_rat {𝕜} [normed_division_ring 𝕜] [char_zero 𝕜] [normed_algebra ℝ 𝕜] :
  normed_algebra ℚ 𝕜 :=
{ norm_smul_le := λ q x,
    by rw [←smul_one_smul ℝ q x, rat.smul_one_eq_coe, norm_smul, rat.norm_cast_real], }

instance punit.normed_algebra : normed_algebra 𝕜 punit :=
{ norm_smul_le := λ q x, by simp only [punit.norm_eq_zero, mul_zero] }

instance : normed_algebra 𝕜 (ulift 𝕜') :=
{ ..ulift.normed_space }

/-- The product of two normed algebras is a normed algebra, with the sup norm. -/
instance prod.normed_algebra {E F : Type*} [semi_normed_ring E] [semi_normed_ring F]
  [normed_algebra 𝕜 E] [normed_algebra 𝕜 F] :
  normed_algebra 𝕜 (E × F) :=
{ ..prod.normed_space }

/-- The product of finitely many normed algebras is a normed algebra, with the sup norm. -/
instance pi.normed_algebra {E : ι → Type*} [fintype ι]
  [Π i, semi_normed_ring (E i)] [Π i, normed_algebra 𝕜 (E i)] :
  normed_algebra 𝕜 (Π i, E i) :=
{ .. pi.normed_space,
  .. pi.algebra _ E }

instance mul_opposite.normed_algebra {E : Type*} [semi_normed_ring E] [normed_algebra 𝕜 E] :
  normed_algebra 𝕜 Eᵐᵒᵖ :=
{ ..mul_opposite.normed_space }

end normed_algebra

/-- A non-unital algebra homomorphism from an `algebra` to a `normed_algebra` induces a
`normed_algebra` structure on the domain, using the `semi_normed_ring.induced` norm.

See note [reducible non-instances] -/
@[reducible]
def normed_algebra.induced {F : Type*} (α β γ : Type*) [normed_field α] [ring β]
  [algebra α β] [semi_normed_ring γ] [normed_algebra α γ] [non_unital_alg_hom_class F α β γ]
  (f : F) : @normed_algebra α β _ (semi_normed_ring.induced β γ f) :=
{ norm_smul_le := λ a b, by {unfold norm, exact (map_smul f a b).symm ▸ norm_smul_le a (f b) } }

instance subalgebra.to_normed_algebra {𝕜 A : Type*} [semi_normed_ring A] [normed_field 𝕜]
  [normed_algebra 𝕜 A] (S : subalgebra 𝕜 A) : normed_algebra 𝕜 S :=
@normed_algebra.induced _ 𝕜 S A _ (subring_class.to_ring S) S.algebra _ _ _ S.val

section restrict_scalars

variables (𝕜 : Type*) (𝕜' : Type*) [normed_field 𝕜] [normed_field 𝕜'] [normed_algebra 𝕜 𝕜']
(E : Type*) [seminormed_add_comm_group E] [normed_space 𝕜' E]

instance {𝕜 : Type*} {𝕜' : Type*} {E : Type*} [I : seminormed_add_comm_group E] :
  seminormed_add_comm_group (restrict_scalars 𝕜 𝕜' E) := I

instance {𝕜 : Type*} {𝕜' : Type*} {E : Type*} [I : normed_add_comm_group E] :
  normed_add_comm_group (restrict_scalars 𝕜 𝕜' E) := I

/-- If `E` is a normed space over `𝕜'` and `𝕜` is a normed algebra over `𝕜'`, then
`restrict_scalars.module` is additionally a `normed_space`. -/
instance : normed_space 𝕜 (restrict_scalars 𝕜 𝕜' E) :=
{ norm_smul_le := λ c x, (norm_smul_le (algebra_map 𝕜 𝕜' c) (_ : E)).trans_eq $
    by rw norm_algebra_map',
  ..restrict_scalars.module 𝕜 𝕜' E }

/--
The action of the original normed_field on `restrict_scalars 𝕜 𝕜' E`.
This is not an instance as it would be contrary to the purpose of `restrict_scalars`.
-/
-- If you think you need this, consider instead reproducing `restrict_scalars.lsmul`
-- appropriately modified here.
def module.restrict_scalars.normed_space_orig {𝕜 : Type*} {𝕜' : Type*} {E : Type*}
  [normed_field 𝕜'] [seminormed_add_comm_group E] [I : normed_space 𝕜' E] :
  normed_space 𝕜' (restrict_scalars 𝕜 𝕜' E) := I

/-- Warning: This declaration should be used judiciously.
Please consider using `is_scalar_tower` and/or `restrict_scalars 𝕜 𝕜' E` instead.

This definition allows the `restrict_scalars.normed_space` instance to be put directly on `E`
rather on `restrict_scalars 𝕜 𝕜' E`. This would be a very bad instance; both because `𝕜'` cannot be
inferred, and because it is likely to create instance diamonds.
-/
def normed_space.restrict_scalars : normed_space 𝕜 E :=
restrict_scalars.normed_space _ 𝕜' _

end restrict_scalars<|MERGE_RESOLUTION|>--- conflicted
+++ resolved
@@ -370,8 +370,6 @@
   frontier (closed_ball x r) = sphere x r :=
 by rw [frontier, closure_closed_ball, interior_closed_ball' x r, closed_ball_diff_ball]
 
-<<<<<<< HEAD
-=======
 @[simp] theorem interior_sphere' [normed_space ℝ E] [nontrivial E] (x : E) (r : ℝ) :
   interior (sphere x r) = ∅ :=
 by rw [←frontier_closed_ball' x, interior_frontier is_closed_ball]
@@ -380,20 +378,6 @@
   frontier (sphere x r) = sphere x r :=
 by rw [is_closed_sphere.frontier_eq, interior_sphere' x, diff_empty]
 
-variables {α}
-
-lemma rescale_to_shell_zpow {c : α} (hc : 1 < ‖c‖) {ε : ℝ} (εpos : 0 < ε) {x : E} (hx : x ≠ 0) :
-  ∃ n : ℤ, c ^ n ≠ 0 ∧ ‖c ^ n • x‖ < ε ∧ (ε / ‖c‖ ≤ ‖c ^ n • x‖) ∧ (‖c ^ n‖⁻¹ ≤ ε⁻¹ * ‖c‖ * ‖x‖) :=
-rescale_to_shell_semi_normed_zpow hc εpos (mt norm_eq_zero.1 hx)
-
-/-- If there is a scalar `c` with `‖c‖>1`, then any element can be moved by scalar multiplication to
-any shell of width `‖c‖`. Also recap information on the norm of the rescaling element that shows
-up in applications. -/
-lemma rescale_to_shell {c : α} (hc : 1 < ‖c‖) {ε : ℝ} (εpos : 0 < ε) {x : E} (hx : x ≠ 0) :
-  ∃d:α, d ≠ 0 ∧ ‖d • x‖ < ε ∧ (ε/‖c‖ ≤ ‖d • x‖) ∧ (‖d‖⁻¹ ≤ ε⁻¹ * ‖c‖ * ‖x‖) :=
-rescale_to_shell_semi_normed hc εpos (mt norm_eq_zero.1 hx)
-
->>>>>>> 9b2b58d6
 end normed_add_comm_group
 
 section nontrivially_normed_space
