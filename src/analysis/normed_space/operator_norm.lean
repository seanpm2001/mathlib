/-
Copyright (c) 2019 Jan-David Salchow. All rights reserved.
Released under Apache 2.0 license as described in the file LICENSE.
Authors: Jan-David Salchow, Sébastien Gouëzel, Jean Lo
-/
import algebra.algebra.tower
import analysis.asymptotics.asymptotics
import analysis.normed_space.linear_isometry
<<<<<<< HEAD
import analysis.normed_space.riesz_lemma
import analysis.locally_convex.with_seminorms
=======
>>>>>>> c3019c79
import topology.algebra.module.strong_topology

/-!
# Operator norm on the space of continuous linear maps

Define the operator norm on the space of continuous (semi)linear maps between normed spaces, and
prove its basic properties. In particular, show that this space is itself a normed space.

Since a lot of elementary properties don't require `‖x‖ = 0 → x = 0` we start setting up the
theory for `seminormed_add_comm_group` and we specialize to `normed_add_comm_group` at the end.

Note that most of statements that apply to semilinear maps only hold when the ring homomorphism
is isometric, as expressed by the typeclass `[ring_hom_isometric σ]`.

-/

noncomputable theory
open_locale classical nnreal topological_space

-- the `ₗ` subscript variables are for special cases about linear (as opposed to semilinear) maps
variables {𝕜 𝕜₂ 𝕜₃ E Eₗ F Fₗ G Gₗ 𝓕 : Type*}

section semi_normed

variables [seminormed_add_comm_group E] [seminormed_add_comm_group Eₗ] [seminormed_add_comm_group F]
  [seminormed_add_comm_group Fₗ] [seminormed_add_comm_group G] [seminormed_add_comm_group Gₗ]

open metric continuous_linear_map

section normed_field
/-! Most statements in this file require the field to be non-discrete,
as this is necessary to deduce an inequality `‖f x‖ ≤ C ‖x‖` from the continuity of f.
However, the other direction always holds.
In this section, we just assume that `𝕜` is a normed field.
In the remainder of the file, it will be non-discrete. -/

variables [normed_field 𝕜] [normed_field 𝕜₂] [normed_space 𝕜 E] [normed_space 𝕜₂ F]
variables [normed_space 𝕜 G] {σ : 𝕜 →+* 𝕜₂} (f : E →ₛₗ[σ] F)

/-- Construct a continuous linear map from a linear map and a bound on this linear map.
The fact that the norm of the continuous linear map is then controlled is given in
`linear_map.mk_continuous_norm_le`. -/
def linear_map.mk_continuous (C : ℝ) (h : ∀x, ‖f x‖ ≤ C * ‖x‖) : E →SL[σ] F :=
⟨f, add_monoid_hom_class.continuous_of_bound f C h⟩

/-- Reinterpret a linear map `𝕜 →ₗ[𝕜] E` as a continuous linear map. This construction
is generalized to the case of any finite dimensional domain
in `linear_map.to_continuous_linear_map`. -/
def linear_map.to_continuous_linear_map₁ (f : 𝕜 →ₗ[𝕜] E) : 𝕜 →L[𝕜] E :=
f.mk_continuous (‖f 1‖) $ λ x, le_of_eq $
by { conv_lhs { rw ← mul_one x }, rw [← smul_eq_mul, f.map_smul, norm_smul, mul_comm] }

/-- Construct a continuous linear map from a linear map and the existence of a bound on this linear
map. If you have an explicit bound, use `linear_map.mk_continuous` instead, as a norm estimate will
follow automatically in `linear_map.mk_continuous_norm_le`. -/
def linear_map.mk_continuous_of_exists_bound (h : ∃C, ∀x, ‖f x‖ ≤ C * ‖x‖) : E →SL[σ] F :=
⟨f, let ⟨C, hC⟩ := h in add_monoid_hom_class.continuous_of_bound f C hC⟩

lemma continuous_of_linear_of_boundₛₗ {f : E → F} (h_add : ∀ x y, f (x + y) = f x + f y)
  (h_smul : ∀ (c : 𝕜) x, f (c • x) = (σ c) • f x) {C : ℝ} (h_bound : ∀ x, ‖f x‖ ≤ C*‖x‖) :
  continuous f :=
let φ : E →ₛₗ[σ] F := { to_fun := f, map_add' := h_add, map_smul' := h_smul } in
add_monoid_hom_class.continuous_of_bound φ C h_bound

lemma continuous_of_linear_of_bound {f : E → G} (h_add : ∀ x y, f (x + y) = f x + f y)
  (h_smul : ∀ (c : 𝕜) x, f (c • x) = c • f x) {C : ℝ} (h_bound : ∀ x, ‖f x‖ ≤ C*‖x‖) :
  continuous f :=
let φ : E →ₗ[𝕜] G := { to_fun := f, map_add' := h_add, map_smul' := h_smul } in
add_monoid_hom_class.continuous_of_bound φ C h_bound

@[simp, norm_cast] lemma linear_map.mk_continuous_coe (C : ℝ) (h : ∀x, ‖f x‖ ≤ C * ‖x‖) :
  ((f.mk_continuous C h) : E →ₛₗ[σ] F) = f := rfl

@[simp] lemma linear_map.mk_continuous_apply (C : ℝ) (h : ∀x, ‖f x‖ ≤ C * ‖x‖) (x : E) :
  f.mk_continuous C h x = f x := rfl

@[simp, norm_cast] lemma linear_map.mk_continuous_of_exists_bound_coe
  (h : ∃C, ∀x, ‖f x‖ ≤ C * ‖x‖) :
  ((f.mk_continuous_of_exists_bound h) : E →ₛₗ[σ] F) = f := rfl

@[simp] lemma linear_map.mk_continuous_of_exists_bound_apply (h : ∃C, ∀x, ‖f x‖ ≤ C * ‖x‖) (x : E) :
  f.mk_continuous_of_exists_bound h x = f x := rfl

@[simp] lemma linear_map.to_continuous_linear_map₁_coe (f : 𝕜 →ₗ[𝕜] E) :
  (f.to_continuous_linear_map₁ : 𝕜 →ₗ[𝕜] E) = f :=
rfl

@[simp] lemma linear_map.to_continuous_linear_map₁_apply (f : 𝕜 →ₗ[𝕜] E) (x) :
  f.to_continuous_linear_map₁ x = f x :=
rfl

end normed_field

variables [nontrivially_normed_field 𝕜] [nontrivially_normed_field 𝕜₂]
  [nontrivially_normed_field 𝕜₃] [normed_space 𝕜 E] [normed_space 𝕜 Eₗ] [normed_space 𝕜₂ F]
  [normed_space 𝕜 Fₗ] [normed_space 𝕜₃ G] [normed_space 𝕜 Gₗ]
  {σ₁₂ : 𝕜 →+* 𝕜₂} {σ₂₃ : 𝕜₂ →+* 𝕜₃} {σ₁₃ : 𝕜 →+* 𝕜₃}
  [ring_hom_comp_triple σ₁₂ σ₂₃ σ₁₃]

/-- If `‖x‖ = 0` and `f` is continuous then `‖f x‖ = 0`. -/
lemma norm_image_of_norm_zero [semilinear_map_class 𝓕 σ₁₂ E F] (f : 𝓕)
  (hf : continuous f) {x : E} (hx : ‖x‖ = 0) : ‖f x‖ = 0 :=
begin
  rw [← mem_closure_zero_iff_norm, ← specializes_iff_mem_closure, ← map_zero f] at *,
  exact hx.map hf
end

section

variables [ring_hom_isometric σ₁₂] [ring_hom_isometric σ₂₃]

lemma semilinear_map_class.bound_of_shell_semi_normed [semilinear_map_class 𝓕 σ₁₂ E F]
<<<<<<< HEAD
  (f : 𝓕) {ε C : ℝ} (ε_pos : 0 < ε) {c : 𝕜} (hc : 1 < ∥c∥)
  (hf : ∀ x, ε / ∥c∥ ≤ ∥x∥ → ∥x∥ < ε → ∥f x∥ ≤ C * ∥x∥) {x : E} (hx : ∥x∥ ≠ 0) :
  ∥f x∥ ≤ C * ∥x∥ :=
(norm_seminorm 𝕜 E).bound_of_shell ((norm_seminorm 𝕜₂ F).comp ⟨f, map_add f, map_smulₛₗ f⟩)
  ε_pos hc hf hx
=======
  (f : 𝓕) {ε C : ℝ} (ε_pos : 0 < ε) {c : 𝕜} (hc : 1 < ‖c‖)
  (hf : ∀ x, ε / ‖c‖ ≤ ‖x‖ → ‖x‖ < ε → ‖f x‖ ≤ C * ‖x‖) {x : E} (hx : ‖x‖ ≠ 0) :
  ‖f x‖ ≤ C * ‖x‖ :=
begin
  rcases rescale_to_shell_semi_normed hc ε_pos hx with ⟨δ, hδ, δxle, leδx, δinv⟩,
  have := hf (δ • x) leδx δxle,
  simpa only [map_smulₛₗ, norm_smul, mul_left_comm C, mul_le_mul_left (norm_pos_iff.2 hδ),
              ring_hom_isometric.is_iso] using hf (δ • x) leδx δxle
end
>>>>>>> c3019c79

/-- A continuous linear map between seminormed spaces is bounded when the field is nontrivially
normed. The continuity ensures boundedness on a ball of some radius `ε`. The nontriviality of the
norm is then used to rescale any element into an element of norm in `[ε/C, ε]`, whose image has a
controlled norm. The norm control for the original element follows by rescaling. -/
lemma semilinear_map_class.bound_of_continuous [semilinear_map_class 𝓕 σ₁₂ E F] (f : 𝓕)
<<<<<<< HEAD
  (hf : continuous f) : ∃ C, 0 < C ∧ (∀ x : E, ∥f x∥ ≤ C * ∥x∥) :=
let φ : E →ₛₗ[σ₁₂] F := ⟨f, map_add f, map_smulₛₗ f⟩ in
((norm_seminorm 𝕜₂ F).comp φ).bound_of_continuous_normed_space (continuous_norm.comp hf)
=======
  (hf : continuous f) : ∃ C, 0 < C ∧ (∀ x : E, ‖f x‖ ≤ C * ‖x‖) :=
begin
  rcases normed_add_comm_group.tendsto_nhds_nhds.1 (hf.tendsto 0) 1 zero_lt_one with ⟨ε, ε_pos, hε⟩,
  simp only [sub_zero, map_zero] at hε,
  rcases normed_field.exists_one_lt_norm 𝕜 with ⟨c, hc⟩,
  have : 0 < ‖c‖ / ε, from div_pos (zero_lt_one.trans hc) ε_pos,
  refine ⟨‖c‖ / ε, this, λ x, _⟩,
  by_cases hx : ‖x‖ = 0,
  { rw [hx, mul_zero],
    exact le_of_eq (norm_image_of_norm_zero f hf hx) },
  refine semilinear_map_class.bound_of_shell_semi_normed f ε_pos hc (λ x hle hlt, _) hx,
  refine (hε _ hlt).le.trans _,
  rwa [← div_le_iff' this, one_div_div]
end
>>>>>>> c3019c79

end

namespace continuous_linear_map

theorem bound [ring_hom_isometric σ₁₂] (f : E →SL[σ₁₂] F) :
  ∃ C, 0 < C ∧ (∀ x : E, ‖f x‖ ≤ C * ‖x‖) :=
semilinear_map_class.bound_of_continuous f f.2

section
open filter

/-- A linear map which is a homothety is a continuous linear map.
    Since the field `𝕜` need not have `ℝ` as a subfield, this theorem is not directly deducible from
    the corresponding theorem about isometries plus a theorem about scalar multiplication.  Likewise
    for the other theorems about homotheties in this file.
 -/
def of_homothety (f : E →ₛₗ[σ₁₂] F) (a : ℝ) (hf : ∀x, ‖f x‖ = a * ‖x‖) : E →SL[σ₁₂] F :=
f.mk_continuous a (λ x, le_of_eq (hf x))

variable (𝕜)

lemma to_span_singleton_homothety (x : E) (c : 𝕜) :
  ‖linear_map.to_span_singleton 𝕜 E x c‖ = ‖x‖ * ‖c‖ :=
by {rw mul_comm, exact norm_smul _ _}

/-- Given an element `x` of a normed space `E` over a field `𝕜`, the natural continuous
    linear map from `𝕜` to `E` by taking multiples of `x`.-/
def to_span_singleton (x : E) : 𝕜 →L[𝕜] E :=
of_homothety (linear_map.to_span_singleton 𝕜 E x) ‖x‖ (to_span_singleton_homothety 𝕜 x)

lemma to_span_singleton_apply (x : E) (r : 𝕜) : to_span_singleton 𝕜 x r = r • x :=
by simp [to_span_singleton, of_homothety, linear_map.to_span_singleton]

lemma to_span_singleton_add (x y : E) :
  to_span_singleton 𝕜 (x + y) = to_span_singleton 𝕜 x + to_span_singleton 𝕜 y :=
by { ext1, simp [to_span_singleton_apply], }

lemma to_span_singleton_smul' (𝕜') [normed_field 𝕜'] [normed_space 𝕜' E]
  [smul_comm_class 𝕜 𝕜' E] (c : 𝕜') (x : E) :
  to_span_singleton 𝕜 (c • x) = c • to_span_singleton 𝕜 x :=
by { ext1, rw [to_span_singleton_apply, smul_apply, to_span_singleton_apply, smul_comm], }

lemma to_span_singleton_smul (c : 𝕜) (x : E) :
  to_span_singleton 𝕜 (c • x) = c • to_span_singleton 𝕜 x :=
to_span_singleton_smul' 𝕜 𝕜 c x

variables (𝕜 E)
/-- Given a unit-length element `x` of a normed space `E` over a field `𝕜`, the natural linear
    isometry map from `𝕜` to `E` by taking multiples of `x`.-/
def _root_.linear_isometry.to_span_singleton {v : E} (hv : ‖v‖ = 1) : 𝕜 →ₗᵢ[𝕜] E :=
{ norm_map' := λ x, by simp [norm_smul, hv],
  .. linear_map.to_span_singleton 𝕜 E v }
variables {𝕜 E}

@[simp] lemma _root_.linear_isometry.to_span_singleton_apply {v : E} (hv : ‖v‖ = 1) (a : 𝕜) :
  linear_isometry.to_span_singleton 𝕜 E hv a = a • v :=
rfl

@[simp] lemma _root_.linear_isometry.coe_to_span_singleton {v : E} (hv : ‖v‖ = 1) :
  (linear_isometry.to_span_singleton 𝕜 E hv).to_linear_map = linear_map.to_span_singleton 𝕜 E v :=
rfl

end

section op_norm
open set real

/-- The operator norm of a continuous linear map is the inf of all its bounds. -/
def op_norm (f : E →SL[σ₁₂] F) := Inf {c | 0 ≤ c ∧ ∀ x, ‖f x‖ ≤ c * ‖x‖}
instance has_op_norm : has_norm (E →SL[σ₁₂] F) := ⟨op_norm⟩

lemma norm_def (f : E →SL[σ₁₂] F) : ‖f‖ = Inf {c | 0 ≤ c ∧ ∀ x, ‖f x‖ ≤ c * ‖x‖} := rfl

-- So that invocations of `le_cInf` make sense: we show that the set of
-- bounds is nonempty and bounded below.
lemma bounds_nonempty [ring_hom_isometric σ₁₂] {f : E →SL[σ₁₂] F} :
  ∃ c, c ∈ { c | 0 ≤ c ∧ ∀ x, ‖f x‖ ≤ c * ‖x‖ } :=
let ⟨M, hMp, hMb⟩ := f.bound in ⟨M, le_of_lt hMp, hMb⟩

lemma bounds_bdd_below {f : E →SL[σ₁₂] F} :
  bdd_below { c | 0 ≤ c ∧ ∀ x, ‖f x‖ ≤ c * ‖x‖ } :=
⟨0, λ _ ⟨hn, _⟩, hn⟩

/-- If one controls the norm of every `A x`, then one controls the norm of `A`. -/
lemma op_norm_le_bound (f : E →SL[σ₁₂] F) {M : ℝ} (hMp: 0 ≤ M) (hM : ∀ x, ‖f x‖ ≤ M * ‖x‖) :
  ‖f‖ ≤ M :=
cInf_le bounds_bdd_below ⟨hMp, hM⟩

/-- If one controls the norm of every `A x`, `‖x‖ ≠ 0`, then one controls the norm of `A`. -/
lemma op_norm_le_bound' (f : E →SL[σ₁₂] F) {M : ℝ} (hMp: 0 ≤ M)
  (hM : ∀ x, ‖x‖ ≠ 0 → ‖f x‖ ≤ M * ‖x‖) :
  ‖f‖ ≤ M :=
op_norm_le_bound f hMp $ λ x, (ne_or_eq (‖x‖) 0).elim (hM x) $
  λ h, by simp only [h, mul_zero, norm_image_of_norm_zero f f.2 h]

theorem op_norm_le_of_lipschitz {f : E →SL[σ₁₂] F} {K : ℝ≥0} (hf : lipschitz_with K f) :
  ‖f‖ ≤ K :=
f.op_norm_le_bound K.2 $ λ x, by simpa only [dist_zero_right, f.map_zero] using hf.dist_le_mul x 0

lemma op_norm_eq_of_bounds {φ : E →SL[σ₁₂] F} {M : ℝ} (M_nonneg : 0 ≤ M)
  (h_above : ∀ x, ‖φ x‖ ≤ M*‖x‖) (h_below : ∀ N ≥ 0, (∀ x, ‖φ x‖ ≤ N*‖x‖) → M ≤ N) :
  ‖φ‖ = M :=
le_antisymm (φ.op_norm_le_bound M_nonneg h_above)
  ((le_cInf_iff continuous_linear_map.bounds_bdd_below ⟨M, M_nonneg, h_above⟩).mpr $
   λ N ⟨N_nonneg, hN⟩, h_below N N_nonneg hN)

lemma op_norm_neg (f : E →SL[σ₁₂] F) : ‖-f‖ = ‖f‖ := by simp only [norm_def, neg_apply, norm_neg]

theorem antilipschitz_of_bound (f : E →SL[σ₁₂] F) {K : ℝ≥0} (h : ∀ x, ‖x‖ ≤ K * ‖f x‖) :
  antilipschitz_with K f :=
add_monoid_hom_class.antilipschitz_of_bound _ h

lemma bound_of_antilipschitz (f : E →SL[σ₁₂] F) {K : ℝ≥0} (h : antilipschitz_with K f) (x) :
  ‖x‖ ≤ K * ‖f x‖ :=
add_monoid_hom_class.bound_of_antilipschitz _ h x

section

variables [ring_hom_isometric σ₁₂] [ring_hom_isometric σ₂₃]
  (f g : E →SL[σ₁₂] F) (h : F →SL[σ₂₃] G) (x : E)

lemma op_norm_nonneg : 0 ≤ ‖f‖ :=
le_cInf bounds_nonempty (λ _ ⟨hx, _⟩, hx)

/-- The fundamental property of the operator norm: `‖f x‖ ≤ ‖f‖ * ‖x‖`. -/
theorem le_op_norm : ‖f x‖ ≤ ‖f‖ * ‖x‖ :=
begin
  obtain ⟨C, Cpos, hC⟩ := f.bound,
  replace hC := hC x,
  by_cases h : ‖x‖ = 0,
  { rwa [h, mul_zero] at ⊢ hC },
  have hlt : 0 < ‖x‖ := lt_of_le_of_ne (norm_nonneg x) (ne.symm h),
  exact  (div_le_iff hlt).mp (le_cInf bounds_nonempty (λ c ⟨_, hc⟩,
    (div_le_iff hlt).mpr $ by { apply hc })),
end

theorem dist_le_op_norm (x y : E) : dist (f x) (f y) ≤ ‖f‖ * dist x y :=
by simp_rw [dist_eq_norm, ← map_sub, f.le_op_norm]

theorem le_op_norm_of_le {c : ℝ} {x} (h : ‖x‖ ≤ c) : ‖f x‖ ≤ ‖f‖ * c :=
le_trans (f.le_op_norm x) (mul_le_mul_of_nonneg_left h f.op_norm_nonneg)

theorem le_of_op_norm_le {c : ℝ} (h : ‖f‖ ≤ c) (x : E) : ‖f x‖ ≤ c * ‖x‖ :=
(f.le_op_norm x).trans (mul_le_mul_of_nonneg_right h (norm_nonneg x))

lemma ratio_le_op_norm : ‖f x‖ / ‖x‖ ≤ ‖f‖ :=
div_le_of_nonneg_of_le_mul (norm_nonneg _) f.op_norm_nonneg (le_op_norm _ _)

/-- The image of the unit ball under a continuous linear map is bounded. -/
lemma unit_le_op_norm : ‖x‖ ≤ 1 → ‖f x‖ ≤ ‖f‖ :=
mul_one ‖f‖ ▸ f.le_op_norm_of_le

lemma op_norm_le_of_shell {f : E →SL[σ₁₂] F} {ε C : ℝ} (ε_pos : 0 < ε) (hC : 0 ≤ C)
  {c : 𝕜} (hc : 1 < ‖c‖) (hf : ∀ x, ε / ‖c‖ ≤ ‖x‖ → ‖x‖ < ε → ‖f x‖ ≤ C * ‖x‖) :
  ‖f‖ ≤ C :=
f.op_norm_le_bound' hC $ λ x hx, semilinear_map_class.bound_of_shell_semi_normed f ε_pos hc hf hx

lemma op_norm_le_of_ball {f : E →SL[σ₁₂] F} {ε : ℝ} {C : ℝ} (ε_pos : 0 < ε) (hC : 0 ≤ C)
  (hf : ∀ x ∈ ball (0 : E) ε, ‖f x‖ ≤ C * ‖x‖) : ‖f‖ ≤ C :=
begin
  rcases normed_field.exists_one_lt_norm 𝕜 with ⟨c, hc⟩,
  refine op_norm_le_of_shell ε_pos hC hc (λ x _ hx, hf x _),
  rwa ball_zero_eq
end

lemma op_norm_le_of_nhds_zero {f : E →SL[σ₁₂] F} {C : ℝ} (hC : 0 ≤ C)
  (hf : ∀ᶠ x in 𝓝 (0 : E), ‖f x‖ ≤ C * ‖x‖) : ‖f‖ ≤ C :=
let ⟨ε, ε0, hε⟩ := metric.eventually_nhds_iff_ball.1 hf in op_norm_le_of_ball ε0 hC hε

lemma op_norm_le_of_shell' {f : E →SL[σ₁₂] F} {ε C : ℝ} (ε_pos : 0 < ε) (hC : 0 ≤ C)
  {c : 𝕜} (hc : ‖c‖ < 1) (hf : ∀ x, ε * ‖c‖ ≤ ‖x‖ → ‖x‖ < ε → ‖f x‖ ≤ C * ‖x‖) :
  ‖f‖ ≤ C :=
begin
  by_cases h0 : c = 0,
  { refine op_norm_le_of_ball ε_pos hC (λ x hx, hf x _ _),
    { simp [h0] },
    { rwa ball_zero_eq at hx } },
  { rw [← inv_inv c, norm_inv,
      inv_lt_one_iff_of_pos (norm_pos_iff.2 $ inv_ne_zero h0)] at hc,
    refine op_norm_le_of_shell ε_pos hC hc _,
    rwa [norm_inv, div_eq_mul_inv, inv_inv] }
end

/-- For a continuous real linear map `f`, if one controls the norm of every `f x`, `‖x‖ = 1`, then
one controls the norm of `f`. -/
lemma op_norm_le_of_unit_norm [normed_space ℝ E] [normed_space ℝ F] {f : E →L[ℝ] F} {C : ℝ}
  (hC : 0 ≤ C) (hf : ∀ x, ‖x‖ = 1 → ‖f x‖ ≤ C) : ‖f‖ ≤ C :=
begin
  refine op_norm_le_bound' f hC (λ x hx, _),
  have H₁ : ‖(‖x‖⁻¹ • x)‖ = 1, by rw [norm_smul, norm_inv, norm_norm, inv_mul_cancel hx],
  have H₂ := hf _ H₁,
  rwa [map_smul, norm_smul, norm_inv, norm_norm, ← div_eq_inv_mul, div_le_iff] at H₂,
  exact (norm_nonneg x).lt_of_ne' hx
end

/-- The operator norm satisfies the triangle inequality. -/
theorem op_norm_add_le : ‖f + g‖ ≤ ‖f‖ + ‖g‖ :=
(f + g).op_norm_le_bound (add_nonneg f.op_norm_nonneg g.op_norm_nonneg) $
  λ x, (norm_add_le_of_le (f.le_op_norm x) (g.le_op_norm x)).trans_eq (add_mul _ _ _).symm

/-- The norm of the `0` operator is `0`. -/
theorem op_norm_zero : ‖(0 : E →SL[σ₁₂] F)‖ = 0 :=
le_antisymm (cInf_le bounds_bdd_below
    ⟨le_rfl, λ _, le_of_eq (by { rw [zero_mul], exact norm_zero })⟩)
    (op_norm_nonneg _)

/-- The norm of the identity is at most `1`. It is in fact `1`, except when the space is trivial
where it is `0`. It means that one can not do better than an inequality in general. -/
lemma norm_id_le : ‖id 𝕜 E‖ ≤ 1 :=
op_norm_le_bound _ zero_le_one (λx, by simp)

/-- If there is an element with norm different from `0`, then the norm of the identity equals `1`.
(Since we are working with seminorms supposing that the space is non-trivial is not enough.) -/
lemma norm_id_of_nontrivial_seminorm (h : ∃ (x : E), ‖x‖ ≠ 0) : ‖id 𝕜 E‖ = 1 :=
le_antisymm norm_id_le $ let ⟨x, hx⟩ := h in
have _ := (id 𝕜 E).ratio_le_op_norm x,
by rwa [id_apply, div_self hx] at this

lemma op_norm_smul_le {𝕜' : Type*} [normed_field 𝕜'] [normed_space 𝕜' F]
  [smul_comm_class 𝕜₂ 𝕜' F] (c : 𝕜') (f : E →SL[σ₁₂] F) : ‖c • f‖ ≤ ‖c‖ * ‖f‖ :=
((c • f).op_norm_le_bound
  (mul_nonneg (norm_nonneg _) (op_norm_nonneg _)) (λ _,
  begin
    erw [norm_smul, mul_assoc],
    exact mul_le_mul_of_nonneg_left (le_op_norm _ _) (norm_nonneg _)
  end))

/-- Continuous linear maps themselves form a seminormed space with respect to
the operator norm. This is only a temporary definition because we want to replace the topology
with `continuous_linear_map.topological_space` to avoid diamond issues.
See Note [forgetful inheritance] -/
protected def tmp_seminormed_add_comm_group : seminormed_add_comm_group (E →SL[σ₁₂] F) :=
add_group_seminorm.to_seminormed_add_comm_group
{ to_fun := norm,
  map_zero' := op_norm_zero,
  add_le' := op_norm_add_le,
  neg' := op_norm_neg }

/-- The `pseudo_metric_space` structure on `E →SL[σ₁₂] F` coming from
`continuous_linear_map.tmp_seminormed_add_comm_group`.
See Note [forgetful inheritance] -/
protected def tmp_pseudo_metric_space : pseudo_metric_space (E →SL[σ₁₂] F) :=
continuous_linear_map.tmp_seminormed_add_comm_group.to_pseudo_metric_space

/-- The `uniform_space` structure on `E →SL[σ₁₂] F` coming from
`continuous_linear_map.tmp_seminormed_add_comm_group`.
See Note [forgetful inheritance] -/
protected def tmp_uniform_space : uniform_space (E →SL[σ₁₂] F) :=
continuous_linear_map.tmp_pseudo_metric_space.to_uniform_space

/-- The `topological_space` structure on `E →SL[σ₁₂] F` coming from
`continuous_linear_map.tmp_seminormed_add_comm_group`.
See Note [forgetful inheritance] -/
protected def tmp_topological_space : topological_space (E →SL[σ₁₂] F) :=
continuous_linear_map.tmp_uniform_space.to_topological_space

section tmp

local attribute [-instance] continuous_linear_map.topological_space
local attribute [-instance] continuous_linear_map.uniform_space
local attribute [instance] continuous_linear_map.tmp_seminormed_add_comm_group

protected lemma tmp_topological_add_group : topological_add_group (E →SL[σ₁₂] F) :=
infer_instance

protected lemma tmp_closed_ball_div_subset {a b : ℝ} (ha : 0 < a) (hb : 0 < b) :
  closed_ball (0 : E →SL[σ₁₂] F) (a / b) ⊆
  {f | ∀ x ∈ closed_ball (0 : E) b, f x ∈ closed_ball (0 : F) a} :=
begin
  intros f hf x hx,
  rw mem_closed_ball_zero_iff at ⊢ hf hx,
  calc ‖f x‖
      ≤ ‖f‖ * ‖x‖ : le_op_norm _ _
  ... ≤ (a/b) * b : mul_le_mul hf hx (norm_nonneg _) (div_pos ha hb).le
  ... = a : div_mul_cancel a hb.ne.symm
end

end tmp

protected theorem tmp_topology_eq :
  (continuous_linear_map.tmp_topological_space : topological_space (E →SL[σ₁₂] F)) =
  continuous_linear_map.topological_space :=
begin
  refine continuous_linear_map.tmp_topological_add_group.ext infer_instance
    ((@metric.nhds_basis_closed_ball _ continuous_linear_map.tmp_pseudo_metric_space 0).ext
      (continuous_linear_map.has_basis_nhds_zero_of_basis metric.nhds_basis_closed_ball) _ _),
  { rcases normed_field.exists_norm_lt_one 𝕜 with ⟨c, hc₀, hc₁⟩,
    refine λ ε hε, ⟨⟨closed_ball 0 (1 / ‖c‖), ε⟩,
      ⟨normed_space.is_vonN_bounded_closed_ball _ _ _, hε⟩, λ f hf, _⟩,
    change ∀ x, _ at hf,
    simp_rw mem_closed_ball_zero_iff at hf,
    rw @mem_closed_ball_zero_iff _ seminormed_add_comm_group.to_seminormed_add_group,
    refine op_norm_le_of_shell' (div_pos one_pos hc₀) hε.le hc₁ (λ x hx₁ hxc, _),
    rw div_mul_cancel 1 hc₀.ne.symm at hx₁,
    exact (hf x hxc.le).trans (le_mul_of_one_le_right hε.le hx₁) },
  { rintros ⟨S, ε⟩ ⟨hS, hε⟩,
    rw [normed_space.is_vonN_bounded_iff, ← bounded_iff_is_bounded] at hS,
    rcases hS.subset_ball_lt 0 0 with ⟨δ, hδ, hSδ⟩,
    exact ⟨ε/δ, div_pos hε hδ, (continuous_linear_map.tmp_closed_ball_div_subset hε hδ).trans $
      λ f hf x hx, hf x $ hSδ hx⟩ }
end

protected theorem tmp_uniform_space_eq :
  (continuous_linear_map.tmp_uniform_space : uniform_space (E →SL[σ₁₂] F)) =
  continuous_linear_map.uniform_space :=
begin
  rw [← @uniform_add_group.to_uniform_space_eq _ continuous_linear_map.tmp_uniform_space,
      ← @uniform_add_group.to_uniform_space_eq _ continuous_linear_map.uniform_space],
  congr' 1,
  exact continuous_linear_map.tmp_topology_eq
end

instance to_pseudo_metric_space : pseudo_metric_space (E →SL[σ₁₂] F) :=
continuous_linear_map.tmp_pseudo_metric_space.replace_uniformity
  (congr_arg _ continuous_linear_map.tmp_uniform_space_eq.symm)

/-- Continuous linear maps themselves form a seminormed space with respect to
    the operator norm. -/
instance to_seminormed_add_comm_group : seminormed_add_comm_group (E →SL[σ₁₂] F) :=
{ dist_eq := continuous_linear_map.tmp_seminormed_add_comm_group.dist_eq }

lemma nnnorm_def (f : E →SL[σ₁₂] F) : ‖f‖₊ = Inf {c | ∀ x, ‖f x‖₊ ≤ c * ‖x‖₊} :=
begin
  ext,
  rw [nnreal.coe_Inf, coe_nnnorm, norm_def, nnreal.coe_image],
  simp_rw [← nnreal.coe_le_coe, nnreal.coe_mul, coe_nnnorm, mem_set_of_eq, subtype.coe_mk,
    exists_prop],
end

/-- If one controls the norm of every `A x`, then one controls the norm of `A`. -/
lemma op_nnnorm_le_bound (f : E →SL[σ₁₂] F) (M : ℝ≥0) (hM : ∀ x, ‖f x‖₊ ≤ M * ‖x‖₊) :
  ‖f‖₊ ≤ M :=
op_norm_le_bound f (zero_le M) hM

/-- If one controls the norm of every `A x`, `‖x‖₊ ≠ 0`, then one controls the norm of `A`. -/
lemma op_nnnorm_le_bound' (f : E →SL[σ₁₂] F) (M : ℝ≥0) (hM : ∀ x, ‖x‖₊ ≠ 0 → ‖f x‖₊ ≤ M * ‖x‖₊) :
  ‖f‖₊ ≤ M :=
op_norm_le_bound' f (zero_le M) $ λ x hx, hM x $ by rwa [← nnreal.coe_ne_zero]

/-- For a continuous real linear map `f`, if one controls the norm of every `f x`, `‖x‖₊ = 1`, then
one controls the norm of `f`. -/
lemma op_nnnorm_le_of_unit_nnnorm [normed_space ℝ E] [normed_space ℝ F] {f : E →L[ℝ] F} {C : ℝ≥0}
  (hf : ∀ x, ‖x‖₊ = 1 → ‖f x‖₊ ≤ C) : ‖f‖₊ ≤ C :=
op_norm_le_of_unit_norm C.coe_nonneg $ λ x hx, hf x $ by rwa [← nnreal.coe_eq_one]

theorem op_nnnorm_le_of_lipschitz {f : E →SL[σ₁₂] F} {K : ℝ≥0} (hf : lipschitz_with K f) :
  ‖f‖₊ ≤ K :=
op_norm_le_of_lipschitz hf

lemma op_nnnorm_eq_of_bounds {φ : E →SL[σ₁₂] F} (M : ℝ≥0)
  (h_above : ∀ x, ‖φ x‖ ≤ M*‖x‖) (h_below : ∀ N, (∀ x, ‖φ x‖₊ ≤ N*‖x‖₊) → M ≤ N) :
  ‖φ‖₊ = M :=
subtype.ext $ op_norm_eq_of_bounds (zero_le M) h_above $ subtype.forall'.mpr h_below

instance to_normed_space {𝕜' : Type*} [normed_field 𝕜'] [normed_space 𝕜' F]
  [smul_comm_class 𝕜₂ 𝕜' F] : normed_space 𝕜' (E →SL[σ₁₂] F) :=
⟨op_norm_smul_le⟩

include σ₁₃
/-- The operator norm is submultiplicative. -/
lemma op_norm_comp_le (f : E →SL[σ₁₂] F) : ‖h.comp f‖ ≤ ‖h‖ * ‖f‖ :=
(cInf_le bounds_bdd_below
  ⟨mul_nonneg (op_norm_nonneg _) (op_norm_nonneg _), λ x,
    by { rw mul_assoc, exact h.le_op_norm_of_le (f.le_op_norm x) } ⟩)

lemma op_nnnorm_comp_le [ring_hom_isometric σ₁₃] (f : E →SL[σ₁₂] F) : ‖h.comp f‖₊ ≤ ‖h‖₊ * ‖f‖₊ :=
op_norm_comp_le h f
omit σ₁₃

/-- Continuous linear maps form a seminormed ring with respect to the operator norm. -/
instance to_semi_normed_ring : semi_normed_ring (E →L[𝕜] E) :=
{ norm_mul := λ f g, op_norm_comp_le f g,
  .. continuous_linear_map.to_seminormed_add_comm_group, .. continuous_linear_map.ring }

/-- For a normed space `E`, continuous linear endomorphisms form a normed algebra with
respect to the operator norm. -/
instance to_normed_algebra : normed_algebra 𝕜 (E →L[𝕜] E) :=
{ .. continuous_linear_map.to_normed_space,
  .. continuous_linear_map.algebra }

theorem le_op_nnnorm : ‖f x‖₊ ≤ ‖f‖₊ * ‖x‖₊ := f.le_op_norm x

theorem nndist_le_op_nnnorm (x y : E) : nndist (f x) (f y) ≤ ‖f‖₊ * nndist x y :=
dist_le_op_norm f x y

/-- continuous linear maps are Lipschitz continuous. -/
theorem lipschitz : lipschitz_with ‖f‖₊ f :=
add_monoid_hom_class.lipschitz_of_bound_nnnorm f _ f.le_op_nnnorm

/-- Evaluation of a continuous linear map `f` at a point is Lipschitz continuous in `f`. -/
theorem lipschitz_apply (x : E) : lipschitz_with ‖x‖₊ (λ f : E →SL[σ₁₂] F, f x) :=
lipschitz_with_iff_norm_sub_le.2 $ λ f g, ((f - g).le_op_norm x).trans_eq (mul_comm _ _)

end

section Sup

variables [ring_hom_isometric σ₁₂]

lemma exists_mul_lt_apply_of_lt_op_nnnorm (f : E →SL[σ₁₂] F) {r : ℝ≥0} (hr : r < ‖f‖₊) :
  ∃ x, r * ‖x‖₊ < ‖f x‖₊ :=
by simpa only [not_forall, not_le, set.mem_set_of] using not_mem_of_lt_cInf
  (nnnorm_def f ▸ hr : r < Inf {c : ℝ≥0 | ∀ x, ‖f x‖₊ ≤ c * ‖x‖₊}) (order_bot.bdd_below _)

lemma exists_mul_lt_of_lt_op_norm (f : E →SL[σ₁₂] F) {r : ℝ} (hr₀ : 0 ≤ r) (hr : r < ‖f‖) :
  ∃ x, r * ‖x‖ < ‖f x‖ :=
by { lift r to ℝ≥0 using hr₀, exact f.exists_mul_lt_apply_of_lt_op_nnnorm hr }

lemma exists_lt_apply_of_lt_op_nnnorm {𝕜 𝕜₂ E F : Type*} [normed_add_comm_group E]
  [seminormed_add_comm_group F] [densely_normed_field 𝕜] [nontrivially_normed_field 𝕜₂]
  {σ₁₂ : 𝕜 →+* 𝕜₂} [normed_space 𝕜 E] [normed_space 𝕜₂ F] [ring_hom_isometric σ₁₂]
  (f : E →SL[σ₁₂] F) {r : ℝ≥0} (hr : r < ‖f‖₊) : ∃ x : E, ‖x‖₊ < 1 ∧ r < ‖f x‖₊ :=
begin
  obtain ⟨y, hy⟩ := f.exists_mul_lt_apply_of_lt_op_nnnorm hr,
  have hy' : ‖y‖₊ ≠ 0 := nnnorm_ne_zero_iff.2
    (λ heq, by simpa only [heq, nnnorm_zero, map_zero, not_lt_zero'] using hy),
  have hfy : ‖f y‖₊ ≠ 0 := (zero_le'.trans_lt hy).ne',
  rw [←inv_inv (‖f y‖₊), nnreal.lt_inv_iff_mul_lt (inv_ne_zero hfy), mul_assoc, mul_comm (‖y‖₊),
    ←mul_assoc, ←nnreal.lt_inv_iff_mul_lt hy'] at hy,
  obtain ⟨k, hk₁, hk₂⟩ := normed_field.exists_lt_nnnorm_lt 𝕜 hy,
  refine ⟨k • y, (nnnorm_smul k y).symm ▸ (nnreal.lt_inv_iff_mul_lt hy').1 hk₂, _⟩,
  have : ‖σ₁₂ k‖₊ = ‖k‖₊ := subtype.ext ring_hom_isometric.is_iso,
  rwa [map_smulₛₗ f, nnnorm_smul, ←nnreal.div_lt_iff hfy, div_eq_mul_inv, this],
end

lemma exists_lt_apply_of_lt_op_norm {𝕜 𝕜₂ E F : Type*} [normed_add_comm_group E]
  [seminormed_add_comm_group F] [densely_normed_field 𝕜] [nontrivially_normed_field 𝕜₂]
  {σ₁₂ : 𝕜 →+* 𝕜₂} [normed_space 𝕜 E] [normed_space 𝕜₂ F] [ring_hom_isometric σ₁₂]
  (f : E →SL[σ₁₂] F) {r : ℝ} (hr : r < ‖f‖) : ∃ x : E, ‖x‖ < 1 ∧ r < ‖f x‖ :=
begin
  by_cases hr₀ : r < 0,
  { exact ⟨0, by simpa using hr₀⟩, },
  { lift r to ℝ≥0 using not_lt.1 hr₀,
    exact f.exists_lt_apply_of_lt_op_nnnorm hr, }
end

lemma Sup_unit_ball_eq_nnnorm {𝕜 𝕜₂ E F : Type*} [normed_add_comm_group E]
  [seminormed_add_comm_group F] [densely_normed_field 𝕜] [nontrivially_normed_field 𝕜₂]
  {σ₁₂ : 𝕜 →+* 𝕜₂} [normed_space 𝕜 E] [normed_space 𝕜₂ F] [ring_hom_isometric σ₁₂]
  (f : E →SL[σ₁₂] F) : Sup ((λ x, ‖f x‖₊) '' ball 0 1) = ‖f‖₊ :=
begin
  refine cSup_eq_of_forall_le_of_forall_lt_exists_gt ((nonempty_ball.mpr zero_lt_one).image _)
    _ (λ ub hub, _),
  { rintro - ⟨x, hx, rfl⟩,
    simpa only [mul_one] using f.le_op_norm_of_le (mem_ball_zero_iff.1 hx).le },
  { obtain ⟨x, hx, hxf⟩ := f.exists_lt_apply_of_lt_op_nnnorm hub,
    exact ⟨_, ⟨x, mem_ball_zero_iff.2 hx, rfl⟩, hxf⟩ },
end

lemma Sup_unit_ball_eq_norm {𝕜 𝕜₂ E F : Type*} [normed_add_comm_group E]
  [seminormed_add_comm_group F] [densely_normed_field 𝕜] [nontrivially_normed_field 𝕜₂]
  {σ₁₂ : 𝕜 →+* 𝕜₂} [normed_space 𝕜 E] [normed_space 𝕜₂ F] [ring_hom_isometric σ₁₂]
  (f : E →SL[σ₁₂] F) : Sup ((λ x, ‖f x‖) '' ball 0 1) = ‖f‖ :=
by simpa only [nnreal.coe_Sup, set.image_image] using nnreal.coe_eq.2 f.Sup_unit_ball_eq_nnnorm

lemma Sup_closed_unit_ball_eq_nnnorm {𝕜 𝕜₂ E F : Type*} [normed_add_comm_group E]
  [seminormed_add_comm_group F] [densely_normed_field 𝕜] [nontrivially_normed_field 𝕜₂]
  {σ₁₂ : 𝕜 →+* 𝕜₂} [normed_space 𝕜 E] [normed_space 𝕜₂ F] [ring_hom_isometric σ₁₂]
  (f : E →SL[σ₁₂] F) : Sup ((λ x, ‖f x‖₊) '' closed_ball 0 1) = ‖f‖₊ :=
begin
  have hbdd : ∀ y ∈ (λ x, ‖f x‖₊) '' closed_ball 0 1, y ≤ ‖f‖₊,
  { rintro - ⟨x, hx, rfl⟩, exact f.unit_le_op_norm x (mem_closed_ball_zero_iff.1 hx) },
  refine le_antisymm (cSup_le ((nonempty_closed_ball.mpr zero_le_one).image _) hbdd) _,
  rw ←Sup_unit_ball_eq_nnnorm,
  exact cSup_le_cSup ⟨‖f‖₊, hbdd⟩ ((nonempty_ball.2 zero_lt_one).image _)
    (set.image_subset _ ball_subset_closed_ball),
end

lemma Sup_closed_unit_ball_eq_norm {𝕜 𝕜₂ E F : Type*} [normed_add_comm_group E]
  [seminormed_add_comm_group F] [densely_normed_field 𝕜] [nontrivially_normed_field 𝕜₂]
  {σ₁₂ : 𝕜 →+* 𝕜₂} [normed_space 𝕜 E] [normed_space 𝕜₂ F] [ring_hom_isometric σ₁₂]
  (f : E →SL[σ₁₂] F) : Sup ((λ x, ‖f x‖) '' closed_ball 0 1) = ‖f‖ :=
by simpa only [nnreal.coe_Sup, set.image_image] using nnreal.coe_eq.2
  f.Sup_closed_unit_ball_eq_nnnorm

end Sup

section

lemma op_norm_ext [ring_hom_isometric σ₁₃] (f : E →SL[σ₁₂] F) (g : E →SL[σ₁₃] G)
  (h : ∀ x, ‖f x‖ = ‖g x‖) : ‖f‖ = ‖g‖ :=
op_norm_eq_of_bounds (norm_nonneg _) (λ x, by { rw h x, exact le_op_norm _ _ })
  (λ c hc h₂, op_norm_le_bound _ hc (λ z, by { rw ←h z, exact h₂ z }))

variables [ring_hom_isometric σ₂₃]

theorem op_norm_le_bound₂ (f : E →SL[σ₁₃] F →SL[σ₂₃] G) {C : ℝ} (h0 : 0 ≤ C)
  (hC : ∀ x y, ‖f x y‖ ≤ C * ‖x‖ * ‖y‖) :
  ‖f‖ ≤ C :=
f.op_norm_le_bound h0 $ λ x,
  (f x).op_norm_le_bound (mul_nonneg h0 (norm_nonneg _)) $ hC x

theorem le_op_norm₂ [ring_hom_isometric σ₁₃] (f : E →SL[σ₁₃] F →SL[σ₂₃] G) (x : E) (y : F) :
  ‖f x y‖ ≤ ‖f‖ * ‖x‖ * ‖y‖ :=
(f x).le_of_op_norm_le (f.le_op_norm x) y

end

@[simp] lemma op_norm_prod (f : E →L[𝕜] Fₗ) (g : E →L[𝕜] Gₗ) : ‖f.prod g‖ = ‖(f, g)‖ :=
le_antisymm
  (op_norm_le_bound _ (norm_nonneg _) $ λ x,
    by simpa only [prod_apply, prod.norm_def, max_mul_of_nonneg, norm_nonneg]
      using max_le_max (le_op_norm f x) (le_op_norm g x)) $
  max_le
    (op_norm_le_bound _ (norm_nonneg _) $ λ x, (le_max_left _ _).trans ((f.prod g).le_op_norm x))
    (op_norm_le_bound _ (norm_nonneg _) $ λ x, (le_max_right _ _).trans ((f.prod g).le_op_norm x))

@[simp] lemma op_nnnorm_prod (f : E →L[𝕜] Fₗ) (g : E →L[𝕜] Gₗ) : ‖f.prod g‖₊ = ‖(f, g)‖₊ :=
subtype.ext $ op_norm_prod f g

/-- `continuous_linear_map.prod` as a `linear_isometry_equiv`. -/
def prodₗᵢ (R : Type*) [semiring R] [module R Fₗ] [module R Gₗ]
  [has_continuous_const_smul R Fₗ] [has_continuous_const_smul R Gₗ]
  [smul_comm_class 𝕜 R Fₗ] [smul_comm_class 𝕜 R Gₗ] :
  (E →L[𝕜] Fₗ) × (E →L[𝕜] Gₗ) ≃ₗᵢ[R] (E →L[𝕜] Fₗ × Gₗ) :=
⟨prodₗ R, λ ⟨f, g⟩, op_norm_prod f g⟩

variables [ring_hom_isometric σ₁₂] (f : E →SL[σ₁₂] F)

@[simp, nontriviality] lemma op_norm_subsingleton [subsingleton E] : ‖f‖ = 0 :=
begin
  refine le_antisymm _ (norm_nonneg _),
  apply op_norm_le_bound _ rfl.ge,
  intros x,
  simp [subsingleton.elim x 0]
end

end op_norm

section is_O

variables [ring_hom_isometric σ₁₂]
  (c : 𝕜) (f g : E →SL[σ₁₂] F) (h : F →SL[σ₂₃] G) (x y z : E)

open asymptotics

theorem is_O_with_id (l : filter E) : is_O_with ‖f‖ l f (λ x, x) :=
is_O_with_of_le' _ f.le_op_norm

theorem is_O_id (l : filter E) : f =O[l] (λ x, x) :=
(f.is_O_with_id l).is_O

theorem is_O_with_comp [ring_hom_isometric σ₂₃] {α : Type*} (g : F →SL[σ₂₃] G) (f : α → F)
  (l : filter α) :
  is_O_with ‖g‖ l (λ x', g (f x')) f :=
(g.is_O_with_id ⊤).comp_tendsto le_top

theorem is_O_comp [ring_hom_isometric σ₂₃] {α : Type*} (g : F →SL[σ₂₃] G) (f : α → F)
  (l : filter α) :
  (λ x', g (f x')) =O[l] f :=
(g.is_O_with_comp f l).is_O

theorem is_O_with_sub (f : E →SL[σ₁₂] F) (l : filter E) (x : E) :
  is_O_with ‖f‖ l (λ x', f (x' - x)) (λ x', x' - x) :=
f.is_O_with_comp _ l

theorem is_O_sub (f : E →SL[σ₁₂] F) (l : filter E) (x : E) :
  (λ x', f (x' - x)) =O[l] (λ x', x' - x) :=
f.is_O_comp _ l

end is_O

end continuous_linear_map

namespace linear_isometry

lemma norm_to_continuous_linear_map_le (f : E →ₛₗᵢ[σ₁₂] F) :
  ‖f.to_continuous_linear_map‖ ≤ 1 :=
f.to_continuous_linear_map.op_norm_le_bound zero_le_one $ λ x, by simp

end linear_isometry

namespace linear_map

/-- If a continuous linear map is constructed from a linear map via the constructor `mk_continuous`,
then its norm is bounded by the bound given to the constructor if it is nonnegative. -/
lemma mk_continuous_norm_le (f : E →ₛₗ[σ₁₂] F) {C : ℝ} (hC : 0 ≤ C) (h : ∀x, ‖f x‖ ≤ C * ‖x‖) :
  ‖f.mk_continuous C h‖ ≤ C :=
continuous_linear_map.op_norm_le_bound _ hC h

/-- If a continuous linear map is constructed from a linear map via the constructor `mk_continuous`,
then its norm is bounded by the bound or zero if bound is negative. -/
lemma mk_continuous_norm_le' (f : E →ₛₗ[σ₁₂] F) {C : ℝ} (h : ∀x, ‖f x‖ ≤ C * ‖x‖) :
  ‖f.mk_continuous C h‖ ≤ max C 0 :=
continuous_linear_map.op_norm_le_bound _ (le_max_right _ _) $ λ x, (h x).trans $
  mul_le_mul_of_nonneg_right (le_max_left _ _) (norm_nonneg x)

variables [ring_hom_isometric σ₂₃]

/-- Create a bilinear map (represented as a map `E →L[𝕜] F →L[𝕜] G`) from the corresponding linear
map and a bound on the norm of the image. The linear map can be constructed using
`linear_map.mk₂`. -/
def mk_continuous₂ (f : E →ₛₗ[σ₁₃] F →ₛₗ[σ₂₃] G) (C : ℝ)
  (hC : ∀ x y, ‖f x y‖ ≤ C * ‖x‖ * ‖y‖) :
  E →SL[σ₁₃] F →SL[σ₂₃] G :=
linear_map.mk_continuous
  { to_fun := λ x, (f x).mk_continuous (C * ‖x‖) (hC x),
    map_add' := λ x y, by { ext z, simp },
    map_smul' := λ c x, by { ext z, simp } }
  (max C 0) $ λ x, (mk_continuous_norm_le' _ _).trans_eq $
    by rw [max_mul_of_nonneg _ _ (norm_nonneg x), zero_mul]

@[simp] lemma mk_continuous₂_apply (f : E →ₛₗ[σ₁₃] F →ₛₗ[σ₂₃] G) {C : ℝ}
  (hC : ∀ x y, ‖f x y‖ ≤ C * ‖x‖ * ‖y‖) (x : E) (y : F) :
  f.mk_continuous₂ C hC x y = f x y :=
rfl

lemma mk_continuous₂_norm_le' (f : E →ₛₗ[σ₁₃] F →ₛₗ[σ₂₃] G) {C : ℝ}
  (hC : ∀ x y, ‖f x y‖ ≤ C * ‖x‖ * ‖y‖) :
  ‖f.mk_continuous₂ C hC‖ ≤ max C 0 :=
mk_continuous_norm_le _ (le_max_iff.2 $ or.inr le_rfl) _

lemma mk_continuous₂_norm_le (f : E →ₛₗ[σ₁₃] F →ₛₗ[σ₂₃] G) {C : ℝ} (h0 : 0 ≤ C)
  (hC : ∀ x y, ‖f x y‖ ≤ C * ‖x‖ * ‖y‖) :
  ‖f.mk_continuous₂ C hC‖ ≤ C :=
(f.mk_continuous₂_norm_le' hC).trans_eq $ max_eq_left h0

end linear_map

namespace continuous_linear_map

variables [ring_hom_isometric σ₂₃] [ring_hom_isometric σ₁₃]

/-- Flip the order of arguments of a continuous bilinear map.
For a version bundled as `linear_isometry_equiv`, see
`continuous_linear_map.flipL`. -/
def flip (f : E →SL[σ₁₃] F →SL[σ₂₃] G) : F →SL[σ₂₃] E →SL[σ₁₃] G :=
linear_map.mk_continuous₂
  (linear_map.mk₂'ₛₗ σ₂₃ σ₁₃ (λ y x, f x y)
    (λ x y z, (f z).map_add x y)
    (λ c y x, (f x).map_smulₛₗ c y)
    (λ z x y, by rw [f.map_add, add_apply])
    (λ c y x, by rw [f.map_smulₛₗ, smul_apply]))
  ‖f‖
  (λ y x, (f.le_op_norm₂ x y).trans_eq $ by rw mul_right_comm)

private lemma le_norm_flip (f : E →SL[σ₁₃] F →SL[σ₂₃] G) : ‖f‖ ≤ ‖flip f‖ :=
f.op_norm_le_bound₂ (norm_nonneg _) $ λ x y,
  by { rw mul_right_comm, exact (flip f).le_op_norm₂ y x }

@[simp] lemma flip_apply (f : E →SL[σ₁₃] F →SL[σ₂₃] G) (x : E) (y : F) : f.flip y x = f x y := rfl

@[simp] lemma flip_flip (f : E →SL[σ₁₃] F →SL[σ₂₃] G) :
  f.flip.flip = f :=
by { ext, refl }

@[simp] lemma op_norm_flip (f : E →SL[σ₁₃] F →SL[σ₂₃] G) :
  ‖f.flip‖ = ‖f‖ :=
le_antisymm (by simpa only [flip_flip] using le_norm_flip f.flip) (le_norm_flip f)

@[simp] lemma flip_add (f g : E →SL[σ₁₃] F →SL[σ₂₃] G) :
  (f + g).flip = f.flip + g.flip :=
rfl

@[simp] lemma flip_smul (c : 𝕜₃) (f : E →SL[σ₁₃] F →SL[σ₂₃] G) :
  (c • f).flip = c • f.flip :=
rfl

variables (E F G σ₁₃ σ₂₃)

/-- Flip the order of arguments of a continuous bilinear map.
This is a version bundled as a `linear_isometry_equiv`.
For an unbundled version see `continuous_linear_map.flip`. -/
def flipₗᵢ' : (E →SL[σ₁₃] F →SL[σ₂₃] G) ≃ₗᵢ[𝕜₃] (F →SL[σ₂₃] E →SL[σ₁₃] G) :=
{ to_fun := flip,
  inv_fun := flip,
  map_add' := flip_add,
  map_smul' := flip_smul,
  left_inv := flip_flip,
  right_inv := flip_flip,
  norm_map' := op_norm_flip }

variables {E F G σ₁₃ σ₂₃}

@[simp] lemma flipₗᵢ'_symm : (flipₗᵢ' E F G σ₂₃ σ₁₃).symm = flipₗᵢ' F E G σ₁₃ σ₂₃ := rfl

@[simp] lemma coe_flipₗᵢ' : ⇑(flipₗᵢ' E F G σ₂₃ σ₁₃) = flip := rfl

variables (𝕜 E Fₗ Gₗ)

/-- Flip the order of arguments of a continuous bilinear map.
This is a version bundled as a `linear_isometry_equiv`.
For an unbundled version see `continuous_linear_map.flip`. -/
def flipₗᵢ : (E →L[𝕜] Fₗ →L[𝕜] Gₗ) ≃ₗᵢ[𝕜] (Fₗ →L[𝕜] E →L[𝕜] Gₗ) :=
{ to_fun := flip,
  inv_fun := flip,
  map_add' := flip_add,
  map_smul' := flip_smul,
  left_inv := flip_flip,
  right_inv := flip_flip,
  norm_map' := op_norm_flip }

variables {𝕜 E Fₗ Gₗ}

@[simp] lemma flipₗᵢ_symm : (flipₗᵢ 𝕜 E Fₗ Gₗ).symm = flipₗᵢ 𝕜 Fₗ E Gₗ := rfl

@[simp] lemma coe_flipₗᵢ : ⇑(flipₗᵢ 𝕜 E Fₗ Gₗ) = flip := rfl

variables (F σ₁₂) [ring_hom_isometric σ₁₂]

/-- The continuous semilinear map obtained by applying a continuous semilinear map at a given
vector.

This is the continuous version of `linear_map.applyₗ`. -/
def apply' : E →SL[σ₁₂] (E →SL[σ₁₂] F) →L[𝕜₂] F := flip (id 𝕜₂ (E →SL[σ₁₂] F))

variables {F σ₁₂}

@[simp] lemma apply_apply' (v : E) (f : E →SL[σ₁₂] F) : apply' F σ₁₂ v f = f v := rfl

variables (𝕜 Fₗ)

/-- The continuous semilinear map obtained by applying a continuous semilinear map at a given
vector.

This is the continuous version of `linear_map.applyₗ`. -/
def apply : E →L[𝕜] (E →L[𝕜] Fₗ) →L[𝕜] Fₗ := flip (id 𝕜 (E →L[𝕜] Fₗ))

variables {𝕜 Fₗ}

@[simp] lemma apply_apply (v : E) (f : E →L[𝕜] Fₗ) : apply 𝕜 Fₗ v f = f v := rfl

variables (σ₁₂ σ₂₃ E F G)

/-- Composition of continuous semilinear maps as a continuous semibilinear map. -/
def compSL : (F →SL[σ₂₃] G) →L[𝕜₃] (E →SL[σ₁₂] F) →SL[σ₂₃] (E →SL[σ₁₃] G) :=
linear_map.mk_continuous₂
  (linear_map.mk₂'ₛₗ (ring_hom.id 𝕜₃) σ₂₃ comp add_comp smul_comp comp_add
    (λ c f g, by { ext, simp only [continuous_linear_map.map_smulₛₗ, coe_smul', coe_comp',
                                   function.comp_app, pi.smul_apply] }))
  1 $ λ f g, by simpa only [one_mul] using op_norm_comp_le f g

variables {𝕜 σ₁₂ σ₂₃ E F G}

include σ₁₃

@[simp] lemma compSL_apply (f : F →SL[σ₂₃] G) (g : E →SL[σ₁₂] F) :
  compSL E F G σ₁₂ σ₂₃ f g = f.comp g := rfl

lemma _root_.continuous.const_clm_comp {X} [topological_space X] {f : X → E →SL[σ₁₂] F}
  (hf : continuous f) (g : F →SL[σ₂₃] G) : continuous (λ x, g.comp (f x) : X → E →SL[σ₁₃] G) :=
(compSL E F G σ₁₂ σ₂₃ g).continuous.comp hf

-- Giving the implicit argument speeds up elaboration significantly
lemma _root_.continuous.clm_comp_const {X} [topological_space X] {g : X → F →SL[σ₂₃] G}
  (hg : continuous g) (f : E →SL[σ₁₂] F) : continuous (λ x, (g x).comp f : X → E →SL[σ₁₃] G) :=
(@continuous_linear_map.flip _ _ _ _ _ (E →SL[σ₁₃] G) _ _ _ _ _ _ _ _ _ _ _ _ _
  (compSL E F G σ₁₂ σ₂₃) f).continuous.comp hg

omit σ₁₃
variables (𝕜 σ₁₂ σ₂₃ E Fₗ Gₗ)

/-- Composition of continuous linear maps as a continuous bilinear map. -/
def compL : (Fₗ →L[𝕜] Gₗ) →L[𝕜] (E →L[𝕜] Fₗ) →L[𝕜] (E →L[𝕜] Gₗ) :=
  compSL E Fₗ Gₗ (ring_hom.id 𝕜) (ring_hom.id 𝕜)

@[simp] lemma compL_apply (f : Fₗ →L[𝕜] Gₗ) (g : E →L[𝕜] Fₗ) : compL 𝕜 E Fₗ Gₗ f g = f.comp g := rfl

variables (Eₗ) {𝕜 E Fₗ Gₗ}
/-- Apply `L(x,-)` pointwise to bilinear maps, as a continuous bilinear map -/
@[simps apply]
def precompR (L : E →L[𝕜] Fₗ →L[𝕜] Gₗ) : E →L[𝕜] (Eₗ →L[𝕜] Fₗ) →L[𝕜] (Eₗ →L[𝕜] Gₗ) :=
(compL 𝕜 Eₗ Fₗ Gₗ).comp L

/-- Apply `L(-,y)` pointwise to bilinear maps, as a continuous bilinear map -/
def precompL (L : E →L[𝕜] Fₗ →L[𝕜] Gₗ) : (Eₗ →L[𝕜] E) →L[𝕜] Fₗ →L[𝕜] (Eₗ →L[𝕜] Gₗ) :=
(precompR Eₗ (flip L)).flip

section prod

universes u₁ u₂ u₃ u₄
variables (M₁ : Type u₁) [seminormed_add_comm_group M₁] [normed_space 𝕜 M₁]
          (M₂ : Type u₂) [seminormed_add_comm_group M₂] [normed_space 𝕜 M₂]
          (M₃ : Type u₃) [seminormed_add_comm_group M₃] [normed_space 𝕜 M₃]
          (M₄ : Type u₄) [seminormed_add_comm_group M₄] [normed_space 𝕜 M₄]

variables {Eₗ} (𝕜)
/-- `continuous_linear_map.prod_map` as a continuous linear map. -/
def prod_mapL : ((M₁ →L[𝕜] M₂) × (M₃ →L[𝕜] M₄)) →L[𝕜] ((M₁ × M₃) →L[𝕜] (M₂ × M₄)) :=
continuous_linear_map.copy
(have Φ₁ : (M₁ →L[𝕜] M₂) →L[𝕜] (M₁ →L[𝕜] M₂ × M₄), from
  continuous_linear_map.compL 𝕜 M₁ M₂ (M₂ × M₄) (continuous_linear_map.inl 𝕜 M₂ M₄),
have Φ₂ : (M₃ →L[𝕜] M₄) →L[𝕜] (M₃ →L[𝕜] M₂ × M₄), from
  continuous_linear_map.compL 𝕜 M₃ M₄ (M₂ × M₄) (continuous_linear_map.inr 𝕜 M₂ M₄),
have Φ₁' : _, from (continuous_linear_map.compL 𝕜 (M₁ × M₃) M₁ (M₂ × M₄)).flip
  (continuous_linear_map.fst 𝕜 M₁ M₃),
have Φ₂' : _ , from (continuous_linear_map.compL 𝕜 (M₁ × M₃) M₃ (M₂ × M₄)).flip
  (continuous_linear_map.snd 𝕜 M₁ M₃),
have Ψ₁ : ((M₁ →L[𝕜] M₂) × (M₃ →L[𝕜] M₄)) →L[𝕜] (M₁ →L[𝕜] M₂), from
  continuous_linear_map.fst 𝕜 (M₁ →L[𝕜] M₂) (M₃ →L[𝕜] M₄),
have Ψ₂ : ((M₁ →L[𝕜] M₂) × (M₃ →L[𝕜] M₄)) →L[𝕜] (M₃ →L[𝕜] M₄), from
    continuous_linear_map.snd 𝕜 (M₁ →L[𝕜] M₂) (M₃ →L[𝕜] M₄),
Φ₁' ∘L Φ₁ ∘L Ψ₁ + Φ₂' ∘L Φ₂ ∘L Ψ₂)
(λ p : (M₁ →L[𝕜] M₂) × (M₃ →L[𝕜] M₄), p.1.prod_map p.2)
(begin
  apply funext,
  rintros ⟨φ, ψ⟩,
  apply continuous_linear_map.ext (λ x, _),
  simp only [add_apply, coe_comp', coe_fst', function.comp_app,
             compL_apply, flip_apply, coe_snd', inl_apply, inr_apply, prod.mk_add_mk, add_zero,
             zero_add, coe_prod_map', prod_map, prod.mk.inj_iff, eq_self_iff_true, and_self],
  refl
end)

variables {M₁ M₂ M₃ M₄}

@[simp] lemma prod_mapL_apply (p : (M₁ →L[𝕜] M₂) × (M₃ →L[𝕜] M₄)) :
  continuous_linear_map.prod_mapL 𝕜 M₁ M₂ M₃ M₄ p = p.1.prod_map p.2 :=
rfl

variables {X : Type*} [topological_space X]

lemma _root_.continuous.prod_mapL {f : X → M₁ →L[𝕜] M₂} {g : X → M₃ →L[𝕜] M₄}
  (hf : continuous f) (hg : continuous g) : continuous (λ x, (f x).prod_map (g x)) :=
(prod_mapL 𝕜 M₁ M₂ M₃ M₄).continuous.comp (hf.prod_mk hg)

lemma _root_.continuous.prod_map_equivL {f : X → M₁ ≃L[𝕜] M₂} {g : X → M₃ ≃L[𝕜] M₄}
  (hf : continuous (λ x, (f x : M₁ →L[𝕜] M₂))) (hg : continuous (λ x, (g x : M₃ →L[𝕜] M₄))) :
  continuous (λ x, ((f x).prod (g x) : M₁ × M₃ →L[𝕜] M₂ × M₄)) :=
(prod_mapL 𝕜 M₁ M₂ M₃ M₄).continuous.comp (hf.prod_mk hg)

lemma _root_.continuous_on.prod_mapL {f : X → M₁ →L[𝕜] M₂} {g : X → M₃ →L[𝕜] M₄} {s : set X}
  (hf : continuous_on f s) (hg : continuous_on g s) :
  continuous_on (λ x, (f x).prod_map (g x)) s :=
((prod_mapL 𝕜 M₁ M₂ M₃ M₄).continuous.comp_continuous_on (hf.prod hg) : _)

lemma _root_.continuous_on.prod_map_equivL {f : X → M₁ ≃L[𝕜] M₂} {g : X → M₃ ≃L[𝕜] M₄} {s : set X}
  (hf : continuous_on (λ x, (f x : M₁ →L[𝕜] M₂)) s)
  (hg : continuous_on (λ x, (g x : M₃ →L[𝕜] M₄)) s) :
  continuous_on (λ x, ((f x).prod (g x) : M₁ × M₃ →L[𝕜] M₂ × M₄)) s :=
(prod_mapL 𝕜 M₁ M₂ M₃ M₄).continuous.comp_continuous_on (hf.prod hg)

end prod

variables {𝕜 E Fₗ Gₗ}

section multiplication_linear

section non_unital
variables (𝕜) (𝕜' : Type*) [non_unital_semi_normed_ring 𝕜'] [normed_space 𝕜 𝕜']
  [is_scalar_tower 𝕜 𝕜' 𝕜'] [smul_comm_class 𝕜 𝕜' 𝕜']

/-- Multiplication in a non-unital normed algebra as a continuous bilinear map. -/
def mul : 𝕜' →L[𝕜] 𝕜' →L[𝕜] 𝕜' := (linear_map.mul 𝕜 𝕜').mk_continuous₂ 1 $
  λ x y, by simpa using norm_mul_le x y

@[simp] lemma mul_apply' (x y : 𝕜') : mul 𝕜 𝕜' x y = x * y := rfl

@[simp] lemma op_norm_mul_apply_le (x : 𝕜') : ‖mul 𝕜 𝕜' x‖ ≤ ‖x‖ :=
(op_norm_le_bound _ (norm_nonneg x) (norm_mul_le x))

/-- Simultaneous left- and right-multiplication in a non-unital normed algebra, considered as a
continuous trilinear map. This is akin to its non-continuous version `linear_map.mul_left_right`,
but there is a minor difference: `linear_map.mul_left_right` is uncurried. -/
def mul_left_right : 𝕜' →L[𝕜] 𝕜' →L[𝕜] 𝕜' →L[𝕜] 𝕜' :=
((compL 𝕜 𝕜' 𝕜' 𝕜').comp (mul 𝕜 𝕜').flip).flip.comp (mul 𝕜 𝕜')

@[simp] lemma mul_left_right_apply (x y z : 𝕜') :
  mul_left_right 𝕜 𝕜' x y z = x * z * y := rfl

lemma op_norm_mul_left_right_apply_apply_le (x y : 𝕜') :
  ‖mul_left_right 𝕜 𝕜' x y‖ ≤ ‖x‖ * ‖y‖ :=
(op_norm_comp_le _ _).trans $ (mul_comm _ _).trans_le $
  mul_le_mul (op_norm_mul_apply_le _ _ _)
    (op_norm_le_bound _ (norm_nonneg _) (λ _, (norm_mul_le _ _).trans_eq (mul_comm _ _)))
    (norm_nonneg _) (norm_nonneg _)

lemma op_norm_mul_left_right_apply_le (x : 𝕜') :
  ‖mul_left_right 𝕜 𝕜' x‖ ≤ ‖x‖ :=
op_norm_le_bound _ (norm_nonneg x) (op_norm_mul_left_right_apply_apply_le 𝕜 𝕜' x)

lemma op_norm_mul_left_right_le :
  ‖mul_left_right 𝕜 𝕜'‖ ≤ 1 :=
op_norm_le_bound _ zero_le_one (λ x, (one_mul ‖x‖).symm ▸ op_norm_mul_left_right_apply_le 𝕜 𝕜' x)

end non_unital

section unital
variables (𝕜) (𝕜' : Type*) [semi_normed_ring 𝕜'] [normed_algebra 𝕜 𝕜'] [norm_one_class 𝕜']

/-- Multiplication in a normed algebra as a linear isometry to the space of
continuous linear maps. -/
def mulₗᵢ : 𝕜' →ₗᵢ[𝕜] 𝕜' →L[𝕜] 𝕜' :=
{ to_linear_map := mul 𝕜 𝕜',
  norm_map' := λ x, le_antisymm (op_norm_mul_apply_le _ _ _)
    (by { convert ratio_le_op_norm _ (1 : 𝕜'), simp [norm_one],
          apply_instance }) }

@[simp] lemma coe_mulₗᵢ : ⇑(mulₗᵢ 𝕜 𝕜') = mul 𝕜 𝕜' := rfl

@[simp] lemma op_norm_mul_apply (x : 𝕜') : ‖mul 𝕜 𝕜' x‖ = ‖x‖ :=
(mulₗᵢ 𝕜 𝕜').norm_map x

end unital

end multiplication_linear

section smul_linear

variables (𝕜) (𝕜' : Type*) [normed_field 𝕜'] [normed_algebra 𝕜 𝕜']
  [normed_space 𝕜' E] [is_scalar_tower 𝕜 𝕜' E]

/-- Scalar multiplication as a continuous bilinear map. -/
def lsmul : 𝕜' →L[𝕜] E →L[𝕜] E :=
((algebra.lsmul 𝕜 E).to_linear_map : 𝕜' →ₗ[𝕜] E →ₗ[𝕜] E).mk_continuous₂ 1 $
  λ c x, by simpa only [one_mul] using (norm_smul c x).le

@[simp] lemma lsmul_apply (c : 𝕜') (x : E) : lsmul 𝕜 𝕜' c x = c • x := rfl

variables {𝕜'}

lemma norm_to_span_singleton (x : E) : ‖to_span_singleton 𝕜 x‖ = ‖x‖ :=
begin
  refine op_norm_eq_of_bounds (norm_nonneg _) (λ x, _) (λ N hN_nonneg h, _),
  { rw [to_span_singleton_apply, norm_smul, mul_comm], },
  { specialize h 1,
    rw [to_span_singleton_apply, norm_smul, mul_comm] at h,
    exact (mul_le_mul_right (by simp)).mp h, },
end

variables {𝕜}

lemma op_norm_lsmul_apply_le (x : 𝕜') : ‖(lsmul 𝕜 𝕜' x : E →L[𝕜] E)‖ ≤ ‖x‖ :=
continuous_linear_map.op_norm_le_bound _ (norm_nonneg x) $ λ y, (norm_smul x y).le

/-- The norm of `lsmul` is at most 1 in any semi-normed group. -/
lemma op_norm_lsmul_le : ‖(lsmul 𝕜 𝕜' : 𝕜' →L[𝕜] E →L[𝕜] E)‖ ≤ 1 :=
begin
  refine continuous_linear_map.op_norm_le_bound _ zero_le_one (λ x, _),
  simp_rw [one_mul],
  exact op_norm_lsmul_apply_le _,
end

end smul_linear

section restrict_scalars

variables {𝕜' : Type*} [nontrivially_normed_field 𝕜'] [normed_algebra 𝕜' 𝕜]
variables [normed_space 𝕜' E] [is_scalar_tower 𝕜' 𝕜 E]
variables [normed_space 𝕜' Fₗ] [is_scalar_tower 𝕜' 𝕜 Fₗ]

@[simp] lemma norm_restrict_scalars (f : E →L[𝕜] Fₗ) : ‖f.restrict_scalars 𝕜'‖ = ‖f‖ :=
le_antisymm (op_norm_le_bound _ (norm_nonneg _) $ λ x, f.le_op_norm x)
  (op_norm_le_bound _ (norm_nonneg _) $ λ x, f.le_op_norm x)

variables (𝕜 E Fₗ 𝕜') (𝕜'' : Type*) [ring 𝕜''] [module 𝕜'' Fₗ]
  [has_continuous_const_smul 𝕜'' Fₗ] [smul_comm_class 𝕜 𝕜'' Fₗ] [smul_comm_class 𝕜' 𝕜'' Fₗ]

/-- `continuous_linear_map.restrict_scalars` as a `linear_isometry`. -/
def restrict_scalars_isometry : (E →L[𝕜] Fₗ) →ₗᵢ[𝕜''] (E →L[𝕜'] Fₗ) :=
⟨restrict_scalarsₗ 𝕜 E Fₗ 𝕜' 𝕜'', norm_restrict_scalars⟩

variables {𝕜 E Fₗ 𝕜' 𝕜''}

@[simp] lemma coe_restrict_scalars_isometry :
  ⇑(restrict_scalars_isometry 𝕜 E Fₗ 𝕜' 𝕜'') = restrict_scalars 𝕜' :=
rfl

@[simp] lemma restrict_scalars_isometry_to_linear_map :
  (restrict_scalars_isometry 𝕜 E Fₗ 𝕜' 𝕜'').to_linear_map = restrict_scalarsₗ 𝕜 E Fₗ 𝕜' 𝕜'' :=
rfl

variables (𝕜 E Fₗ 𝕜' 𝕜'')

/-- `continuous_linear_map.restrict_scalars` as a `continuous_linear_map`. -/
def restrict_scalarsL : (E →L[𝕜] Fₗ) →L[𝕜''] (E →L[𝕜'] Fₗ) :=
(restrict_scalars_isometry 𝕜 E Fₗ 𝕜' 𝕜'').to_continuous_linear_map

variables {𝕜 E Fₗ 𝕜' 𝕜''}

@[simp] lemma coe_restrict_scalarsL :
  (restrict_scalarsL 𝕜 E Fₗ 𝕜' 𝕜'' : (E →L[𝕜] Fₗ) →ₗ[𝕜''] (E →L[𝕜'] Fₗ)) =
    restrict_scalarsₗ 𝕜 E Fₗ 𝕜' 𝕜'' :=
rfl

@[simp] lemma coe_restrict_scalarsL' :
  ⇑(restrict_scalarsL 𝕜 E Fₗ 𝕜' 𝕜'') = restrict_scalars 𝕜' :=
rfl

end restrict_scalars

end continuous_linear_map

namespace submodule

lemma norm_subtypeL_le (K : submodule 𝕜 E) : ‖K.subtypeL‖ ≤ 1 :=
K.subtypeₗᵢ.norm_to_continuous_linear_map_le

end submodule

section has_sum

-- Results in this section hold for continuous additive monoid homomorphisms or equivalences but we
-- don't have bundled continuous additive homomorphisms.

variables {ι R R₂ M M₂ : Type*} [semiring R] [semiring R₂] [add_comm_monoid M] [module R M]
  [add_comm_monoid M₂] [module R₂ M₂] [topological_space M] [topological_space M₂]
  {σ : R →+* R₂} {σ' : R₂ →+* R} [ring_hom_inv_pair σ σ'] [ring_hom_inv_pair σ' σ]

/-- Applying a continuous linear map commutes with taking an (infinite) sum. -/
protected lemma continuous_linear_map.has_sum {f : ι → M} (φ : M →SL[σ] M₂) {x : M}
  (hf : has_sum f x) :
  has_sum (λ (b:ι), φ (f b)) (φ x) :=
by simpa only using hf.map φ.to_linear_map.to_add_monoid_hom φ.continuous

alias continuous_linear_map.has_sum ← has_sum.mapL

protected lemma continuous_linear_map.summable {f : ι → M} (φ : M →SL[σ] M₂) (hf : summable f) :
  summable (λ b:ι, φ (f b)) :=
(hf.has_sum.mapL φ).summable

alias continuous_linear_map.summable ← summable.mapL

protected lemma continuous_linear_map.map_tsum [t2_space M₂] {f : ι → M}
  (φ : M →SL[σ] M₂) (hf : summable f) : φ (∑' z, f z) = ∑' z, φ (f z) :=
(hf.has_sum.mapL φ).tsum_eq.symm

include σ'
/-- Applying a continuous linear map commutes with taking an (infinite) sum. -/
protected lemma continuous_linear_equiv.has_sum {f : ι → M} (e : M ≃SL[σ] M₂) {y : M₂} :
  has_sum (λ (b:ι), e (f b)) y ↔ has_sum f (e.symm y) :=
⟨λ h, by simpa only [e.symm.coe_coe, e.symm_apply_apply] using h.mapL (e.symm : M₂ →SL[σ'] M),
  λ h, by simpa only [e.coe_coe, e.apply_symm_apply] using (e : M →SL[σ] M₂).has_sum h⟩

/-- Applying a continuous linear map commutes with taking an (infinite) sum. -/
protected lemma continuous_linear_equiv.has_sum' {f : ι → M} (e : M ≃SL[σ] M₂) {x : M} :
  has_sum (λ (b:ι), e (f b)) (e x) ↔ has_sum f x :=
by rw [e.has_sum, continuous_linear_equiv.symm_apply_apply]

protected lemma continuous_linear_equiv.summable {f : ι → M} (e : M ≃SL[σ] M₂) :
  summable (λ b:ι, e (f b)) ↔ summable f :=
⟨λ hf, (e.has_sum.1 hf.has_sum).summable, (e : M →SL[σ] M₂).summable⟩


lemma continuous_linear_equiv.tsum_eq_iff [t2_space M] [t2_space M₂] {f : ι → M}
  (e : M ≃SL[σ] M₂) {y : M₂} : ∑' z, e (f z) = y ↔ ∑' z, f z = e.symm y :=
begin
  by_cases hf : summable f,
  { exact ⟨λ h, (e.has_sum.mp ((e.summable.mpr hf).has_sum_iff.mpr h)).tsum_eq,
      λ h, (e.has_sum.mpr (hf.has_sum_iff.mpr h)).tsum_eq⟩ },
  { have hf' : ¬summable (λ z, e (f z)) := λ h, hf (e.summable.mp h),
    rw [tsum_eq_zero_of_not_summable hf, tsum_eq_zero_of_not_summable hf'],
    exact ⟨by { rintro rfl, simp }, λ H, by simpa using (congr_arg (λ z, e z) H)⟩ }
end

protected lemma continuous_linear_equiv.map_tsum [t2_space M] [t2_space M₂] {f : ι → M}
  (e : M ≃SL[σ] M₂) : e (∑' z, f z) = ∑' z, e (f z) :=
by { refine symm (e.tsum_eq_iff.mpr _), rw e.symm_apply_apply _ }

end has_sum

namespace continuous_linear_equiv

section

variables {σ₂₁ : 𝕜₂ →+* 𝕜} [ring_hom_inv_pair σ₁₂ σ₂₁] [ring_hom_inv_pair σ₂₁ σ₁₂]
  [ring_hom_isometric σ₁₂]
variables (e : E ≃SL[σ₁₂] F)

include σ₂₁
protected lemma lipschitz : lipschitz_with (‖(e : E →SL[σ₁₂] F)‖₊) e :=
(e : E →SL[σ₁₂] F).lipschitz

theorem is_O_comp {α : Type*} (f : α → E) (l : filter α) : (λ x', e (f x')) =O[l] f :=
(e : E →SL[σ₁₂] F).is_O_comp f l

theorem is_O_sub (l : filter E) (x : E) : (λ x', e (x' - x)) =O[l] (λ x', x' - x) :=
(e : E →SL[σ₁₂] F).is_O_sub l x

end

variables {σ₂₁ : 𝕜₂ →+* 𝕜} [ring_hom_inv_pair σ₁₂ σ₂₁] [ring_hom_inv_pair σ₂₁ σ₁₂]

include σ₂₁
lemma homothety_inverse (a : ℝ) (ha : 0 < a) (f : E ≃ₛₗ[σ₁₂] F) :
  (∀ (x : E), ‖f x‖ = a * ‖x‖) → (∀ (y : F), ‖f.symm y‖ = a⁻¹ * ‖y‖) :=
begin
  intros hf y,
  calc ‖(f.symm) y‖ = a⁻¹ * (a * ‖ (f.symm) y‖) : _
  ... =  a⁻¹ * ‖f ((f.symm) y)‖ : by rw hf
  ... = a⁻¹ * ‖y‖ : by simp,
  rw [← mul_assoc, inv_mul_cancel (ne_of_lt ha).symm, one_mul],
end

/-- A linear equivalence which is a homothety is a continuous linear equivalence. -/
def of_homothety (f : E ≃ₛₗ[σ₁₂] F) (a : ℝ) (ha : 0 < a) (hf : ∀x, ‖f x‖ = a * ‖x‖) :
  E ≃SL[σ₁₂] F :=
{ to_linear_equiv := f,
  continuous_to_fun := add_monoid_hom_class.continuous_of_bound f a (λ x, le_of_eq (hf x)),
  continuous_inv_fun := add_monoid_hom_class.continuous_of_bound f.symm a⁻¹
    (λ x, le_of_eq (homothety_inverse a ha f hf x)) }

variables [ring_hom_isometric σ₂₁] (e : E ≃SL[σ₁₂] F)

theorem is_O_comp_rev {α : Type*} (f : α → E) (l : filter α) : f =O[l] (λ x', e (f x')) :=
(e.symm.is_O_comp _ l).congr_left $ λ _, e.symm_apply_apply _

theorem is_O_sub_rev (l : filter E) (x : E) : (λ x', x' - x) =O[l] (λ x', e (x' - x)) :=
e.is_O_comp_rev _ _

omit σ₂₁

variable (𝕜)

lemma to_span_nonzero_singleton_homothety (x : E) (h : x ≠ 0) (c : 𝕜) :
  ‖linear_equiv.to_span_nonzero_singleton 𝕜 E x h c‖ = ‖x‖ * ‖c‖ :=
continuous_linear_map.to_span_singleton_homothety _ _ _

end continuous_linear_equiv

variables {σ₂₁ : 𝕜₂ →+* 𝕜} [ring_hom_inv_pair σ₁₂ σ₂₁] [ring_hom_inv_pair σ₂₁ σ₁₂]
include σ₂₁

/-- Construct a continuous linear equivalence from a linear equivalence together with
bounds in both directions. -/
def linear_equiv.to_continuous_linear_equiv_of_bounds (e : E ≃ₛₗ[σ₁₂] F) (C_to C_inv : ℝ)
  (h_to : ∀ x, ‖e x‖ ≤ C_to * ‖x‖) (h_inv : ∀ x : F, ‖e.symm x‖ ≤ C_inv * ‖x‖) : E ≃SL[σ₁₂] F :=
{ to_linear_equiv := e,
  continuous_to_fun := add_monoid_hom_class.continuous_of_bound e C_to h_to,
  continuous_inv_fun := add_monoid_hom_class.continuous_of_bound e.symm C_inv h_inv }

omit σ₂₁

namespace continuous_linear_map
variables {E' F' : Type*} [seminormed_add_comm_group E'] [seminormed_add_comm_group F']

variables {𝕜₁' : Type*} {𝕜₂' : Type*} [nontrivially_normed_field 𝕜₁']
  [nontrivially_normed_field 𝕜₂'] [normed_space 𝕜₁' E'] [normed_space 𝕜₂' F']
  {σ₁' : 𝕜₁' →+* 𝕜} {σ₁₃' : 𝕜₁' →+* 𝕜₃} {σ₂' : 𝕜₂' →+* 𝕜₂} {σ₂₃' : 𝕜₂' →+* 𝕜₃}
  [ring_hom_comp_triple σ₁' σ₁₃ σ₁₃'] [ring_hom_comp_triple σ₂' σ₂₃ σ₂₃']
  [ring_hom_isometric σ₂₃] [ring_hom_isometric σ₁₃'] [ring_hom_isometric σ₂₃']

/--
Compose a bilinear map `E →SL[σ₁₃] F →SL[σ₂₃] G` with two linear maps
`E' →SL[σ₁'] E` and `F' →SL[σ₂'] F`.  -/
def bilinear_comp (f : E →SL[σ₁₃] F →SL[σ₂₃] G) (gE : E' →SL[σ₁'] E) (gF : F' →SL[σ₂'] F) :
  E' →SL[σ₁₃'] F' →SL[σ₂₃'] G :=
((f.comp gE).flip.comp gF).flip

include σ₁₃' σ₂₃'
@[simp] lemma bilinear_comp_apply (f : E →SL[σ₁₃] F →SL[σ₂₃] G) (gE : E' →SL[σ₁'] E)
  (gF : F' →SL[σ₂'] F) (x : E') (y : F') : f.bilinear_comp gE gF x y = f (gE x) (gF y) :=
rfl

omit σ₁₃' σ₂₃'

variables [ring_hom_isometric σ₁₃] [ring_hom_isometric σ₁'] [ring_hom_isometric σ₂']

/-- Derivative of a continuous bilinear map `f : E →L[𝕜] F →L[𝕜] G` interpreted as a map `E × F → G`
at point `p : E × F` evaluated at `q : E × F`, as a continuous bilinear map. -/
def deriv₂ (f : E →L[𝕜] Fₗ →L[𝕜] Gₗ) : (E × Fₗ) →L[𝕜] (E × Fₗ) →L[𝕜] Gₗ :=
f.bilinear_comp (fst _ _ _) (snd _ _ _) + f.flip.bilinear_comp (snd _ _ _) (fst _ _ _)

@[simp] lemma coe_deriv₂ (f : E →L[𝕜] Fₗ →L[𝕜] Gₗ) (p : E × Fₗ) :
  ⇑(f.deriv₂ p) = λ q : E × Fₗ, f p.1 q.2 + f q.1 p.2 := rfl

lemma map_add_add (f : E →L[𝕜] Fₗ →L[𝕜] Gₗ) (x x' : E) (y y' : Fₗ) :
  f (x + x') (y + y') = f x y + f.deriv₂ (x, y) (x', y') + f x' y' :=
by simp only [map_add, add_apply, coe_deriv₂, add_assoc]

end continuous_linear_map

end semi_normed

section normed

variables [normed_add_comm_group E] [normed_add_comm_group F] [normed_add_comm_group G]
  [normed_add_comm_group Fₗ]

open metric continuous_linear_map

section
variables [nontrivially_normed_field 𝕜] [nontrivially_normed_field 𝕜₂]
  [nontrivially_normed_field 𝕜₃] [normed_space 𝕜 E] [normed_space 𝕜₂ F] [normed_space 𝕜₃ G]
  [normed_space 𝕜 Fₗ] (c : 𝕜)
  {σ₁₂ : 𝕜 →+* 𝕜₂} {σ₂₃ : 𝕜₂ →+* 𝕜₃}
  (f g : E →SL[σ₁₂] F) (x y z : E)

lemma linear_map.bound_of_shell [ring_hom_isometric σ₁₂] (f : E →ₛₗ[σ₁₂] F) {ε C : ℝ}
  (ε_pos : 0 < ε) {c : 𝕜} (hc : 1 < ‖c‖)
  (hf : ∀ x, ε / ‖c‖ ≤ ‖x‖ → ‖x‖ < ε → ‖f x‖ ≤ C * ‖x‖) (x : E) :
  ‖f x‖ ≤ C * ‖x‖ :=
begin
  by_cases hx : x = 0, { simp [hx] },
  exact semilinear_map_class.bound_of_shell_semi_normed f ε_pos hc hf
    (ne_of_lt (norm_pos_iff.2 hx)).symm
end

/--
`linear_map.bound_of_ball_bound'` is a version of this lemma over a field satisfying `is_R_or_C`
that produces a concrete bound.
-/
lemma linear_map.bound_of_ball_bound {r : ℝ} (r_pos : 0 < r) (c : ℝ) (f : E →ₗ[𝕜] Fₗ)
  (h : ∀ z ∈ metric.ball (0 : E) r, ‖f z‖ ≤ c) :
  ∃ C, ∀ (z : E), ‖f z‖ ≤ C * ‖z‖ :=
begin
  cases @nontrivially_normed_field.non_trivial 𝕜 _ with k hk,
  use c * (‖k‖ / r),
  intro z,
  refine linear_map.bound_of_shell _ r_pos hk (λ x hko hxo, _) _,
  calc ‖f x‖ ≤ c : h _ (mem_ball_zero_iff.mpr hxo)
         ... ≤ c * ((‖x‖ * ‖k‖) / r) : le_mul_of_one_le_right _ _
         ... = _ : by ring,
  { exact le_trans (norm_nonneg _) (h 0 (by simp [r_pos])) },
  { rw [div_le_iff (zero_lt_one.trans hk)] at hko,
    exact (one_le_div r_pos).mpr hko }
end

namespace continuous_linear_map

section op_norm
open set real

/-- An operator is zero iff its norm vanishes. -/
theorem op_norm_zero_iff [ring_hom_isometric σ₁₂] : ‖f‖ = 0 ↔ f = 0 :=
iff.intro
  (λ hn, continuous_linear_map.ext (λ x, norm_le_zero_iff.1
    (calc _ ≤ ‖f‖ * ‖x‖ : le_op_norm _ _
     ...     = _ : by rw [hn, zero_mul])))
  (by { rintro rfl, exact op_norm_zero })

/-- If a normed space is non-trivial, then the norm of the identity equals `1`. -/
@[simp] lemma norm_id [nontrivial E] : ‖id 𝕜 E‖ = 1 :=
begin
  refine norm_id_of_nontrivial_seminorm _,
  obtain ⟨x, hx⟩ := exists_ne (0 : E),
  exact ⟨x, ne_of_gt (norm_pos_iff.2 hx)⟩,
end

instance norm_one_class [nontrivial E] : norm_one_class (E →L[𝕜] E) := ⟨norm_id⟩

/-- Continuous linear maps themselves form a normed space with respect to
    the operator norm. -/
instance to_normed_add_comm_group [ring_hom_isometric σ₁₂] : normed_add_comm_group (E →SL[σ₁₂] F) :=
normed_add_comm_group.of_separation (λ f, (op_norm_zero_iff f).mp)

/-- Continuous linear maps form a normed ring with respect to the operator norm. -/
instance to_normed_ring : normed_ring (E →L[𝕜] E) :=
{ .. continuous_linear_map.to_normed_add_comm_group, .. continuous_linear_map.to_semi_normed_ring }

variable {f}

lemma homothety_norm [ring_hom_isometric σ₁₂] [nontrivial E] (f : E →SL[σ₁₂] F) {a : ℝ}
  (hf : ∀x, ‖f x‖ = a * ‖x‖) :
  ‖f‖ = a :=
begin
  obtain ⟨x, hx⟩ : ∃ (x : E), x ≠ 0 := exists_ne 0,
  rw ← norm_pos_iff at hx,
  have ha : 0 ≤ a, by simpa only [hf, hx, zero_le_mul_right] using norm_nonneg (f x),
  apply le_antisymm (f.op_norm_le_bound ha (λ y, le_of_eq (hf y))),
  simpa only [hf, hx, mul_le_mul_right] using f.le_op_norm x,
end

variable (f)

theorem uniform_embedding_of_bound {K : ℝ≥0} (hf : ∀ x, ‖x‖ ≤ K * ‖f x‖) :
  uniform_embedding f :=
(add_monoid_hom_class.antilipschitz_of_bound f hf).uniform_embedding f.uniform_continuous

/-- If a continuous linear map is a uniform embedding, then it is expands the distances
by a positive factor.-/
theorem antilipschitz_of_uniform_embedding (f : E →L[𝕜] Fₗ) (hf : uniform_embedding f) :
  ∃ K, antilipschitz_with K f :=
begin
  obtain ⟨ε, εpos, hε⟩ : ∃ (ε : ℝ) (H : ε > 0), ∀ {x y : E}, dist (f x) (f y) < ε → dist x y < 1,
    from (uniform_embedding_iff.1 hf).2.2 1 zero_lt_one,
  let δ := ε/2,
  have δ_pos : δ > 0 := half_pos εpos,
  have H : ∀{x}, ‖f x‖ ≤ δ → ‖x‖ ≤ 1,
  { assume x hx,
    have : dist x 0 ≤ 1,
    { refine (hε _).le,
      rw [f.map_zero, dist_zero_right],
      exact hx.trans_lt (half_lt_self εpos) },
    simpa using this },
  rcases normed_field.exists_one_lt_norm 𝕜 with ⟨c, hc⟩,
  refine ⟨⟨δ⁻¹, _⟩ * ‖c‖₊, add_monoid_hom_class.antilipschitz_of_bound f $ λx, _⟩,
  exact inv_nonneg.2 (le_of_lt δ_pos),
  by_cases hx : f x = 0,
  { have : f x = f 0, by { simp [hx] },
    have : x = 0 := (uniform_embedding_iff.1 hf).1 this,
    simp [this] },
  { rcases rescale_to_shell hc δ_pos hx with ⟨d, hd, dxlt, ledx, dinv⟩,
    rw [← f.map_smul d] at dxlt,
    have : ‖d • x‖ ≤ 1 := H dxlt.le,
    calc ‖x‖ = ‖d‖⁻¹ * ‖d • x‖ :
      by rwa [← norm_inv, ← norm_smul, ← mul_smul, inv_mul_cancel, one_smul]
    ... ≤ ‖d‖⁻¹ * 1 :
      mul_le_mul_of_nonneg_left this (inv_nonneg.2 (norm_nonneg _))
    ... ≤ δ⁻¹ * ‖c‖ * ‖f x‖ :
      by rwa [mul_one] }
end

section completeness

open_locale topological_space
open filter

variables {E' : Type*} [seminormed_add_comm_group E'] [normed_space 𝕜 E'] [ring_hom_isometric σ₁₂]

/-- Construct a bundled continuous (semi)linear map from a map `f : E → F` and a proof of the fact
that it belongs to the closure of the image of a bounded set `s : set (E →SL[σ₁₂] F)` under coercion
to function. Coercion to function of the result is definitionally equal to `f`. -/
@[simps apply { fully_applied := ff }]
def of_mem_closure_image_coe_bounded (f : E' → F) {s : set (E' →SL[σ₁₂] F)} (hs : bounded s)
  (hf : f ∈ closure ((coe_fn : (E' →SL[σ₁₂] F) → E' → F) '' s)) :
  E' →SL[σ₁₂] F :=
begin
  -- `f` is a linear map due to `linear_map_of_mem_closure_range_coe`
  refine (linear_map_of_mem_closure_range_coe f _).mk_continuous_of_exists_bound _,
  { refine closure_mono (image_subset_iff.2 $ λ g hg, _) hf, exact ⟨g, rfl⟩ },
  { -- We need to show that `f` has bounded norm. Choose `C` such that `‖g‖ ≤ C` for all `g ∈ s`.
    rcases bounded_iff_forall_norm_le.1 hs with ⟨C, hC⟩,
    -- Then `‖g x‖ ≤ C * ‖x‖` for all `g ∈ s`, `x : E`, hence `‖f x‖ ≤ C * ‖x‖` for all `x`.
    have : ∀ x, is_closed {g : E' → F | ‖g x‖ ≤ C * ‖x‖},
      from λ x, is_closed_Iic.preimage (@continuous_apply E' (λ _, F) _ x).norm,
    refine ⟨C, λ x, (this x).closure_subset_iff.2 (image_subset_iff.2 $ λ g hg, _) hf⟩,
    exact g.le_of_op_norm_le (hC _ hg) _ }
end

/-- Let `f : E → F` be a map, let `g : α → E →SL[σ₁₂] F` be a family of continuous (semi)linear maps
that takes values in a bounded set and converges to `f` pointwise along a nontrivial filter. Then
`f` is a continuous (semi)linear map. -/
@[simps apply { fully_applied := ff }]
def of_tendsto_of_bounded_range {α : Type*} {l : filter α} [l.ne_bot] (f : E' → F)
  (g : α → E' →SL[σ₁₂] F) (hf : tendsto (λ a x, g a x) l (𝓝 f)) (hg : bounded (set.range g)) :
  E' →SL[σ₁₂] F :=
of_mem_closure_image_coe_bounded f hg $ mem_closure_of_tendsto hf $
  eventually_of_forall $ λ a, mem_image_of_mem _ $ set.mem_range_self _

/-- If a Cauchy sequence of continuous linear map converges to a continuous linear map pointwise,
then it converges to the same map in norm. This lemma is used to prove that the space of continuous
linear maps is complete provided that the codomain is a complete space. -/
lemma tendsto_of_tendsto_pointwise_of_cauchy_seq {f : ℕ → E' →SL[σ₁₂] F} {g : E' →SL[σ₁₂] F}
  (hg : tendsto (λ n x, f n x) at_top (𝓝 g)) (hf : cauchy_seq f) :
  tendsto f at_top (𝓝 g) :=
begin
  /- Since `f` is a Cauchy sequence, there exists `b → 0` such that `‖f n - f m‖ ≤ b N` for any
  `m, n ≥ N`. -/
  rcases cauchy_seq_iff_le_tendsto_0.1 hf with ⟨b, hb₀, hfb, hb_lim⟩,
  -- Since `b → 0`, it suffices to show that `‖f n x - g x‖ ≤ b n * ‖x‖` for all `n` and `x`.
  suffices : ∀ n x, ‖f n x - g x‖ ≤ b n * ‖x‖,
    from tendsto_iff_norm_tendsto_zero.2 (squeeze_zero (λ n, norm_nonneg _)
      (λ n, op_norm_le_bound _ (hb₀ n) (this n)) hb_lim),
  intros n x,
  -- Note that `f m x → g x`, hence `‖f n x - f m x‖ → ‖f n x - g x‖` as `m → ∞`
  have : tendsto (λ m, ‖f n x - f m x‖) at_top (𝓝 (‖f n x - g x‖)),
    from (tendsto_const_nhds.sub $ tendsto_pi_nhds.1 hg _).norm,
  -- Thus it suffices to verify `‖f n x - f m x‖ ≤ b n * ‖x‖` for `m ≥ n`.
  refine le_of_tendsto this (eventually_at_top.2 ⟨n, λ m hm, _⟩),
  -- This inequality follows from `‖f n - f m‖ ≤ b n`.
  exact (f n - f m).le_of_op_norm_le (hfb _ _ _ le_rfl hm) _
end

/-- If the target space is complete, the space of continuous linear maps with its norm is also
complete. This works also if the source space is seminormed. -/
instance [complete_space F] : complete_space (E' →SL[σ₁₂] F) :=
begin
  -- We show that every Cauchy sequence converges.
  refine metric.complete_of_cauchy_seq_tendsto (λ f hf, _),
  -- The evaluation at any point `v : E` is Cauchy.
  have cau : ∀ v, cauchy_seq (λ n, f n v),
    from λ v, hf.map (lipschitz_apply v).uniform_continuous,
  -- We assemble the limits points of those Cauchy sequences
  -- (which exist as `F` is complete)
  -- into a function which we call `G`.
  choose G hG using λv, cauchy_seq_tendsto_of_complete (cau v),
  -- Next, we show that this `G` is a continuous linear map.
  -- This is done in `continuous_linear_map.of_tendsto_of_bounded_range`.
  set Glin : E' →SL[σ₁₂] F :=
    of_tendsto_of_bounded_range _ _ (tendsto_pi_nhds.mpr hG) hf.bounded_range,
  -- Finally, `f n` converges to `Glin` in norm because of
  -- `continuous_linear_map.tendsto_of_tendsto_pointwise_of_cauchy_seq`
  exact ⟨Glin, tendsto_of_tendsto_pointwise_of_cauchy_seq (tendsto_pi_nhds.2 hG) hf⟩
end

/-- Let `s` be a bounded set in the space of continuous (semi)linear maps `E →SL[σ] F` taking values
in a proper space. Then `s` interpreted as a set in the space of maps `E → F` with topology of
pointwise convergence is precompact: its closure is a compact set. -/
lemma is_compact_closure_image_coe_of_bounded [proper_space F] {s : set (E' →SL[σ₁₂] F)}
  (hb : bounded s) :
  is_compact (closure ((coe_fn : (E' →SL[σ₁₂] F) → E' → F) '' s)) :=
have ∀ x, is_compact (closure (apply' F σ₁₂ x '' s)),
  from λ x, ((apply' F σ₁₂ x).lipschitz.bounded_image hb).is_compact_closure,
is_compact_closure_of_subset_compact (is_compact_pi_infinite this)
  (image_subset_iff.2 $ λ g hg x, subset_closure $ mem_image_of_mem _ hg)

/-- Let `s` be a bounded set in the space of continuous (semi)linear maps `E →SL[σ] F` taking values
in a proper space. If `s` interpreted as a set in the space of maps `E → F` with topology of
pointwise convergence is closed, then it is compact.

TODO: reformulate this in terms of a type synonym with the right topology. -/
lemma is_compact_image_coe_of_bounded_of_closed_image [proper_space F] {s : set (E' →SL[σ₁₂] F)}
  (hb : bounded s) (hc : is_closed ((coe_fn : (E' →SL[σ₁₂] F) → E' → F) '' s)) :
  is_compact ((coe_fn : (E' →SL[σ₁₂] F) → E' → F) '' s) :=
hc.closure_eq ▸ is_compact_closure_image_coe_of_bounded hb

/-- If a set `s` of semilinear functions is bounded and is closed in the weak-* topology, then its
image under coercion to functions `E → F` is a closed set. We don't have a name for `E →SL[σ] F`
with weak-* topology in `mathlib`, so we use an equivalent condition (see `is_closed_induced_iff'`).

TODO: reformulate this in terms of a type synonym with the right topology. -/
lemma is_closed_image_coe_of_bounded_of_weak_closed {s : set (E' →SL[σ₁₂] F)} (hb : bounded s)
  (hc : ∀ f, (⇑f : E' → F) ∈ closure ((coe_fn : (E' →SL[σ₁₂] F) → E' → F) '' s) → f ∈ s) :
  is_closed ((coe_fn : (E' →SL[σ₁₂] F) → E' → F) '' s) :=
is_closed_of_closure_subset $ λ f hf,
  ⟨of_mem_closure_image_coe_bounded f hb hf, hc (of_mem_closure_image_coe_bounded f hb hf) hf, rfl⟩

/-- If a set `s` of semilinear functions is bounded and is closed in the weak-* topology, then its
image under coercion to functions `E → F` is a compact set. We don't have a name for `E →SL[σ] F`
with weak-* topology in `mathlib`, so we use an equivalent condition (see `is_closed_induced_iff'`).
-/
lemma is_compact_image_coe_of_bounded_of_weak_closed [proper_space F] {s : set (E' →SL[σ₁₂] F)}
  (hb : bounded s)
  (hc : ∀ f, (⇑f : E' → F) ∈ closure ((coe_fn : (E' →SL[σ₁₂] F) → E' → F) '' s) → f ∈ s) :
  is_compact ((coe_fn : (E' →SL[σ₁₂] F) → E' → F) '' s) :=
is_compact_image_coe_of_bounded_of_closed_image hb $
  is_closed_image_coe_of_bounded_of_weak_closed hb hc

/-- A closed ball is closed in the weak-* topology. We don't have a name for `E →SL[σ] F` with
weak-* topology in `mathlib`, so we use an equivalent condition (see `is_closed_induced_iff'`). -/
lemma is_weak_closed_closed_ball (f₀ : E' →SL[σ₁₂] F) (r : ℝ) ⦃f : E' →SL[σ₁₂] F⦄
  (hf : ⇑f ∈ closure ((coe_fn : (E' →SL[σ₁₂] F) → E' → F) '' (closed_ball f₀ r))) :
  f ∈ closed_ball f₀ r :=
begin
  have hr : 0 ≤ r,
    from nonempty_closed_ball.1 (nonempty_image_iff.1 (closure_nonempty_iff.1 ⟨_, hf⟩)),
  refine mem_closed_ball_iff_norm.2 (op_norm_le_bound _ hr $ λ x, _),
  have : is_closed {g : E' → F | ‖g x - f₀ x‖ ≤ r * ‖x‖},
    from is_closed_Iic.preimage ((@continuous_apply E' (λ _, F) _ x).sub continuous_const).norm,
  refine this.closure_subset_iff.2 (image_subset_iff.2 $ λ g hg, _) hf,
  exact (g - f₀).le_of_op_norm_le (mem_closed_ball_iff_norm.1 hg) _
end

/-- The set of functions `f : E → F` that represent continuous linear maps `f : E →SL[σ₁₂] F`
at distance `≤ r` from `f₀ : E →SL[σ₁₂] F` is closed in the topology of pointwise convergence.
This is one of the key steps in the proof of the **Banach-Alaoglu** theorem. -/
lemma is_closed_image_coe_closed_ball (f₀ : E →SL[σ₁₂] F) (r : ℝ) :
  is_closed ((coe_fn : (E →SL[σ₁₂] F) → E → F) '' closed_ball f₀ r) :=
is_closed_image_coe_of_bounded_of_weak_closed bounded_closed_ball (is_weak_closed_closed_ball f₀ r)

/-- **Banach-Alaoglu** theorem. The set of functions `f : E → F` that represent continuous linear
maps `f : E →SL[σ₁₂] F` at distance `≤ r` from `f₀ : E →SL[σ₁₂] F` is compact in the topology of
pointwise convergence. Other versions of this theorem can be found in
`analysis.normed_space.weak_dual`. -/
lemma is_compact_image_coe_closed_ball [proper_space F] (f₀ : E →SL[σ₁₂] F) (r : ℝ) :
  is_compact ((coe_fn : (E →SL[σ₁₂] F) → E → F) '' closed_ball f₀ r) :=
is_compact_image_coe_of_bounded_of_weak_closed bounded_closed_ball $
  is_weak_closed_closed_ball f₀ r

end completeness

section uniformly_extend

variables [complete_space F] (e : E →L[𝕜] Fₗ) (h_dense : dense_range e)

section
variables (h_e : uniform_inducing e)

/-- Extension of a continuous linear map `f : E →SL[σ₁₂] F`, with `E` a normed space and `F` a
complete normed space, along a uniform and dense embedding `e : E →L[𝕜] Fₗ`.  -/
def extend : Fₗ →SL[σ₁₂] F :=
/- extension of `f` is continuous -/
have cont : _ := (uniform_continuous_uniformly_extend h_e h_dense f.uniform_continuous).continuous,
/- extension of `f` agrees with `f` on the domain of the embedding `e` -/
have eq : _ := uniformly_extend_of_ind h_e h_dense f.uniform_continuous,
{ to_fun := (h_e.dense_inducing h_dense).extend f,
  map_add' :=
  begin
    refine h_dense.induction_on₂ _ _,
    { exact is_closed_eq (cont.comp continuous_add)
        ((cont.comp continuous_fst).add (cont.comp continuous_snd)) },
    { assume x y, simp only [eq, ← e.map_add], exact f.map_add _ _ },
  end,
  map_smul' := λk,
  begin
    refine (λ b, h_dense.induction_on b _ _),
    { exact is_closed_eq (cont.comp (continuous_const_smul _))
        ((continuous_const_smul _).comp cont) },
    { assume x, rw ← map_smul, simp only [eq], exact continuous_linear_map.map_smulₛₗ _ _ _ },
  end,
  cont := cont }

@[simp] lemma extend_eq (x : E) : extend f e h_dense h_e (e x) = f x :=
dense_inducing.extend_eq _ f.cont _

lemma extend_unique (g : Fₗ →SL[σ₁₂] F) (H : g.comp e = f) : extend f e h_dense h_e = g :=
continuous_linear_map.coe_fn_injective $
  uniformly_extend_unique h_e h_dense (continuous_linear_map.ext_iff.1 H) g.continuous

@[simp] lemma extend_zero : extend (0 : E →SL[σ₁₂] F) e h_dense h_e = 0 :=
extend_unique _ _ _ _ _ (zero_comp _)

end

section
variables {N : ℝ≥0} (h_e : ∀x, ‖x‖ ≤ N * ‖e x‖) [ring_hom_isometric σ₁₂]

local notation `ψ` := f.extend e h_dense (uniform_embedding_of_bound _ h_e).to_uniform_inducing

/-- If a dense embedding `e : E →L[𝕜] G` expands the norm by a constant factor `N⁻¹`, then the
norm of the extension of `f` along `e` is bounded by `N * ‖f‖`. -/
lemma op_norm_extend_le : ‖ψ‖ ≤ N * ‖f‖ :=
begin
  have uni : uniform_inducing e := (uniform_embedding_of_bound _ h_e).to_uniform_inducing,
  have eq : ∀x, ψ (e x) = f x := uniformly_extend_of_ind uni h_dense f.uniform_continuous,
  by_cases N0 : 0 ≤ N,
  { refine op_norm_le_bound ψ _ (is_closed_property h_dense (is_closed_le _ _) _),
    { exact mul_nonneg N0 (norm_nonneg _) },
    { exact continuous_norm.comp (cont ψ) },
    { exact continuous_const.mul continuous_norm },
    { assume x,
      rw eq,
      calc ‖f x‖ ≤ ‖f‖ * ‖x‖ : le_op_norm _ _
        ... ≤ ‖f‖ * (N * ‖e x‖) : mul_le_mul_of_nonneg_left (h_e x) (norm_nonneg _)
        ... ≤ N * ‖f‖ * ‖e x‖ : by rw [mul_comm ↑N ‖f‖, mul_assoc] } },
  { have he : ∀ x : E, x = 0,
    { assume x,
      have N0 : N ≤ 0 := le_of_lt (lt_of_not_ge N0),
      rw ← norm_le_zero_iff,
      exact le_trans (h_e x) (mul_nonpos_of_nonpos_of_nonneg N0 (norm_nonneg _)) },
    have hf : f = 0, { ext, simp only [he x, zero_apply, map_zero] },
    have hψ : ψ = 0, { rw hf, apply extend_zero },
    rw [hψ, hf, norm_zero, norm_zero, mul_zero] }
end

end

end uniformly_extend

end op_norm

end continuous_linear_map

namespace linear_isometry

@[simp] lemma norm_to_continuous_linear_map [nontrivial E] [ring_hom_isometric σ₁₂]
  (f : E →ₛₗᵢ[σ₁₂] F) :
  ‖f.to_continuous_linear_map‖ = 1 :=
f.to_continuous_linear_map.homothety_norm $ by simp

variables {σ₁₃ : 𝕜 →+* 𝕜₃} [ring_hom_comp_triple σ₁₂ σ₂₃ σ₁₃]

include σ₁₃
/-- Postcomposition of a continuous linear map with a linear isometry preserves
the operator norm. -/
lemma norm_to_continuous_linear_map_comp [ring_hom_isometric σ₁₂] (f : F →ₛₗᵢ[σ₂₃] G)
  {g : E →SL[σ₁₂] F} :
  ‖f.to_continuous_linear_map.comp g‖ = ‖g‖ :=
op_norm_ext (f.to_continuous_linear_map.comp g) g
  (λ x, by simp only [norm_map, coe_to_continuous_linear_map, coe_comp'])
omit σ₁₃

end linear_isometry

end

namespace continuous_linear_map

variables [nontrivially_normed_field 𝕜] [nontrivially_normed_field 𝕜₂]
  [nontrivially_normed_field 𝕜₃] [normed_space 𝕜 E] [normed_space 𝕜₂ F] [normed_space 𝕜₃ G]
  [normed_space 𝕜 Fₗ] (c : 𝕜)
  {σ₁₂ : 𝕜 →+* 𝕜₂} {σ₂₃ : 𝕜₂ →+* 𝕜₃}

variables {𝕜₂' : Type*} [nontrivially_normed_field 𝕜₂'] {F' : Type*} [normed_add_comm_group F']
  [normed_space 𝕜₂' F'] {σ₂' : 𝕜₂' →+* 𝕜₂} {σ₂'' : 𝕜₂ →+* 𝕜₂'}
  {σ₂₃' : 𝕜₂' →+* 𝕜₃}
  [ring_hom_inv_pair σ₂' σ₂''] [ring_hom_inv_pair σ₂'' σ₂']
  [ring_hom_comp_triple σ₂' σ₂₃ σ₂₃'] [ring_hom_comp_triple σ₂'' σ₂₃' σ₂₃]
  [ring_hom_isometric σ₂₃]
  [ring_hom_isometric σ₂'] [ring_hom_isometric σ₂''] [ring_hom_isometric σ₂₃']

include σ₂'' σ₂₃'
/-- Precomposition with a linear isometry preserves the operator norm. -/
lemma op_norm_comp_linear_isometry_equiv (f : F →SL[σ₂₃] G) (g : F' ≃ₛₗᵢ[σ₂'] F) :
  ‖f.comp g.to_linear_isometry.to_continuous_linear_map‖ = ‖f‖ :=
begin
  casesI subsingleton_or_nontrivial F',
  { haveI := g.symm.to_linear_equiv.to_equiv.subsingleton,
    simp },
  refine le_antisymm _ _,
  { convert f.op_norm_comp_le g.to_linear_isometry.to_continuous_linear_map,
    simp [g.to_linear_isometry.norm_to_continuous_linear_map] },
  { convert (f.comp g.to_linear_isometry.to_continuous_linear_map).op_norm_comp_le
      g.symm.to_linear_isometry.to_continuous_linear_map,
    { ext,
      simp },
    haveI := g.symm.surjective.nontrivial,
    simp [g.symm.to_linear_isometry.norm_to_continuous_linear_map] },
end
omit σ₂'' σ₂₃'

/-- The norm of the tensor product of a scalar linear map and of an element of a normed space
is the product of the norms. -/
@[simp] lemma norm_smul_right_apply (c : E →L[𝕜] 𝕜) (f : Fₗ) :
  ‖smul_right c f‖ = ‖c‖ * ‖f‖ :=
begin
  refine le_antisymm _ _,
  { apply op_norm_le_bound _ (mul_nonneg (norm_nonneg _) (norm_nonneg _)) (λx, _),
    calc
     ‖(c x) • f‖ = ‖c x‖ * ‖f‖ : norm_smul _ _
     ... ≤ (‖c‖ * ‖x‖) * ‖f‖ :
       mul_le_mul_of_nonneg_right (le_op_norm _ _) (norm_nonneg _)
     ... = ‖c‖ * ‖f‖ * ‖x‖ : by ring },
  { by_cases h : f = 0,
    { simp [h] },
    { have : 0 < ‖f‖ := norm_pos_iff.2 h,
      rw ← le_div_iff this,
      apply op_norm_le_bound _ (div_nonneg (norm_nonneg _) (norm_nonneg f)) (λx, _),
      rw [div_mul_eq_mul_div, le_div_iff this],
      calc ‖c x‖ * ‖f‖ = ‖c x • f‖ : (norm_smul _ _).symm
      ... = ‖smul_right c f x‖ : rfl
      ... ≤ ‖smul_right c f‖ * ‖x‖ : le_op_norm _ _ } },
end

/-- The non-negative norm of the tensor product of a scalar linear map and of an element of a normed
space is the product of the non-negative norms. -/
@[simp] lemma nnnorm_smul_right_apply (c : E →L[𝕜] 𝕜) (f : Fₗ) :
  ‖smul_right c f‖₊ = ‖c‖₊ * ‖f‖₊ :=
nnreal.eq $ c.norm_smul_right_apply f

variables (𝕜 E Fₗ)

/-- `continuous_linear_map.smul_right` as a continuous trilinear map:
`smul_rightL (c : E →L[𝕜] 𝕜) (f : F) (x : E) = c x • f`. -/
def smul_rightL : (E →L[𝕜] 𝕜) →L[𝕜] Fₗ →L[𝕜] E →L[𝕜] Fₗ :=
linear_map.mk_continuous₂
  { to_fun := smul_rightₗ,
    map_add' := λ c₁ c₂, by { ext x, simp only [add_smul, coe_smul_rightₗ, add_apply,
                                               smul_right_apply, linear_map.add_apply] },
    map_smul' := λ m c, by { ext x, simp only [smul_smul, coe_smul_rightₗ, algebra.id.smul_eq_mul,
                                               coe_smul', smul_right_apply, linear_map.smul_apply,
                                               ring_hom.id_apply, pi.smul_apply] } }
  1 $ λ c x, by simp only [coe_smul_rightₗ, one_mul, norm_smul_right_apply, linear_map.coe_mk]

variables {𝕜 E Fₗ}

@[simp] lemma norm_smul_rightL_apply (c : E →L[𝕜] 𝕜) (f : Fₗ) :
  ‖smul_rightL 𝕜 E Fₗ c f‖ = ‖c‖ * ‖f‖ :=
norm_smul_right_apply c f

@[simp] lemma norm_smul_rightL (c : E →L[𝕜] 𝕜) [nontrivial Fₗ] :
  ‖smul_rightL 𝕜 E Fₗ c‖ = ‖c‖ :=
continuous_linear_map.homothety_norm _ c.norm_smul_right_apply

variables (𝕜) (𝕜' : Type*)

section
variables [normed_ring 𝕜'] [normed_algebra 𝕜 𝕜']

@[simp] lemma op_norm_mul [norm_one_class 𝕜'] : ‖mul 𝕜 𝕜'‖ = 1 :=
by haveI := norm_one_class.nontrivial 𝕜'; exact (mulₗᵢ 𝕜 𝕜').norm_to_continuous_linear_map

end

/-- The norm of `lsmul` equals 1 in any nontrivial normed group.

This is `continuous_linear_map.op_norm_lsmul_le` as an equality. -/
@[simp] lemma op_norm_lsmul [normed_field 𝕜'] [normed_algebra 𝕜 𝕜']
  [normed_space 𝕜' E] [is_scalar_tower 𝕜 𝕜' E] [nontrivial E] :
  ‖(lsmul 𝕜 𝕜' : 𝕜' →L[𝕜] E →L[𝕜] E)‖ = 1 :=
begin
  refine continuous_linear_map.op_norm_eq_of_bounds zero_le_one (λ x, _) (λ N hN h, _),
  { rw one_mul,
    exact op_norm_lsmul_apply_le _, },
  obtain ⟨y, hy⟩ := exists_ne (0 : E),
  have := le_of_op_norm_le _ (h 1) y,
  simp_rw [lsmul_apply, one_smul, norm_one, mul_one] at this,
  refine le_of_mul_le_mul_right _ (norm_pos_iff.mpr hy),
  simp_rw [one_mul, this]
end

end continuous_linear_map

namespace submodule
variables [nontrivially_normed_field 𝕜] [nontrivially_normed_field 𝕜₂]
  [nontrivially_normed_field 𝕜₃] [normed_space 𝕜 E] [normed_space 𝕜₂ F] {σ₁₂ : 𝕜 →+* 𝕜₂}

lemma norm_subtypeL (K : submodule 𝕜 E) [nontrivial K] : ‖K.subtypeL‖ = 1 :=
K.subtypeₗᵢ.norm_to_continuous_linear_map

end submodule

namespace continuous_linear_equiv
variables [nontrivially_normed_field 𝕜] [nontrivially_normed_field 𝕜₂]
  [nontrivially_normed_field 𝕜₃] [normed_space 𝕜 E] [normed_space 𝕜₂ F]
  {σ₁₂ : 𝕜 →+* 𝕜₂} {σ₂₁ : 𝕜₂ →+* 𝕜}
  [ring_hom_inv_pair σ₁₂ σ₂₁] [ring_hom_inv_pair σ₂₁ σ₁₂]

section
variables [ring_hom_isometric σ₂₁]

protected lemma antilipschitz (e : E ≃SL[σ₁₂] F) :
  antilipschitz_with ‖(e.symm : F →SL[σ₂₁] E)‖₊ e :=
e.symm.lipschitz.to_right_inverse e.left_inv

lemma one_le_norm_mul_norm_symm [ring_hom_isometric σ₁₂] [nontrivial E] (e : E ≃SL[σ₁₂] F) :
  1 ≤ ‖(e : E →SL[σ₁₂] F)‖ * ‖(e.symm : F →SL[σ₂₁] E)‖ :=
begin
  rw [mul_comm],
  convert (e.symm : F →SL[σ₂₁] E).op_norm_comp_le (e : E →SL[σ₁₂] F),
  rw [e.coe_symm_comp_coe, continuous_linear_map.norm_id]
end

include σ₂₁
lemma norm_pos [ring_hom_isometric σ₁₂] [nontrivial E] (e : E ≃SL[σ₁₂] F) :
  0 < ‖(e : E →SL[σ₁₂] F)‖ :=
pos_of_mul_pos_left (lt_of_lt_of_le zero_lt_one e.one_le_norm_mul_norm_symm) (norm_nonneg _)
omit σ₂₁

lemma norm_symm_pos [ring_hom_isometric σ₁₂] [nontrivial E] (e : E ≃SL[σ₁₂] F) :
  0 < ‖(e.symm : F →SL[σ₂₁] E)‖ :=
pos_of_mul_pos_right (zero_lt_one.trans_le e.one_le_norm_mul_norm_symm) (norm_nonneg _)

lemma nnnorm_symm_pos [ring_hom_isometric σ₁₂] [nontrivial E] (e : E ≃SL[σ₁₂] F) :
  0 < ‖(e.symm : F →SL[σ₂₁] E)‖₊ :=
e.norm_symm_pos

lemma subsingleton_or_norm_symm_pos [ring_hom_isometric σ₁₂] (e : E ≃SL[σ₁₂] F) :
  subsingleton E ∨ 0 < ‖(e.symm : F →SL[σ₂₁] E)‖ :=
begin
  rcases subsingleton_or_nontrivial E with _i|_i; resetI,
  { left, apply_instance },
  { right, exact e.norm_symm_pos }
end

lemma subsingleton_or_nnnorm_symm_pos [ring_hom_isometric σ₁₂] (e : E ≃SL[σ₁₂] F) :
  subsingleton E ∨ 0 < ‖(e.symm : F →SL[σ₂₁] E)‖₊ :=
subsingleton_or_norm_symm_pos e

variable (𝕜)

/-- Given a nonzero element `x` of a normed space `E₁` over a field `𝕜`, the natural
    continuous linear equivalence from `E₁` to the span of `x`.-/
def to_span_nonzero_singleton (x : E) (h : x ≠ 0) : 𝕜 ≃L[𝕜] (𝕜 ∙ x) :=
of_homothety
  (linear_equiv.to_span_nonzero_singleton 𝕜 E x h)
  ‖x‖
  (norm_pos_iff.mpr h)
  (to_span_nonzero_singleton_homothety 𝕜 x h)

/-- Given a nonzero element `x` of a normed space `E₁` over a field `𝕜`, the natural continuous
    linear map from the span of `x` to `𝕜`.-/
def coord (x : E) (h : x ≠ 0) : (𝕜 ∙ x) →L[𝕜] 𝕜 := (to_span_nonzero_singleton 𝕜 x h).symm

@[simp] lemma coe_to_span_nonzero_singleton_symm {x : E} (h : x ≠ 0) :
  ⇑(to_span_nonzero_singleton 𝕜 x h).symm = coord 𝕜 x h := rfl

@[simp] lemma coord_to_span_nonzero_singleton {x : E} (h : x ≠ 0) (c : 𝕜) :
  coord 𝕜 x h (to_span_nonzero_singleton 𝕜 x h c) = c :=
(to_span_nonzero_singleton 𝕜 x h).symm_apply_apply c

@[simp] lemma to_span_nonzero_singleton_coord {x : E} (h : x ≠ 0) (y : 𝕜 ∙ x) :
  to_span_nonzero_singleton 𝕜 x h (coord 𝕜 x h y) = y :=
(to_span_nonzero_singleton 𝕜 x h).apply_symm_apply y

@[simp] lemma coord_norm (x : E) (h : x ≠ 0) : ‖coord 𝕜 x h‖ = ‖x‖⁻¹ :=
begin
  have hx : 0 < ‖x‖ := (norm_pos_iff.mpr h),
  haveI : nontrivial (𝕜 ∙ x) := submodule.nontrivial_span_singleton h,
  exact continuous_linear_map.homothety_norm _
        (λ y, homothety_inverse _ hx _ (to_span_nonzero_singleton_homothety 𝕜 x h) _)
end

@[simp] lemma coord_self (x : E) (h : x ≠ 0) :
  (coord 𝕜 x h) (⟨x, submodule.mem_span_singleton_self x⟩ : 𝕜 ∙ x) = 1 :=
linear_equiv.coord_self 𝕜 E x h

variables {𝕜} {𝕜₄ : Type*} [nontrivially_normed_field 𝕜₄]
variables {H : Type*} [normed_add_comm_group H] [normed_space 𝕜₄ H] [normed_space 𝕜₃ G]
variables {σ₂₃ : 𝕜₂ →+* 𝕜₃} {σ₁₃ : 𝕜 →+* 𝕜₃}
variables {σ₃₄ : 𝕜₃ →+* 𝕜₄} {σ₄₃ : 𝕜₄ →+* 𝕜₃}
variables {σ₂₄ : 𝕜₂ →+* 𝕜₄} {σ₁₄ : 𝕜 →+* 𝕜₄}
variables [ring_hom_inv_pair σ₃₄ σ₄₃] [ring_hom_inv_pair σ₄₃ σ₃₄]
variables [ring_hom_comp_triple σ₂₁ σ₁₄ σ₂₄] [ring_hom_comp_triple σ₂₄ σ₄₃ σ₂₃]
variables [ring_hom_comp_triple σ₁₂ σ₂₃ σ₁₃] [ring_hom_comp_triple σ₁₃ σ₃₄ σ₁₄]
variables [ring_hom_isometric σ₁₄] [ring_hom_isometric σ₂₃]
variables [ring_hom_isometric σ₄₃] [ring_hom_isometric σ₂₄]
variables [ring_hom_isometric σ₁₃] [ring_hom_isometric σ₁₂]
variables [ring_hom_isometric σ₃₄]

include σ₂₁ σ₃₄ σ₁₃ σ₂₄

/-- A pair of continuous (semi)linear equivalences generates an continuous (semi)linear equivalence
between the spaces of continuous (semi)linear maps. -/
@[simps apply symm_apply]
def arrow_congrSL (e₁₂ : E ≃SL[σ₁₂] F) (e₄₃ : H ≃SL[σ₄₃] G) :
  (E →SL[σ₁₄] H) ≃SL[σ₄₃] (F →SL[σ₂₃] G) :=
{ -- given explicitly to help `simps`
  to_fun := λ L, (e₄₃ : H →SL[σ₄₃] G).comp (L.comp (e₁₂.symm : F →SL[σ₂₁] E)),
  -- given explicitly to help `simps`
  inv_fun := λ L, (e₄₃.symm : G →SL[σ₃₄] H).comp (L.comp (e₁₂ : E →SL[σ₁₂] F)),
  map_add' := λ f g, by rw [add_comp, comp_add],
  map_smul' := λ t f, by rw [smul_comp, comp_smulₛₗ],
  continuous_to_fun := (continuous_id.clm_comp_const _).const_clm_comp _,
  continuous_inv_fun := (continuous_id.clm_comp_const _).const_clm_comp _,
  .. e₁₂.arrow_congr_equiv e₄₃, }

omit σ₂₁ σ₃₄ σ₁₃ σ₂₄

/-- A pair of continuous linear equivalences generates an continuous linear equivalence between
the spaces of continuous linear maps. -/
def arrow_congr {F H : Type*} [normed_add_comm_group F] [normed_add_comm_group H]
  [normed_space 𝕜 F] [normed_space 𝕜 G] [normed_space 𝕜 H]
  (e₁ : E ≃L[𝕜] F) (e₂ : H ≃L[𝕜] G) :
  (E →L[𝕜] H) ≃L[𝕜] (F →L[𝕜] G) :=
arrow_congrSL e₁ e₂

end

end continuous_linear_equiv

end normed

/--
A bounded bilinear form `B` in a real normed space is *coercive*
if there is some positive constant C such that `C * ‖u‖ * ‖u‖ ≤ B u u`.
-/
def is_coercive
  [normed_add_comm_group E] [normed_space ℝ E]
  (B : E →L[ℝ] E →L[ℝ] ℝ) : Prop :=
∃ C, (0 < C) ∧ ∀ u, C * ‖u‖ * ‖u‖ ≤ B u u<|MERGE_RESOLUTION|>--- conflicted
+++ resolved
@@ -6,11 +6,7 @@
 import algebra.algebra.tower
 import analysis.asymptotics.asymptotics
 import analysis.normed_space.linear_isometry
-<<<<<<< HEAD
-import analysis.normed_space.riesz_lemma
 import analysis.locally_convex.with_seminorms
-=======
->>>>>>> c3019c79
 import topology.algebra.module.strong_topology
 
 /-!
@@ -123,49 +119,20 @@
 variables [ring_hom_isometric σ₁₂] [ring_hom_isometric σ₂₃]
 
 lemma semilinear_map_class.bound_of_shell_semi_normed [semilinear_map_class 𝓕 σ₁₂ E F]
-<<<<<<< HEAD
-  (f : 𝓕) {ε C : ℝ} (ε_pos : 0 < ε) {c : 𝕜} (hc : 1 < ∥c∥)
-  (hf : ∀ x, ε / ∥c∥ ≤ ∥x∥ → ∥x∥ < ε → ∥f x∥ ≤ C * ∥x∥) {x : E} (hx : ∥x∥ ≠ 0) :
-  ∥f x∥ ≤ C * ∥x∥ :=
-(norm_seminorm 𝕜 E).bound_of_shell ((norm_seminorm 𝕜₂ F).comp ⟨f, map_add f, map_smulₛₗ f⟩)
-  ε_pos hc hf hx
-=======
   (f : 𝓕) {ε C : ℝ} (ε_pos : 0 < ε) {c : 𝕜} (hc : 1 < ‖c‖)
   (hf : ∀ x, ε / ‖c‖ ≤ ‖x‖ → ‖x‖ < ε → ‖f x‖ ≤ C * ‖x‖) {x : E} (hx : ‖x‖ ≠ 0) :
   ‖f x‖ ≤ C * ‖x‖ :=
-begin
-  rcases rescale_to_shell_semi_normed hc ε_pos hx with ⟨δ, hδ, δxle, leδx, δinv⟩,
-  have := hf (δ • x) leδx δxle,
-  simpa only [map_smulₛₗ, norm_smul, mul_left_comm C, mul_le_mul_left (norm_pos_iff.2 hδ),
-              ring_hom_isometric.is_iso] using hf (δ • x) leδx δxle
-end
->>>>>>> c3019c79
+(norm_seminorm 𝕜 E).bound_of_shell ((norm_seminorm 𝕜₂ F).comp ⟨f, map_add f, map_smulₛₗ f⟩)
+  ε_pos hc hf hx
 
 /-- A continuous linear map between seminormed spaces is bounded when the field is nontrivially
 normed. The continuity ensures boundedness on a ball of some radius `ε`. The nontriviality of the
 norm is then used to rescale any element into an element of norm in `[ε/C, ε]`, whose image has a
 controlled norm. The norm control for the original element follows by rescaling. -/
 lemma semilinear_map_class.bound_of_continuous [semilinear_map_class 𝓕 σ₁₂ E F] (f : 𝓕)
-<<<<<<< HEAD
-  (hf : continuous f) : ∃ C, 0 < C ∧ (∀ x : E, ∥f x∥ ≤ C * ∥x∥) :=
+  (hf : continuous f) : ∃ C, 0 < C ∧ (∀ x : E, ‖f x‖ ≤ C * ‖x‖) :=
 let φ : E →ₛₗ[σ₁₂] F := ⟨f, map_add f, map_smulₛₗ f⟩ in
 ((norm_seminorm 𝕜₂ F).comp φ).bound_of_continuous_normed_space (continuous_norm.comp hf)
-=======
-  (hf : continuous f) : ∃ C, 0 < C ∧ (∀ x : E, ‖f x‖ ≤ C * ‖x‖) :=
-begin
-  rcases normed_add_comm_group.tendsto_nhds_nhds.1 (hf.tendsto 0) 1 zero_lt_one with ⟨ε, ε_pos, hε⟩,
-  simp only [sub_zero, map_zero] at hε,
-  rcases normed_field.exists_one_lt_norm 𝕜 with ⟨c, hc⟩,
-  have : 0 < ‖c‖ / ε, from div_pos (zero_lt_one.trans hc) ε_pos,
-  refine ⟨‖c‖ / ε, this, λ x, _⟩,
-  by_cases hx : ‖x‖ = 0,
-  { rw [hx, mul_zero],
-    exact le_of_eq (norm_image_of_norm_zero f hf hx) },
-  refine semilinear_map_class.bound_of_shell_semi_normed f ε_pos hc (λ x hle hlt, _) hx,
-  refine (hε _ hlt).le.trans _,
-  rwa [← div_le_iff' this, one_div_div]
-end
->>>>>>> c3019c79
 
 end
 
