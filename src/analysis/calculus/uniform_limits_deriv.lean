/-
Copyright (c) 2022 Kevin H. Wilson. All rights reserved.
Released under Apache 2.0 license as described in the file LICENSE.
Authors: Kevin H. Wilson
-/
import analysis.calculus.mean_value
import analysis.normed_space.is_R_or_C
import order.filter.curry

/-!
# Swapping limits and derivatives via uniform convergence

The purpose of this file is to prove that the derivative of the pointwise limit of a sequence of
functions is the pointwise limit of the functions' derivatives when the derivatives converge
_uniformly_. The formal statement appears as `has_fderiv_at_of_tendsto_locally_uniformly_at`.

## Main statements

* `uniform_cauchy_seq_on_filter_of_fderiv`: If
    1. `f : ℕ → E → G` is a sequence of functions which have derivatives
       `f' : ℕ → E → (E →L[𝕜] G)` on a neighborhood of `x`,
    2. the functions `f` converge at `x`, and
    3. the derivatives `f'` form a Cauchy sequence uniformly on a neighborhood of `x`,
  then the `f` form a Cauchy sequence _uniformly_ on a neighborhood of `x`
* `has_fderiv_at_of_tendsto_uniformly_on_filter` : Suppose (1), (2), and (3) above are true. Let
  `g` (resp. `g'`) be the limiting function of the `f` (resp. `g'`). Then `f'` is the derivative of
  `g` on a neighborhood of `x`
* `has_fderiv_at_of_tendsto_uniformly_on`: An often-easier-to-use version of the above theorem when
  *all* the derivatives exist and functions converge on a common open set and the derivatives
  converge uniformly there.

Each of the above statements also has variations that support `deriv` instead of `fderiv`.

## Implementation notes

Our technique for proving the main result is the famous "`ε / 3` proof." In words, you can find it
explained, for instance, at [this StackExchange post](https://math.stackexchange.com/questions/214218/uniform-convergence-of-derivatives-tao-14-2-7).
The subtlety is that we want to prove that the difference quotients of the `g` converge to the `g'`.
That is, we want to prove something like:

```
∀ ε > 0, ∃ δ > 0, ∀ y ∈ B_δ(x), |y - x|⁻¹ * |(g y - g x) - g' x (y - x)| < ε.
```

To do so, we will need to introduce a pair of quantifers

```lean
∀ ε > 0, ∃ N, ∀ n ≥ N, ∃ δ > 0, ∀ y ∈ B_δ(x), |y - x|⁻¹ * |(g y - g x) - g' x (y - x)| < ε.
```

So how do we write this in terms of filters? Well, the initial definition of the derivative is

```lean
tendsto (|y - x|⁻¹ * |(g y - g x) - g' x (y - x)|) (𝓝 x) (𝓝 0)
```

There are two ways we might introduce `n`. We could do:

```lean
∀ᶠ (n : ℕ) in at_top, tendsto (|y - x|⁻¹ * |(g y - g x) - g' x (y - x)|) (𝓝 x) (𝓝 0)
```

but this is equivalent to the quantifier order `∃ N, ∀ n ≥ N, ∀ ε > 0, ∃ δ > 0, ∀ y ∈ B_δ(x)`,
which _implies_ our desired `∀ ∃ ∀ ∃ ∀` but is _not_ equivalent to it. On the other hand, we might
try

```lean
tendsto (|y - x|⁻¹ * |(g y - g x) - g' x (y - x)|) (at_top ×ᶠ 𝓝 x) (𝓝 0)
```

but this is equivalent to the quantifer order `∀ ε > 0, ∃ N, ∃ δ > 0, ∀ n ≥ N, ∀ y ∈ B_δ(x)`, which
again _implies_ our desired `∀ ∃ ∀ ∃ ∀` but is not equivalent to it.

So to get the quantifier order we want, we need to introduce a new filter construction, which we
call a "curried filter"

```lean
tendsto (|y - x|⁻¹ * |(g y - g x) - g' x (y - x)|) (at_top.curry (𝓝 x)) (𝓝 0)
```

Then the above implications are `filter.tendsto.curry` and
`filter.tendsto.mono_left filter.curry_le_prod`. We will use both of these deductions as part of
our proof.

We note that if you loosen the assumptions of the main theorem then the proof becomes quite a bit
easier. In particular, if you assume there is a common neighborhood `s` where all of the three
assumptions of `has_fderiv_at_of_tendsto_uniformly_on_filter` hold and that the `f'` are
continuous, then you can avoid the mean value theorem and much of the work around curried filters.

## Tags

uniform convergence, limits of derivatives
-/

open filter
open_locale uniformity filter topology

section limits_of_derivatives

variables {ι : Type*} {l : filter ι}
  {E : Type*} [normed_add_comm_group E]
  {𝕜 : Type*} [is_R_or_C 𝕜] [normed_space 𝕜 E]
  {G : Type*} [normed_add_comm_group G] [normed_space 𝕜 G]
  {f : ι → E → G} {g : E → G} {f' : ι → (E → (E →L[𝕜] G))} {g' : E → (E →L[𝕜] G)}
  {x : E}

/-- If a sequence of functions real or complex functions are eventually differentiable on a
neighborhood of `x`, they are Cauchy _at_ `x`, and their derivatives
are a uniform Cauchy sequence in a neighborhood of `x`, then the functions form a uniform Cauchy
sequence in a neighborhood of `x`. -/
lemma uniform_cauchy_seq_on_filter_of_fderiv
  (hf' : uniform_cauchy_seq_on_filter f' l (𝓝 x))
  (hf : ∀ᶠ (n : ι × E) in (l ×ᶠ 𝓝 x), has_fderiv_at (f n.1) (f' n.1 n.2) n.2)
  (hfg : cauchy (map (λ n, f n x) l)) :
  uniform_cauchy_seq_on_filter f l (𝓝 x) :=
begin
  letI : normed_space ℝ E, from normed_space.restrict_scalars ℝ 𝕜 _,
  rw seminormed_add_group.uniform_cauchy_seq_on_filter_iff_tendsto_uniformly_on_filter_zero at
    hf' ⊢,

  suffices : tendsto_uniformly_on_filter
    (λ (n : ι × ι) (z : E), f n.1 z - f n.2 z - (f n.1 x - f n.2 x)) 0 (l ×ᶠ l) (𝓝 x) ∧
    tendsto_uniformly_on_filter (λ (n : ι × ι) (z : E), f n.1 x - f n.2 x) 0 (l ×ᶠ l) (𝓝 x),
  { have := this.1.add this.2,
    rw add_zero at this,
    exact this.congr (by simp), },
  split,
  { -- This inequality follows from the mean value theorem. To apply it, we will need to shrink our
    -- neighborhood to small enough ball
    rw metric.tendsto_uniformly_on_filter_iff at hf' ⊢,
    intros ε hε,
    have := (tendsto_swap4_prod.eventually (hf.prod_mk hf)).diag_of_prod_right,
    obtain ⟨a, b, c, d, e⟩ := eventually_prod_iff.1 ((hf' ε hε).and this),
    obtain ⟨R, hR, hR'⟩ := metric.nhds_basis_ball.eventually_iff.mp d,
    let r := min 1 R,
    have hr : 0 < r, { simp [hR], },
    have hr' : ∀ ⦃y : E⦄, y ∈ metric.ball x r → c y,
    { exact (λ y hy, hR' (lt_of_lt_of_le (metric.mem_ball.mp hy) (min_le_right _ _))), },
    have hxy : ∀ (y : E), y ∈ metric.ball x r → ‖y - x‖ < 1,
    { intros y hy,
      rw [metric.mem_ball, dist_eq_norm] at hy,
      exact lt_of_lt_of_le hy (min_le_left _ _), },
    have hxyε : ∀ (y : E), y ∈ metric.ball x r → ε * ‖y - x‖ < ε,
    { intros y hy,
      exact (mul_lt_iff_lt_one_right hε.lt).mpr (hxy y hy), },

    -- With a small ball in hand, apply the mean value theorem
    refine eventually_prod_iff.mpr ⟨_, b, (λ e : E, metric.ball x r e),
      eventually_mem_set.mpr (metric.nhds_basis_ball.mem_of_mem hr), (λ n hn y hy, _)⟩,
    simp only [pi.zero_apply, dist_zero_left] at e ⊢,
    refine lt_of_le_of_lt _ (hxyε y hy),
    exact convex.norm_image_sub_le_of_norm_has_fderiv_within_le
      (λ y hy, ((e hn (hr' hy)).2.1.sub (e hn (hr' hy)).2.2).has_fderiv_within_at)
      (λ y hy, (e hn (hr' hy)).1.le)
      (convex_ball x r) (metric.mem_ball_self hr) hy, },
  { -- This is just `hfg` run through `eventually_prod_iff`
    refine metric.tendsto_uniformly_on_filter_iff.mpr (λ ε hε, _),
    obtain ⟨t, ht, ht'⟩ := (metric.cauchy_iff.mp hfg).2 ε hε,
    exact eventually_prod_iff.mpr
    ⟨ (λ (n : ι × ι), (f n.1 x ∈ t) ∧ (f n.2 x ∈ t)),
      eventually_prod_iff.mpr ⟨_, ht, _, ht, (λ n hn n' hn', ⟨hn, hn'⟩)⟩,
      (λ y, true),
      (by simp),
      (λ n hn y hy, by simpa [norm_sub_rev, dist_eq_norm] using ht' _ hn.1 _ hn.2)⟩, },
end

/-- A variant of the second fundamental theorem of calculus (FTC-2): If a sequence of functions
between real or complex normed spaces are differentiable on a ball centered at `x`, they
form a Cauchy sequence _at_ `x`, and their derivatives are Cauchy uniformly on the ball, then the
functions form a uniform Cauchy sequence on the ball.

NOTE: The fact that we work on a ball is typically all that is necessary to work with power series
and Dirichlet series (our primary use case). However, this can be generalized by replacing the ball
with any connected, bounded, open set and replacing uniform convergence with local uniform
convergence. See `cauchy_map_of_uniform_cauchy_seq_on_fderiv`.
-/
lemma uniform_cauchy_seq_on_ball_of_fderiv
  {r : ℝ} (hf' : uniform_cauchy_seq_on f' l (metric.ball x r))
  (hf : ∀ n : ι, ∀ y : E, y ∈ metric.ball x r → has_fderiv_at (f n) (f' n y) y)
  (hfg : cauchy (map (λ n, f n x) l)) :
  uniform_cauchy_seq_on f l (metric.ball x r) :=
begin
  letI : normed_space ℝ E, from normed_space.restrict_scalars ℝ 𝕜 _,
  haveI : ne_bot l, from (cauchy_map_iff.1 hfg).1,
  rcases le_or_lt r 0 with hr|hr,
  { simp only [metric.ball_eq_empty.2 hr, uniform_cauchy_seq_on, set.mem_empty_iff_false,
      is_empty.forall_iff, eventually_const, implies_true_iff] },
  rw seminormed_add_group.uniform_cauchy_seq_on_iff_tendsto_uniformly_on_zero at hf' ⊢,
  suffices : tendsto_uniformly_on
    (λ (n : ι × ι) (z : E), f n.1 z - f n.2 z - (f n.1 x - f n.2 x)) 0
      (l ×ᶠ l) (metric.ball x r) ∧
    tendsto_uniformly_on (λ (n : ι × ι) (z : E), f n.1 x - f n.2 x) 0
      (l ×ᶠ l) (metric.ball x r),
  { have := this.1.add this.2,
    rw add_zero at this,
    refine this.congr _,
    apply eventually_of_forall,
    intros n z hz,
    simp, },
  split,
  { -- This inequality follows from the mean value theorem
    rw metric.tendsto_uniformly_on_iff at hf' ⊢,
    intros ε hε,
    obtain ⟨q, hqpos, hq⟩ : ∃ q : ℝ, 0 < q ∧ q * r < ε,
    { simp_rw mul_comm,
      exact exists_pos_mul_lt hε.lt r, },
    apply (hf' q hqpos.gt).mono,
    intros n hn y hy,
    simp_rw [dist_eq_norm, pi.zero_apply, zero_sub, norm_neg] at hn ⊢,
    have mvt := convex.norm_image_sub_le_of_norm_has_fderiv_within_le
      (λ z hz, ((hf n.1 z hz).sub (hf n.2 z hz)).has_fderiv_within_at)
      (λ z hz, (hn z hz).le) (convex_ball x r) (metric.mem_ball_self hr) hy,
    refine lt_of_le_of_lt mvt _,
    have : q * ‖y - x‖ < q * r,
    { exact mul_lt_mul' rfl.le (by simpa only [dist_eq_norm] using metric.mem_ball.mp hy)
        (norm_nonneg _) hqpos, },
    exact this.trans hq, },
  { -- This is just `hfg` run through `eventually_prod_iff`
    refine metric.tendsto_uniformly_on_iff.mpr (λ ε hε, _),
    obtain ⟨t, ht, ht'⟩ := (metric.cauchy_iff.mp hfg).2 ε hε,
    rw eventually_prod_iff,
    refine ⟨(λ n, f n x ∈ t), ht, (λ n, f n x ∈ t), ht, _⟩,
    intros n hn n' hn' z hz,
    rw [dist_eq_norm, pi.zero_apply, zero_sub, norm_neg, ←dist_eq_norm],
    exact (ht' _ hn _ hn'), },
end

/-- If a sequence of functions between real or complex normed spaces are differentiable on a
preconnected open set, they form a Cauchy sequence _at_ `x`, and their derivatives are Cauchy
uniformly on the set, then the functions form a Cauchy sequence at any point in the set. -/
lemma cauchy_map_of_uniform_cauchy_seq_on_fderiv
  {s : set E} (hs : is_open s) (h's : is_preconnected s)
  (hf' : uniform_cauchy_seq_on f' l s)
  (hf : ∀ n : ι, ∀ y : E, y ∈ s → has_fderiv_at (f n) (f' n y) y)
  {x₀ x : E} (hx₀ : x₀ ∈ s) (hx : x ∈ s)
  (hfg : cauchy (map (λ n, f n x₀) l)) :
  cauchy (map (λ n, f n x) l) :=
begin
  haveI : ne_bot l, from (cauchy_map_iff.1 hfg).1,
  let t := {y | y ∈ s ∧ cauchy (map (λ n, f n y) l)},
  suffices H : s ⊆ t, from (H hx).2,
  have A : ∀ x ε, x ∈ t → metric.ball x ε ⊆ s → metric.ball x ε ⊆ t,
  from λ x ε xt hx y hy, ⟨hx hy, (uniform_cauchy_seq_on_ball_of_fderiv (hf'.mono hx)
    (λ n y hy, hf n y (hx hy)) xt.2).cauchy_map hy⟩,
  have open_t : is_open t,
  { rw metric.is_open_iff,
    assume x hx,
    rcases metric.is_open_iff.1 hs x hx.1 with ⟨ε, εpos, hε⟩,
    exact ⟨ε, εpos, A x ε hx hε⟩ },
  have st_nonempty : (s ∩ t).nonempty, from ⟨x₀, hx₀, ⟨hx₀, hfg⟩⟩,
  suffices H : closure t ∩ s ⊆ t, from h's.subset_of_closure_inter_subset open_t st_nonempty H,
  rintros x ⟨xt, xs⟩,
  obtain ⟨ε, εpos, hε⟩ : ∃ (ε : ℝ) (H : ε > 0), metric.ball x ε ⊆ s,
    from metric.is_open_iff.1 hs x xs,
  obtain ⟨y, yt, hxy⟩ : ∃ (y : E) (yt : y ∈ t), dist x y < ε / 2,
    from metric.mem_closure_iff.1 xt _ (half_pos εpos),
  have B : metric.ball y (ε / 2) ⊆ metric.ball x ε,
  { apply metric.ball_subset_ball', rw dist_comm, linarith },
  exact A y (ε / 2) yt (B.trans hε) (metric.mem_ball.2 hxy)
end

/-- If `f_n → g` pointwise and the derivatives `(f_n)' → h` _uniformly_ converge, then
in fact for a fixed `y`, the difference quotients `‖z - y‖⁻¹ • (f_n z - f_n y)` converge
_uniformly_ to `‖z - y‖⁻¹ • (g z - g y)` -/
lemma difference_quotients_converge_uniformly
  (hf' : tendsto_uniformly_on_filter f' g' l (𝓝 x))
  (hf : ∀ᶠ (n : ι × E) in (l ×ᶠ 𝓝 x), has_fderiv_at (f n.1) (f' n.1 n.2) n.2)
  (hfg : ∀ᶠ (y : E) in 𝓝 x, tendsto (λ n, f n y) l (𝓝 (g y))) :
  tendsto_uniformly_on_filter
    (λ n : ι, λ y : E, (‖y - x‖⁻¹ : 𝕜) • (f n y - f n x))
    (λ y : E, (‖y - x‖⁻¹ : 𝕜) • (g y - g x))
    l (𝓝 x) :=
begin
  letI : normed_space ℝ E, from normed_space.restrict_scalars ℝ 𝕜 _,
  rcases eq_or_ne l ⊥ with hl|hl,
  { simp only [hl, tendsto_uniformly_on_filter, bot_prod, eventually_bot, implies_true_iff] },
  haveI : ne_bot l := ⟨hl⟩,
  refine uniform_cauchy_seq_on_filter.tendsto_uniformly_on_filter_of_tendsto _
    ((hfg.and (eventually_const.mpr hfg.self_of_nhds)).mono (λ y hy, (hy.1.sub hy.2).const_smul _)),
  rw seminormed_add_group.uniform_cauchy_seq_on_filter_iff_tendsto_uniformly_on_filter_zero,
  rw metric.tendsto_uniformly_on_filter_iff,

  have hfg' := hf'.uniform_cauchy_seq_on_filter,
  rw seminormed_add_group.uniform_cauchy_seq_on_filter_iff_tendsto_uniformly_on_filter_zero at hfg',
  rw metric.tendsto_uniformly_on_filter_iff at hfg',
  intros ε hε,
  obtain ⟨q, hqpos, hqε⟩ := exists_pos_rat_lt hε,
  specialize hfg' (q : ℝ) (by simp [hqpos]),

  have := (tendsto_swap4_prod.eventually (hf.prod_mk hf)).diag_of_prod_right,
  obtain ⟨a, b, c, d, e⟩ := eventually_prod_iff.1 (hfg'.and this),
  obtain ⟨r, hr, hr'⟩ := metric.nhds_basis_ball.eventually_iff.mp d,

  rw eventually_prod_iff,
  refine ⟨_, b, (λ e : E, metric.ball x r e),
    eventually_mem_set.mpr (metric.nhds_basis_ball.mem_of_mem hr), (λ n hn y hy, _)⟩,
  simp only [pi.zero_apply, dist_zero_left],
  rw [← smul_sub, norm_smul, norm_inv, is_R_or_C.norm_coe_norm],
  refine lt_of_le_of_lt _ hqε,
  by_cases hyz' : x = y, { simp [hyz', hqpos.le], },
  have hyz : 0 < ‖y - x‖,
  {rw norm_pos_iff, intros hy', exact hyz' (eq_of_sub_eq_zero hy').symm, },
  rw [inv_mul_le_iff hyz, mul_comm, sub_sub_sub_comm],
  simp only [pi.zero_apply, dist_zero_left] at e,
  refine convex.norm_image_sub_le_of_norm_has_fderiv_within_le
    (λ y hy, ((e hn (hr' hy)).2.1.sub (e hn (hr' hy)).2.2).has_fderiv_within_at)
    (λ y hy, (e hn (hr' hy)).1.le)
    (convex_ball x r) (metric.mem_ball_self hr) hy,
end

/-- `(d/dx) lim_{n → ∞} f n x = lim_{n → ∞} f' n x` when the `f' n` converge
_uniformly_ to their limit at `x`.

In words the assumptions mean the following:
  * `hf'`: The `f'` converge "uniformly at" `x` to `g'`. This does not mean that the `f' n` even
    converge away from `x`!
  * `hf`: For all `(y, n)` with `y` sufficiently close to `x` and `n` sufficiently large, `f' n` is
    the derivative of `f n`
  * `hfg`: The `f n` converge pointwise to `g` on a neighborhood of `x` -/
lemma has_fderiv_at_of_tendsto_uniformly_on_filter [ne_bot l]
  (hf' : tendsto_uniformly_on_filter f' g' l (𝓝 x))
  (hf : ∀ᶠ (n : ι × E) in (l ×ᶠ 𝓝 x), has_fderiv_at (f n.1) (f' n.1 n.2) n.2)
  (hfg : ∀ᶠ y in 𝓝 x, tendsto (λ n, f n y) l (𝓝 (g y))) :
  has_fderiv_at g (g' x) x :=
begin
  -- The proof strategy follows several steps:
  --   1. The quantifiers in the definition of the derivative are
  --      `∀ ε > 0, ∃δ > 0, ∀y ∈ B_δ(x)`. We will introduce a quantifier in the middle:
  --      `∀ ε > 0, ∃N, ∀n ≥ N, ∃δ > 0, ∀y ∈ B_δ(x)` which will allow us to introduce the `f(') n`
  --   2. The order of the quantifiers `hfg` are opposite to what we need. We will be able to swap
  --      the quantifiers using the uniform convergence assumption
  rw has_fderiv_at_iff_tendsto,

  -- Introduce extra quantifier via curried filters
  suffices : tendsto
    (λ (y : ι × E), ‖y.2 - x‖⁻¹ * ‖g y.2 - g x - (g' x) (y.2 - x)‖) (l.curry (𝓝 x)) (𝓝 0),
  { rw metric.tendsto_nhds at this ⊢,
    intros ε hε,
    specialize this ε hε,
    rw eventually_curry_iff at this,
    simp only at this,
    exact (eventually_const.mp this).mono (by simp only [imp_self, forall_const]), },

  -- With the new quantifier in hand, we can perform the famous `ε/3` proof. Specifically,
  -- we will break up the limit (the difference functions minus the derivative go to 0) into 3:
  --   * The difference functions of the `f n` converge *uniformly* to the difference functions
  --     of the `g n`
  --   * The `f' n` are the derivatives of the `f n`
  --   * The `f' n` converge to `g'` at `x`
  conv
  { congr, funext,
    rw [← abs_norm, ← abs_inv, ← @is_R_or_C.norm_of_real 𝕜 _ _,
      is_R_or_C.of_real_inv, ← norm_smul], },
  rw ←tendsto_zero_iff_norm_tendsto_zero,
  have : (λ a : ι × E, (‖a.2 - x‖⁻¹ : 𝕜) • (g a.2 - g x - (g' x) (a.2 - x))) =
    (λ a : ι × E, (‖a.2 - x‖⁻¹ : 𝕜) • (g a.2 - g x - (f a.1 a.2 - f a.1 x))) +
    (λ a : ι × E, (‖a.2 - x‖⁻¹ : 𝕜) • ((f a.1 a.2 - f a.1 x) -
      ((f' a.1 x) a.2 - (f' a.1 x) x))) +
    (λ a : ι × E, (‖a.2 - x‖⁻¹ : 𝕜) • ((f' a.1 x - g' x) (a.2 - x))),
  { ext, simp only [pi.add_apply], rw [←smul_add, ←smul_add], congr,
  simp only [map_sub, sub_add_sub_cancel, continuous_linear_map.coe_sub', pi.sub_apply], },
  simp_rw this,
  have : 𝓝 (0 : G) = 𝓝 (0 + 0 + 0), simp only [add_zero],
  rw this,
  refine tendsto.add (tendsto.add _ _) _,
  simp only,
  { have := difference_quotients_converge_uniformly hf' hf hfg,
    rw metric.tendsto_uniformly_on_filter_iff at this,
    rw metric.tendsto_nhds,
    intros ε hε,
    apply ((this ε hε).filter_mono curry_le_prod).mono,
    intros n hn,
    rw dist_eq_norm at hn ⊢,
    rw ← smul_sub at hn,
    rwa sub_zero, },
  { -- (Almost) the definition of the derivatives
    rw metric.tendsto_nhds,
    intros ε hε,
    rw eventually_curry_iff,
    refine hf.curry.mono (λ n hn, _),
    have := hn.self_of_nhds,
    rw [has_fderiv_at_iff_tendsto, metric.tendsto_nhds] at this,
    refine (this ε hε).mono (λ y hy, _),
    rw dist_eq_norm at hy ⊢,
    simp only [sub_zero, map_sub, norm_mul, norm_inv, norm_norm] at hy ⊢,
    rw [norm_smul, norm_inv, is_R_or_C.norm_coe_norm],
    exact hy, },
  { -- hfg' after specializing to `x` and applying the definition of the operator norm
    refine tendsto.mono_left _ curry_le_prod,
    have h1: tendsto (λ n : ι × E, g' n.2 - f' n.1 n.2) (l ×ᶠ 𝓝 x) (𝓝 0),
    { rw metric.tendsto_uniformly_on_filter_iff at hf',
      exact metric.tendsto_nhds.mpr (λ ε hε, by simpa using hf' ε hε), },
    have h2: tendsto (λ n : ι, g' x - f' n x) l (𝓝 0),
    { rw metric.tendsto_nhds at h1 ⊢,
      exact (λ ε hε, (h1 ε hε).curry.mono (λ n hn, hn.self_of_nhds)), },
    have := (tendsto_fst.comp (h2.prod_map tendsto_id)),
    refine squeeze_zero_norm _ (tendsto_zero_iff_norm_tendsto_zero.mp this),
    intros n,
    simp_rw [norm_smul, norm_inv, is_R_or_C.norm_coe_norm],
    by_cases hx : x = n.2, { simp [hx], },
    have hnx : 0 < ‖n.2 - x‖,
    { rw norm_pos_iff, intros hx', exact hx (eq_of_sub_eq_zero hx').symm, },
    rw [inv_mul_le_iff hnx, mul_comm],
    simp only [function.comp_app, prod_map],
    rw norm_sub_rev,
    exact (f' n.1 x - g' x).le_op_norm (n.2 - x), },
end

lemma has_fderiv_at_of_tendsto_locally_uniformly_on [ne_bot l] {s : set E} (hs : is_open s)
  (hf' : tendsto_locally_uniformly_on f' g' l s)
  (hf : ∀ n, ∀ x ∈ s, has_fderiv_at (f n) (f' n x) x)
  (hfg : ∀ x ∈ s, tendsto (λ n, f n x) l (𝓝 (g x)))
  (hx : x ∈ s) :
  has_fderiv_at g (g' x) x :=
begin
  have h1 : s ∈ 𝓝 x := hs.mem_nhds hx,
  have h3 : set.univ ×ˢ s ∈ l ×ᶠ 𝓝 x := by simp only [h1, prod_mem_prod_iff, univ_mem, and_self],
  have h4 : ∀ᶠ (n : ι × E) in l ×ᶠ 𝓝 x, has_fderiv_at (f n.1) (f' n.1 n.2) n.2,
    from eventually_of_mem h3 (λ ⟨n, z⟩ ⟨hn, hz⟩, hf n z hz),
  refine has_fderiv_at_of_tendsto_uniformly_on_filter _ h4 (eventually_of_mem h1 hfg),
  simpa [is_open.nhds_within_eq hs hx] using tendsto_locally_uniformly_on_iff_filter.mp hf' x hx,
end

/-- A slight variant of `has_fderiv_at_of_tendsto_locally_uniformly_on` with the assumption stated
in terms of `differentiable_on` rather than `has_fderiv_at`. This makes a few proofs nicer in
complex analysis where holomorphicity is assumed but the derivative is not known a priori. -/
lemma has_fderiv_at_of_tendsto_locally_uniformly_on' [ne_bot l] {s : set E} (hs : is_open s)
  (hf' : tendsto_locally_uniformly_on (fderiv 𝕜 ∘ f) g' l s)
  (hf : ∀ n, differentiable_on 𝕜 (f n) s)
  (hfg : ∀ x ∈ s, tendsto (λ n, f n x) l (𝓝 (g x)))
  (hx : x ∈ s) :
  has_fderiv_at g (g' x) x :=
begin
  refine has_fderiv_at_of_tendsto_locally_uniformly_on hs hf' (λ n z hz, _) hfg hx,
  exact ((hf n z hz).differentiable_at (hs.mem_nhds hz)).has_fderiv_at
end

/-- `(d/dx) lim_{n → ∞} f n x = lim_{n → ∞} f' n x` when the `f' n` converge
_uniformly_ to their limit on an open set containing `x`. -/
lemma has_fderiv_at_of_tendsto_uniformly_on [ne_bot l]
  {s : set E} (hs : is_open s)
  (hf' : tendsto_uniformly_on f' g' l s)
  (hf : ∀ (n : ι), ∀ (x : E), x ∈ s → has_fderiv_at (f n) (f' n x) x)
  (hfg : ∀ (x : E), x ∈ s → tendsto (λ n, f n x) l (𝓝 (g x))) :
  ∀ (x : E), x ∈ s → has_fderiv_at g (g' x) x :=
λ x, has_fderiv_at_of_tendsto_locally_uniformly_on hs hf'.tendsto_locally_uniformly_on hf hfg

/-- `(d/dx) lim_{n → ∞} f n x = lim_{n → ∞} f' n x` when the `f' n` converge
_uniformly_ to their limit. -/
lemma has_fderiv_at_of_tendsto_uniformly [ne_bot l]
  (hf' : tendsto_uniformly f' g' l)
  (hf : ∀ (n : ι), ∀ (x : E), has_fderiv_at (f n) (f' n x) x)
  (hfg : ∀ (x : E), tendsto (λ n, f n x) l (𝓝 (g x))) :
  ∀ (x : E), has_fderiv_at g (g' x) x :=
begin
  intros x,
  have hf : ∀ (n : ι), ∀ (x : E), x ∈ set.univ → has_fderiv_at (f n) (f' n x) x, { simp [hf], },
  have hfg : ∀ (x : E), x ∈ set.univ → tendsto (λ n, f n x) l (𝓝 (g x)), { simp [hfg], },
  have hf' : tendsto_uniformly_on f' g' l set.univ, { rwa tendsto_uniformly_on_univ, },
  refine has_fderiv_at_of_tendsto_uniformly_on is_open_univ hf' hf hfg x (set.mem_univ x),
end

end limits_of_derivatives

section deriv

/-! ### `deriv` versions of above theorems

In this section, we provide `deriv` equivalents of the `fderiv` lemmas in the previous section.
The protected function `promote_deriv` provides the translation between derivatives and Fréchet
derivatives
-/

variables {ι : Type*} {l : filter ι}
  {𝕜 : Type*} [is_R_or_C 𝕜]
  {G : Type*} [normed_add_comm_group G] [normed_space 𝕜 G]
  {f : ι → 𝕜 → G} {g : 𝕜 → G} {f' : ι → 𝕜 → G} {g' : 𝕜 → G}
  {x : 𝕜}

/-- If our derivatives converge uniformly, then the Fréchet derivatives converge uniformly -/
lemma uniform_cauchy_seq_on_filter.one_smul_right {l' : filter 𝕜}
  (hf' : uniform_cauchy_seq_on_filter f' l l') :
  uniform_cauchy_seq_on_filter (λ n, λ z, (1 : 𝕜 →L[𝕜] 𝕜).smul_right (f' n z)) l l' :=
begin
  -- The tricky part of this proof is that operator norms are written in terms of `≤` whereas
  -- metrics are written in terms of `<`. So we need to shrink `ε` utilizing the archimedean
  -- property of `ℝ`

  rw [seminormed_add_group.uniform_cauchy_seq_on_filter_iff_tendsto_uniformly_on_filter_zero,
      metric.tendsto_uniformly_on_filter_iff] at hf' ⊢,
  intros ε hε,
  obtain ⟨q, hq, hq'⟩ := exists_between hε.lt,
  apply (hf' q hq).mono,
  intros n hn,
  refine lt_of_le_of_lt _ hq',
  simp only [dist_eq_norm, pi.zero_apply, zero_sub, norm_neg] at hn ⊢,
  refine continuous_linear_map.op_norm_le_bound _ hq.le _,
  intros z,
  simp only [continuous_linear_map.coe_sub', pi.sub_apply, continuous_linear_map.smul_right_apply,
    continuous_linear_map.one_apply],
  rw [←smul_sub, norm_smul, mul_comm],
  exact mul_le_mul hn.le rfl.le (norm_nonneg _) hq.le,
end

lemma uniform_cauchy_seq_on_filter_of_deriv
  (hf' : uniform_cauchy_seq_on_filter f' l (𝓝 x))
  (hf : ∀ᶠ (n : ι × 𝕜) in (l ×ᶠ 𝓝 x), has_deriv_at (f n.1) (f' n.1 n.2) n.2)
  (hfg : cauchy (map (λ n, f n x) l)) :
  uniform_cauchy_seq_on_filter f l (𝓝 x) :=
begin
  simp_rw has_deriv_at_iff_has_fderiv_at at hf,
  exact uniform_cauchy_seq_on_filter_of_fderiv
    hf'.one_smul_right hf hfg,
end

lemma uniform_cauchy_seq_on_ball_of_deriv
  {r : ℝ} (hf' : uniform_cauchy_seq_on f' l (metric.ball x r))
  (hf : ∀ n : ι, ∀ y : 𝕜, y ∈ metric.ball x r → has_deriv_at (f n) (f' n y) y)
  (hfg : cauchy (map (λ n, f n x) l)) :
  uniform_cauchy_seq_on f l (metric.ball x r) :=
begin
  simp_rw has_deriv_at_iff_has_fderiv_at at hf,
  rw uniform_cauchy_seq_on_iff_uniform_cauchy_seq_on_filter at hf',
  have hf' : uniform_cauchy_seq_on (λ n, λ z, (1 : 𝕜 →L[𝕜] 𝕜).smul_right (f' n z)) l
    (metric.ball x r),
  { rw uniform_cauchy_seq_on_iff_uniform_cauchy_seq_on_filter,
    exact hf'.one_smul_right, },
  exact uniform_cauchy_seq_on_ball_of_fderiv hf' hf hfg,
end

lemma has_deriv_at_of_tendsto_uniformly_on_filter [ne_bot l]
  (hf' : tendsto_uniformly_on_filter f' g' l (𝓝 x))
  (hf : ∀ᶠ (n : ι × 𝕜) in (l ×ᶠ 𝓝 x), has_deriv_at (f n.1) (f' n.1 n.2) n.2)
  (hfg : ∀ᶠ y in 𝓝 x, tendsto (λ n, f n y) l (𝓝 (g y))) :
  has_deriv_at g (g' x) x :=
begin
  -- The first part of the proof rewrites `hf` and the goal to be functions so that Lean
  -- can recognize them when we apply `has_fderiv_at_of_tendsto_uniformly_on_filter`
  let F' := (λ n, λ z, (1 : 𝕜 →L[𝕜] 𝕜).smul_right (f' n z)),
  let G' := λ z, (1 : 𝕜 →L[𝕜] 𝕜).smul_right (g' z),
  simp_rw has_deriv_at_iff_has_fderiv_at at hf ⊢,

  -- Now we need to rewrite hf' in terms of continuous_linear_maps. The tricky part is that
  -- operator norms are written in terms of `≤` whereas metrics are written in terms of `<`. So we
  -- need to shrink `ε` utilizing the archimedean property of `ℝ`
  have hf' : tendsto_uniformly_on_filter F' G' l (𝓝 x),
  { rw metric.tendsto_uniformly_on_filter_iff at hf' ⊢,
    intros ε hε,
    obtain ⟨q, hq, hq'⟩ := exists_between hε.lt,
    apply (hf' q hq).mono,
    intros n hn,
    refine lt_of_le_of_lt _ hq',
    simp only [F', G', dist_eq_norm] at hn ⊢,
    refine continuous_linear_map.op_norm_le_bound _ hq.le _,
    intros z,
    simp only [continuous_linear_map.coe_sub', pi.sub_apply, continuous_linear_map.smul_right_apply,
      continuous_linear_map.one_apply],
    rw [←smul_sub, norm_smul, mul_comm],
    exact mul_le_mul hn.le rfl.le (norm_nonneg _) hq.le, },
  exact has_fderiv_at_of_tendsto_uniformly_on_filter hf' hf hfg,
end

lemma has_deriv_at_of_tendsto_locally_uniformly_on [ne_bot l] {s : set 𝕜} (hs : is_open s)
  (hf' : tendsto_locally_uniformly_on f' g' l s)
<<<<<<< HEAD
  (hf : ∀ n, ∀ x ∈ s, has_deriv_at (f n) (f' n x) x)
=======
  (hf : ∀ᶠ n in l, ∀ x ∈ s, has_deriv_at (f n) (f' n x) x)
>>>>>>> dbde88c8
  (hfg : ∀ x ∈ s, tendsto (λ n, f n x) l (𝓝 (g x)))
  (hx : x ∈ s) :
  has_deriv_at g (g' x) x :=
begin
  have h1 : s ∈ 𝓝 x := hs.mem_nhds hx,
<<<<<<< HEAD
  have h3 : set.univ ×ˢ s ∈ l ×ᶠ 𝓝 x := by simp only [h1, prod_mem_prod_iff, univ_mem, and_self],
  have h4 : ∀ᶠ (n : ι × 𝕜) in l ×ᶠ 𝓝 x, has_deriv_at (f n.1) (f' n.1 n.2) n.2,
    from eventually_of_mem h3 (λ ⟨n, z⟩ ⟨hn, hz⟩, hf n z hz),
  refine has_deriv_at_of_tendsto_uniformly_on_filter _ h4 (eventually_of_mem h1 hfg),
=======
  have h2 : ∀ᶠ (n : ι × 𝕜) in l ×ᶠ 𝓝 x, has_deriv_at (f n.1) (f' n.1 n.2) n.2,
    from eventually_prod_iff.2 ⟨_, hf, λ x, x ∈ s, h1, λ n, id⟩,
  refine has_deriv_at_of_tendsto_uniformly_on_filter _ h2 (eventually_of_mem h1 hfg),
>>>>>>> dbde88c8
  simpa [is_open.nhds_within_eq hs hx] using tendsto_locally_uniformly_on_iff_filter.mp hf' x hx,
end

/-- A slight variant of `has_deriv_at_of_tendsto_locally_uniformly_on` with the assumption stated in
terms of `differentiable_on` rather than `has_deriv_at`. This makes a few proofs nicer in complex
analysis where holomorphicity is assumed but the derivative is not known a priori. -/
lemma has_deriv_at_of_tendsto_locally_uniformly_on' [ne_bot l] {s : set 𝕜} (hs : is_open s)
  (hf' : tendsto_locally_uniformly_on (deriv ∘ f) g' l s)
<<<<<<< HEAD
  (hf : ∀ n, differentiable_on 𝕜 (f n) s)
=======
  (hf : ∀ᶠ n in l, differentiable_on 𝕜 (f n) s)
>>>>>>> dbde88c8
  (hfg : ∀ x ∈ s, tendsto (λ n, f n x) l (𝓝 (g x)))
  (hx : x ∈ s) :
  has_deriv_at g (g' x) x :=
begin
<<<<<<< HEAD
  refine has_deriv_at_of_tendsto_locally_uniformly_on hs hf' (λ n z hz, _) hfg hx,
  exact ((hf n z hz).differentiable_at (hs.mem_nhds hz)).has_deriv_at
=======
  refine has_deriv_at_of_tendsto_locally_uniformly_on hs hf' _ hfg hx,
  filter_upwards [hf] with n h z hz using ((h z hz).differentiable_at (hs.mem_nhds hz)).has_deriv_at
>>>>>>> dbde88c8
end

lemma has_deriv_at_of_tendsto_uniformly_on [ne_bot l]
  {s : set 𝕜} (hs : is_open s)
  (hf' : tendsto_uniformly_on f' g' l s)
  (hf : ∀ᶠ n in l, ∀ (x : 𝕜), x ∈ s → has_deriv_at (f n) (f' n x) x)
  (hfg : ∀ (x : 𝕜), x ∈ s → tendsto (λ n, f n x) l (𝓝 (g x))) :
  ∀ (x : 𝕜), x ∈ s → has_deriv_at g (g' x) x :=
λ x, has_deriv_at_of_tendsto_locally_uniformly_on hs hf'.tendsto_locally_uniformly_on hf hfg

lemma has_deriv_at_of_tendsto_uniformly [ne_bot l]
  (hf' : tendsto_uniformly f' g' l)
  (hf : ∀ᶠ n in l, ∀ (x : 𝕜), has_deriv_at (f n) (f' n x) x)
  (hfg : ∀ (x : 𝕜), tendsto (λ n, f n x) l (𝓝 (g x))) :
  ∀ (x : 𝕜), has_deriv_at g (g' x) x :=
begin
  intros x,
  have hf : ∀ᶠ n in l, ∀ (x : 𝕜), x ∈ set.univ → has_deriv_at (f n) (f' n x) x,
    by filter_upwards [hf] with n h x hx using h x,
  have hfg : ∀ (x : 𝕜), x ∈ set.univ → tendsto (λ n, f n x) l (𝓝 (g x)), { simp [hfg], },
  have hf' : tendsto_uniformly_on f' g' l set.univ, { rwa tendsto_uniformly_on_univ, },
  exact has_deriv_at_of_tendsto_uniformly_on is_open_univ hf' hf hfg x (set.mem_univ x),
end

end deriv<|MERGE_RESOLUTION|>--- conflicted
+++ resolved
@@ -562,26 +562,15 @@
 
 lemma has_deriv_at_of_tendsto_locally_uniformly_on [ne_bot l] {s : set 𝕜} (hs : is_open s)
   (hf' : tendsto_locally_uniformly_on f' g' l s)
-<<<<<<< HEAD
-  (hf : ∀ n, ∀ x ∈ s, has_deriv_at (f n) (f' n x) x)
-=======
   (hf : ∀ᶠ n in l, ∀ x ∈ s, has_deriv_at (f n) (f' n x) x)
->>>>>>> dbde88c8
   (hfg : ∀ x ∈ s, tendsto (λ n, f n x) l (𝓝 (g x)))
   (hx : x ∈ s) :
   has_deriv_at g (g' x) x :=
 begin
   have h1 : s ∈ 𝓝 x := hs.mem_nhds hx,
-<<<<<<< HEAD
-  have h3 : set.univ ×ˢ s ∈ l ×ᶠ 𝓝 x := by simp only [h1, prod_mem_prod_iff, univ_mem, and_self],
-  have h4 : ∀ᶠ (n : ι × 𝕜) in l ×ᶠ 𝓝 x, has_deriv_at (f n.1) (f' n.1 n.2) n.2,
-    from eventually_of_mem h3 (λ ⟨n, z⟩ ⟨hn, hz⟩, hf n z hz),
-  refine has_deriv_at_of_tendsto_uniformly_on_filter _ h4 (eventually_of_mem h1 hfg),
-=======
   have h2 : ∀ᶠ (n : ι × 𝕜) in l ×ᶠ 𝓝 x, has_deriv_at (f n.1) (f' n.1 n.2) n.2,
     from eventually_prod_iff.2 ⟨_, hf, λ x, x ∈ s, h1, λ n, id⟩,
   refine has_deriv_at_of_tendsto_uniformly_on_filter _ h2 (eventually_of_mem h1 hfg),
->>>>>>> dbde88c8
   simpa [is_open.nhds_within_eq hs hx] using tendsto_locally_uniformly_on_iff_filter.mp hf' x hx,
 end
 
@@ -590,22 +579,13 @@
 analysis where holomorphicity is assumed but the derivative is not known a priori. -/
 lemma has_deriv_at_of_tendsto_locally_uniformly_on' [ne_bot l] {s : set 𝕜} (hs : is_open s)
   (hf' : tendsto_locally_uniformly_on (deriv ∘ f) g' l s)
-<<<<<<< HEAD
-  (hf : ∀ n, differentiable_on 𝕜 (f n) s)
-=======
   (hf : ∀ᶠ n in l, differentiable_on 𝕜 (f n) s)
->>>>>>> dbde88c8
   (hfg : ∀ x ∈ s, tendsto (λ n, f n x) l (𝓝 (g x)))
   (hx : x ∈ s) :
   has_deriv_at g (g' x) x :=
 begin
-<<<<<<< HEAD
-  refine has_deriv_at_of_tendsto_locally_uniformly_on hs hf' (λ n z hz, _) hfg hx,
-  exact ((hf n z hz).differentiable_at (hs.mem_nhds hz)).has_deriv_at
-=======
   refine has_deriv_at_of_tendsto_locally_uniformly_on hs hf' _ hfg hx,
   filter_upwards [hf] with n h z hz using ((h z hz).differentiable_at (hs.mem_nhds hz)).has_deriv_at
->>>>>>> dbde88c8
 end
 
 lemma has_deriv_at_of_tendsto_uniformly_on [ne_bot l]
