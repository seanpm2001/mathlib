--- conflicted
+++ resolved
@@ -1054,15 +1054,12 @@
   has_deriv_at_filter (g₁ ∘ h) (h' • g₁') x L :=
 by simpa using ((hg.restrict_scalars 𝕜).comp x hh hL).has_deriv_at_filter
 
-<<<<<<< HEAD
 theorem has_deriv_within_at.scomp_has_deriv_at
   (hg : has_deriv_within_at g₁ g₁' s' (h x))
   (hh : has_deriv_at h h' x) (hs : ∀ x, h x ∈ s') :
   has_deriv_at (g₁ ∘ h) (h' • g₁') x :=
 hg.scomp x hh $ tendsto_inf.2 ⟨hh.continuous_at, tendsto_principal.2 $ eventually_of_forall hs⟩
 
-=======
->>>>>>> f46a7a0f
 theorem has_deriv_within_at.scomp
   (hg : has_deriv_within_at g₁ g₁' t' (h x))
   (hh : has_deriv_within_at h h' s x) (hst : maps_to h s t') :
