--- conflicted
+++ resolved
@@ -111,1477 +111,8 @@
 {F : Type uF} [normed_add_comm_group F] [normed_space 𝕜 F]
 {G : Type uG} [normed_add_comm_group G] [normed_space 𝕜 G]
 {X : Type*} [normed_add_comm_group X] [normed_space 𝕜 X]
-<<<<<<< HEAD
-{s s₁ t u : set E} {f f₁ : E → F} {g : F → G} {x : E} {c : F}
-{b : E × F → G} {m n : ℕ∞}
-
-/-! ### Functions with a Taylor series on a domain -/
-
-variable {p : E → formal_multilinear_series 𝕜 E F}
-
-/-- `has_ftaylor_series_up_to_on n f p s` registers the fact that `p 0 = f` and `p (m+1)` is a
-derivative of `p m` for `m < n`, and is continuous for `m ≤ n`. This is a predicate analogous to
-`has_fderiv_within_at` but for higher order derivatives. -/
-structure has_ftaylor_series_up_to_on (n : ℕ∞)
-  (f : E → F) (p : E → formal_multilinear_series 𝕜 E F) (s : set E) : Prop :=
-(zero_eq       : ∀ x ∈ s, (p x 0).uncurry0 = f x)
-(fderiv_within : ∀ (m : ℕ) (hm : (m : ℕ∞) < n), ∀ x ∈ s,
-   has_fderiv_within_at (λ y, p y m) (p x m.succ).curry_left s x)
-(cont          : ∀ (m : ℕ) (hm : (m : ℕ∞) ≤ n), continuous_on (λ x, p x m) s)
-
-lemma has_ftaylor_series_up_to_on.zero_eq'
-  (h : has_ftaylor_series_up_to_on n f p s) {x : E} (hx : x ∈ s) :
-  p x 0 = (continuous_multilinear_curry_fin0 𝕜 E F).symm (f x) :=
-by { rw ← h.zero_eq x hx, symmetry, exact continuous_multilinear_map.uncurry0_curry0 _ }
-
-/-- If two functions coincide on a set `s`, then a Taylor series for the first one is as well a
-Taylor series for the second one. -/
-lemma has_ftaylor_series_up_to_on.congr
-  (h : has_ftaylor_series_up_to_on n f p s) (h₁ : ∀ x ∈ s, f₁ x = f x) :
-  has_ftaylor_series_up_to_on n f₁ p s :=
-begin
-  refine ⟨λ x hx, _, h.fderiv_within, h.cont⟩,
-  rw h₁ x hx,
-  exact h.zero_eq x hx
-end
-
-lemma has_ftaylor_series_up_to_on.mono
-  (h : has_ftaylor_series_up_to_on n f p s) {t : set E} (hst : t ⊆ s) :
-  has_ftaylor_series_up_to_on n f p t :=
-⟨λ x hx, h.zero_eq x (hst hx),
-λ m hm x hx, (h.fderiv_within m hm x (hst hx)).mono hst,
-λ m hm, (h.cont m hm).mono hst⟩
-
-lemma has_ftaylor_series_up_to_on.of_le
-  (h : has_ftaylor_series_up_to_on n f p s) (hmn : m ≤ n) :
-  has_ftaylor_series_up_to_on m f p s :=
-⟨h.zero_eq,
-λ k hk x hx, h.fderiv_within k (lt_of_lt_of_le hk hmn) x hx,
-λ k hk, h.cont k (le_trans hk hmn)⟩
-
-lemma has_ftaylor_series_up_to_on.continuous_on
-  (h : has_ftaylor_series_up_to_on n f p s) : continuous_on f s :=
-begin
-  have := (h.cont 0 bot_le).congr (λ x hx, (h.zero_eq' hx).symm),
-  rwa linear_isometry_equiv.comp_continuous_on_iff at this
-end
-
-lemma has_ftaylor_series_up_to_on_zero_iff :
-  has_ftaylor_series_up_to_on 0 f p s ↔ continuous_on f s ∧ (∀ x ∈ s, (p x 0).uncurry0 = f x) :=
-begin
-  refine ⟨λ H, ⟨H.continuous_on, H.zero_eq⟩,
-          λ H, ⟨H.2, λ m hm, false.elim (not_le.2 hm bot_le), _⟩⟩,
-  assume m hm,
-  obtain rfl : m = 0, by exact_mod_cast (hm.antisymm (zero_le _)),
-  have : ∀ x ∈ s, p x 0 = (continuous_multilinear_curry_fin0 𝕜 E F).symm (f x),
-    by { assume x hx, rw ← H.2 x hx, symmetry, exact continuous_multilinear_map.uncurry0_curry0 _ },
-  rw [continuous_on_congr this, linear_isometry_equiv.comp_continuous_on_iff],
-  exact H.1
-end
-
-lemma has_ftaylor_series_up_to_on_top_iff :
-  (has_ftaylor_series_up_to_on ∞ f p s) ↔ (∀ (n : ℕ), has_ftaylor_series_up_to_on n f p s) :=
-begin
-  split,
-  { assume H n, exact H.of_le le_top },
-  { assume H,
-    split,
-    { exact (H 0).zero_eq },
-    { assume m hm,
-      apply (H m.succ).fderiv_within m (with_top.coe_lt_coe.2 (lt_add_one m)) },
-    { assume m hm,
-      apply (H m).cont m le_rfl } }
-end
-
-/-- If a function has a Taylor series at order at least `1`, then the term of order `1` of this
-series is a derivative of `f`. -/
-lemma has_ftaylor_series_up_to_on.has_fderiv_within_at
-  (h : has_ftaylor_series_up_to_on n f p s) (hn : 1 ≤ n) (hx : x ∈ s) :
-  has_fderiv_within_at f (continuous_multilinear_curry_fin1 𝕜 E F (p x 1)) s x :=
-begin
-  have A : ∀ y ∈ s, f y = (continuous_multilinear_curry_fin0 𝕜 E F) (p y 0),
-  { assume y hy, rw ← h.zero_eq y hy, refl },
-  suffices H : has_fderiv_within_at
-      (λ y, continuous_multilinear_curry_fin0 𝕜 E F (p y 0))
-      (continuous_multilinear_curry_fin1 𝕜 E F (p x 1)) s x,
-    by exact H.congr A (A x hx),
-  rw linear_isometry_equiv.comp_has_fderiv_within_at_iff',
-  have : ((0 : ℕ) : ℕ∞) < n :=
-    lt_of_lt_of_le (with_top.coe_lt_coe.2 nat.zero_lt_one) hn,
-  convert h.fderiv_within _ this x hx,
-  ext y v,
-  change (p x 1) (snoc 0 y) = (p x 1) (cons y v),
-  unfold_coes,
-  congr' with i,
-  rw unique.eq_default i,
-  refl
-end
-
-lemma has_ftaylor_series_up_to_on.differentiable_on
-  (h : has_ftaylor_series_up_to_on n f p s) (hn : 1 ≤ n) : differentiable_on 𝕜 f s :=
-λ x hx, (h.has_fderiv_within_at hn hx).differentiable_within_at
-
-/-- If a function has a Taylor series at order at least `1` on a neighborhood of `x`, then the term
-of order `1` of this series is a derivative of `f` at `x`. -/
-lemma has_ftaylor_series_up_to_on.has_fderiv_at
-  (h : has_ftaylor_series_up_to_on n f p s) (hn : 1 ≤ n) (hx : s ∈ 𝓝 x) :
-  has_fderiv_at f (continuous_multilinear_curry_fin1 𝕜 E F (p x 1)) x :=
-(h.has_fderiv_within_at hn (mem_of_mem_nhds hx)).has_fderiv_at hx
-
-/-- If a function has a Taylor series at order at least `1` on a neighborhood of `x`, then
-in a neighborhood of `x`, the term of order `1` of this series is a derivative of `f`. -/
-lemma has_ftaylor_series_up_to_on.eventually_has_fderiv_at
-  (h : has_ftaylor_series_up_to_on n f p s) (hn : 1 ≤ n) (hx : s ∈ 𝓝 x) :
-  ∀ᶠ y in 𝓝 x, has_fderiv_at f (continuous_multilinear_curry_fin1 𝕜 E F (p y 1)) y :=
-(eventually_eventually_nhds.2 hx).mono $ λ y hy, h.has_fderiv_at hn hy
-
-/-- If a function has a Taylor series at order at least `1` on a neighborhood of `x`, then
-it is differentiable at `x`. -/
-lemma has_ftaylor_series_up_to_on.differentiable_at
-  (h : has_ftaylor_series_up_to_on n f p s) (hn : 1 ≤ n) (hx : s ∈ 𝓝 x) :
-  differentiable_at 𝕜 f x :=
-(h.has_fderiv_at hn hx).differentiable_at
-
-/-- `p` is a Taylor series of `f` up to `n+1` if and only if `p` is a Taylor series up to `n`, and
-`p (n + 1)` is a derivative of `p n`. -/
-theorem has_ftaylor_series_up_to_on_succ_iff_left {n : ℕ} :
-  has_ftaylor_series_up_to_on (n + 1) f p s ↔
-  has_ftaylor_series_up_to_on n f p s
-  ∧ (∀ x ∈ s, has_fderiv_within_at (λ y, p y n) (p x n.succ).curry_left s x)
-  ∧ continuous_on (λ x, p x (n + 1)) s :=
-begin
-  split,
-  { assume h,
-    exact ⟨h.of_le (with_top.coe_le_coe.2 (nat.le_succ n)),
-           h.fderiv_within _ (with_top.coe_lt_coe.2 (lt_add_one n)),
-           h.cont (n + 1) le_rfl⟩ },
-  { assume h,
-    split,
-    { exact h.1.zero_eq },
-    { assume m hm,
-      by_cases h' : m < n,
-      { exact h.1.fderiv_within m (with_top.coe_lt_coe.2 h') },
-      { have : m = n := nat.eq_of_lt_succ_of_not_lt (with_top.coe_lt_coe.1 hm) h',
-        rw this,
-        exact h.2.1 } },
-    { assume m hm,
-      by_cases h' : m ≤ n,
-      { apply h.1.cont m (with_top.coe_le_coe.2 h') },
-      { have : m = (n + 1) := le_antisymm (with_top.coe_le_coe.1 hm) (not_le.1 h'),
-        rw this,
-        exact h.2.2 } } }
-end
-
-/-- `p` is a Taylor series of `f` up to `n+1` if and only if `p.shift` is a Taylor series up to `n`
-for `p 1`, which is a derivative of `f`. -/
-theorem has_ftaylor_series_up_to_on_succ_iff_right {n : ℕ} :
-  has_ftaylor_series_up_to_on ((n + 1) : ℕ) f p s ↔
-  (∀ x ∈ s, (p x 0).uncurry0 = f x)
-  ∧ (∀ x ∈ s, has_fderiv_within_at (λ y, p y 0) (p x 1).curry_left s x)
-  ∧ has_ftaylor_series_up_to_on n
-    (λ x, continuous_multilinear_curry_fin1 𝕜 E F (p x 1)) (λ x, (p x).shift) s :=
-begin
-  split,
-  { assume H,
-    refine ⟨H.zero_eq, H.fderiv_within 0 (with_top.coe_lt_coe.2 (nat.succ_pos n)), _⟩,
-    split,
-    { assume x hx, refl },
-    { assume m (hm : (m : ℕ∞) < n) x (hx : x ∈ s),
-      have A : (m.succ : ℕ∞) < n.succ,
-        by { rw with_top.coe_lt_coe at ⊢ hm, exact nat.lt_succ_iff.mpr hm },
-      change has_fderiv_within_at
-        ((continuous_multilinear_curry_right_equiv' 𝕜 m E F).symm
-           ∘ (λ (y : E), p y m.succ))
-        (p x m.succ.succ).curry_right.curry_left s x,
-      rw linear_isometry_equiv.comp_has_fderiv_within_at_iff',
-      convert H.fderiv_within _ A x hx,
-      ext y v,
-      change (p x m.succ.succ) (snoc (cons y (init v)) (v (last _)))
-        = (p x (nat.succ (nat.succ m))) (cons y v),
-      rw [← cons_snoc_eq_snoc_cons, snoc_init_self] },
-    { assume m (hm : (m : ℕ∞) ≤ n),
-      have A : (m.succ : ℕ∞) ≤ n.succ,
-        by { rw with_top.coe_le_coe at ⊢ hm, exact nat.pred_le_iff.mp hm },
-      change continuous_on ((continuous_multilinear_curry_right_equiv' 𝕜 m E F).symm
-           ∘ (λ (y : E), p y m.succ)) s,
-      rw linear_isometry_equiv.comp_continuous_on_iff,
-      exact H.cont _ A } },
-  { rintros ⟨Hzero_eq, Hfderiv_zero, Htaylor⟩,
-    split,
-    { exact Hzero_eq },
-    { assume m (hm : (m : ℕ∞) < n.succ) x (hx : x ∈ s),
-      cases m,
-      { exact Hfderiv_zero x hx },
-      { have A : (m : ℕ∞) < n,
-          by { rw with_top.coe_lt_coe at hm ⊢, exact nat.lt_of_succ_lt_succ hm },
-        have : has_fderiv_within_at ((continuous_multilinear_curry_right_equiv' 𝕜 m E F).symm
-           ∘ (λ (y : E), p y m.succ)) ((p x).shift m.succ).curry_left s x :=
-          Htaylor.fderiv_within _ A x hx,
-        rw linear_isometry_equiv.comp_has_fderiv_within_at_iff' at this,
-        convert this,
-        ext y v,
-        change (p x (nat.succ (nat.succ m))) (cons y v)
-          = (p x m.succ.succ) (snoc (cons y (init v)) (v (last _))),
-        rw [← cons_snoc_eq_snoc_cons, snoc_init_self] } },
-    { assume m (hm : (m : ℕ∞) ≤ n.succ),
-      cases m,
-      { have : differentiable_on 𝕜 (λ x, p x 0) s :=
-          λ x hx, (Hfderiv_zero x hx).differentiable_within_at,
-        exact this.continuous_on },
-      { have A : (m : ℕ∞) ≤ n,
-          by { rw with_top.coe_le_coe at hm ⊢, exact nat.lt_succ_iff.mp hm },
-        have : continuous_on ((continuous_multilinear_curry_right_equiv' 𝕜 m E F).symm
-           ∘ (λ (y : E), p y m.succ)) s :=
-        Htaylor.cont _ A,
-        rwa linear_isometry_equiv.comp_continuous_on_iff at this } } }
-end
-
-/-! ### Smooth functions within a set around a point -/
-
-variable (𝕜)
-
-/-- A function is continuously differentiable up to order `n` within a set `s` at a point `x` if
-it admits continuous derivatives up to order `n` in a neighborhood of `x` in `s ∪ {x}`.
-For `n = ∞`, we only require that this holds up to any finite order (where the neighborhood may
-depend on the finite order we consider).
-
-For instance, a real function which is `C^m` on `(-1/m, 1/m)` for each natural `m`, but not
-better, is `C^∞` at `0` within `univ`.
--/
-def cont_diff_within_at (n : ℕ∞) (f : E → F) (s : set E) (x : E) :=
-∀ (m : ℕ), (m : ℕ∞) ≤ n →
-  ∃ u ∈ 𝓝[insert x s] x, ∃ p : E → formal_multilinear_series 𝕜 E F,
-    has_ftaylor_series_up_to_on m f p u
-
-variable {𝕜}
-
-lemma cont_diff_within_at_nat {n : ℕ} :
-  cont_diff_within_at 𝕜 n f s x ↔
-  ∃ u ∈ 𝓝[insert x s] x, ∃ p : E → formal_multilinear_series 𝕜 E F,
-  has_ftaylor_series_up_to_on n f p u :=
-⟨λ H, H n le_rfl, λ ⟨u, hu, p, hp⟩ m hm, ⟨u, hu, p, hp.of_le hm⟩⟩
-
-lemma cont_diff_within_at.of_le
-  (h : cont_diff_within_at 𝕜 n f s x) (hmn : m ≤ n) :
-  cont_diff_within_at 𝕜 m f s x :=
-λ k hk, h k (le_trans hk hmn)
-
-lemma cont_diff_within_at_iff_forall_nat_le :
-  cont_diff_within_at 𝕜 n f s x ↔ ∀ m : ℕ, ↑m ≤ n → cont_diff_within_at 𝕜 m f s x :=
-⟨λ H m hm, H.of_le hm, λ H m hm, H m hm _ le_rfl⟩
-
-lemma cont_diff_within_at_top :
-  cont_diff_within_at 𝕜 ∞ f s x ↔ ∀ (n : ℕ), cont_diff_within_at 𝕜 n f s x :=
-cont_diff_within_at_iff_forall_nat_le.trans $ by simp only [forall_prop_of_true, le_top]
-
-lemma cont_diff_within_at.continuous_within_at
-  (h : cont_diff_within_at 𝕜 n f s x) : continuous_within_at f s x :=
-begin
-  rcases h 0 bot_le with ⟨u, hu, p, H⟩,
-  rw [mem_nhds_within_insert] at hu,
-  exact (H.continuous_on.continuous_within_at hu.1).mono_of_mem hu.2
-end
-
-lemma cont_diff_within_at.congr_of_eventually_eq
-  (h : cont_diff_within_at 𝕜 n f s x) (h₁ : f₁ =ᶠ[𝓝[s] x] f) (hx : f₁ x = f x) :
-  cont_diff_within_at 𝕜 n f₁ s x :=
-λ m hm, let ⟨u, hu, p, H⟩ := h m hm in
-⟨{x ∈ u | f₁ x = f x}, filter.inter_mem hu (mem_nhds_within_insert.2 ⟨hx, h₁⟩), p,
-  (H.mono (sep_subset _ _)).congr (λ _, and.right)⟩
-
-lemma cont_diff_within_at.congr_of_eventually_eq_insert
-  (h : cont_diff_within_at 𝕜 n f s x) (h₁ : f₁ =ᶠ[𝓝[insert x s] x] f) :
-  cont_diff_within_at 𝕜 n f₁ s x :=
-h.congr_of_eventually_eq (nhds_within_mono x (subset_insert x s) h₁)
-  (mem_of_mem_nhds_within (mem_insert x s) h₁ : _)
-
-lemma cont_diff_within_at.congr_of_eventually_eq'
-  (h : cont_diff_within_at 𝕜 n f s x) (h₁ : f₁ =ᶠ[𝓝[s] x] f) (hx : x ∈ s) :
-  cont_diff_within_at 𝕜 n f₁ s x :=
-h.congr_of_eventually_eq h₁ $ h₁.self_of_nhds_within hx
-
-lemma filter.eventually_eq.cont_diff_within_at_iff
-  (h₁ : f₁ =ᶠ[𝓝[s] x] f) (hx : f₁ x = f x) :
-  cont_diff_within_at 𝕜 n f₁ s x ↔ cont_diff_within_at 𝕜 n f s x :=
-⟨λ H, cont_diff_within_at.congr_of_eventually_eq H h₁.symm hx.symm,
-λ H, H.congr_of_eventually_eq h₁ hx⟩
-
-lemma cont_diff_within_at.congr
-  (h : cont_diff_within_at 𝕜 n f s x) (h₁ : ∀ y ∈ s, f₁ y = f y) (hx : f₁ x = f x) :
-  cont_diff_within_at 𝕜 n f₁ s x :=
-h.congr_of_eventually_eq (filter.eventually_eq_of_mem self_mem_nhds_within h₁) hx
-
-lemma cont_diff_within_at.congr'
-  (h : cont_diff_within_at 𝕜 n f s x) (h₁ : ∀ y ∈ s, f₁ y = f y) (hx : x ∈ s) :
-  cont_diff_within_at 𝕜 n f₁ s x :=
-h.congr h₁ (h₁ _ hx)
-
-lemma cont_diff_within_at.mono_of_mem
-  (h : cont_diff_within_at 𝕜 n f s x) {t : set E} (hst : s ∈ 𝓝[t] x) :
-  cont_diff_within_at 𝕜 n f t x :=
-begin
-  assume m hm,
-  rcases h m hm with ⟨u, hu, p, H⟩,
-  exact ⟨u, nhds_within_le_of_mem (insert_mem_nhds_within_insert hst) hu, p, H⟩
-end
-
-lemma cont_diff_within_at.mono
-  (h : cont_diff_within_at 𝕜 n f s x) {t : set E} (hst : t ⊆ s) :
-  cont_diff_within_at 𝕜 n f t x :=
-h.mono_of_mem $ filter.mem_of_superset self_mem_nhds_within hst
-
-lemma cont_diff_within_at.congr_nhds
-  (h : cont_diff_within_at 𝕜 n f s x) {t : set E} (hst : 𝓝[s] x = 𝓝[t] x) :
-  cont_diff_within_at 𝕜 n f t x :=
-h.mono_of_mem $ hst ▸ self_mem_nhds_within
-
-lemma cont_diff_within_at_congr_nhds {t : set E} (hst : 𝓝[s] x = 𝓝[t] x) :
-  cont_diff_within_at 𝕜 n f s x ↔ cont_diff_within_at 𝕜 n f t x :=
-⟨λ h, h.congr_nhds hst, λ h, h.congr_nhds hst.symm⟩
-
-lemma cont_diff_within_at_inter' (h : t ∈ 𝓝[s] x) :
-  cont_diff_within_at 𝕜 n f (s ∩ t) x ↔ cont_diff_within_at 𝕜 n f s x :=
-cont_diff_within_at_congr_nhds $ eq.symm $ nhds_within_restrict'' _ h
-
-lemma cont_diff_within_at_inter (h : t ∈ 𝓝 x) :
-  cont_diff_within_at 𝕜 n f (s ∩ t) x ↔ cont_diff_within_at 𝕜 n f s x :=
-cont_diff_within_at_inter' (mem_nhds_within_of_mem_nhds h)
-
-lemma cont_diff_within_at_insert {y : E} :
-  cont_diff_within_at 𝕜 n f (insert y s) x ↔ cont_diff_within_at 𝕜 n f s x :=
-begin
-  simp_rw [cont_diff_within_at],
-  rcases eq_or_ne x y with rfl|h,
-  { simp_rw [insert_eq_of_mem (mem_insert _ _)] },
-  simp_rw [insert_comm x y, nhds_within_insert_of_ne h]
-end
-
-alias cont_diff_within_at_insert ↔ cont_diff_within_at.of_insert cont_diff_within_at.insert'
-
-lemma cont_diff_within_at.insert (h : cont_diff_within_at 𝕜 n f s x) :
-  cont_diff_within_at 𝕜 n f (insert x s) x :=
-h.insert'
-
-/-- If a function is `C^n` within a set at a point, with `n ≥ 1`, then it is differentiable
-within this set at this point. -/
-lemma cont_diff_within_at.differentiable_within_at'
-  (h : cont_diff_within_at 𝕜 n f s x) (hn : 1 ≤ n) :
-  differentiable_within_at 𝕜 f (insert x s) x :=
-begin
-  rcases h 1 hn with ⟨u, hu, p, H⟩,
-  rcases mem_nhds_within.1 hu with ⟨t, t_open, xt, tu⟩,
-  rw inter_comm at tu,
-  have := ((H.mono tu).differentiable_on le_rfl) x ⟨mem_insert x s, xt⟩,
-  exact (differentiable_within_at_inter (is_open.mem_nhds t_open xt)).1 this,
-end
-
-lemma cont_diff_within_at.differentiable_within_at
-  (h : cont_diff_within_at 𝕜 n f s x) (hn : 1 ≤ n) :
-  differentiable_within_at 𝕜 f s x :=
-(h.differentiable_within_at' hn).mono  (subset_insert x s)
-
-/-- A function is `C^(n + 1)` on a domain iff locally, it has a derivative which is `C^n`. -/
-theorem cont_diff_within_at_succ_iff_has_fderiv_within_at {n : ℕ} :
-  cont_diff_within_at 𝕜 ((n + 1) : ℕ) f s x
-  ↔ ∃ u ∈ 𝓝[insert x s] x, ∃ f' : E → (E →L[𝕜] F),
-    (∀ x ∈ u, has_fderiv_within_at f (f' x) u x) ∧ (cont_diff_within_at 𝕜 n f' u x) :=
-begin
-  split,
-  { assume h,
-    rcases h n.succ le_rfl with ⟨u, hu, p, Hp⟩,
-    refine ⟨u, hu, λ y, (continuous_multilinear_curry_fin1 𝕜 E F) (p y 1),
-      λ y hy, Hp.has_fderiv_within_at (with_top.coe_le_coe.2 (nat.le_add_left 1 n)) hy, _⟩,
-    assume m hm,
-    refine ⟨u, _, λ (y : E), (p y).shift, _⟩,
-    { convert self_mem_nhds_within,
-      have : x ∈ insert x s, by simp,
-      exact (insert_eq_of_mem (mem_of_mem_nhds_within this hu)) },
-    { rw has_ftaylor_series_up_to_on_succ_iff_right at Hp,
-      exact Hp.2.2.of_le hm } },
-  { rintros ⟨u, hu, f', f'_eq_deriv, Hf'⟩,
-    rw cont_diff_within_at_nat,
-    rcases Hf' n le_rfl with ⟨v, hv, p', Hp'⟩,
-    refine ⟨v ∩ u, _, λ x, (p' x).unshift (f x), _⟩,
-    { apply filter.inter_mem _ hu,
-      apply nhds_within_le_of_mem hu,
-      exact nhds_within_mono _ (subset_insert x u) hv },
-    { rw has_ftaylor_series_up_to_on_succ_iff_right,
-      refine ⟨λ y hy, rfl, λ y hy, _, _⟩,
-      { change has_fderiv_within_at (λ z, (continuous_multilinear_curry_fin0 𝕜 E F).symm (f z))
-          ((formal_multilinear_series.unshift (p' y) (f y) 1).curry_left) (v ∩ u) y,
-        rw linear_isometry_equiv.comp_has_fderiv_within_at_iff',
-        convert (f'_eq_deriv y hy.2).mono (inter_subset_right v u),
-        rw ← Hp'.zero_eq y hy.1,
-        ext z,
-        change ((p' y 0) (init (@cons 0 (λ i, E) z 0))) (@cons 0 (λ i, E) z 0 (last 0))
-          = ((p' y 0) 0) z,
-        unfold_coes,
-        congr },
-      { convert (Hp'.mono (inter_subset_left v u)).congr (λ x hx, Hp'.zero_eq x hx.1),
-        { ext x y,
-          change p' x 0 (init (@snoc 0 (λ i : fin 1, E) 0 y)) y = p' x 0 0 y,
-          rw init_snoc },
-        { ext x k v y,
-          change p' x k (init (@snoc k (λ i : fin k.succ, E) v y))
-            (@snoc k (λ i : fin k.succ, E) v y (last k)) = p' x k v y,
-          rw [snoc_last, init_snoc] } } } }
-end
-
-/-- A version of `cont_diff_within_at_succ_iff_has_fderiv_within_at` where all derivatives
-  are taken within the same set. -/
-lemma cont_diff_within_at_succ_iff_has_fderiv_within_at' {n : ℕ} :
-  cont_diff_within_at 𝕜 (n + 1 : ℕ) f s x
-  ↔ ∃ u ∈ 𝓝[insert x s] x, u ⊆ insert x s ∧ ∃ f' : E → E →L[𝕜] F,
-    (∀ x ∈ u, has_fderiv_within_at f (f' x) s x) ∧ cont_diff_within_at 𝕜 n f' s x :=
-begin
-  refine ⟨λ hf, _, _⟩,
-  { obtain ⟨u, hu, f', huf', hf'⟩ := cont_diff_within_at_succ_iff_has_fderiv_within_at.mp hf,
-    obtain ⟨w, hw, hxw, hwu⟩ := mem_nhds_within.mp hu,
-    rw [inter_comm] at hwu,
-    refine ⟨insert x s ∩ w, inter_mem_nhds_within _ (hw.mem_nhds hxw), inter_subset_left _ _,
-      f', λ y hy, _, _⟩,
-    { refine ((huf' y $ hwu hy).mono hwu).mono_of_mem _,
-      refine mem_of_superset _ (inter_subset_inter_left _ (subset_insert _ _)),
-      refine inter_mem_nhds_within _ (hw.mem_nhds hy.2) },
-    { exact hf'.mono_of_mem (nhds_within_mono _ (subset_insert _ _) hu) } },
-  { rw [← cont_diff_within_at_insert, cont_diff_within_at_succ_iff_has_fderiv_within_at,
-      insert_eq_of_mem (mem_insert _ _)],
-    rintro ⟨u, hu, hus, f', huf', hf'⟩,
-    refine ⟨u, hu, f', λ y hy, (huf' y hy).insert'.mono hus, hf'.insert.mono hus⟩ }
-end
-
-/-! ### Smooth functions within a set -/
-
-variable (𝕜)
-
-/-- A function is continuously differentiable up to `n` on `s` if, for any point `x` in `s`, it
-admits continuous derivatives up to order `n` on a neighborhood of `x` in `s`.
-
-For `n = ∞`, we only require that this holds up to any finite order (where the neighborhood may
-depend on the finite order we consider).
--/
-definition cont_diff_on (n : ℕ∞) (f : E → F) (s : set E) :=
-∀ x ∈ s, cont_diff_within_at 𝕜 n f s x
-
-variable {𝕜}
-
-lemma cont_diff_on.cont_diff_within_at (h : cont_diff_on 𝕜 n f s) (hx : x ∈ s) :
-  cont_diff_within_at 𝕜 n f s x :=
-h x hx
-
-lemma cont_diff_within_at.cont_diff_on {m : ℕ}
-  (hm : (m : ℕ∞) ≤ n) (h : cont_diff_within_at 𝕜 n f s x) :
-  ∃ u ∈ 𝓝[insert x s] x, u ⊆ insert x s ∧ cont_diff_on 𝕜 m f u :=
-begin
-  rcases h m hm with ⟨u, u_nhd, p, hp⟩,
-  refine ⟨u ∩ insert x s, filter.inter_mem u_nhd self_mem_nhds_within,
-    inter_subset_right _ _, _⟩,
-  assume y hy m' hm',
-  refine ⟨u ∩ insert x s, _, p, (hp.mono (inter_subset_left _ _)).of_le hm'⟩,
-  convert self_mem_nhds_within,
-  exact insert_eq_of_mem hy
-end
-
-protected lemma cont_diff_within_at.eventually {n : ℕ}
-  (h : cont_diff_within_at 𝕜 n f s x) :
-  ∀ᶠ y in 𝓝[insert x s] x, cont_diff_within_at 𝕜 n f s y :=
-begin
-  rcases h.cont_diff_on le_rfl with ⟨u, hu, hu_sub, hd⟩,
-  have : ∀ᶠ (y : E) in 𝓝[insert x s] x, u ∈ 𝓝[insert x s] y ∧ y ∈ u,
-    from (eventually_nhds_within_nhds_within.2 hu).and hu,
-  refine this.mono (λ y hy, (hd y hy.2).mono_of_mem _),
-  exact nhds_within_mono y (subset_insert _ _) hy.1
-end
-
-lemma cont_diff_on.of_le (h : cont_diff_on 𝕜 n f s) (hmn : m ≤ n) :
-  cont_diff_on 𝕜 m f s :=
-λ x hx, (h x hx).of_le hmn
-
-lemma cont_diff_on.of_succ {n : ℕ} (h : cont_diff_on 𝕜 (n + 1) f s) : cont_diff_on 𝕜 n f s :=
-h.of_le $ with_top.coe_le_coe.mpr le_self_add
-
-lemma cont_diff_on.one_of_succ {n : ℕ} (h : cont_diff_on 𝕜 (n + 1) f s) : cont_diff_on 𝕜 1 f s :=
-h.of_le $ with_top.coe_le_coe.mpr le_add_self
-
-lemma cont_diff_on_iff_forall_nat_le :
-  cont_diff_on 𝕜 n f s ↔ ∀ m : ℕ, ↑m ≤ n → cont_diff_on 𝕜 m f s :=
-⟨λ H m hm, H.of_le hm, λ H x hx m hm, H m hm x hx m le_rfl⟩
-
-lemma cont_diff_on_top :
-  cont_diff_on 𝕜 ∞ f s ↔ ∀ (n : ℕ), cont_diff_on 𝕜 n f s :=
-cont_diff_on_iff_forall_nat_le.trans $ by simp only [le_top, forall_prop_of_true]
-
-lemma cont_diff_on_all_iff_nat :
-  (∀ n, cont_diff_on 𝕜 n f s) ↔ (∀ n : ℕ, cont_diff_on 𝕜 n f s) :=
-begin
-  refine ⟨λ H n, H n, _⟩,
-  rintro H (_|n),
-  exacts [cont_diff_on_top.2 H, H n]
-end
-
-lemma cont_diff_on.continuous_on
-  (h : cont_diff_on 𝕜 n f s) : continuous_on f s :=
-λ x hx, (h x hx).continuous_within_at
-
-lemma cont_diff_on.congr
-  (h : cont_diff_on 𝕜 n f s) (h₁ : ∀ x ∈ s, f₁ x = f x) :
-  cont_diff_on 𝕜 n f₁ s :=
-λ x hx, (h x hx).congr h₁ (h₁ x hx)
-
-lemma cont_diff_on_congr (h₁ : ∀ x ∈ s, f₁ x = f x) :
-  cont_diff_on 𝕜 n f₁ s ↔ cont_diff_on 𝕜 n f s :=
-⟨λ H, H.congr (λ x hx, (h₁ x hx).symm), λ H, H.congr h₁⟩
-
-lemma cont_diff_on.mono
-  (h : cont_diff_on 𝕜 n f s) {t : set E} (hst : t ⊆ s) :
-  cont_diff_on 𝕜 n f t :=
-λ x hx, (h x (hst hx)).mono hst
-
-lemma cont_diff_on.congr_mono
-  (hf : cont_diff_on 𝕜 n f s) (h₁ : ∀ x ∈ s₁, f₁ x = f x) (hs : s₁ ⊆ s) :
-  cont_diff_on 𝕜 n f₁ s₁ :=
-(hf.mono hs).congr h₁
-
-/-- If a function is `C^n` on a set with `n ≥ 1`, then it is differentiable there. -/
-lemma cont_diff_on.differentiable_on
-  (h : cont_diff_on 𝕜 n f s) (hn : 1 ≤ n) : differentiable_on 𝕜 f s :=
-λ x hx, (h x hx).differentiable_within_at hn
-
-/-- If a function is `C^n` around each point in a set, then it is `C^n` on the set. -/
-lemma cont_diff_on_of_locally_cont_diff_on
-  (h : ∀ x ∈ s, ∃u, is_open u ∧ x ∈ u ∧ cont_diff_on 𝕜 n f (s ∩ u)) :
-  cont_diff_on 𝕜 n f s :=
-begin
-  assume x xs,
-  rcases h x xs with ⟨u, u_open, xu, hu⟩,
-  apply (cont_diff_within_at_inter _).1 (hu x ⟨xs, xu⟩),
-  exact is_open.mem_nhds u_open xu
-end
-
-/-- A function is `C^(n + 1)` on a domain iff locally, it has a derivative which is `C^n`. -/
-theorem cont_diff_on_succ_iff_has_fderiv_within_at {n : ℕ} :
-  cont_diff_on 𝕜 ((n + 1) : ℕ) f s
-  ↔ ∀ x ∈ s, ∃ u ∈ 𝓝[insert x s] x, ∃ f' : E → (E →L[𝕜] F),
-    (∀ x ∈ u, has_fderiv_within_at f (f' x) u x) ∧ (cont_diff_on 𝕜 n f' u) :=
-begin
-  split,
-  { assume h x hx,
-    rcases (h x hx) n.succ le_rfl with ⟨u, hu, p, Hp⟩,
-    refine ⟨u, hu, λ y, (continuous_multilinear_curry_fin1 𝕜 E F) (p y 1),
-      λ y hy, Hp.has_fderiv_within_at (with_top.coe_le_coe.2 (nat.le_add_left 1 n)) hy, _⟩,
-    rw has_ftaylor_series_up_to_on_succ_iff_right at Hp,
-    assume z hz m hm,
-    refine ⟨u, _, λ (x : E), (p x).shift, Hp.2.2.of_le hm⟩,
-    convert self_mem_nhds_within,
-    exact insert_eq_of_mem hz, },
-  { assume h x hx,
-    rw cont_diff_within_at_succ_iff_has_fderiv_within_at,
-    rcases h x hx with ⟨u, u_nhbd, f', hu, hf'⟩,
-    have : x ∈ u := mem_of_mem_nhds_within (mem_insert _ _) u_nhbd,
-    exact ⟨u, u_nhbd, f', hu, hf' x this⟩ }
-end
-
-/-! ### Iterated derivative within a set -/
-variable (𝕜)
-
-/--
-The `n`-th derivative of a function along a set, defined inductively by saying that the `n+1`-th
-derivative of `f` is the derivative of the `n`-th derivative of `f` along this set, together with
-an uncurrying step to see it as a multilinear map in `n+1` variables..
--/
-noncomputable def iterated_fderiv_within (n : ℕ) (f : E → F) (s : set E) :
-  E → (E [×n]→L[𝕜] F) :=
-nat.rec_on n
-  (λ x, continuous_multilinear_map.curry0 𝕜 E (f x))
-  (λ n rec x, continuous_linear_map.uncurry_left (fderiv_within 𝕜 rec s x))
-
-/-- Formal Taylor series associated to a function within a set. -/
-def ftaylor_series_within (f : E → F) (s : set E) (x : E) : formal_multilinear_series 𝕜 E F :=
-λ n, iterated_fderiv_within 𝕜 n f s x
-
-variable {𝕜}
-
-@[simp] lemma iterated_fderiv_within_zero_apply (m : (fin 0) → E) :
-  (iterated_fderiv_within 𝕜 0 f s x : ((fin 0) →  E) → F) m = f x := rfl
-
-lemma iterated_fderiv_within_zero_eq_comp :
-  iterated_fderiv_within 𝕜 0 f s = (continuous_multilinear_curry_fin0 𝕜 E F).symm ∘ f := rfl
-
-lemma norm_iterated_fderiv_within_zero :
-  ‖iterated_fderiv_within 𝕜 0 f s x‖ = ‖f x‖ :=
-by rw [iterated_fderiv_within_zero_eq_comp, linear_isometry_equiv.norm_map]
-
-lemma iterated_fderiv_within_succ_apply_left {n : ℕ} (m : fin (n + 1) → E):
-  (iterated_fderiv_within 𝕜 (n + 1) f s x : (fin (n + 1) → E) → F) m
-  = (fderiv_within 𝕜 (iterated_fderiv_within 𝕜 n f s) s x : E → (E [×n]→L[𝕜] F))
-      (m 0) (tail m) := rfl
-
-/-- Writing explicitly the `n+1`-th derivative as the composition of a currying linear equiv,
-and the derivative of the `n`-th derivative. -/
-lemma iterated_fderiv_within_succ_eq_comp_left {n : ℕ} :
-  iterated_fderiv_within 𝕜 (n + 1) f s =
-  (continuous_multilinear_curry_left_equiv 𝕜 (λ(i : fin (n + 1)), E) F)
-    ∘ (fderiv_within 𝕜 (iterated_fderiv_within 𝕜 n f s) s) := rfl
-
-lemma norm_fderiv_within_iterated_fderiv_within {n : ℕ} :
-  ‖fderiv_within 𝕜 (iterated_fderiv_within 𝕜 n f s) s x‖ =
-  ‖iterated_fderiv_within 𝕜 (n + 1) f s x‖ :=
-by rw [iterated_fderiv_within_succ_eq_comp_left, linear_isometry_equiv.norm_map]
-
-theorem iterated_fderiv_within_succ_apply_right {n : ℕ}
-  (hs : unique_diff_on 𝕜 s) (hx : x ∈ s) (m : fin (n + 1) → E) :
-  (iterated_fderiv_within 𝕜 (n + 1) f s x : (fin (n + 1) → E) → F) m
-    = iterated_fderiv_within 𝕜 n (λy, fderiv_within 𝕜 f s y) s x (init m) (m (last n)) :=
-begin
-  induction n with n IH generalizing x,
-  { rw [iterated_fderiv_within_succ_eq_comp_left, iterated_fderiv_within_zero_eq_comp,
-        iterated_fderiv_within_zero_apply,
-        function.comp_apply, linear_isometry_equiv.comp_fderiv_within _ (hs x hx)],
-    refl },
-  { let I := continuous_multilinear_curry_right_equiv' 𝕜 n E F,
-    have A : ∀ y ∈ s, iterated_fderiv_within 𝕜 n.succ f s y
-        = (I ∘ (iterated_fderiv_within 𝕜 n (λy, fderiv_within 𝕜 f s y) s)) y,
-      by { assume y hy, ext m, rw @IH m y hy, refl },
-    calc
-    (iterated_fderiv_within 𝕜 (n+2) f s x : (fin (n+2) → E) → F) m =
-    (fderiv_within 𝕜 (iterated_fderiv_within 𝕜 n.succ f s) s x
-              : E → (E [×(n + 1)]→L[𝕜] F)) (m 0) (tail m) : rfl
-    ... = (fderiv_within 𝕜 (I ∘ (iterated_fderiv_within 𝕜 n (fderiv_within 𝕜 f s) s)) s x
-              : E → (E [×(n + 1)]→L[𝕜] F)) (m 0) (tail m) :
-      by rw fderiv_within_congr (hs x hx) A (A x hx)
-    ... = (I ∘ fderiv_within 𝕜 ((iterated_fderiv_within 𝕜 n (fderiv_within 𝕜 f s) s)) s x
-              : E → (E [×(n + 1)]→L[𝕜] F)) (m 0) (tail m) :
-      by { rw linear_isometry_equiv.comp_fderiv_within _ (hs x hx), refl }
-    ... = (fderiv_within 𝕜 ((iterated_fderiv_within 𝕜 n (λ y, fderiv_within 𝕜 f s y) s)) s x
-              : E → (E [×n]→L[𝕜] (E →L[𝕜] F))) (m 0) (init (tail m)) ((tail m) (last n)) : rfl
-    ... = iterated_fderiv_within 𝕜 (nat.succ n) (λ y, fderiv_within 𝕜 f s y) s x
-              (init m) (m (last (n + 1))) :
-      by { rw [iterated_fderiv_within_succ_apply_left, tail_init_eq_init_tail], refl } }
-end
-
-/-- Writing explicitly the `n+1`-th derivative as the composition of a currying linear equiv,
-and the `n`-th derivative of the derivative. -/
-lemma iterated_fderiv_within_succ_eq_comp_right {n : ℕ} (hs : unique_diff_on 𝕜 s) (hx : x ∈ s) :
-  iterated_fderiv_within 𝕜 (n + 1) f s x =
-  ((continuous_multilinear_curry_right_equiv' 𝕜 n E F)
-    ∘ (iterated_fderiv_within 𝕜 n (λy, fderiv_within 𝕜 f s y) s)) x :=
-by { ext m, rw iterated_fderiv_within_succ_apply_right hs hx, refl }
-
-lemma norm_iterated_fderiv_within_fderiv_within {n : ℕ} (hs : unique_diff_on 𝕜 s) (hx : x ∈ s) :
-  ‖iterated_fderiv_within 𝕜 n (fderiv_within 𝕜 f s) s x‖ =
-  ‖iterated_fderiv_within 𝕜 (n + 1) f s x‖ :=
-by rw [iterated_fderiv_within_succ_eq_comp_right hs hx, linear_isometry_equiv.norm_map]
-
-@[simp] lemma iterated_fderiv_within_one_apply
-  (hs : unique_diff_on 𝕜 s) (hx : x ∈ s) (m : (fin 1) → E) :
-  (iterated_fderiv_within 𝕜 1 f s x : ((fin 1) → E) → F) m
-  = (fderiv_within 𝕜 f s x : E → F) (m 0) :=
-by { rw [iterated_fderiv_within_succ_apply_right hs hx, iterated_fderiv_within_zero_apply], refl }
-
-/-- If two functions coincide on a set `s` of unique differentiability, then their iterated
-differentials within this set coincide. -/
-lemma iterated_fderiv_within_congr {n : ℕ}
-  (hs : unique_diff_on 𝕜 s) (hL : ∀y∈s, f₁ y = f y) (hx : x ∈ s) :
-  iterated_fderiv_within 𝕜 n f₁ s x = iterated_fderiv_within 𝕜 n f s x :=
-begin
-  induction n with n IH generalizing x,
-  { ext m, simp [hL x hx] },
-  { have : fderiv_within 𝕜 (λ y, iterated_fderiv_within 𝕜 n f₁ s y) s x
-           = fderiv_within 𝕜 (λ y, iterated_fderiv_within 𝕜 n f s y) s x :=
-      fderiv_within_congr (hs x hx) (λ y hy, IH hy) (IH hx),
-    ext m,
-    rw [iterated_fderiv_within_succ_apply_left, iterated_fderiv_within_succ_apply_left, this] }
-end
-
-/-- The iterated differential within a set `s` at a point `x` is not modified if one intersects
-`s` with an open set containing `x`. -/
-lemma iterated_fderiv_within_inter_open {n : ℕ} (hu : is_open u)
-  (hs : unique_diff_on 𝕜 (s ∩ u)) (hx : x ∈ s ∩ u) :
-  iterated_fderiv_within 𝕜 n f (s ∩ u) x = iterated_fderiv_within 𝕜 n f s x :=
-begin
-  induction n with n IH generalizing x,
-  { ext m, simp },
-  { have A : fderiv_within 𝕜 (λ y, iterated_fderiv_within 𝕜 n f (s ∩ u) y) (s ∩ u) x
-           = fderiv_within 𝕜 (λ y, iterated_fderiv_within 𝕜 n f s y) (s ∩ u) x :=
-      fderiv_within_congr (hs x hx) (λ y hy, IH hy) (IH hx),
-    have B : fderiv_within 𝕜 (λ y, iterated_fderiv_within 𝕜 n f s y) (s ∩ u) x
-           = fderiv_within 𝕜 (λ y, iterated_fderiv_within 𝕜 n f s y) s x :=
-      fderiv_within_inter (is_open.mem_nhds hu hx.2)
-        ((unique_diff_within_at_inter (is_open.mem_nhds hu hx.2)).1 (hs x hx)),
-    ext m,
-    rw [iterated_fderiv_within_succ_apply_left, iterated_fderiv_within_succ_apply_left, A, B] }
-end
-
-/-- The iterated differential within a set `s` at a point `x` is not modified if one intersects
-`s` with a neighborhood of `x` within `s`. -/
-lemma iterated_fderiv_within_inter' {n : ℕ}
-  (hu : u ∈ 𝓝[s] x) (hs : unique_diff_on 𝕜 s) (xs : x ∈ s) :
-  iterated_fderiv_within 𝕜 n f (s ∩ u) x = iterated_fderiv_within 𝕜 n f s x :=
-begin
-  obtain ⟨v, v_open, xv, vu⟩ : ∃ v, is_open v ∧ x ∈ v ∧ v ∩ s ⊆ u := mem_nhds_within.1 hu,
-  have A : (s ∩ u) ∩ v = s ∩ v,
-  { apply subset.antisymm (inter_subset_inter (inter_subset_left _ _) (subset.refl _)),
-    exact λ y ⟨ys, yv⟩, ⟨⟨ys, vu ⟨yv, ys⟩⟩, yv⟩ },
-  have : iterated_fderiv_within 𝕜 n f (s ∩ v) x = iterated_fderiv_within 𝕜 n f s x :=
-    iterated_fderiv_within_inter_open v_open (hs.inter v_open) ⟨xs, xv⟩,
-  rw ← this,
-  have : iterated_fderiv_within 𝕜 n f ((s ∩ u) ∩ v) x = iterated_fderiv_within 𝕜 n f (s ∩ u) x,
-  { refine iterated_fderiv_within_inter_open v_open  _ ⟨⟨xs, vu ⟨xv, xs⟩⟩, xv⟩,
-    rw A,
-    exact hs.inter v_open },
-  rw A at this,
-  rw ← this
-end
-
-/-- The iterated differential within a set `s` at a point `x` is not modified if one intersects
-`s` with a neighborhood of `x`. -/
-lemma iterated_fderiv_within_inter {n : ℕ}
-  (hu : u ∈ 𝓝 x) (hs : unique_diff_on 𝕜 s) (xs : x ∈ s) :
-  iterated_fderiv_within 𝕜 n f (s ∩ u) x = iterated_fderiv_within 𝕜 n f s x :=
-iterated_fderiv_within_inter' (mem_nhds_within_of_mem_nhds hu) hs xs
-
-@[simp] lemma cont_diff_on_zero :
-  cont_diff_on 𝕜 0 f s ↔ continuous_on f s :=
-begin
-  refine ⟨λ H, H.continuous_on, λ H, _⟩,
-  assume x hx m hm,
-  have : (m : ℕ∞) = 0 := le_antisymm hm bot_le,
-  rw this,
-  refine ⟨insert x s, self_mem_nhds_within, ftaylor_series_within 𝕜 f s, _⟩,
-  rw has_ftaylor_series_up_to_on_zero_iff,
-  exact ⟨by rwa insert_eq_of_mem hx, λ x hx, by simp [ftaylor_series_within]⟩
-end
-
-lemma cont_diff_within_at_zero (hx : x ∈ s) :
-  cont_diff_within_at 𝕜 0 f s x ↔ ∃ u ∈ 𝓝[s] x, continuous_on f (s ∩ u) :=
-begin
-  split,
-  { intros h,
-    obtain ⟨u, H, p, hp⟩ := h 0 (by norm_num),
-    refine ⟨u, _, _⟩,
-    { simpa [hx] using H },
-    { simp only [with_top.coe_zero, has_ftaylor_series_up_to_on_zero_iff] at hp,
-      exact hp.1.mono (inter_subset_right s u) } },
-  { rintros ⟨u, H, hu⟩,
-    rw ← cont_diff_within_at_inter' H,
-    have h' : x ∈ s ∩ u := ⟨hx, mem_of_mem_nhds_within hx H⟩,
-    exact (cont_diff_on_zero.mpr hu).cont_diff_within_at h' }
-end
-
-/-- On a set with unique differentiability, any choice of iterated differential has to coincide
-with the one we have chosen in `iterated_fderiv_within 𝕜 m f s`. -/
-theorem has_ftaylor_series_up_to_on.eq_ftaylor_series_of_unique_diff_on
-  (h : has_ftaylor_series_up_to_on n f p s)
-  {m : ℕ} (hmn : (m : ℕ∞) ≤ n) (hs : unique_diff_on 𝕜 s) (hx : x ∈ s) :
-  p x m = iterated_fderiv_within 𝕜 m f s x :=
-begin
-  induction m with m IH generalizing x,
-  { rw [h.zero_eq' hx, iterated_fderiv_within_zero_eq_comp] },
-  { have A : (m : ℕ∞) < n := lt_of_lt_of_le (with_top.coe_lt_coe.2 (lt_add_one m)) hmn,
-    have : has_fderiv_within_at (λ (y : E), iterated_fderiv_within 𝕜 m f s y)
-      (continuous_multilinear_map.curry_left (p x (nat.succ m))) s x :=
-    (h.fderiv_within m A x hx).congr (λ y hy, (IH (le_of_lt A) hy).symm) (IH (le_of_lt A) hx).symm,
-    rw [iterated_fderiv_within_succ_eq_comp_left, function.comp_apply,
-      this.fderiv_within (hs x hx)],
-    exact (continuous_multilinear_map.uncurry_curry_left _).symm }
-end
-
-/-- When a function is `C^n` in a set `s` of unique differentiability, it admits
-`ftaylor_series_within 𝕜 f s` as a Taylor series up to order `n` in `s`. -/
-theorem cont_diff_on.ftaylor_series_within
-  (h : cont_diff_on 𝕜 n f s) (hs : unique_diff_on 𝕜 s) :
-  has_ftaylor_series_up_to_on n f (ftaylor_series_within 𝕜 f s) s :=
-begin
-  split,
-  { assume x hx,
-    simp only [ftaylor_series_within, continuous_multilinear_map.uncurry0_apply,
-               iterated_fderiv_within_zero_apply] },
-  { assume m hm x hx,
-    rcases (h x hx) m.succ (enat.add_one_le_of_lt hm) with ⟨u, hu, p, Hp⟩,
-    rw insert_eq_of_mem hx at hu,
-    rcases mem_nhds_within.1 hu with ⟨o, o_open, xo, ho⟩,
-    rw inter_comm at ho,
-    have : p x m.succ = ftaylor_series_within 𝕜 f s x m.succ,
-    { change p x m.succ = iterated_fderiv_within 𝕜 m.succ f s x,
-      rw ← iterated_fderiv_within_inter (is_open.mem_nhds o_open xo) hs hx,
-      exact (Hp.mono ho).eq_ftaylor_series_of_unique_diff_on le_rfl
-        (hs.inter o_open) ⟨hx, xo⟩ },
-    rw [← this, ← has_fderiv_within_at_inter (is_open.mem_nhds o_open xo)],
-    have A : ∀ y ∈ s ∩ o, p y m = ftaylor_series_within 𝕜 f s y m,
-    { rintros y ⟨hy, yo⟩,
-      change p y m = iterated_fderiv_within 𝕜 m f s y,
-      rw ← iterated_fderiv_within_inter (is_open.mem_nhds o_open yo) hs hy,
-      exact (Hp.mono ho).eq_ftaylor_series_of_unique_diff_on (with_top.coe_le_coe.2 (nat.le_succ m))
-        (hs.inter o_open) ⟨hy, yo⟩ },
-    exact ((Hp.mono ho).fderiv_within m (with_top.coe_lt_coe.2 (lt_add_one m)) x ⟨hx, xo⟩).congr
-      (λ y hy, (A y hy).symm) (A x ⟨hx, xo⟩).symm },
-  { assume m hm,
-    apply continuous_on_of_locally_continuous_on,
-    assume x hx,
-    rcases h x hx m hm with ⟨u, hu, p, Hp⟩,
-    rcases mem_nhds_within.1 hu with ⟨o, o_open, xo, ho⟩,
-    rw insert_eq_of_mem hx at ho,
-    rw inter_comm at ho,
-    refine ⟨o, o_open, xo, _⟩,
-    have A : ∀ y ∈ s ∩ o, p y m = ftaylor_series_within 𝕜 f s y m,
-    { rintros y ⟨hy, yo⟩,
-      change p y m = iterated_fderiv_within 𝕜 m f s y,
-      rw ← iterated_fderiv_within_inter (is_open.mem_nhds o_open yo) hs hy,
-      exact (Hp.mono ho).eq_ftaylor_series_of_unique_diff_on le_rfl
-        (hs.inter o_open) ⟨hy, yo⟩ },
-    exact ((Hp.mono ho).cont m le_rfl).congr (λ y hy, (A y hy).symm) }
-end
-
-lemma cont_diff_on_of_continuous_on_differentiable_on
-  (Hcont : ∀ (m : ℕ), (m : ℕ∞) ≤ n →
-    continuous_on (λ x, iterated_fderiv_within 𝕜 m f s x) s)
-  (Hdiff : ∀ (m : ℕ), (m : ℕ∞) < n →
-    differentiable_on 𝕜 (λ x, iterated_fderiv_within 𝕜 m f s x) s) :
-  cont_diff_on 𝕜 n f s :=
-begin
-  assume x hx m hm,
-  rw insert_eq_of_mem hx,
-  refine ⟨s, self_mem_nhds_within, ftaylor_series_within 𝕜 f s, _⟩,
-  split,
-  { assume y hy,
-    simp only [ftaylor_series_within, continuous_multilinear_map.uncurry0_apply,
-                iterated_fderiv_within_zero_apply] },
-  { assume k hk y hy,
-    convert (Hdiff k (lt_of_lt_of_le hk hm) y hy).has_fderiv_within_at,
-    simp only [ftaylor_series_within, iterated_fderiv_within_succ_eq_comp_left,
-                continuous_linear_equiv.coe_apply, function.comp_app, coe_fn_coe_base],
-    exact continuous_linear_map.curry_uncurry_left _ },
-  { assume k hk,
-    exact Hcont k (le_trans hk hm) }
-end
-
-lemma cont_diff_on_of_differentiable_on
-  (h : ∀(m : ℕ), (m : ℕ∞) ≤ n → differentiable_on 𝕜 (iterated_fderiv_within 𝕜 m f s) s) :
-  cont_diff_on 𝕜 n f s :=
-cont_diff_on_of_continuous_on_differentiable_on
-  (λ m hm, (h m hm).continuous_on) (λ m hm, (h m (le_of_lt hm)))
-
-lemma cont_diff_on.continuous_on_iterated_fderiv_within {m : ℕ}
-  (h : cont_diff_on 𝕜 n f s) (hmn : (m : ℕ∞) ≤ n) (hs : unique_diff_on 𝕜 s) :
-  continuous_on (iterated_fderiv_within 𝕜 m f s) s :=
-(h.ftaylor_series_within hs).cont m hmn
-
-lemma cont_diff_on.differentiable_on_iterated_fderiv_within {m : ℕ}
-  (h : cont_diff_on 𝕜 n f s) (hmn : (m : ℕ∞) < n) (hs : unique_diff_on 𝕜 s) :
-  differentiable_on 𝕜 (iterated_fderiv_within 𝕜 m f s) s :=
-λ x hx, ((h.ftaylor_series_within hs).fderiv_within m hmn x hx).differentiable_within_at
-
-lemma cont_diff_on_iff_continuous_on_differentiable_on
-  (hs : unique_diff_on 𝕜 s) :
-  cont_diff_on 𝕜 n f s ↔
-  (∀ (m : ℕ), (m : ℕ∞) ≤ n →
-    continuous_on (λ x, iterated_fderiv_within 𝕜 m f s x) s)
-  ∧ (∀ (m : ℕ), (m : ℕ∞) < n →
-    differentiable_on 𝕜 (λ x, iterated_fderiv_within 𝕜 m f s x) s) :=
-begin
-  split,
-  { assume h,
-    split,
-    { assume m hm, exact h.continuous_on_iterated_fderiv_within hm hs },
-    { assume m hm, exact h.differentiable_on_iterated_fderiv_within hm hs } },
-  { assume h,
-    exact cont_diff_on_of_continuous_on_differentiable_on h.1 h.2 }
-end
-
-lemma cont_diff_on_succ_of_fderiv_within {n : ℕ} (hf : differentiable_on 𝕜 f s)
-  (h : cont_diff_on 𝕜 n (λ y, fderiv_within 𝕜 f s y) s) :
-  cont_diff_on 𝕜 ((n + 1) : ℕ) f s :=
-begin
-  intros x hx,
-  rw [cont_diff_within_at_succ_iff_has_fderiv_within_at, insert_eq_of_mem hx],
-  exact ⟨s, self_mem_nhds_within, fderiv_within 𝕜 f s,
-    λ y hy, (hf y hy).has_fderiv_within_at, h x hx⟩
-end
-
-/-- A function is `C^(n + 1)` on a domain with unique derivatives if and only if it is
-differentiable there, and its derivative (expressed with `fderiv_within`) is `C^n`. -/
-theorem cont_diff_on_succ_iff_fderiv_within {n : ℕ} (hs : unique_diff_on 𝕜 s) :
-  cont_diff_on 𝕜 ((n + 1) : ℕ) f s ↔
-  differentiable_on 𝕜 f s ∧ cont_diff_on 𝕜 n (λ y, fderiv_within 𝕜 f s y) s :=
-begin
-  refine ⟨λ H, _, λ h, cont_diff_on_succ_of_fderiv_within h.1 h.2⟩,
-  refine ⟨H.differentiable_on (with_top.coe_le_coe.2 (nat.le_add_left 1 n)), λ x hx, _⟩,
-  rcases cont_diff_within_at_succ_iff_has_fderiv_within_at.1 (H x hx)
-    with ⟨u, hu, f', hff', hf'⟩,
-  rcases mem_nhds_within.1 hu with ⟨o, o_open, xo, ho⟩,
-  rw [inter_comm, insert_eq_of_mem hx] at ho,
-  have := hf'.mono ho,
-  rw cont_diff_within_at_inter' (mem_nhds_within_of_mem_nhds (is_open.mem_nhds o_open xo))
-    at this,
-  apply this.congr_of_eventually_eq' _ hx,
-  have : o ∩ s ∈ 𝓝[s] x := mem_nhds_within.2 ⟨o, o_open, xo, subset.refl _⟩,
-  rw inter_comm at this,
-  apply filter.eventually_eq_of_mem this (λ y hy, _),
-  have A : fderiv_within 𝕜 f (s ∩ o) y = f' y :=
-    ((hff' y (ho hy)).mono ho).fderiv_within (hs.inter o_open y hy),
-  rwa fderiv_within_inter (is_open.mem_nhds o_open hy.2) (hs y hy.1) at A
-end
-
-/-- A function is `C^(n + 1)` on an open domain if and only if it is
-differentiable there, and its derivative (expressed with `fderiv`) is `C^n`. -/
-theorem cont_diff_on_succ_iff_fderiv_of_open {n : ℕ} (hs : is_open s) :
-  cont_diff_on 𝕜 ((n + 1) : ℕ) f s ↔
-  differentiable_on 𝕜 f s ∧ cont_diff_on 𝕜 n (λ y, fderiv 𝕜 f y) s :=
-begin
-  rw cont_diff_on_succ_iff_fderiv_within hs.unique_diff_on,
-  congrm _ ∧ _,
-  apply cont_diff_on_congr,
-  assume x hx,
-  exact fderiv_within_of_open hs hx
-end
-
-/-- A function is `C^∞` on a domain with unique derivatives if and only if it is differentiable
-there, and its derivative (expressed with `fderiv_within`) is `C^∞`. -/
-theorem cont_diff_on_top_iff_fderiv_within (hs : unique_diff_on 𝕜 s) :
-  cont_diff_on 𝕜 ∞ f s ↔
-  differentiable_on 𝕜 f s ∧ cont_diff_on 𝕜 ∞ (λ y, fderiv_within 𝕜 f s y) s :=
-begin
-  split,
-  { assume h,
-    refine ⟨h.differentiable_on le_top, _⟩,
-    apply cont_diff_on_top.2 (λ n, ((cont_diff_on_succ_iff_fderiv_within hs).1 _).2),
-    exact h.of_le le_top },
-  { assume h,
-    refine cont_diff_on_top.2 (λ n, _),
-    have A : (n : ℕ∞) ≤ ∞ := le_top,
-    apply ((cont_diff_on_succ_iff_fderiv_within hs).2 ⟨h.1, h.2.of_le A⟩).of_le,
-    exact with_top.coe_le_coe.2 (nat.le_succ n) }
-end
-
-/-- A function is `C^∞` on an open domain if and only if it is differentiable there, and its
-derivative (expressed with `fderiv`) is `C^∞`. -/
-theorem cont_diff_on_top_iff_fderiv_of_open (hs : is_open s) :
-  cont_diff_on 𝕜 ∞ f s ↔
-  differentiable_on 𝕜 f s ∧ cont_diff_on 𝕜 ∞ (λ y, fderiv 𝕜 f y) s :=
-begin
-  rw cont_diff_on_top_iff_fderiv_within hs.unique_diff_on,
-  congrm _ ∧ _,
-  apply cont_diff_on_congr,
-  assume x hx,
-  exact fderiv_within_of_open hs hx
-end
-
-lemma cont_diff_on.fderiv_within
-  (hf : cont_diff_on 𝕜 n f s) (hs : unique_diff_on 𝕜 s) (hmn : m + 1 ≤ n) :
-  cont_diff_on 𝕜 m (λ y, fderiv_within 𝕜 f s y) s :=
-begin
-  cases m,
-  { change ∞ + 1 ≤ n at hmn,
-    have : n = ∞, by simpa using hmn,
-    rw this at hf,
-    exact ((cont_diff_on_top_iff_fderiv_within hs).1 hf).2 },
-  { change (m.succ : ℕ∞) ≤ n at hmn,
-    exact ((cont_diff_on_succ_iff_fderiv_within hs).1 (hf.of_le hmn)).2 }
-end
-
-lemma cont_diff_on.fderiv_of_open
-  (hf : cont_diff_on 𝕜 n f s) (hs : is_open s) (hmn : m + 1 ≤ n) :
-  cont_diff_on 𝕜 m (λ y, fderiv 𝕜 f y) s :=
-(hf.fderiv_within hs.unique_diff_on hmn).congr (λ x hx, (fderiv_within_of_open hs hx).symm)
-
-lemma cont_diff_on.continuous_on_fderiv_within
-  (h : cont_diff_on 𝕜 n f s) (hs : unique_diff_on 𝕜 s) (hn : 1 ≤ n) :
-  continuous_on (λ x, fderiv_within 𝕜 f s x) s :=
-((cont_diff_on_succ_iff_fderiv_within hs).1 (h.of_le hn)).2.continuous_on
-
-lemma cont_diff_on.continuous_on_fderiv_of_open
-  (h : cont_diff_on 𝕜 n f s) (hs : is_open s) (hn : 1 ≤ n) :
-  continuous_on (λ x, fderiv 𝕜 f x) s :=
-((cont_diff_on_succ_iff_fderiv_of_open hs).1 (h.of_le hn)).2.continuous_on
-
-lemma cont_diff_within_at.fderiv_within'
-  (hf : cont_diff_within_at 𝕜 n f s x) (hs : ∀ᶠ y in 𝓝[insert x s] x, unique_diff_within_at 𝕜 s y)
-  (hmn : m + 1 ≤ n) :
-  cont_diff_within_at 𝕜 m (fderiv_within 𝕜 f s) s x :=
-begin
-  have : ∀ k : ℕ, (k + 1 : ℕ∞) ≤ n → cont_diff_within_at 𝕜 k (fderiv_within 𝕜 f s) s x,
-  { intros k hkn,
-    obtain ⟨v, hv, -, f', hvf', hf'⟩ :=
-      cont_diff_within_at_succ_iff_has_fderiv_within_at'.mp (hf.of_le hkn),
-    apply hf'.congr_of_eventually_eq_insert,
-    filter_upwards [hv, hs],
-    exact λ y hy h2y, (hvf' y hy).fderiv_within h2y },
-  induction m using with_top.rec_top_coe,
-  { obtain rfl := eq_top_iff.mpr hmn,
-    rw [cont_diff_within_at_top],
-    exact λ m, this m le_top },
-  exact this m hmn
-end
-
-lemma cont_diff_within_at.fderiv_within
-  (hf : cont_diff_within_at 𝕜 n f s x) (hs : unique_diff_on 𝕜 s)
-  (hmn : (m + 1 : ℕ∞) ≤ n) (hxs : x ∈ s) :
-  cont_diff_within_at 𝕜 m (fderiv_within 𝕜 f s) s x :=
-hf.fderiv_within' (by { rw [insert_eq_of_mem hxs], exact eventually_of_mem self_mem_nhds_within hs})
-  hmn
-
-/-- If a function is at least `C^1`, its bundled derivative (mapping `(x, v)` to `Df(x) v`) is
-continuous. -/
-lemma cont_diff_on.continuous_on_fderiv_within_apply
-  (h : cont_diff_on 𝕜 n f s) (hs : unique_diff_on 𝕜 s) (hn : 1 ≤ n) :
-  continuous_on (λp : E × E, (fderiv_within 𝕜 f s p.1 : E → F) p.2) (s ×ˢ univ) :=
-begin
-  have A : continuous (λq : (E →L[𝕜] F) × E, q.1 q.2) := is_bounded_bilinear_map_apply.continuous,
-  have B : continuous_on (λp : E × E, (fderiv_within 𝕜 f s p.1, p.2)) (s ×ˢ univ),
-  { apply continuous_on.prod _ continuous_snd.continuous_on,
-    exact continuous_on.comp (h.continuous_on_fderiv_within hs hn) continuous_fst.continuous_on
-      (prod_subset_preimage_fst _ _) },
-  exact A.comp_continuous_on B
-end
-
-/-! ### Functions with a Taylor series on the whole space -/
-
-/-- `has_ftaylor_series_up_to n f p` registers the fact that `p 0 = f` and `p (m+1)` is a
-derivative of `p m` for `m < n`, and is continuous for `m ≤ n`. This is a predicate analogous to
-`has_fderiv_at` but for higher order derivatives. -/
-structure has_ftaylor_series_up_to (n : ℕ∞)
-  (f : E → F) (p : E → formal_multilinear_series 𝕜 E F) : Prop :=
-(zero_eq : ∀ x, (p x 0).uncurry0 = f x)
-(fderiv  : ∀ (m : ℕ) (hm : (m : ℕ∞) < n), ∀ x,
-    has_fderiv_at (λ y, p y m) (p x m.succ).curry_left x)
-(cont    : ∀ (m : ℕ) (hm : (m : ℕ∞) ≤ n), continuous (λ x, p x m))
-
-lemma has_ftaylor_series_up_to.zero_eq'
-  (h : has_ftaylor_series_up_to n f p) (x : E) :
-  p x 0 = (continuous_multilinear_curry_fin0 𝕜 E F).symm (f x) :=
-by { rw ← h.zero_eq x, symmetry, exact continuous_multilinear_map.uncurry0_curry0 _ }
-
-lemma has_ftaylor_series_up_to_on_univ_iff :
-  has_ftaylor_series_up_to_on n f p univ ↔ has_ftaylor_series_up_to n f p :=
-begin
-  split,
-  { assume H,
-    split,
-    { exact λ x, H.zero_eq x (mem_univ x) },
-    { assume m hm x,
-      rw ← has_fderiv_within_at_univ,
-      exact H.fderiv_within m hm x (mem_univ x) },
-    { assume m hm,
-      rw continuous_iff_continuous_on_univ,
-      exact H.cont m hm } },
-  { assume H,
-    split,
-    { exact λ x hx, H.zero_eq x },
-    { assume m hm x hx,
-      rw has_fderiv_within_at_univ,
-      exact H.fderiv m hm x },
-    { assume m hm,
-      rw ← continuous_iff_continuous_on_univ,
-      exact H.cont m hm } }
-end
-
-lemma has_ftaylor_series_up_to.has_ftaylor_series_up_to_on
-  (h : has_ftaylor_series_up_to n f p) (s : set E) :
-  has_ftaylor_series_up_to_on n f p s :=
-(has_ftaylor_series_up_to_on_univ_iff.2 h).mono (subset_univ _)
-
-lemma has_ftaylor_series_up_to.of_le
-  (h : has_ftaylor_series_up_to n f p) (hmn : m ≤ n) :
-  has_ftaylor_series_up_to m f p :=
-by { rw ← has_ftaylor_series_up_to_on_univ_iff at h ⊢, exact h.of_le hmn }
-
-lemma has_ftaylor_series_up_to.continuous
-  (h : has_ftaylor_series_up_to n f p) : continuous f :=
-begin
-  rw ← has_ftaylor_series_up_to_on_univ_iff at h,
-  rw continuous_iff_continuous_on_univ,
-  exact h.continuous_on
-end
-
-lemma has_ftaylor_series_up_to_zero_iff :
-  has_ftaylor_series_up_to 0 f p ↔ continuous f ∧ (∀ x, (p x 0).uncurry0 = f x) :=
-by simp [has_ftaylor_series_up_to_on_univ_iff.symm, continuous_iff_continuous_on_univ,
-         has_ftaylor_series_up_to_on_zero_iff]
-
-/-- If a function has a Taylor series at order at least `1`, then the term of order `1` of this
-series is a derivative of `f`. -/
-lemma has_ftaylor_series_up_to.has_fderiv_at
-  (h : has_ftaylor_series_up_to n f p) (hn : 1 ≤ n) (x : E) :
-  has_fderiv_at f (continuous_multilinear_curry_fin1 𝕜 E F (p x 1)) x :=
-begin
-  rw [← has_fderiv_within_at_univ],
-  exact (has_ftaylor_series_up_to_on_univ_iff.2 h).has_fderiv_within_at hn (mem_univ _)
-end
-
-lemma has_ftaylor_series_up_to.differentiable
-  (h : has_ftaylor_series_up_to n f p) (hn : 1 ≤ n) : differentiable 𝕜 f :=
-λ x, (h.has_fderiv_at hn x).differentiable_at
-
-/-- `p` is a Taylor series of `f` up to `n+1` if and only if `p.shift` is a Taylor series up to `n`
-for `p 1`, which is a derivative of `f`. -/
-theorem has_ftaylor_series_up_to_succ_iff_right {n : ℕ} :
-  has_ftaylor_series_up_to ((n + 1) : ℕ) f p ↔
-  (∀ x, (p x 0).uncurry0 = f x)
-  ∧ (∀ x, has_fderiv_at (λ y, p y 0) (p x 1).curry_left x)
-  ∧ has_ftaylor_series_up_to n
-    (λ x, continuous_multilinear_curry_fin1 𝕜 E F (p x 1)) (λ x, (p x).shift) :=
-by simp only [has_ftaylor_series_up_to_on_succ_iff_right, ← has_ftaylor_series_up_to_on_univ_iff,
-  mem_univ, forall_true_left, has_fderiv_within_at_univ]
-
-/-! ### Smooth functions at a point -/
-
-variable (𝕜)
-
-/-- A function is continuously differentiable up to `n` at a point `x` if, for any integer `k ≤ n`,
-there is a neighborhood of `x` where `f` admits derivatives up to order `n`, which are continuous.
--/
-def cont_diff_at (n : ℕ∞) (f : E → F) (x : E) :=
-cont_diff_within_at 𝕜 n f univ x
-
-variable {𝕜}
-
-theorem cont_diff_within_at_univ :
-  cont_diff_within_at 𝕜 n f univ x ↔ cont_diff_at 𝕜 n f x :=
-iff.rfl
-
-lemma cont_diff_at_top :
-  cont_diff_at 𝕜 ∞ f x ↔ ∀ (n : ℕ), cont_diff_at 𝕜 n f x :=
-by simp [← cont_diff_within_at_univ, cont_diff_within_at_top]
-
-lemma cont_diff_at.cont_diff_within_at
-  (h : cont_diff_at 𝕜 n f x) : cont_diff_within_at 𝕜 n f s x :=
-h.mono (subset_univ _)
-
-lemma cont_diff_within_at.cont_diff_at
-  (h : cont_diff_within_at 𝕜 n f s x) (hx : s ∈ 𝓝 x) :
-  cont_diff_at 𝕜 n f x :=
-by rwa [cont_diff_at, ← cont_diff_within_at_inter hx, univ_inter]
-
-lemma cont_diff_at.congr_of_eventually_eq
-  (h : cont_diff_at 𝕜 n f x) (hg : f₁ =ᶠ[𝓝 x] f) :
-  cont_diff_at 𝕜 n f₁ x :=
-h.congr_of_eventually_eq' (by rwa nhds_within_univ) (mem_univ x)
-
-lemma cont_diff_at.of_le
-  (h : cont_diff_at 𝕜 n f x) (hmn : m ≤ n) :
-  cont_diff_at 𝕜 m f x :=
-h.of_le hmn
-
-lemma cont_diff_at.continuous_at
-  (h : cont_diff_at 𝕜 n f x) : continuous_at f x :=
-by simpa [continuous_within_at_univ] using h.continuous_within_at
-
-/-- If a function is `C^n` with `n ≥ 1` at a point, then it is differentiable there. -/
-lemma cont_diff_at.differentiable_at
-  (h : cont_diff_at 𝕜 n f x) (hn : 1 ≤ n) : differentiable_at 𝕜 f x :=
-by simpa [hn, differentiable_within_at_univ] using h.differentiable_within_at
-
-/-- A function is `C^(n + 1)` at a point iff locally, it has a derivative which is `C^n`. -/
-theorem cont_diff_at_succ_iff_has_fderiv_at {n : ℕ} :
-  cont_diff_at 𝕜 ((n + 1) : ℕ) f x
-  ↔ (∃ f' : E → E →L[𝕜] F, (∃ u ∈ 𝓝 x, ∀ x ∈ u, has_fderiv_at f (f' x) x)
-      ∧ cont_diff_at 𝕜 n f' x) :=
-begin
-  rw [← cont_diff_within_at_univ, cont_diff_within_at_succ_iff_has_fderiv_within_at],
-  simp only [nhds_within_univ, exists_prop, mem_univ, insert_eq_of_mem],
-  split,
-  { rintros ⟨u, H, f', h_fderiv, h_cont_diff⟩,
-    rcases mem_nhds_iff.mp H with ⟨t, htu, ht, hxt⟩,
-    refine ⟨f', ⟨t, _⟩, h_cont_diff.cont_diff_at H⟩,
-    refine ⟨mem_nhds_iff.mpr ⟨t, subset.rfl, ht, hxt⟩, _⟩,
-    intros y hyt,
-    refine (h_fderiv y (htu hyt)).has_fderiv_at _,
-    exact mem_nhds_iff.mpr ⟨t, htu, ht, hyt⟩ },
-  { rintros ⟨f', ⟨u, H, h_fderiv⟩, h_cont_diff⟩,
-    refine ⟨u, H, f', _, h_cont_diff.cont_diff_within_at⟩,
-    intros x hxu,
-    exact (h_fderiv x hxu).has_fderiv_within_at }
-end
-
-protected theorem cont_diff_at.eventually {n : ℕ} (h : cont_diff_at 𝕜 n f x) :
-  ∀ᶠ y in 𝓝 x, cont_diff_at 𝕜 n f y :=
-by simpa [nhds_within_univ] using h.eventually
-
-/-! ### Smooth functions -/
-
-variable (𝕜)
-
-/-- A function is continuously differentiable up to `n` if it admits derivatives up to
-order `n`, which are continuous. Contrary to the case of definitions in domains (where derivatives
-might not be unique) we do not need to localize the definition in space or time.
--/
-definition cont_diff (n : ℕ∞) (f : E → F) :=
-∃ p : E → formal_multilinear_series 𝕜 E F, has_ftaylor_series_up_to n f p
-
-variable {𝕜}
-
-theorem cont_diff_on_univ : cont_diff_on 𝕜 n f univ ↔ cont_diff 𝕜 n f :=
-begin
-  split,
-  { assume H,
-    use ftaylor_series_within 𝕜 f univ,
-    rw ← has_ftaylor_series_up_to_on_univ_iff,
-    exact H.ftaylor_series_within unique_diff_on_univ },
-  { rintros ⟨p, hp⟩ x hx m hm,
-    exact ⟨univ, filter.univ_sets _, p, (hp.has_ftaylor_series_up_to_on univ).of_le hm⟩ }
-end
-
-lemma cont_diff_iff_cont_diff_at : cont_diff 𝕜 n f ↔ ∀ x, cont_diff_at 𝕜 n f x :=
-by simp [← cont_diff_on_univ, cont_diff_on, cont_diff_at]
-
-lemma cont_diff.cont_diff_at (h : cont_diff 𝕜 n f) : cont_diff_at 𝕜 n f x :=
-cont_diff_iff_cont_diff_at.1 h x
-
-lemma cont_diff.cont_diff_within_at (h : cont_diff 𝕜 n f) : cont_diff_within_at 𝕜 n f s x :=
-h.cont_diff_at.cont_diff_within_at
-
-lemma cont_diff_top : cont_diff 𝕜 ∞ f ↔ ∀ (n : ℕ), cont_diff 𝕜 n f :=
-by simp [cont_diff_on_univ.symm, cont_diff_on_top]
-
-lemma cont_diff_all_iff_nat : (∀ n, cont_diff 𝕜 n f) ↔ (∀ n : ℕ, cont_diff 𝕜 n f) :=
-by simp only [← cont_diff_on_univ, cont_diff_on_all_iff_nat]
-
-lemma cont_diff.cont_diff_on (h : cont_diff 𝕜 n f) : cont_diff_on 𝕜 n f s :=
-(cont_diff_on_univ.2 h).mono (subset_univ _)
-
-@[simp] lemma cont_diff_zero : cont_diff 𝕜 0 f ↔ continuous f :=
-begin
-  rw [← cont_diff_on_univ, continuous_iff_continuous_on_univ],
-  exact cont_diff_on_zero
-end
-
-lemma cont_diff_at_zero : cont_diff_at 𝕜 0 f x ↔ ∃ u ∈ 𝓝 x, continuous_on f u :=
-by { rw ← cont_diff_within_at_univ, simp [cont_diff_within_at_zero, nhds_within_univ] }
-
-theorem cont_diff_at_one_iff : cont_diff_at 𝕜 1 f x ↔
-  ∃ f' : E → (E →L[𝕜] F), ∃ u ∈ 𝓝 x, continuous_on f' u ∧ ∀ x ∈ u, has_fderiv_at f (f' x) x :=
-by simp_rw [show (1 : ℕ∞) = (0 + 1 : ℕ), from (zero_add 1).symm,
-  cont_diff_at_succ_iff_has_fderiv_at, show ((0 : ℕ) : ℕ∞) = 0, from rfl,
-  cont_diff_at_zero, exists_mem_and_iff antitone_bforall antitone_continuous_on, and_comm]
-
-lemma cont_diff.of_le (h : cont_diff 𝕜 n f) (hmn : m ≤ n) : cont_diff 𝕜 m f :=
-cont_diff_on_univ.1 $ (cont_diff_on_univ.2 h).of_le hmn
-
-lemma cont_diff.of_succ {n : ℕ} (h : cont_diff 𝕜 (n + 1) f) : cont_diff 𝕜 n f :=
-h.of_le $ with_top.coe_le_coe.mpr le_self_add
-
-lemma cont_diff.one_of_succ {n : ℕ} (h : cont_diff 𝕜 (n + 1) f) : cont_diff 𝕜 1 f :=
-h.of_le $ with_top.coe_le_coe.mpr le_add_self
-
-lemma cont_diff.continuous (h : cont_diff 𝕜 n f) : continuous f :=
-cont_diff_zero.1 (h.of_le bot_le)
-
-/-- If a function is `C^n` with `n ≥ 1`, then it is differentiable. -/
-lemma cont_diff.differentiable (h : cont_diff 𝕜 n f) (hn : 1 ≤ n) : differentiable 𝕜 f :=
-differentiable_on_univ.1 $ (cont_diff_on_univ.2 h).differentiable_on hn
-
-lemma cont_diff_iff_forall_nat_le :
-  cont_diff 𝕜 n f ↔ ∀ m : ℕ, ↑m ≤ n → cont_diff 𝕜 m f :=
-by { simp_rw [← cont_diff_on_univ], exact cont_diff_on_iff_forall_nat_le }
-
-
-/-! ### Iterated derivative -/
-
-variable (𝕜)
-
-/-- The `n`-th derivative of a function, as a multilinear map, defined inductively. -/
-noncomputable def iterated_fderiv (n : ℕ) (f : E → F) :
-  E → (E [×n]→L[𝕜] F) :=
-nat.rec_on n
-  (λ x, continuous_multilinear_map.curry0 𝕜 E (f x))
-  (λ n rec x, continuous_linear_map.uncurry_left (fderiv 𝕜 rec x))
-
-/-- Formal Taylor series associated to a function within a set. -/
-def ftaylor_series (f : E → F) (x : E) : formal_multilinear_series 𝕜 E F :=
-λ n, iterated_fderiv 𝕜 n f x
-
-variable {𝕜}
-
-@[simp] lemma iterated_fderiv_zero_apply (m : (fin 0) → E) :
-  (iterated_fderiv 𝕜 0 f x : ((fin 0) →  E) → F) m = f x := rfl
-
-lemma iterated_fderiv_zero_eq_comp :
-  iterated_fderiv 𝕜 0 f = (continuous_multilinear_curry_fin0 𝕜 E F).symm ∘ f := rfl
-
-lemma norm_iterated_fderiv_zero :
-  ‖iterated_fderiv 𝕜 0 f x‖ = ‖f x‖ :=
-by rw [iterated_fderiv_zero_eq_comp, linear_isometry_equiv.norm_map]
-
-lemma iterated_fderiv_with_zero_eq :
-  iterated_fderiv_within 𝕜 0 f s = iterated_fderiv 𝕜 0 f :=
-by { ext, refl }
-
-lemma iterated_fderiv_succ_apply_left {n : ℕ} (m : fin (n + 1) → E):
-  (iterated_fderiv 𝕜 (n + 1) f x : (fin (n + 1) → E) → F) m
-  = (fderiv 𝕜 (iterated_fderiv 𝕜 n f) x : E → (E [×n]→L[𝕜] F)) (m 0) (tail m) := rfl
-
-/-- Writing explicitly the `n+1`-th derivative as the composition of a currying linear equiv,
-and the derivative of the `n`-th derivative. -/
-lemma iterated_fderiv_succ_eq_comp_left {n : ℕ} :
-  iterated_fderiv 𝕜 (n + 1) f =
-  (continuous_multilinear_curry_left_equiv 𝕜 (λ (i : fin (n + 1)), E) F)
-    ∘ (fderiv 𝕜 (iterated_fderiv 𝕜 n f)) := rfl
-
-/-- Writing explicitly the derivative of the `n`-th derivative as the composition of a currying
-linear equiv, and the `n + 1`-th derivative. -/
-lemma fderiv_iterated_fderiv {n : ℕ} :
-  fderiv 𝕜 (iterated_fderiv 𝕜 n f) =
-  (continuous_multilinear_curry_left_equiv 𝕜 (λ (i : fin (n + 1)), E) F).symm
-    ∘ (iterated_fderiv 𝕜 (n + 1) f) :=
-begin
-  rw iterated_fderiv_succ_eq_comp_left,
-  ext1 x,
-  simp only [function.comp_app, linear_isometry_equiv.symm_apply_apply],
-end
-
-lemma has_compact_support.iterated_fderiv (hf : has_compact_support f) (n : ℕ) :
-  has_compact_support (iterated_fderiv 𝕜 n f) :=
-begin
-  induction n with n IH,
-  { rw [iterated_fderiv_zero_eq_comp],
-    apply hf.comp_left,
-    exact linear_isometry_equiv.map_zero _ },
-  { rw iterated_fderiv_succ_eq_comp_left,
-    apply (IH.fderiv 𝕜).comp_left,
-    exact linear_isometry_equiv.map_zero _ }
-end
-lemma norm_fderiv_iterated_fderiv {n : ℕ} :
-  ‖fderiv 𝕜 (iterated_fderiv 𝕜 n f) x‖ = ‖iterated_fderiv 𝕜 (n + 1) f x‖ :=
-by rw [iterated_fderiv_succ_eq_comp_left, linear_isometry_equiv.norm_map]
-
-lemma iterated_fderiv_within_univ {n : ℕ} :
-  iterated_fderiv_within 𝕜 n f univ = iterated_fderiv 𝕜 n f :=
-begin
-  induction n with n IH,
-  { ext x, simp },
-  { ext x m,
-    rw [iterated_fderiv_succ_apply_left, iterated_fderiv_within_succ_apply_left, IH,
-        fderiv_within_univ] }
-end
-
-/-- In an open set, the iterated derivative within this set coincides with the global iterated
-derivative. -/
-lemma iterated_fderiv_within_of_is_open (n : ℕ) (hs : is_open s) :
-  eq_on (iterated_fderiv_within 𝕜 n f s) (iterated_fderiv 𝕜 n f) s :=
-begin
-  induction n with n IH,
-  { assume x hx,
-    ext1 m,
-    simp only [iterated_fderiv_within_zero_apply, iterated_fderiv_zero_apply] },
-  { assume x hx,
-    rw [iterated_fderiv_succ_eq_comp_left, iterated_fderiv_within_succ_eq_comp_left],
-    dsimp,
-    congr' 1,
-    rw fderiv_within_of_open hs hx,
-    apply filter.eventually_eq.fderiv_eq,
-    filter_upwards [hs.mem_nhds hx],
-    exact IH }
-end
-
-lemma ftaylor_series_within_univ :
-  ftaylor_series_within 𝕜 f univ = ftaylor_series 𝕜 f :=
-begin
-  ext1 x, ext1 n,
-  change iterated_fderiv_within 𝕜 n f univ x = iterated_fderiv 𝕜 n f x,
-  rw iterated_fderiv_within_univ
-end
-
-theorem iterated_fderiv_succ_apply_right {n : ℕ} (m : fin (n + 1) → E) :
-  (iterated_fderiv 𝕜 (n + 1) f x : (fin (n + 1) → E) → F) m
-    = iterated_fderiv 𝕜 n (λy, fderiv 𝕜 f y) x (init m) (m (last n)) :=
-begin
-  rw [← iterated_fderiv_within_univ, ← iterated_fderiv_within_univ, ← fderiv_within_univ],
-  exact iterated_fderiv_within_succ_apply_right unique_diff_on_univ (mem_univ _) _
-end
-
-/-- Writing explicitly the `n+1`-th derivative as the composition of a currying linear equiv,
-and the `n`-th derivative of the derivative. -/
-lemma iterated_fderiv_succ_eq_comp_right {n : ℕ} :
-  iterated_fderiv 𝕜 (n + 1) f x =
-  ((continuous_multilinear_curry_right_equiv' 𝕜 n E F)
-    ∘ (iterated_fderiv 𝕜 n (λy, fderiv 𝕜 f y))) x :=
-by { ext m, rw iterated_fderiv_succ_apply_right, refl }
-
-lemma norm_iterated_fderiv_fderiv {n : ℕ} :
-  ‖iterated_fderiv 𝕜 n (fderiv 𝕜 f) x‖ = ‖iterated_fderiv 𝕜 (n + 1) f x‖ :=
-by rw [iterated_fderiv_succ_eq_comp_right, linear_isometry_equiv.norm_map]
-
-@[simp] lemma iterated_fderiv_one_apply (m : (fin 1) → E) :
-  (iterated_fderiv 𝕜 1 f x : ((fin 1) → E) → F) m
-  = (fderiv 𝕜 f x : E → F) (m 0) :=
-by { rw [iterated_fderiv_succ_apply_right, iterated_fderiv_zero_apply], refl }
-
-/-- When a function is `C^n` in a set `s` of unique differentiability, it admits
-`ftaylor_series_within 𝕜 f s` as a Taylor series up to order `n` in `s`. -/
-theorem cont_diff_on_iff_ftaylor_series :
-  cont_diff 𝕜 n f ↔ has_ftaylor_series_up_to n f (ftaylor_series 𝕜 f) :=
-begin
-  split,
-  { rw [← cont_diff_on_univ, ← has_ftaylor_series_up_to_on_univ_iff,
-        ← ftaylor_series_within_univ],
-    exact λ h, cont_diff_on.ftaylor_series_within h unique_diff_on_univ },
-  { assume h, exact ⟨ftaylor_series 𝕜 f, h⟩ }
-end
-
-lemma cont_diff_iff_continuous_differentiable :
-  cont_diff 𝕜 n f ↔
-  (∀ (m : ℕ), (m : ℕ∞) ≤ n → continuous (λ x, iterated_fderiv 𝕜 m f x))
-  ∧ (∀ (m : ℕ), (m : ℕ∞) < n → differentiable 𝕜 (λ x, iterated_fderiv 𝕜 m f x)) :=
-by simp [cont_diff_on_univ.symm, continuous_iff_continuous_on_univ,
-    differentiable_on_univ.symm, iterated_fderiv_within_univ,
-    cont_diff_on_iff_continuous_on_differentiable_on unique_diff_on_univ]
-
-/-- If `f` is `C^n` then its `m`-times iterated derivative is continuous for `m ≤ n`. -/
-lemma cont_diff.continuous_iterated_fderiv {m : ℕ} (hm : (m : ℕ∞) ≤ n)
-  (hf : cont_diff 𝕜 n f) : continuous (λ x, iterated_fderiv 𝕜 m f x) :=
-(cont_diff_iff_continuous_differentiable.mp hf).1 m hm
-
-/-- If `f` is `C^n` then its `m`-times iterated derivative is differentiable for `m < n`. -/
-lemma cont_diff.differentiable_iterated_fderiv {m : ℕ} (hm : (m : ℕ∞) < n)
-  (hf : cont_diff 𝕜 n f) : differentiable 𝕜 (λ x, iterated_fderiv 𝕜 m f x) :=
-(cont_diff_iff_continuous_differentiable.mp hf).2 m hm
-
-lemma cont_diff_of_differentiable_iterated_fderiv
-  (h : ∀(m : ℕ), (m : ℕ∞) ≤ n → differentiable 𝕜 (iterated_fderiv 𝕜 m f)) :
-  cont_diff 𝕜 n f :=
-cont_diff_iff_continuous_differentiable.2
-⟨λ m hm, (h m hm).continuous, λ m hm, (h m (le_of_lt hm))⟩
-
-/-- A function is `C^(n + 1)` if and only if it is differentiable,
-and its derivative (formulated in terms of `fderiv`) is `C^n`. -/
-theorem cont_diff_succ_iff_fderiv {n : ℕ} :
-  cont_diff 𝕜 ((n + 1) : ℕ) f ↔
-  differentiable 𝕜 f ∧ cont_diff 𝕜 n (λ y, fderiv 𝕜 f y) :=
-by simp only [← cont_diff_on_univ, ← differentiable_on_univ, ← fderiv_within_univ,
-  cont_diff_on_succ_iff_fderiv_within unique_diff_on_univ]
-
-theorem cont_diff_one_iff_fderiv :
-  cont_diff 𝕜 1 f ↔ differentiable 𝕜 f ∧ continuous (fderiv 𝕜 f) :=
-cont_diff_succ_iff_fderiv.trans $ iff.rfl.and cont_diff_zero
-
-/-- A function is `C^∞` if and only if it is differentiable,
-and its derivative (formulated in terms of `fderiv`) is `C^∞`. -/
-theorem cont_diff_top_iff_fderiv :
-  cont_diff 𝕜 ∞ f ↔
-  differentiable 𝕜 f ∧ cont_diff 𝕜 ∞ (λ y, fderiv 𝕜 f y) :=
-begin
-  simp only [← cont_diff_on_univ, ← differentiable_on_univ, ← fderiv_within_univ],
-  rw cont_diff_on_top_iff_fderiv_within unique_diff_on_univ,
-end
-
-lemma cont_diff.continuous_fderiv
-  (h : cont_diff 𝕜 n f) (hn : 1 ≤ n) :
-  continuous (λ x, fderiv 𝕜 f x) :=
-((cont_diff_succ_iff_fderiv).1 (h.of_le hn)).2.continuous
-
-/-- If a function is at least `C^1`, its bundled derivative (mapping `(x, v)` to `Df(x) v`) is
-continuous. -/
-lemma cont_diff.continuous_fderiv_apply
-  (h : cont_diff 𝕜 n f) (hn : 1 ≤ n) :
-  continuous (λp : E × E, (fderiv 𝕜 f p.1 : E → F) p.2) :=
-have A : continuous (λq : (E →L[𝕜] F) × E, q.1 q.2) := is_bounded_bilinear_map_apply.continuous,
-have B : continuous (λp : E × E, (fderiv 𝕜 f p.1, p.2)) :=
-  ((h.continuous_fderiv hn).comp continuous_fst).prod_mk continuous_snd,
-A.comp B
-=======
 {s s₁ t u : set E} {f f₁ : E → F} {g : F → G} {x x₀ : E} {c : F}
 {b : E × F → G} {m n : ℕ∞} {p : E → formal_multilinear_series 𝕜 E F}
->>>>>>> dbde88c8
 
 /-! ### Constants -/
 
