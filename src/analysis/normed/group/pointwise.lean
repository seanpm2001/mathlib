/-
Copyright (c) 2021 Sébastien Gouëzel. All rights reserved.
Released under Apache 2.0 license as described in the file LICENSE.
Authors: Sébastien Gouëzel
-/

import analysis.normed.group.basic

/-!
# Properties of pointwise addition of sets in normed groups.

We explore the relationships between pointwise addition of sets in normed groups, and the norm.
Notably, we show that the sum of bounded sets remain bounded.
-/

open metric set
open_locale pointwise topological_space

section semi_normed_group

variables {E : Type*} [semi_normed_group E]

lemma bounded_iff_exists_norm_le {s : set E} :
  bounded s ↔ ∃ R, ∀ x ∈ s, ∥x∥ ≤ R :=
by simp [subset_def, bounded_iff_subset_ball (0 : E)]

alias bounded_iff_exists_norm_le ↔ metric.bounded.exists_norm_le _

<<<<<<< HEAD
lemma metric.bounded.exists_norm_le' {s : set E} (hs : metric.bounded s) :
  ∃ R ≥ 0, ∀ x ∈ s, ∥x∥ ≤ R :=
begin
  obtain ⟨R₀, hR₀⟩ := hs.exists_norm_le,
  refine ⟨max R₀ 0, le_max_right _ _, _⟩,
=======
lemma metric.bounded.exists_pos_norm_le {s : set E} (hs : metric.bounded s) :
  ∃ R > 0, ∀ x ∈ s, ∥x∥ ≤ R :=
begin
  obtain ⟨R₀, hR₀⟩ := hs.exists_norm_le,
  refine ⟨max R₀ 1, _, _⟩,
  { exact (by norm_num : (0:ℝ) < 1).trans_le (le_max_right R₀ 1) },
>>>>>>> e0ee828c
  intros x hx,
  exact (hR₀ x hx).trans (le_max_left _ _),
end

lemma metric.bounded.add
  {s t : set E} (hs : bounded s) (ht : bounded t) :
  bounded (s + t) :=
begin
  obtain ⟨Rs, hRs⟩ : ∃ (R : ℝ), ∀ x ∈ s, ∥x∥ ≤ R := hs.exists_norm_le,
  obtain ⟨Rt, hRt⟩ : ∃ (R : ℝ), ∀ x ∈ t, ∥x∥ ≤ R := ht.exists_norm_le,
  refine (bounded_iff_exists_norm_le).2 ⟨Rs + Rt, _⟩,
  rintros z ⟨x, y, hx, hy, rfl⟩,
  calc ∥x + y∥ ≤ ∥x∥ + ∥y∥ : norm_add_le _ _
  ... ≤ Rs + Rt : add_le_add (hRs x hx) (hRt y hy)
end

@[simp] lemma singleton_add_ball (x y : E) (r : ℝ) :
  {x} + ball y r = ball (x + y) r :=
by simp only [preimage_add_ball, image_add_left, singleton_add, sub_neg_eq_add, add_comm y x]

@[simp] lemma ball_add_singleton (x y : E) (r : ℝ) :
  ball x r + {y} = ball (x + y) r :=
by simp [add_comm _ {y}, add_comm y]

lemma singleton_add_ball_zero (x : E) (r : ℝ) :
  {x} + ball 0 r = ball x r :=
by simp

lemma ball_zero_add_singleton (x : E) (r : ℝ) :
  ball 0 r + {x} = ball x r :=
by simp

@[simp] lemma singleton_add_closed_ball (x y : E) (r : ℝ) :
  {x} + closed_ball y r = closed_ball (x + y) r :=
by simp only [add_comm y x, preimage_add_closed_ball, image_add_left, singleton_add, sub_neg_eq_add]

@[simp] lemma closed_ball_add_singleton (x y : E) (r : ℝ) :
  closed_ball x r + {y} = closed_ball (x + y) r :=
by simp [add_comm _ {y}, add_comm y]

lemma singleton_add_closed_ball_zero (x : E) (r : ℝ) :
  {x} + closed_ball 0 r = closed_ball x r :=
by simp

lemma closed_ball_zero_add_singleton (x : E) (r : ℝ) :
  closed_ball 0 r + {x} = closed_ball x r :=
by simp

end semi_normed_group<|MERGE_RESOLUTION|>--- conflicted
+++ resolved
@@ -26,20 +26,12 @@
 
 alias bounded_iff_exists_norm_le ↔ metric.bounded.exists_norm_le _
 
-<<<<<<< HEAD
-lemma metric.bounded.exists_norm_le' {s : set E} (hs : metric.bounded s) :
-  ∃ R ≥ 0, ∀ x ∈ s, ∥x∥ ≤ R :=
-begin
-  obtain ⟨R₀, hR₀⟩ := hs.exists_norm_le,
-  refine ⟨max R₀ 0, le_max_right _ _, _⟩,
-=======
 lemma metric.bounded.exists_pos_norm_le {s : set E} (hs : metric.bounded s) :
   ∃ R > 0, ∀ x ∈ s, ∥x∥ ≤ R :=
 begin
   obtain ⟨R₀, hR₀⟩ := hs.exists_norm_le,
   refine ⟨max R₀ 1, _, _⟩,
   { exact (by norm_num : (0:ℝ) < 1).trans_le (le_max_right R₀ 1) },
->>>>>>> e0ee828c
   intros x hx,
   exact (hR₀ x hx).trans (le_max_left _ _),
 end
