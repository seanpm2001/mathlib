--- conflicted
+++ resolved
@@ -178,8 +178,6 @@
     { simpa only [div_eq_mul_inv, ← mul_right_inv y] using h₂ _ _ _ }
   end }
 
-<<<<<<< HEAD
-=======
 /-- Construct a seminormed group from a multiplication-invariant pseudodistance. -/
 @[to_additive "Construct a seminormed group from a translation-invariant pseudodistance."]
 def seminormed_comm_group.of_mul_dist [has_norm E] [comm_group E] [pseudo_metric_space E]
@@ -224,21 +222,10 @@
 
 set_option old_structure_cmd true
 
->>>>>>> c82c2db1
 /-- Construct a seminormed group from a seminorm, i.e., registering the pseudodistance and the
 pseudometric space structure from the seminorm properties. Note that in most cases this instance
 creates bad definitional equalities (e.g., it does not take into account a possibly existing
 `uniform_space` instance on `E`). -/
-<<<<<<< HEAD
-def add_group_seminorm.to_seminormed_add_comm_group [add_comm_group E] (f : add_group_seminorm E) :
-  seminormed_add_comm_group E :=
-{ dist := λ x y, f (x - y),
-  norm := f,
-  dist_eq := λ x y, rfl,
-  dist_self := λ x, by simp only [sub_self, map_zero],
-  dist_triangle := le_map_sub_add_map_sub f,
-  dist_comm := map_sub_rev f }
-=======
 @[to_additive "Construct a seminormed group from a seminorm, i.e., registering the pseudodistance*
 and the pseudometric space structure from the seminorm properties. Note that in most cases this
 instance creates bad definitional equalities (e.g., it does not take into account a possibly
@@ -285,7 +272,6 @@
 instance on `E`)."]
 def group_norm.to_normed_comm_group [comm_group E] (f : group_norm E) : normed_comm_group E :=
 { ..f.to_normed_group }
->>>>>>> c82c2db1
 
 instance : normed_add_comm_group punit :=
 { norm := function.const _ 0,
@@ -1551,16 +1537,6 @@
 lemma pi_norm_lt_iff' (hr : 0 < r) : ∥x∥ < r ↔ ∀ i, ∥x i∥ < r :=
 by simp only [←dist_one_right, dist_pi_lt_iff hr, pi.one_apply]
 
-<<<<<<< HEAD
-/-- Construct a normed group from a norm, i.e., registering the distance and the metric space
-structure from the norm properties. Note that in most cases this instance creates bad definitional
-equalities (e.g., it does not take into account a possibly existing `uniform_space` instance on
-`E`). -/
-def add_group_norm.to_normed_add_comm_group [add_comm_group E] (f : add_group_norm E) :
-  normed_add_comm_group E :=
-{ eq_of_dist_eq_zero := λ x y h, sub_eq_zero.1 $ eq_zero_of_map_eq_zero f h,
-  ..f.to_add_group_seminorm.to_seminormed_add_comm_group }
-=======
 @[to_additive pi_nnnorm_lt_iff]
 lemma pi_nnnorm_lt_iff' {r : ℝ≥0} (hr : 0 < r) : ∥x∥₊ < r ↔ ∀ i, ∥x i∥₊ < r := pi_norm_lt_iff' hr
 
@@ -1570,7 +1546,6 @@
 
 @[to_additive nnnorm_le_pi_nnnorm]
 lemma nnnorm_le_pi_nnnorm' (i : ι) : ∥f i∥₊ ≤ ∥f∥₊ := norm_le_pi_norm' _ i
->>>>>>> c82c2db1
 
 @[to_additive pi_norm_const_le]
 lemma pi_norm_const_le' (a : E) : ∥(λ _ : ι, a)∥ ≤ ∥a∥ :=
