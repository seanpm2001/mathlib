/-
Copyright (c) 2022 Yury Kudryashov. All rights reserved.
Released under Apache 2.0 license as described in the file LICENSE.
Authors: Yury Kudryashov, Heather Macbeth
-/
import analysis.normed.field.basic
import analysis.normed.group.ball_sphere

/-!
# Algebraic structures on unit balls and spheres

In this file we define algebraic structures (`semigroup`, `comm_semigroup`, `monoid`, `comm_monoid`,
`group`, `comm_group`) on `metric.ball (0 : 𝕜) 1`, `metric.closed_ball (0 : 𝕜) 1`, and
`metric.sphere (0 : 𝕜) 1`. In each case we use the weakest possible typeclass assumption on `𝕜`,
from `non_unital_semi_normed_ring` to `normed_field`.
-/

open set metric

variables {𝕜 : Type*}

/-- Unit ball in a non unital semi normed ring as a bundled `subsemigroup`. -/
def subsemigroup.unit_ball (𝕜 : Type*) [non_unital_semi_normed_ring 𝕜] :
  subsemigroup 𝕜 :=
{ carrier := ball (0 : 𝕜) 1,
  mul_mem' := λ x y hx hy,
    begin
      rw [mem_ball_zero_iff] at *,
      exact (norm_mul_le x y).trans_lt (mul_lt_one_of_nonneg_of_lt_one_left (norm_nonneg _)
        hx hy.le)
    end }

instance [non_unital_semi_normed_ring 𝕜] : semigroup (ball (0 : 𝕜) 1) :=
mul_mem_class.to_semigroup (subsemigroup.unit_ball 𝕜)

instance [non_unital_semi_normed_ring 𝕜] : has_continuous_mul (ball (0 : 𝕜) 1) :=
⟨continuous_subtype_mk _ $ continuous.mul (continuous_subtype_val.comp continuous_fst)
  (continuous_subtype_val.comp continuous_snd)⟩

instance [semi_normed_comm_ring 𝕜] : comm_semigroup (ball (0 : 𝕜) 1) :=
mul_mem_class.to_comm_semigroup (subsemigroup.unit_ball 𝕜)

instance [non_unital_semi_normed_ring 𝕜] : has_distrib_neg (ball (0 : 𝕜) 1) :=
subtype.coe_injective.has_distrib_neg (coe : ball (0 : 𝕜) 1 → 𝕜) (λ _, rfl) (λ _ _, rfl)

/-- Closed unit ball in a non unital semi normed ring as a bundled `subsemigroup`. -/
def subsemigroup.unit_closed_ball (𝕜 : Type*) [non_unital_semi_normed_ring 𝕜] :
  subsemigroup 𝕜 :=
{ carrier := closed_ball 0 1,
  mul_mem' := λ x y hx hy,
    begin
      rw [mem_closed_ball_zero_iff] at *,
      exact (norm_mul_le x y).trans (mul_le_one hx (norm_nonneg _) hy)
    end }

instance [non_unital_semi_normed_ring 𝕜] : semigroup (closed_ball (0 : 𝕜) 1) :=
mul_mem_class.to_semigroup (subsemigroup.unit_closed_ball 𝕜)

instance [non_unital_semi_normed_ring 𝕜] : has_distrib_neg (closed_ball (0 : 𝕜) 1) :=
subtype.coe_injective.has_distrib_neg (coe : closed_ball (0 : 𝕜) 1 → 𝕜) (λ _, rfl) (λ _ _, rfl)

instance [non_unital_semi_normed_ring 𝕜] : has_continuous_mul (closed_ball (0 : 𝕜) 1) :=
⟨continuous_subtype_mk _ $ continuous.mul (continuous_subtype_val.comp continuous_fst)
  (continuous_subtype_val.comp continuous_snd)⟩

<<<<<<< HEAD
=======
/-- Closed unit ball in a semi normed ring as a bundled `submonoid`. -/
>>>>>>> f9ced04d
def submonoid.unit_closed_ball (𝕜 : Type*) [semi_normed_ring 𝕜] [norm_one_class 𝕜] :
  submonoid 𝕜 :=
{ carrier := closed_ball 0 1,
  one_mem' := mem_closed_ball_zero_iff.2 norm_one.le,
  .. subsemigroup.unit_closed_ball 𝕜 }

instance [semi_normed_ring 𝕜] [norm_one_class 𝕜] : monoid (closed_ball (0 : 𝕜) 1) :=
submonoid_class.to_monoid (submonoid.unit_closed_ball 𝕜)

instance [semi_normed_comm_ring 𝕜] [norm_one_class 𝕜] : comm_monoid (closed_ball (0 : 𝕜) 1) :=
submonoid_class.to_comm_monoid (submonoid.unit_closed_ball 𝕜)

<<<<<<< HEAD
=======
/-- Unit sphere in a normed division ring as a bundled `submonoid`. -/
>>>>>>> f9ced04d
def submonoid.unit_sphere (𝕜 : Type*) [normed_division_ring 𝕜] : submonoid 𝕜 :=
{ carrier := sphere (0 : 𝕜) 1,
  mul_mem' := λ x y hx hy, by { rw [mem_sphere_zero_iff_norm] at *, simp * },
  one_mem' := mem_sphere_zero_iff_norm.2 norm_one }

instance [normed_division_ring 𝕜] : group (sphere (0 : 𝕜) 1) :=
{ inv := λ x, ⟨x⁻¹, mem_sphere_zero_iff_norm.2 $
    by rw [norm_inv, mem_sphere_zero_iff_norm.1 x.coe_prop, inv_one]⟩,
  mul_left_inv := λ x, subtype.coe_injective $ inv_mul_cancel $ ne_zero_of_mem_unit_sphere x,
  .. submonoid_class.to_monoid (submonoid.unit_sphere 𝕜) }

instance [normed_division_ring 𝕜] : has_distrib_neg (sphere (0 : 𝕜) 1) :=
subtype.coe_injective.has_distrib_neg (coe : sphere (0 : 𝕜) 1 → 𝕜) (λ _, rfl) (λ _ _, rfl)

<<<<<<< HEAD
=======
/-- Monoid homomorphism from the unit sphere to the group of units. -/
>>>>>>> f9ced04d
def unit_sphere_to_units (𝕜 : Type*) [normed_division_ring 𝕜] : sphere (0 : 𝕜) 1 →* units 𝕜 :=
units.lift_right (submonoid.unit_sphere 𝕜).subtype (λ x, units.mk0 x $ ne_zero_of_mem_unit_sphere _)
  (λ x, rfl)

instance [normed_division_ring 𝕜] : topological_group (sphere (0 : 𝕜) 1) :=
{ continuous_mul := continuous_subtype_mk _ $ (continuous_subtype_val.comp continuous_fst).mul
    (continuous_subtype_val.comp continuous_snd),
  continuous_inv := continuous_subtype_mk _ $
    continuous_subtype_coe.inv₀ ne_zero_of_mem_unit_sphere }

instance [normed_field 𝕜] : comm_group (sphere (0 : 𝕜) 1) :=
{ .. metric.sphere.group,
  .. submonoid_class.to_comm_monoid (submonoid.unit_sphere 𝕜) }<|MERGE_RESOLUTION|>--- conflicted
+++ resolved
@@ -63,10 +63,7 @@
 ⟨continuous_subtype_mk _ $ continuous.mul (continuous_subtype_val.comp continuous_fst)
   (continuous_subtype_val.comp continuous_snd)⟩
 
-<<<<<<< HEAD
-=======
 /-- Closed unit ball in a semi normed ring as a bundled `submonoid`. -/
->>>>>>> f9ced04d
 def submonoid.unit_closed_ball (𝕜 : Type*) [semi_normed_ring 𝕜] [norm_one_class 𝕜] :
   submonoid 𝕜 :=
 { carrier := closed_ball 0 1,
@@ -79,10 +76,7 @@
 instance [semi_normed_comm_ring 𝕜] [norm_one_class 𝕜] : comm_monoid (closed_ball (0 : 𝕜) 1) :=
 submonoid_class.to_comm_monoid (submonoid.unit_closed_ball 𝕜)
 
-<<<<<<< HEAD
-=======
 /-- Unit sphere in a normed division ring as a bundled `submonoid`. -/
->>>>>>> f9ced04d
 def submonoid.unit_sphere (𝕜 : Type*) [normed_division_ring 𝕜] : submonoid 𝕜 :=
 { carrier := sphere (0 : 𝕜) 1,
   mul_mem' := λ x y hx hy, by { rw [mem_sphere_zero_iff_norm] at *, simp * },
@@ -97,10 +91,7 @@
 instance [normed_division_ring 𝕜] : has_distrib_neg (sphere (0 : 𝕜) 1) :=
 subtype.coe_injective.has_distrib_neg (coe : sphere (0 : 𝕜) 1 → 𝕜) (λ _, rfl) (λ _ _, rfl)
 
-<<<<<<< HEAD
-=======
 /-- Monoid homomorphism from the unit sphere to the group of units. -/
->>>>>>> f9ced04d
 def unit_sphere_to_units (𝕜 : Type*) [normed_division_ring 𝕜] : sphere (0 : 𝕜) 1 →* units 𝕜 :=
 units.lift_right (submonoid.unit_sphere 𝕜).subtype (λ x, units.mk0 x $ ne_zero_of_mem_unit_sphere _)
   (λ x, rfl)
