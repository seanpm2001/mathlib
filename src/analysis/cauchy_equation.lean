--- conflicted
+++ resolved
@@ -1,35 +1,19 @@
-<<<<<<< HEAD
-import tactic data.real.basic linear_algebra order data.rat.basic data.int.basic topology.basic
-import measure_theory.measurable_space_def measure_theory.constructions.borel_space
-import topology.instances.real algebra.module.basic measure_theory.group.measure topology.metric_space.baire
-import algebra.order.floor measure_theory.measure.lebesgue analysis.normed_space.pointwise
-=======
-import measure_theory.group.measure
->>>>>>> 8ceb0a4d
+import measure_theory.group.measure measure_theory.measure.lebesgue
 
 /-!
 # Cauchy's Functional Equation
 -/
 
-<<<<<<< HEAD
-open add_monoid_hom metric measure_theory
-=======
 
 open add_monoid_hom measure_theory measure_theory.measure metric
->>>>>>> 8ceb0a4d
 
 theorem cauchy_rational (f : ℝ →+ ℝ) :
   is_linear_map ℚ f := by exact ⟨map_add f, λ c x, add_monoid_hom.map_rat_cast_smul f ℝ ℝ c x⟩
 
-<<<<<<< HEAD
 open measure_theory measure_theory.measure
 
 lemma prereq_1 (f : ℝ → ℝ) :
   ∃ (r : ℝ), 0 < measure_space.volume (f⁻¹' (ball 0 r)) :=
-=======
-lemma prereq (μ : measure ℝ) [is_add_haar_measure μ] (f : ℝ →+ ℝ) (h : @measurable ℝ ℝ (borel ℝ) (borel ℝ) f) :
-  ∃ (C δ : ℝ), 0 < C ∧ 0 < δ ∧ ∀ (x : ℝ), x ∈ closed_ball (0 : ℝ) δ → ∥f x∥ ≤ C :=
->>>>>>> 8ceb0a4d
 begin
   have : measure_space.volume (f⁻¹' set.univ) = ⊤,
   simp only [set.preimage_univ, real.volume_univ],
