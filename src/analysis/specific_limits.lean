/-
Copyright (c) 2017 Johannes Hölzl. All rights reserved.
Released under Apache 2.0 license as described in the file LICENSE.
Authors: Johannes Hölzl
-/
import algebra.geom_sum
import analysis.asymptotics.asymptotics
import order.filter.archimedean
import order.iterate
import topology.instances.ennreal

/-!
# A collection of specific limit computations
-/

noncomputable theory
open classical set function filter finset metric asymptotics

open_locale classical topological_space nat big_operators uniformity nnreal ennreal

variables {α : Type*} {β : Type*} {ι : Type*}

lemma tendsto_norm_at_top_at_top : tendsto (norm : ℝ → ℝ) at_top at_top :=
tendsto_abs_at_top_at_top

lemma summable_of_absolute_convergence_real {f : ℕ → ℝ} :
  (∃r, tendsto (λn, (∑ i in range n, |f i|)) at_top (𝓝 r)) → summable f
| ⟨r, hr⟩ :=
  begin
    refine summable_of_summable_norm ⟨r, (has_sum_iff_tendsto_nat_of_nonneg _ _).2 _⟩,
    exact assume i, norm_nonneg _,
    simpa only using hr
  end

lemma tendsto_inverse_at_top_nhds_0_nat : tendsto (λ n : ℕ, (n : ℝ)⁻¹) at_top (𝓝 0) :=
tendsto_inv_at_top_zero.comp tendsto_coe_nat_at_top_at_top

lemma tendsto_const_div_at_top_nhds_0_nat (C : ℝ) : tendsto (λ n : ℕ, C / n) at_top (𝓝 0) :=
by simpa only [mul_zero] using tendsto_const_nhds.mul tendsto_inverse_at_top_nhds_0_nat

lemma nnreal.tendsto_inverse_at_top_nhds_0_nat : tendsto (λ n : ℕ, (n : ℝ≥0)⁻¹) at_top (𝓝 0) :=
by { rw ← nnreal.tendsto_coe, convert tendsto_inverse_at_top_nhds_0_nat, simp }

lemma nnreal.tendsto_const_div_at_top_nhds_0_nat (C : ℝ≥0) :
  tendsto (λ n : ℕ, C / n) at_top (𝓝 0) :=
by simpa using tendsto_const_nhds.mul nnreal.tendsto_inverse_at_top_nhds_0_nat

lemma tendsto_one_div_add_at_top_nhds_0_nat :
  tendsto (λ n : ℕ, 1 / ((n : ℝ) + 1)) at_top (𝓝 0) :=
suffices tendsto (λ n : ℕ, 1 / (↑(n + 1) : ℝ)) at_top (𝓝 0), by simpa,
(tendsto_add_at_top_iff_nat 1).2 (tendsto_const_div_at_top_nhds_0_nat 1)

/-! ### Powers -/

lemma tendsto_add_one_pow_at_top_at_top_of_pos [linear_ordered_semiring α] [archimedean α] {r : α}
  (h : 0 < r) :
  tendsto (λ n:ℕ, (r + 1)^n) at_top at_top :=
tendsto_at_top_at_top_of_monotone' (λ n m, pow_le_pow (le_add_of_nonneg_left (le_of_lt h))) $
  not_bdd_above_iff.2 $ λ x, set.exists_range_iff.2 $ add_one_pow_unbounded_of_pos _ h

lemma tendsto_pow_at_top_at_top_of_one_lt [linear_ordered_ring α] [archimedean α]
  {r : α} (h : 1 < r) :
  tendsto (λn:ℕ, r ^ n) at_top at_top :=
sub_add_cancel r 1 ▸ tendsto_add_one_pow_at_top_at_top_of_pos (sub_pos.2 h)

lemma nat.tendsto_pow_at_top_at_top_of_one_lt {m : ℕ} (h : 1 < m) :
  tendsto (λn:ℕ, m ^ n) at_top at_top :=
tsub_add_cancel_of_le (le_of_lt h) ▸
  tendsto_add_one_pow_at_top_at_top_of_pos (tsub_pos_of_lt h)

lemma tendsto_norm_zero' {𝕜 : Type*} [normed_group 𝕜] :
  tendsto (norm : 𝕜 → ℝ) (𝓝[≠] 0) (𝓝[>] 0) :=
tendsto_norm_zero.inf $ tendsto_principal_principal.2 $ λ x hx, norm_pos_iff.2 hx

namespace normed_field

lemma tendsto_norm_inverse_nhds_within_0_at_top {𝕜 : Type*} [normed_field 𝕜] :
  tendsto (λ x:𝕜, ∥x⁻¹∥) (𝓝[≠] 0) at_top :=
(tendsto_inv_zero_at_top.comp tendsto_norm_zero').congr $ λ x, (normed_field.norm_inv x).symm

lemma tendsto_norm_zpow_nhds_within_0_at_top {𝕜 : Type*} [normed_field 𝕜] {m : ℤ}
  (hm : m < 0) :
  tendsto (λ x : 𝕜, ∥x ^ m∥) (𝓝[≠] 0) at_top :=
begin
  rcases neg_surjective m with ⟨m, rfl⟩,
  rw neg_lt_zero at hm, lift m to ℕ using hm.le, rw int.coe_nat_pos at hm,
  simp only [normed_field.norm_pow, zpow_neg₀, zpow_coe_nat, ← inv_pow₀],
  exact (tendsto_pow_at_top hm).comp normed_field.tendsto_norm_inverse_nhds_within_0_at_top
end

/-- The (scalar) product of a sequence that tends to zero with a bounded one also tends to zero. -/
lemma tendsto_zero_smul_of_tendsto_zero_of_bounded {ι 𝕜 𝔸 : Type*} [normed_field 𝕜]
  [normed_group 𝔸] [normed_space 𝕜 𝔸] {l : filter ι} {ε : ι → 𝕜} {f : ι → 𝔸}
  (hε : tendsto ε l (𝓝 0)) (hf : filter.is_bounded_under (≤) l (norm ∘ f)) :
  tendsto (ε • f) l (𝓝 0) :=
begin
  rw ← is_o_one_iff 𝕜 at hε ⊢,
  simpa using is_o.smul_is_O hε (hf.is_O_const (one_ne_zero : (1 : 𝕜) ≠ 0))
end

@[simp] lemma continuous_at_zpow {𝕜 : Type*} [nondiscrete_normed_field 𝕜] {m : ℤ} {x : 𝕜} :
  continuous_at (λ x, x ^ m) x ↔ x ≠ 0 ∨ 0 ≤ m :=
begin
  refine ⟨_, continuous_at_zpow₀ _ _⟩,
  contrapose!, rintro ⟨rfl, hm⟩ hc,
  exact not_tendsto_at_top_of_tendsto_nhds (hc.tendsto.mono_left nhds_within_le_nhds).norm
      (tendsto_norm_zpow_nhds_within_0_at_top hm)
end

@[simp] lemma continuous_at_inv {𝕜 : Type*} [nondiscrete_normed_field 𝕜] {x : 𝕜} :
  continuous_at has_inv.inv x ↔ x ≠ 0 :=
by simpa [(@zero_lt_one ℤ _ _).not_le] using @continuous_at_zpow _ _ (-1) x

end normed_field

lemma tendsto_pow_at_top_nhds_0_of_lt_1 {𝕜 : Type*} [linear_ordered_field 𝕜] [archimedean 𝕜]
  [topological_space 𝕜] [order_topology 𝕜] {r : 𝕜} (h₁ : 0 ≤ r) (h₂ : r < 1) :
  tendsto (λn:ℕ, r^n) at_top (𝓝 0) :=
h₁.eq_or_lt.elim
  (assume : 0 = r,
    (tendsto_add_at_top_iff_nat 1).mp $ by simp [pow_succ, ← this, tendsto_const_nhds])
  (assume : 0 < r,
    have tendsto (λn, (r⁻¹ ^ n)⁻¹) at_top (𝓝 0),
      from tendsto_inv_at_top_zero.comp
        (tendsto_pow_at_top_at_top_of_one_lt $ one_lt_inv this h₂),
    this.congr (λ n, by simp))

lemma tendsto_pow_at_top_nhds_within_0_of_lt_1 {𝕜 : Type*} [linear_ordered_field 𝕜] [archimedean 𝕜]
  [topological_space 𝕜] [order_topology 𝕜] {r : 𝕜} (h₁ : 0 < r) (h₂ : r < 1) :
  tendsto (λn:ℕ, r^n) at_top (𝓝[>] 0) :=
tendsto_inf.2 ⟨tendsto_pow_at_top_nhds_0_of_lt_1 h₁.le h₂,
  tendsto_principal.2 $ eventually_of_forall $ λ n, pow_pos h₁ _⟩

lemma is_o_pow_pow_of_lt_left {r₁ r₂ : ℝ} (h₁ : 0 ≤ r₁) (h₂ : r₁ < r₂) :
  is_o (λ n : ℕ, r₁ ^ n) (λ n, r₂ ^ n) at_top :=
have H : 0 < r₂ := h₁.trans_lt h₂,
is_o_of_tendsto (λ n hn, false.elim $ H.ne' $ pow_eq_zero hn) $
  (tendsto_pow_at_top_nhds_0_of_lt_1 (div_nonneg h₁ (h₁.trans h₂.le)) ((div_lt_one H).2 h₂)).congr
    (λ n, div_pow _ _ _)

lemma is_O_pow_pow_of_le_left {r₁ r₂ : ℝ} (h₁ : 0 ≤ r₁) (h₂ : r₁ ≤ r₂) :
  is_O (λ n : ℕ, r₁ ^ n) (λ n, r₂ ^ n) at_top :=
h₂.eq_or_lt.elim (λ h, h ▸ is_O_refl _ _) (λ h, (is_o_pow_pow_of_lt_left h₁ h).is_O)

lemma is_o_pow_pow_of_abs_lt_left {r₁ r₂ : ℝ} (h : |r₁| < |r₂|) :
  is_o (λ n : ℕ, r₁ ^ n) (λ n, r₂ ^ n) at_top :=
begin
  refine (is_o.of_norm_left _).of_norm_right,
  exact (is_o_pow_pow_of_lt_left (abs_nonneg r₁) h).congr (pow_abs r₁) (pow_abs r₂)
end

/-- Various statements equivalent to the fact that `f n` grows exponentially slower than `R ^ n`.

* 0: $f n = o(a ^ n)$ for some $-R < a < R$;
* 1: $f n = o(a ^ n)$ for some $0 < a < R$;
* 2: $f n = O(a ^ n)$ for some $-R < a < R$;
* 3: $f n = O(a ^ n)$ for some $0 < a < R$;
* 4: there exist `a < R` and `C` such that one of `C` and `R` is positive and $|f n| ≤ Ca^n$
     for all `n`;
* 5: there exists `0 < a < R` and a positive `C` such that $|f n| ≤ Ca^n$ for all `n`;
* 6: there exists `a < R` such that $|f n| ≤ a ^ n$ for sufficiently large `n`;
* 7: there exists `0 < a < R` such that $|f n| ≤ a ^ n$ for sufficiently large `n`.

NB: For backwards compatibility, if you add more items to the list, please append them at the end of
the list. -/
lemma tfae_exists_lt_is_o_pow (f : ℕ → ℝ) (R : ℝ) :
  tfae [∃ a ∈ Ioo (-R) R, is_o f (pow a) at_top,
    ∃ a ∈ Ioo 0 R, is_o f (pow a) at_top,
    ∃ a ∈ Ioo (-R) R, is_O f (pow a) at_top,
    ∃ a ∈ Ioo 0 R, is_O f (pow a) at_top,
    ∃ (a < R) C (h₀ : 0 < C ∨ 0 < R), ∀ n, |f n| ≤ C * a ^ n,
    ∃ (a ∈ Ioo 0 R) (C > 0), ∀ n, |f n| ≤ C * a ^ n,
    ∃ a < R, ∀ᶠ n in at_top, |f n| ≤ a ^ n,
    ∃ a ∈ Ioo 0 R, ∀ᶠ n in at_top, |f n| ≤ a ^ n] :=
begin
  have A : Ico 0 R ⊆ Ioo (-R) R,
    from λ x hx, ⟨(neg_lt_zero.2 (hx.1.trans_lt hx.2)).trans_le hx.1, hx.2⟩,
  have B : Ioo 0 R ⊆ Ioo (-R) R := subset.trans Ioo_subset_Ico_self A,
  -- First we prove that 1-4 are equivalent using 2 → 3 → 4, 1 → 3, and 2 → 1
  tfae_have : 1 → 3, from λ ⟨a, ha, H⟩, ⟨a, ha, H.is_O⟩,
  tfae_have : 2 → 1, from λ ⟨a, ha, H⟩, ⟨a, B ha, H⟩,
  tfae_have : 3 → 2,
  { rintro ⟨a, ha, H⟩,
    rcases exists_between (abs_lt.2 ha) with ⟨b, hab, hbR⟩,
    exact ⟨b, ⟨(abs_nonneg a).trans_lt hab, hbR⟩,
      H.trans_is_o (is_o_pow_pow_of_abs_lt_left (hab.trans_le (le_abs_self b)))⟩ },
  tfae_have : 2 → 4, from λ ⟨a, ha, H⟩, ⟨a, ha, H.is_O⟩,
  tfae_have : 4 → 3, from λ ⟨a, ha, H⟩, ⟨a, B ha, H⟩,
  -- Add 5 and 6 using 4 → 6 → 5 → 3
  tfae_have : 4 → 6,
  { rintro ⟨a, ha, H⟩,
    rcases bound_of_is_O_nat_at_top H with ⟨C, hC₀, hC⟩,
    refine ⟨a, ha, C, hC₀, λ n, _⟩,
    simpa only [real.norm_eq_abs, abs_pow, abs_of_nonneg ha.1.le]
      using hC (pow_ne_zero n ha.1.ne') },
  tfae_have : 6 → 5, from λ ⟨a, ha, C, H₀, H⟩, ⟨a, ha.2, C, or.inl H₀, H⟩,
  tfae_have : 5 → 3,
  { rintro ⟨a, ha, C, h₀, H⟩,
    rcases sign_cases_of_C_mul_pow_nonneg (λ n, (abs_nonneg _).trans (H n)) with rfl | ⟨hC₀, ha₀⟩,
    { obtain rfl : f = 0, by { ext n, simpa using H n },
      simp only [lt_irrefl, false_or] at h₀,
      exact ⟨0, ⟨neg_lt_zero.2 h₀, h₀⟩, is_O_zero _ _⟩ },
    exact ⟨a, A ⟨ha₀, ha⟩,
      is_O_of_le' _ (λ n, (H n).trans $ mul_le_mul_of_nonneg_left (le_abs_self _) hC₀.le)⟩ },
  -- Add 7 and 8 using 2 → 8 → 7 → 3
  tfae_have : 2 → 8,
  { rintro ⟨a, ha, H⟩,
    refine ⟨a, ha, (H.def zero_lt_one).mono (λ n hn, _)⟩,
    rwa [real.norm_eq_abs, real.norm_eq_abs, one_mul, abs_pow, abs_of_pos ha.1] at hn },
  tfae_have : 8 → 7, from λ ⟨a, ha, H⟩, ⟨a, ha.2, H⟩,
  tfae_have : 7 → 3,
  { rintro ⟨a, ha, H⟩,
    have : 0 ≤ a, from nonneg_of_eventually_pow_nonneg (H.mono $ λ n, (abs_nonneg _).trans),
    refine ⟨a, A ⟨this, ha⟩, is_O.of_bound 1 _⟩,
    simpa only [real.norm_eq_abs, one_mul, abs_pow, abs_of_nonneg this] },
  tfae_finish
end

lemma uniformity_basis_dist_pow_of_lt_1 {α : Type*} [pseudo_metric_space α]
  {r : ℝ} (h₀ : 0 < r) (h₁ : r < 1) :
  (𝓤 α).has_basis (λ k : ℕ, true) (λ k, {p : α × α | dist p.1 p.2 < r ^ k}) :=
metric.mk_uniformity_basis (λ i _, pow_pos h₀ _) $ λ ε ε0,
  (exists_pow_lt_of_lt_one ε0 h₁).imp $ λ k hk, ⟨trivial, hk.le⟩

lemma geom_lt {u : ℕ → ℝ} {c : ℝ} (hc : 0 ≤ c) {n : ℕ} (hn : 0 < n)
  (h : ∀ k < n, c * u k < u (k + 1)) :
  c ^ n * u 0 < u n :=
begin
  refine (monotone_mul_left_of_nonneg hc).seq_pos_lt_seq_of_le_of_lt hn _ _ h,
  { simp },
  { simp [pow_succ, mul_assoc, le_refl] }
end

lemma geom_le {u : ℕ → ℝ} {c : ℝ} (hc : 0 ≤ c) (n : ℕ) (h : ∀ k < n, c * u k ≤ u (k + 1)) :
  c ^ n * u 0 ≤ u n :=
by refine (monotone_mul_left_of_nonneg hc).seq_le_seq n _ _ h; simp [pow_succ, mul_assoc, le_refl]

lemma lt_geom {u : ℕ → ℝ} {c : ℝ} (hc : 0 ≤ c) {n : ℕ} (hn : 0 < n)
  (h : ∀ k < n, u (k + 1) < c * u k) :
  u n < c ^ n * u 0 :=
begin
  refine (monotone_mul_left_of_nonneg hc).seq_pos_lt_seq_of_lt_of_le hn _ h _,
  { simp },
  { simp [pow_succ, mul_assoc, le_refl] }
end

lemma le_geom {u : ℕ → ℝ} {c : ℝ} (hc : 0 ≤ c) (n : ℕ) (h : ∀ k < n, u (k + 1) ≤ c * u k) :
  u n ≤ (c ^ n) * u 0 :=
by refine (monotone_mul_left_of_nonneg hc).seq_le_seq n _ h _; simp [pow_succ, mul_assoc, le_refl]

/-- For any natural `k` and a real `r > 1` we have `n ^ k = o(r ^ n)` as `n → ∞`. -/
lemma is_o_pow_const_const_pow_of_one_lt {R : Type*} [normed_ring R] (k : ℕ) {r : ℝ} (hr : 1 < r) :
  is_o (λ n, n ^ k : ℕ → R) (λ n, r ^ n) at_top :=
begin
  have : tendsto (λ x : ℝ, x ^ k) (𝓝[>] 1) (𝓝 1),
    from ((continuous_id.pow k).tendsto' (1 : ℝ) 1 (one_pow _)).mono_left inf_le_left,
  obtain ⟨r' : ℝ, hr' : r' ^ k < r, h1 : 1 < r'⟩ :=
    ((this.eventually (gt_mem_nhds hr)).and self_mem_nhds_within).exists,
  have h0 : 0 ≤ r' := zero_le_one.trans h1.le,
  suffices : is_O _ (λ n : ℕ, (r' ^ k) ^ n) at_top,
    from this.trans_is_o (is_o_pow_pow_of_lt_left (pow_nonneg h0 _) hr'),
  conv in ((r' ^ _) ^ _) { rw [← pow_mul, mul_comm, pow_mul] },
  suffices : ∀ n : ℕ, ∥(n : R)∥ ≤ (r' - 1)⁻¹ * ∥(1 : R)∥ * ∥r' ^ n∥,
    from (is_O_of_le' _ this).pow _,
  intro n, rw mul_right_comm,
  refine n.norm_cast_le.trans (mul_le_mul_of_nonneg_right _ (norm_nonneg _)),
  simpa [div_eq_inv_mul, real.norm_eq_abs, abs_of_nonneg h0] using n.cast_le_pow_div_sub h1
end

/-- For a real `r > 1` we have `n = o(r ^ n)` as `n → ∞`. -/
lemma is_o_coe_const_pow_of_one_lt {R : Type*} [normed_ring R] {r : ℝ} (hr : 1 < r) :
  is_o (coe : ℕ → R) (λ n, r ^ n) at_top :=
by simpa only [pow_one] using is_o_pow_const_const_pow_of_one_lt 1 hr

/-- If `∥r₁∥ < r₂`, then for any naturak `k` we have `n ^ k r₁ ^ n = o (r₂ ^ n)` as `n → ∞`. -/
lemma is_o_pow_const_mul_const_pow_const_pow_of_norm_lt {R : Type*} [normed_ring R] (k : ℕ)
  {r₁ : R} {r₂ : ℝ} (h : ∥r₁∥ < r₂) :
  is_o (λ n, n ^ k * r₁ ^ n : ℕ → R) (λ n, r₂ ^ n) at_top :=
begin
  by_cases h0 : r₁ = 0,
  { refine (is_o_zero _ _).congr' (mem_at_top_sets.2 $ ⟨1, λ n hn, _⟩) eventually_eq.rfl,
    simp [zero_pow (zero_lt_one.trans_le hn), h0] },
  rw [← ne.def, ← norm_pos_iff] at h0,
  have A : is_o (λ n, n ^ k : ℕ → R) (λ n, (r₂ / ∥r₁∥) ^ n) at_top,
    from is_o_pow_const_const_pow_of_one_lt k ((one_lt_div h0).2 h),
  suffices : is_O (λ n, r₁ ^ n) (λ n, ∥r₁∥ ^ n) at_top,
    by simpa [div_mul_cancel _ (pow_pos h0 _).ne'] using A.mul_is_O this,
  exact is_O.of_bound 1 (by simpa using eventually_norm_pow_le r₁)
end

lemma tendsto_pow_const_div_const_pow_of_one_lt (k : ℕ) {r : ℝ} (hr : 1 < r) :
  tendsto (λ n, n ^ k / r ^ n : ℕ → ℝ) at_top (𝓝 0) :=
(is_o_pow_const_const_pow_of_one_lt k hr).tendsto_div_nhds_zero

/-- If `|r| < 1`, then `n ^ k r ^ n` tends to zero for any natural `k`. -/
lemma tendsto_pow_const_mul_const_pow_of_abs_lt_one (k : ℕ) {r : ℝ} (hr : |r| < 1) :
  tendsto (λ n, n ^ k * r ^ n : ℕ → ℝ) at_top (𝓝 0) :=
begin
  by_cases h0 : r = 0,
  { exact tendsto_const_nhds.congr'
      (mem_at_top_sets.2 ⟨1, λ n hn, by simp [zero_lt_one.trans_le hn, h0]⟩) },
  have hr' : 1 < (|r|)⁻¹, from one_lt_inv (abs_pos.2 h0) hr,
  rw tendsto_zero_iff_norm_tendsto_zero,
  simpa [div_eq_mul_inv] using tendsto_pow_const_div_const_pow_of_one_lt k hr'
end

<<<<<<< HEAD
/-- If `0 ≤ r < 1`, then `n ^ k r ^ n` tends to zero for any natural `k`. -/
=======
/-- If `0 ≤ r < 1`, then `n ^ k r ^ n` tends to zero for any natural `k`.
This is a specialized version of `tendsto_pow_const_mul_const_pow_of_abs_lt_one`, singled out
for ease of application. -/
>>>>>>> 09960ea1
lemma tendsto_pow_const_mul_const_pow_of_lt_one (k : ℕ) {r : ℝ} (hr : 0 ≤ r) (h'r : r < 1) :
  tendsto (λ n, n ^ k * r ^ n : ℕ → ℝ) at_top (𝓝 0) :=
tendsto_pow_const_mul_const_pow_of_abs_lt_one k (abs_lt.2 ⟨neg_one_lt_zero.trans_le hr, h'r⟩)

/-- If `|r| < 1`, then `n * r ^ n` tends to zero. -/
lemma tendsto_self_mul_const_pow_of_abs_lt_one {r : ℝ} (hr : |r| < 1) :
  tendsto (λ n, n * r ^ n : ℕ → ℝ) at_top (𝓝 0) :=
by simpa only [pow_one] using tendsto_pow_const_mul_const_pow_of_abs_lt_one 1 hr

<<<<<<< HEAD
/-- If `0 ≤ r < 1`, then `n * r ^ n` tends to zero. -/
=======
/-- If `0 ≤ r < 1`, then `n * r ^ n` tends to zero. This is a specialized version of
`tendsto_self_mul_const_pow_of_abs_lt_one`, singled out for ease of application. -/
>>>>>>> 09960ea1
lemma tendsto_self_mul_const_pow_of_lt_one {r : ℝ} (hr : 0 ≤ r) (h'r : r < 1) :
  tendsto (λ n, n * r ^ n : ℕ → ℝ) at_top (𝓝 0) :=
by simpa only [pow_one] using tendsto_pow_const_mul_const_pow_of_lt_one 1 hr h'r

/-- If a sequence `v` of real numbers satisfies `k * v n ≤ v (n+1)` with `1 < k`,
then it goes to +∞. -/
lemma tendsto_at_top_of_geom_le {v : ℕ → ℝ} {c : ℝ} (h₀ : 0 < v 0) (hc : 1 < c)
  (hu : ∀ n, c * v n ≤ v (n + 1)) : tendsto v at_top at_top :=
tendsto_at_top_mono (λ n, geom_le (zero_le_one.trans hc.le) n (λ k hk, hu k)) $
  (tendsto_pow_at_top_at_top_of_one_lt hc).at_top_mul_const h₀

lemma nnreal.tendsto_pow_at_top_nhds_0_of_lt_1 {r : ℝ≥0} (hr : r < 1) :
  tendsto (λ n:ℕ, r^n) at_top (𝓝 0) :=
nnreal.tendsto_coe.1 $ by simp only [nnreal.coe_pow, nnreal.coe_zero,
  tendsto_pow_at_top_nhds_0_of_lt_1 r.coe_nonneg hr]

lemma ennreal.tendsto_pow_at_top_nhds_0_of_lt_1 {r : ℝ≥0∞} (hr : r < 1) :
  tendsto (λ n:ℕ, r^n) at_top (𝓝 0) :=
begin
  rcases ennreal.lt_iff_exists_coe.1 hr with ⟨r, rfl, hr'⟩,
  rw [← ennreal.coe_zero],
  norm_cast at *,
  apply nnreal.tendsto_pow_at_top_nhds_0_of_lt_1 hr
end

/-- In a normed ring, the powers of an element x with `∥x∥ < 1` tend to zero. -/
lemma tendsto_pow_at_top_nhds_0_of_norm_lt_1 {R : Type*} [normed_ring R] {x : R}
  (h : ∥x∥ < 1) : tendsto (λ (n : ℕ), x ^ n) at_top (𝓝 0) :=
begin
  apply squeeze_zero_norm' (eventually_norm_pow_le x),
  exact tendsto_pow_at_top_nhds_0_of_lt_1 (norm_nonneg _) h,
end

lemma tendsto_pow_at_top_nhds_0_of_abs_lt_1 {r : ℝ} (h : |r| < 1) :
  tendsto (λn:ℕ, r^n) at_top (𝓝 0) :=
tendsto_pow_at_top_nhds_0_of_norm_lt_1 h

/-! ### Geometric series-/
section geometric

lemma has_sum_geometric_of_lt_1 {r : ℝ} (h₁ : 0 ≤ r) (h₂ : r < 1) :
  has_sum (λn:ℕ, r ^ n) (1 - r)⁻¹ :=
have r ≠ 1, from ne_of_lt h₂,
have tendsto (λn, (r ^ n - 1) * (r - 1)⁻¹) at_top (𝓝 ((0 - 1) * (r - 1)⁻¹)),
  from ((tendsto_pow_at_top_nhds_0_of_lt_1 h₁ h₂).sub tendsto_const_nhds).mul tendsto_const_nhds,
have (λ n, (∑ i in range n, r ^ i)) = (λ n, geom_sum r n) := rfl,
(has_sum_iff_tendsto_nat_of_nonneg (pow_nonneg h₁) _).mpr $
  by simp [neg_inv, geom_sum_eq, div_eq_mul_inv, *] at *

lemma summable_geometric_of_lt_1 {r : ℝ} (h₁ : 0 ≤ r) (h₂ : r < 1) : summable (λn:ℕ, r ^ n) :=
⟨_, has_sum_geometric_of_lt_1 h₁ h₂⟩

lemma tsum_geometric_of_lt_1 {r : ℝ} (h₁ : 0 ≤ r) (h₂ : r < 1) : ∑'n:ℕ, r ^ n = (1 - r)⁻¹ :=
(has_sum_geometric_of_lt_1 h₁ h₂).tsum_eq

lemma has_sum_geometric_two : has_sum (λn:ℕ, ((1:ℝ)/2) ^ n) 2 :=
by convert has_sum_geometric_of_lt_1 _ _; norm_num

lemma summable_geometric_two : summable (λn:ℕ, ((1:ℝ)/2) ^ n) :=
⟨_, has_sum_geometric_two⟩

lemma summable_geometric_two_encode {ι : Type*} [encodable ι] :
  summable (λ (i : ι), (1/2 : ℝ)^(encodable.encode i)) :=
summable_geometric_two.comp_injective encodable.encode_injective

lemma tsum_geometric_two : ∑'n:ℕ, ((1:ℝ)/2) ^ n = 2 :=
has_sum_geometric_two.tsum_eq

lemma sum_geometric_two_le (n : ℕ) : ∑ (i : ℕ) in range n, (1 / (2 : ℝ)) ^ i ≤ 2 :=
begin
  have : ∀ i, 0 ≤ (1 / (2 : ℝ)) ^ i,
  { intro i, apply pow_nonneg, norm_num },
  convert sum_le_tsum (range n) (λ i _, this i) summable_geometric_two,
  exact tsum_geometric_two.symm
end

lemma has_sum_geometric_two' (a : ℝ) : has_sum (λn:ℕ, (a / 2) / 2 ^ n) a :=
begin
  convert has_sum.mul_left (a / 2) (has_sum_geometric_of_lt_1
    (le_of_lt one_half_pos) one_half_lt_one),
  { funext n, simp, refl, },
  { norm_num }
end

lemma summable_geometric_two' (a : ℝ) : summable (λ n:ℕ, (a / 2) / 2 ^ n) :=
⟨a, has_sum_geometric_two' a⟩

lemma tsum_geometric_two' (a : ℝ) : ∑' n:ℕ, (a / 2) / 2^n = a :=
(has_sum_geometric_two' a).tsum_eq

/-- **Sum of a Geometric Series** -/
lemma nnreal.has_sum_geometric {r : ℝ≥0} (hr : r < 1) :
  has_sum (λ n : ℕ, r ^ n) (1 - r)⁻¹ :=
begin
  apply nnreal.has_sum_coe.1,
  push_cast,
  rw [nnreal.coe_sub (le_of_lt hr)],
  exact has_sum_geometric_of_lt_1 r.coe_nonneg hr
end

lemma nnreal.summable_geometric {r : ℝ≥0} (hr : r < 1) : summable (λn:ℕ, r ^ n) :=
⟨_, nnreal.has_sum_geometric hr⟩

lemma tsum_geometric_nnreal {r : ℝ≥0} (hr : r < 1) : ∑'n:ℕ, r ^ n = (1 - r)⁻¹ :=
(nnreal.has_sum_geometric hr).tsum_eq

/-- The series `pow r` converges to `(1-r)⁻¹`. For `r < 1` the RHS is a finite number,
and for `1 ≤ r` the RHS equals `∞`. -/
@[simp] lemma ennreal.tsum_geometric (r : ℝ≥0∞) : ∑'n:ℕ, r ^ n = (1 - r)⁻¹ :=
begin
  cases lt_or_le r 1 with hr hr,
  { rcases ennreal.lt_iff_exists_coe.1 hr with ⟨r, rfl, hr'⟩,
    norm_cast at *,
    convert ennreal.tsum_coe_eq (nnreal.has_sum_geometric hr),
    rw [ennreal.coe_inv $ ne_of_gt $ tsub_pos_iff_lt.2 hr] },
  { rw [tsub_eq_zero_iff_le.mpr hr, ennreal.inv_zero, ennreal.tsum_eq_supr_nat, supr_eq_top],
    refine λ a ha, (ennreal.exists_nat_gt (lt_top_iff_ne_top.1 ha)).imp
      (λ n hn, lt_of_lt_of_le hn _),
    calc (n:ℝ≥0∞) = ∑ i in range n, 1     : by rw [sum_const, nsmul_one, card_range]
              ... ≤ ∑ i in range n, r ^ i : sum_le_sum (λ k _, one_le_pow_of_one_le' hr k) }
end

variables {K : Type*} [normed_field K] {ξ : K}

lemma has_sum_geometric_of_norm_lt_1 (h : ∥ξ∥ < 1) : has_sum (λn:ℕ, ξ ^ n) (1 - ξ)⁻¹ :=
begin
  have xi_ne_one : ξ ≠ 1, by { contrapose! h, simp [h] },
  have A : tendsto (λn, (ξ ^ n - 1) * (ξ - 1)⁻¹) at_top (𝓝 ((0 - 1) * (ξ - 1)⁻¹)),
    from ((tendsto_pow_at_top_nhds_0_of_norm_lt_1 h).sub tendsto_const_nhds).mul tendsto_const_nhds,
  have B : (λ n, (∑ i in range n, ξ ^ i)) = (λ n, geom_sum ξ n) := rfl,
  rw [has_sum_iff_tendsto_nat_of_summable_norm, B],
  { simpa [geom_sum_eq, xi_ne_one, neg_inv, div_eq_mul_inv] using A },
  { simp [normed_field.norm_pow, summable_geometric_of_lt_1 (norm_nonneg _) h] }
end

lemma summable_geometric_of_norm_lt_1 (h : ∥ξ∥ < 1) : summable (λn:ℕ, ξ ^ n) :=
⟨_, has_sum_geometric_of_norm_lt_1 h⟩

lemma tsum_geometric_of_norm_lt_1 (h : ∥ξ∥ < 1) : ∑'n:ℕ, ξ ^ n = (1 - ξ)⁻¹ :=
(has_sum_geometric_of_norm_lt_1 h).tsum_eq

lemma has_sum_geometric_of_abs_lt_1 {r : ℝ} (h : |r| < 1) : has_sum (λn:ℕ, r ^ n) (1 - r)⁻¹ :=
has_sum_geometric_of_norm_lt_1 h

lemma summable_geometric_of_abs_lt_1 {r : ℝ} (h : |r| < 1) : summable (λn:ℕ, r ^ n) :=
summable_geometric_of_norm_lt_1 h

lemma tsum_geometric_of_abs_lt_1 {r : ℝ} (h : |r| < 1) : ∑'n:ℕ, r ^ n = (1 - r)⁻¹ :=
tsum_geometric_of_norm_lt_1 h

/-- A geometric series in a normed field is summable iff the norm of the common ratio is less than
one. -/
@[simp] lemma summable_geometric_iff_norm_lt_1 : summable (λ n : ℕ, ξ ^ n) ↔ ∥ξ∥ < 1 :=
begin
  refine ⟨λ h, _, summable_geometric_of_norm_lt_1⟩,
  obtain ⟨k : ℕ, hk : dist (ξ ^ k) 0 < 1⟩ :=
    (h.tendsto_cofinite_zero.eventually (ball_mem_nhds _ zero_lt_one)).exists,
  simp only [normed_field.norm_pow, dist_zero_right] at hk,
  rw [← one_pow k] at hk,
  exact lt_of_pow_lt_pow _ zero_le_one hk
end

end geometric

section mul_geometric

lemma summable_norm_pow_mul_geometric_of_norm_lt_1 {R : Type*} [normed_ring R]
  (k : ℕ) {r : R} (hr : ∥r∥ < 1) : summable (λ n : ℕ, ∥(n ^ k * r ^ n : R)∥) :=
begin
  rcases exists_between hr with ⟨r', hrr', h⟩,
  exact summable_of_is_O_nat (summable_geometric_of_lt_1 ((norm_nonneg _).trans hrr'.le) h)
    (is_o_pow_const_mul_const_pow_const_pow_of_norm_lt _ hrr').is_O.norm_left
end

lemma summable_pow_mul_geometric_of_norm_lt_1 {R : Type*} [normed_ring R] [complete_space R]
  (k : ℕ) {r : R} (hr : ∥r∥ < 1) : summable (λ n, n ^ k * r ^ n : ℕ → R) :=
summable_of_summable_norm $ summable_norm_pow_mul_geometric_of_norm_lt_1 _ hr

/-- If `∥r∥ < 1`, then `∑' n : ℕ, n * r ^ n = r / (1 - r) ^ 2`, `has_sum` version. -/
lemma has_sum_coe_mul_geometric_of_norm_lt_1 {𝕜 : Type*} [normed_field 𝕜] [complete_space 𝕜]
  {r : 𝕜} (hr : ∥r∥ < 1) : has_sum (λ n, n * r ^ n : ℕ → 𝕜) (r / (1 - r) ^ 2) :=
begin
  have A : summable (λ n, n * r ^ n : ℕ → 𝕜),
    by simpa using summable_pow_mul_geometric_of_norm_lt_1 1 hr,
  have B : has_sum (pow r : ℕ → 𝕜) (1 - r)⁻¹, from has_sum_geometric_of_norm_lt_1 hr,
  refine A.has_sum_iff.2 _,
  have hr' : r ≠ 1, by { rintro rfl, simpa [lt_irrefl] using hr },
  set s : 𝕜 := ∑' n : ℕ, n * r ^ n,
  calc s = (1 - r) * s / (1 - r) : (mul_div_cancel_left _ (sub_ne_zero.2 hr'.symm)).symm
  ... = (s - r * s) / (1 - r) : by rw [sub_mul, one_mul]
  ... = ((0 : ℕ) * r ^ 0 + (∑' n : ℕ, (n + 1) * r ^ (n + 1)) - r * s) / (1 - r) :
    by { congr, exact tsum_eq_zero_add A }
  ... = (r * (∑' n : ℕ, (n + 1) * r ^ n) - r * s) / (1 - r) :
    by simp [pow_succ, mul_left_comm _ r, tsum_mul_left]
  ... = r / (1 - r) ^ 2 :
    by simp [add_mul, tsum_add A B.summable, mul_add, B.tsum_eq, ← div_eq_mul_inv, sq,
      div_div_eq_div_mul]
end

/-- If `∥r∥ < 1`, then `∑' n : ℕ, n * r ^ n = r / (1 - r) ^ 2`. -/
lemma tsum_coe_mul_geometric_of_norm_lt_1 {𝕜 : Type*} [normed_field 𝕜] [complete_space 𝕜]
  {r : 𝕜} (hr : ∥r∥ < 1) :
  (∑' n : ℕ, n * r ^ n : 𝕜) = (r / (1 - r) ^ 2) :=
(has_sum_coe_mul_geometric_of_norm_lt_1 hr).tsum_eq

end mul_geometric

/-!
### Sequences with geometrically decaying distance in metric spaces

In this paragraph, we discuss sequences in metric spaces or emetric spaces for which the distance
between two consecutive terms decays geometrically. We show that such sequences are Cauchy
sequences, and bound their distances to the limit. We also discuss series with geometrically
decaying terms.
-/
section edist_le_geometric

variables [pseudo_emetric_space α] (r C : ℝ≥0∞) (hr : r < 1) (hC : C ≠ ⊤) {f : ℕ → α}
  (hu : ∀n, edist (f n) (f (n+1)) ≤ C * r^n)

include hr hC hu

/-- If `edist (f n) (f (n+1))` is bounded by `C * r^n`, `C ≠ ∞`, `r < 1`,
then `f` is a Cauchy sequence.-/
lemma cauchy_seq_of_edist_le_geometric : cauchy_seq f :=
begin
  refine cauchy_seq_of_edist_le_of_tsum_ne_top _ hu _,
  rw [ennreal.tsum_mul_left, ennreal.tsum_geometric],
  refine ennreal.mul_ne_top hC (ennreal.inv_ne_top.2 _),
  exact (tsub_pos_iff_lt.2 hr).ne'
end

omit hr hC

/-- If `edist (f n) (f (n+1))` is bounded by `C * r^n`, then the distance from
`f n` to the limit of `f` is bounded above by `C * r^n / (1 - r)`. -/
lemma edist_le_of_edist_le_geometric_of_tendsto {a : α} (ha : tendsto f at_top (𝓝 a)) (n : ℕ) :
  edist (f n) a ≤ (C * r^n) / (1 - r) :=
begin
  convert edist_le_tsum_of_edist_le_of_tendsto _ hu ha _,
  simp only [pow_add, ennreal.tsum_mul_left, ennreal.tsum_geometric, div_eq_mul_inv, mul_assoc]
end

/-- If `edist (f n) (f (n+1))` is bounded by `C * r^n`, then the distance from
`f 0` to the limit of `f` is bounded above by `C / (1 - r)`. -/
lemma edist_le_of_edist_le_geometric_of_tendsto₀ {a : α} (ha : tendsto f at_top (𝓝 a)) :
  edist (f 0) a ≤ C / (1 - r) :=
by simpa only [pow_zero, mul_one] using edist_le_of_edist_le_geometric_of_tendsto r C hu ha 0

end edist_le_geometric

section edist_le_geometric_two

variables [pseudo_emetric_space α] (C : ℝ≥0∞) (hC : C ≠ ⊤) {f : ℕ → α}
  (hu : ∀n, edist (f n) (f (n+1)) ≤ C / 2^n) {a : α} (ha : tendsto f at_top (𝓝 a))

include hC hu

/-- If `edist (f n) (f (n+1))` is bounded by `C * 2^-n`, then `f` is a Cauchy sequence.-/
lemma cauchy_seq_of_edist_le_geometric_two : cauchy_seq f :=
begin
  simp only [div_eq_mul_inv, ennreal.inv_pow] at hu,
  refine cauchy_seq_of_edist_le_geometric 2⁻¹ C _ hC hu,
  simp [ennreal.one_lt_two]
end

omit hC
include ha

/-- If `edist (f n) (f (n+1))` is bounded by `C * 2^-n`, then the distance from
`f n` to the limit of `f` is bounded above by `2 * C * 2^-n`. -/
lemma edist_le_of_edist_le_geometric_two_of_tendsto (n : ℕ) :
  edist (f n) a ≤ 2 * C / 2^n :=
begin
  simp only [div_eq_mul_inv, ennreal.inv_pow] at *,
  rw [mul_assoc, mul_comm],
  convert edist_le_of_edist_le_geometric_of_tendsto 2⁻¹ C hu ha n,
  rw [ennreal.one_sub_inv_two, inv_inv]
end

/-- If `edist (f n) (f (n+1))` is bounded by `C * 2^-n`, then the distance from
`f 0` to the limit of `f` is bounded above by `2 * C`. -/
lemma edist_le_of_edist_le_geometric_two_of_tendsto₀: edist (f 0) a ≤ 2 * C :=
by simpa only [pow_zero, div_eq_mul_inv, ennreal.inv_one, mul_one]
  using edist_le_of_edist_le_geometric_two_of_tendsto C hu ha 0

end edist_le_geometric_two

section le_geometric

variables [pseudo_metric_space α] {r C : ℝ} (hr : r < 1) {f : ℕ → α}
  (hu : ∀n, dist (f n) (f (n+1)) ≤ C * r^n)

include hr hu

lemma aux_has_sum_of_le_geometric : has_sum (λ n : ℕ, C * r^n) (C / (1 - r)) :=
begin
  rcases sign_cases_of_C_mul_pow_nonneg (λ n, dist_nonneg.trans (hu n)) with rfl | ⟨C₀, r₀⟩,
  { simp [has_sum_zero] },
  { refine has_sum.mul_left C _,
    simpa using has_sum_geometric_of_lt_1 r₀ hr }
end

variables (r C)

/-- If `dist (f n) (f (n+1))` is bounded by `C * r^n`, `r < 1`, then `f` is a Cauchy sequence.
Note that this lemma does not assume `0 ≤ C` or `0 ≤ r`. -/
lemma cauchy_seq_of_le_geometric : cauchy_seq f :=
cauchy_seq_of_dist_le_of_summable _ hu ⟨_, aux_has_sum_of_le_geometric hr hu⟩

/-- If `dist (f n) (f (n+1))` is bounded by `C * r^n`, `r < 1`, then the distance from
`f n` to the limit of `f` is bounded above by `C * r^n / (1 - r)`. -/
lemma dist_le_of_le_geometric_of_tendsto₀ {a : α} (ha : tendsto f at_top (𝓝 a)) :
  dist (f 0) a ≤ C / (1 - r) :=
(aux_has_sum_of_le_geometric hr hu).tsum_eq ▸
  dist_le_tsum_of_dist_le_of_tendsto₀ _ hu ⟨_, aux_has_sum_of_le_geometric hr hu⟩ ha

/-- If `dist (f n) (f (n+1))` is bounded by `C * r^n`, `r < 1`, then the distance from
`f 0` to the limit of `f` is bounded above by `C / (1 - r)`. -/
lemma dist_le_of_le_geometric_of_tendsto {a : α} (ha : tendsto f at_top (𝓝 a)) (n : ℕ) :
  dist (f n) a ≤ (C * r^n) / (1 - r) :=
begin
  have := aux_has_sum_of_le_geometric hr hu,
  convert dist_le_tsum_of_dist_le_of_tendsto _ hu ⟨_, this⟩ ha n,
  simp only [pow_add, mul_left_comm C, mul_div_right_comm],
  rw [mul_comm],
  exact (this.mul_left _).tsum_eq.symm
end

omit hr hu

variable (hu₂ : ∀ n, dist (f n) (f (n+1)) ≤ (C / 2) / 2^n)

/-- If `dist (f n) (f (n+1))` is bounded by `(C / 2) / 2^n`, then `f` is a Cauchy sequence. -/
lemma cauchy_seq_of_le_geometric_two : cauchy_seq f :=
cauchy_seq_of_dist_le_of_summable _ hu₂ $ ⟨_, has_sum_geometric_two' C⟩

/-- If `dist (f n) (f (n+1))` is bounded by `(C / 2) / 2^n`, then the distance from
`f 0` to the limit of `f` is bounded above by `C`. -/
lemma dist_le_of_le_geometric_two_of_tendsto₀ {a : α} (ha : tendsto f at_top (𝓝 a)) :
  dist (f 0) a ≤ C :=
(tsum_geometric_two' C) ▸ dist_le_tsum_of_dist_le_of_tendsto₀ _ hu₂ (summable_geometric_two' C) ha

include hu₂

/-- If `dist (f n) (f (n+1))` is bounded by `(C / 2) / 2^n`, then the distance from
`f n` to the limit of `f` is bounded above by `C / 2^n`. -/
lemma dist_le_of_le_geometric_two_of_tendsto {a : α} (ha : tendsto f at_top (𝓝 a)) (n : ℕ) :
  dist (f n) a ≤ C / 2^n :=
begin
  convert dist_le_tsum_of_dist_le_of_tendsto _ hu₂ (summable_geometric_two' C) ha n,
  simp only [add_comm n, pow_add, ← div_div_eq_div_mul],
  symmetry,
  exact ((has_sum_geometric_two' C).div_const _).tsum_eq
end

end le_geometric

section summable_le_geometric

variables [semi_normed_group α] {r C : ℝ} {f : ℕ → α}

lemma semi_normed_group.cauchy_seq_of_le_geometric {C : ℝ} {r : ℝ} (hr : r < 1)
  {u : ℕ → α} (h : ∀ n, ∥u n - u (n + 1)∥ ≤ C*r^n) : cauchy_seq u :=
cauchy_seq_of_le_geometric r C hr (by simpa [dist_eq_norm] using h)

lemma dist_partial_sum_le_of_le_geometric (hf : ∀n, ∥f n∥ ≤ C * r^n) (n : ℕ) :
  dist (∑ i in range n, f i) (∑ i in range (n+1), f i) ≤ C * r ^ n :=
begin
  rw [sum_range_succ, dist_eq_norm, ← norm_neg, neg_sub, add_sub_cancel'],
  exact hf n,
end

/-- If `∥f n∥ ≤ C * r ^ n` for all `n : ℕ` and some `r < 1`, then the partial sums of `f` form a
Cauchy sequence. This lemma does not assume `0 ≤ r` or `0 ≤ C`. -/
lemma cauchy_seq_finset_of_geometric_bound (hr : r < 1) (hf : ∀n, ∥f n∥ ≤ C * r^n) :
  cauchy_seq (λ s : finset (ℕ), ∑ x in s, f x) :=
cauchy_seq_finset_of_norm_bounded _
  (aux_has_sum_of_le_geometric hr (dist_partial_sum_le_of_le_geometric hf)).summable hf

/-- If `∥f n∥ ≤ C * r ^ n` for all `n : ℕ` and some `r < 1`, then the partial sums of `f` are within
distance `C * r ^ n / (1 - r)` of the sum of the series. This lemma does not assume `0 ≤ r` or
`0 ≤ C`. -/
lemma norm_sub_le_of_geometric_bound_of_has_sum (hr : r < 1) (hf : ∀n, ∥f n∥ ≤ C * r^n)
  {a : α} (ha : has_sum f a) (n : ℕ) :
  ∥(∑ x in finset.range n, f x) - a∥ ≤ (C * r ^ n) / (1 - r) :=
begin
  rw ← dist_eq_norm,
  apply dist_le_of_le_geometric_of_tendsto r C hr (dist_partial_sum_le_of_le_geometric hf),
  exact ha.tendsto_sum_nat
end

@[simp] lemma dist_partial_sum (u : ℕ → α) (n : ℕ) :
 dist (∑ k in range (n + 1), u k) (∑ k in range n, u k) = ∥u n∥ :=
by simp [dist_eq_norm, sum_range_succ]

@[simp] lemma dist_partial_sum' (u : ℕ → α) (n : ℕ) :
 dist (∑ k in range n, u k) (∑ k in range (n+1), u k) = ∥u n∥ :=
by simp [dist_eq_norm', sum_range_succ]

lemma cauchy_series_of_le_geometric {C : ℝ} {u : ℕ → α}
  {r : ℝ} (hr : r < 1) (h : ∀ n, ∥u n∥ ≤ C*r^n) : cauchy_seq (λ n, ∑ k in range n, u k) :=
cauchy_seq_of_le_geometric r C hr (by simp [h])

lemma normed_group.cauchy_series_of_le_geometric' {C : ℝ} {u : ℕ → α} {r : ℝ} (hr : r < 1)
  (h : ∀ n, ∥u n∥ ≤ C*r^n) : cauchy_seq (λ n, ∑ k in range (n + 1), u k) :=
begin
  by_cases hC : C = 0,
  { subst hC,
    simp at h,
    exact cauchy_seq_of_le_geometric 0 0 zero_lt_one (by simp [h]) },
  have : 0 ≤ C,
  { simpa using (norm_nonneg _).trans (h 0) },
  replace hC : 0 < C,
    from (ne.symm hC).le_iff_lt.mp this,
  have : 0 ≤ r,
  { have := (norm_nonneg _).trans (h 1),
    rw pow_one at this,
    exact (zero_le_mul_left hC).mp this },
  simp_rw finset.sum_range_succ_comm,
  have : cauchy_seq u,
  { apply tendsto.cauchy_seq,
    apply squeeze_zero_norm h,
    rw show 0 = C*0, by simp,
    exact tendsto_const_nhds.mul (tendsto_pow_at_top_nhds_0_of_lt_1 this hr) },
  exact this.add (cauchy_series_of_le_geometric hr h),
end

lemma normed_group.cauchy_series_of_le_geometric'' {C : ℝ} {u : ℕ → α} {N : ℕ} {r : ℝ}
  (hr₀ : 0 < r) (hr₁ : r < 1)
  (h : ∀ n ≥ N, ∥u n∥ ≤ C*r^n) : cauchy_seq (λ n, ∑ k in range (n + 1), u k) :=
begin
  set v : ℕ → α := λ n, if n < N then 0 else u n,
  have hC : 0 ≤ C,
    from (zero_le_mul_right $ pow_pos hr₀ N).mp ((norm_nonneg _).trans $ h N $ le_refl N),
  have : ∀ n ≥ N, u n = v n,
  { intros n hn,
    simp [v, hn, if_neg (not_lt.mpr hn)] },
  refine cauchy_seq_sum_of_eventually_eq this (normed_group.cauchy_series_of_le_geometric' hr₁ _),
  { exact C },
  intro n,
  dsimp [v],
  split_ifs with H H,
  { rw norm_zero,
    exact mul_nonneg hC (pow_nonneg hr₀.le _) },
  { push_neg at H,
    exact h _ H }
end

end summable_le_geometric

section normed_ring_geometric
variables {R : Type*} [normed_ring R] [complete_space R]

open normed_space

/-- A geometric series in a complete normed ring is summable.
Proved above (same name, different namespace) for not-necessarily-complete normed fields. -/
lemma normed_ring.summable_geometric_of_norm_lt_1
  (x : R) (h : ∥x∥ < 1) : summable (λ (n:ℕ), x ^ n) :=
begin
  have h1 : summable (λ (n:ℕ), ∥x∥ ^ n) := summable_geometric_of_lt_1 (norm_nonneg _) h,
  refine summable_of_norm_bounded_eventually _ h1 _,
  rw nat.cofinite_eq_at_top,
  exact eventually_norm_pow_le x,
end

/-- Bound for the sum of a geometric series in a normed ring.  This formula does not assume that the
normed ring satisfies the axiom `∥1∥ = 1`. -/
lemma normed_ring.tsum_geometric_of_norm_lt_1
  (x : R) (h : ∥x∥ < 1) : ∥∑' n:ℕ, x ^ n∥ ≤ ∥(1:R)∥ - 1 + (1 - ∥x∥)⁻¹ :=
begin
  rw tsum_eq_zero_add (normed_ring.summable_geometric_of_norm_lt_1 x h),
  simp only [pow_zero],
  refine le_trans (norm_add_le _ _) _,
  have : ∥∑' b : ℕ, (λ n, x ^ (n + 1)) b∥ ≤ (1 - ∥x∥)⁻¹ - 1,
  { refine tsum_of_norm_bounded _ (λ b, norm_pow_le' _ (nat.succ_pos b)),
    convert (has_sum_nat_add_iff' 1).mpr (has_sum_geometric_of_lt_1 (norm_nonneg x) h),
    simp },
  linarith
end

lemma geom_series_mul_neg (x : R) (h : ∥x∥ < 1) :
  (∑' i:ℕ, x ^ i) * (1 - x) = 1 :=
begin
  have := ((normed_ring.summable_geometric_of_norm_lt_1 x h).has_sum.mul_right (1 - x)),
  refine tendsto_nhds_unique this.tendsto_sum_nat _,
  have : tendsto (λ (n : ℕ), 1 - x ^ n) at_top (𝓝 1),
  { simpa using tendsto_const_nhds.sub (tendsto_pow_at_top_nhds_0_of_norm_lt_1 h) },
  convert ← this,
  ext n,
  rw [←geom_sum_mul_neg, geom_sum_def, finset.sum_mul],
end

lemma mul_neg_geom_series (x : R) (h : ∥x∥ < 1) :
  (1 - x) * ∑' i:ℕ, x ^ i = 1 :=
begin
  have := (normed_ring.summable_geometric_of_norm_lt_1 x h).has_sum.mul_left (1 - x),
  refine tendsto_nhds_unique this.tendsto_sum_nat _,
  have : tendsto (λ (n : ℕ), 1 - x ^ n) at_top (nhds 1),
  { simpa using tendsto_const_nhds.sub
      (tendsto_pow_at_top_nhds_0_of_norm_lt_1 h) },
  convert ← this,
  ext n,
  rw [←mul_neg_geom_sum, geom_sum_def, finset.mul_sum]
end

end normed_ring_geometric

/-! ### Summability tests based on comparison with geometric series -/

lemma summable_of_ratio_norm_eventually_le {α : Type*} [semi_normed_group α] [complete_space α]
  {f : ℕ → α} {r : ℝ} (hr₁ : r < 1)
  (h : ∀ᶠ n in at_top, ∥f (n+1)∥ ≤ r * ∥f n∥) : summable f :=
begin
  by_cases hr₀ : 0 ≤ r,
  { rw eventually_at_top at h,
    rcases h with ⟨N, hN⟩,
    rw ← @summable_nat_add_iff α _ _ _ _ N,
    refine summable_of_norm_bounded (λ n, ∥f N∥ * r^n)
      (summable.mul_left _ $ summable_geometric_of_lt_1 hr₀ hr₁) (λ n, _),
    conv_rhs {rw [mul_comm, ← zero_add N]},
    refine le_geom hr₀ n (λ i _, _),
    convert hN (i + N) (N.le_add_left i) using 3,
    ac_refl },
  { push_neg at hr₀,
    refine summable_of_norm_bounded_eventually 0 summable_zero _,
    rw nat.cofinite_eq_at_top,
    filter_upwards [h] with _ hn,
    by_contra' h,
    exact not_lt.mpr (norm_nonneg _) (lt_of_le_of_lt hn $ mul_neg_of_neg_of_pos hr₀ h), },
end

lemma summable_of_ratio_test_tendsto_lt_one {α : Type*} [normed_group α] [complete_space α]
  {f : ℕ → α} {l : ℝ} (hl₁ : l < 1) (hf : ∀ᶠ n in at_top, f n ≠ 0)
  (h : tendsto (λ n, ∥f (n+1)∥/∥f n∥) at_top (𝓝 l)) : summable f :=
begin
  rcases exists_between hl₁ with ⟨r, hr₀, hr₁⟩,
  refine summable_of_ratio_norm_eventually_le hr₁ _,
  filter_upwards [eventually_le_of_tendsto_lt hr₀ h, hf] with _ _ h₁,
  rwa ← div_le_iff (norm_pos_iff.mpr h₁),
end

lemma not_summable_of_ratio_norm_eventually_ge {α : Type*} [semi_normed_group α]
  {f : ℕ → α} {r : ℝ} (hr : 1 < r) (hf : ∃ᶠ n in at_top, ∥f n∥ ≠ 0)
  (h : ∀ᶠ n in at_top, r * ∥f n∥ ≤ ∥f (n+1)∥) : ¬ summable f :=
begin
  rw eventually_at_top at h,
  rcases h with ⟨N₀, hN₀⟩,
  rw frequently_at_top at hf,
  rcases hf N₀ with ⟨N, hNN₀ : N₀ ≤ N, hN⟩,
  rw ← @summable_nat_add_iff α _ _ _ _ N,
  refine mt summable.tendsto_at_top_zero
    (λ h', not_tendsto_at_top_of_tendsto_nhds (tendsto_norm_zero.comp h') _),
  convert tendsto_at_top_of_geom_le _ hr _,
  { refine lt_of_le_of_ne (norm_nonneg _) _,
    intro h'',
    specialize hN₀ N hNN₀,
    simp only [comp_app, zero_add] at h'',
    exact hN h''.symm },
  { intro i,
    dsimp only [comp_app],
    convert (hN₀ (i + N) (hNN₀.trans (N.le_add_left i))) using 3,
    ac_refl }
end

lemma not_summable_of_ratio_test_tendsto_gt_one {α : Type*} [semi_normed_group α]
  {f : ℕ → α} {l : ℝ} (hl : 1 < l)
  (h : tendsto (λ n, ∥f (n+1)∥/∥f n∥) at_top (𝓝 l)) : ¬ summable f :=
begin
  have key : ∀ᶠ n in at_top, ∥f n∥ ≠ 0,
  { filter_upwards [eventually_ge_of_tendsto_gt hl h] with _ hn hc,
    rw [hc, div_zero] at hn,
    linarith },
  rcases exists_between hl with ⟨r, hr₀, hr₁⟩,
  refine not_summable_of_ratio_norm_eventually_ge hr₀ key.frequently _,
  filter_upwards [eventually_ge_of_tendsto_gt hr₁ h, key] with _ _ h₁,
  rwa ← le_div_iff (lt_of_le_of_ne (norm_nonneg _) h₁.symm)
end

/-- A series whose terms are bounded by the terms of a converging geometric series converges. -/
lemma summable_one_div_pow_of_le {m : ℝ} {f : ℕ → ℕ} (hm : 1 < m) (fi : ∀ i, i ≤ f i) :
  summable (λ i, 1 / m ^ f i) :=
begin
  refine summable_of_nonneg_of_le
    (λ a, one_div_nonneg.mpr (pow_nonneg (zero_le_one.trans hm.le) _)) (λ a, _)
    (summable_geometric_of_lt_1 (one_div_nonneg.mpr (zero_le_one.trans hm.le))
      ((one_div_lt (zero_lt_one.trans hm) zero_lt_one).mpr (one_div_one.le.trans_lt hm))),
  rw [div_pow, one_pow],
  refine (one_div_le_one_div _ _).mpr (pow_le_pow hm.le (fi a));
  exact pow_pos (zero_lt_one.trans hm) _
end

/-! ### Positive sequences with small sums on encodable types -/

/-- For any positive `ε`, define on an encodable type a positive sequence with sum less than `ε` -/
def pos_sum_of_encodable {ε : ℝ} (hε : 0 < ε)
  (ι) [encodable ι] : {ε' : ι → ℝ // (∀ i, 0 < ε' i) ∧ ∃ c, has_sum ε' c ∧ c ≤ ε} :=
begin
  let f := λ n, (ε / 2) / 2 ^ n,
  have hf : has_sum f ε := has_sum_geometric_two' _,
  have f0 : ∀ n, 0 < f n := λ n, div_pos (half_pos hε) (pow_pos zero_lt_two _),
  refine ⟨f ∘ encodable.encode, λ i, f0 _, _⟩,
  rcases hf.summable.comp_injective (@encodable.encode_injective ι _) with ⟨c, hg⟩,
  refine ⟨c, hg, has_sum_le_inj _ (@encodable.encode_injective ι _) _ _ hg hf⟩,
  { assume i _, exact le_of_lt (f0 _) },
  { assume n, exact le_rfl }
end

lemma set.countable.exists_pos_has_sum_le {ι : Type*} {s : set ι} (hs : s.countable)
  {ε : ℝ} (hε : 0 < ε) :
  ∃ ε' : ι → ℝ, (∀ i, 0 < ε' i) ∧ ∃ c, has_sum (λ i : s, ε' i) c ∧ c ≤ ε :=
begin
  haveI := hs.to_encodable,
  rcases pos_sum_of_encodable hε s with ⟨f, hf0, ⟨c, hfc, hcε⟩⟩,
  refine ⟨λ i, if h : i ∈ s then f ⟨i, h⟩ else 1, λ i, _, ⟨c, _, hcε⟩⟩,
  { split_ifs, exacts [hf0 _, zero_lt_one] },
  { simpa only [subtype.coe_prop, dif_pos, subtype.coe_eta] }
end

lemma set.countable.exists_pos_forall_sum_le {ι : Type*} {s : set ι} (hs : s.countable)
  {ε : ℝ} (hε : 0 < ε) :
  ∃ ε' : ι → ℝ, (∀ i, 0 < ε' i) ∧ ∀ t : finset ι, ↑t ⊆ s → ∑ i in t, ε' i ≤ ε :=
begin
  rcases hs.exists_pos_has_sum_le hε with ⟨ε', hpos, c, hε'c, hcε⟩,
  refine ⟨ε', hpos, λ t ht, _⟩,
  rw [← sum_subtype_of_mem _ ht],
  refine (sum_le_has_sum _ _ hε'c).trans hcε,
  exact λ _ _, (hpos _).le
end

namespace nnreal

theorem exists_pos_sum_of_encodable {ε : ℝ≥0} (hε : ε ≠ 0) (ι) [encodable ι] :
  ∃ ε' : ι → ℝ≥0, (∀ i, 0 < ε' i) ∧ ∃c, has_sum ε' c ∧ c < ε :=
let ⟨a, a0, aε⟩ := exists_between (pos_iff_ne_zero.2 hε) in
let ⟨ε', hε', c, hc, hcε⟩ := pos_sum_of_encodable a0 ι in
⟨ λi, ⟨ε' i, le_of_lt $ hε' i⟩, assume i, nnreal.coe_lt_coe.1 $ hε' i,
  ⟨c, has_sum_le (assume i, le_of_lt $ hε' i) has_sum_zero hc ⟩, nnreal.has_sum_coe.1 hc,
   lt_of_le_of_lt (nnreal.coe_le_coe.1 hcε) aε ⟩

end nnreal

namespace ennreal

theorem exists_pos_sum_of_encodable {ε : ℝ≥0∞} (hε : ε ≠ 0) (ι) [encodable ι] :
  ∃ ε' : ι → ℝ≥0, (∀ i, 0 < ε' i) ∧ ∑' i, (ε' i : ℝ≥0∞) < ε :=
begin
  rcases exists_between (pos_iff_ne_zero.2 hε) with ⟨r, h0r, hrε⟩,
  rcases lt_iff_exists_coe.1 hrε with ⟨x, rfl, hx⟩,
  rcases nnreal.exists_pos_sum_of_encodable (coe_pos.1 h0r).ne' ι with ⟨ε', hp, c, hc, hcr⟩,
  exact ⟨ε', hp, (ennreal.tsum_coe_eq hc).symm ▸ lt_trans (coe_lt_coe.2 hcr) hrε⟩
end

theorem exists_pos_sum_of_encodable' {ε : ℝ≥0∞} (hε : ε ≠ 0) (ι) [encodable ι] :
  ∃ ε' : ι → ℝ≥0∞, (∀ i, 0 < ε' i) ∧ (∑' i, ε' i) < ε :=
let ⟨δ, δpos, hδ⟩ := exists_pos_sum_of_encodable hε ι in
  ⟨λ i, δ i, λ i, ennreal.coe_pos.2 (δpos i), hδ⟩

theorem exists_pos_tsum_mul_lt_of_encodable {ε : ℝ≥0∞} (hε : ε ≠ 0) {ι} [encodable ι]
  (w : ι → ℝ≥0∞) (hw : ∀ i, w i ≠ ∞) :
  ∃ δ : ι → ℝ≥0, (∀ i, 0 < δ i) ∧ ∑' i, (w i * δ i : ℝ≥0∞) < ε :=
begin
  lift w to ι → ℝ≥0 using hw,
  rcases exists_pos_sum_of_encodable hε ι with ⟨δ', Hpos, Hsum⟩,
  have : ∀ i, 0 < max 1 (w i), from λ i, zero_lt_one.trans_le (le_max_left _ _),
  refine ⟨λ i, δ' i / max 1 (w i), λ i, nnreal.div_pos (Hpos _) (this i), _⟩,
  refine lt_of_le_of_lt (ennreal.tsum_le_tsum $ λ i, _) Hsum,
  rw [coe_div (this i).ne'],
  refine mul_le_of_le_div' (ennreal.mul_le_mul le_rfl $ ennreal.inv_le_inv.2 _),
  exact coe_le_coe.2 (le_max_right _ _)
end

end ennreal

/-!
### Factorial
-/

lemma factorial_tendsto_at_top : tendsto nat.factorial at_top at_top :=
tendsto_at_top_at_top_of_monotone nat.monotone_factorial (λ n, ⟨n, n.self_le_factorial⟩)

lemma tendsto_factorial_div_pow_self_at_top : tendsto (λ n, n! / n^n : ℕ → ℝ) at_top (𝓝 0) :=
tendsto_of_tendsto_of_tendsto_of_le_of_le'
  tendsto_const_nhds
  (tendsto_const_div_at_top_nhds_0_nat 1)
  (eventually_of_forall $ λ n, div_nonneg (by exact_mod_cast n.factorial_pos.le)
    (pow_nonneg (by exact_mod_cast n.zero_le) _))
  begin
    refine (eventually_gt_at_top 0).mono (λ n hn, _),
    rcases nat.exists_eq_succ_of_ne_zero hn.ne.symm with ⟨k, rfl⟩,
    rw [← prod_range_add_one_eq_factorial, pow_eq_prod_const, div_eq_mul_inv, ← inv_eq_one_div,
      prod_nat_cast, nat.cast_succ, ← prod_inv_distrib', ← prod_mul_distrib,
      finset.prod_range_succ'],
    simp only [prod_range_succ', one_mul, nat.cast_add, zero_add, nat.cast_one],
    refine mul_le_of_le_one_left (inv_nonneg.mpr $ by exact_mod_cast hn.le) (prod_le_one _ _);
      intros x hx; rw finset.mem_range at hx,
    { refine mul_nonneg _ (inv_nonneg.mpr _); norm_cast; linarith },
    { refine (div_le_one $ by exact_mod_cast hn).mpr _, norm_cast, linarith }
  end

/-- The series `∑' n, x ^ n / n!` is summable of any `x : ℝ`. See also `exp_series_field_summable`
for a version that also works in `ℂ`, and `exp_series_summable'` for a version that works in
any normed algebra over `ℝ` or `ℂ`. -/
lemma real.summable_pow_div_factorial (x : ℝ) :
  summable (λ n, x ^ n / n! : ℕ → ℝ) :=
begin
  -- We start with trivial extimates
  have A : (0 : ℝ) < ⌊∥x∥⌋₊ + 1, from zero_lt_one.trans_le (by simp),
  have B : ∥x∥ / (⌊∥x∥⌋₊ + 1) < 1, from (div_lt_one A).2 (nat.lt_floor_add_one _),
  -- Then we apply the ratio test. The estimate works for `n ≥ ⌊∥x∥⌋₊`.
  suffices : ∀ n ≥ ⌊∥x∥⌋₊, ∥x ^ (n + 1) / (n + 1)!∥ ≤ ∥x∥ / (⌊∥x∥⌋₊ + 1) * ∥x ^ n / ↑n!∥,
    from summable_of_ratio_norm_eventually_le B (eventually_at_top.2 ⟨⌊∥x∥⌋₊, this⟩),
  -- Finally, we prove the upper estimate
  intros n hn,
  calc ∥x ^ (n + 1) / (n + 1)!∥ = (∥x∥ / (n + 1)) * ∥x ^ n / n!∥ :
    by rw [pow_succ, nat.factorial_succ, nat.cast_mul, ← div_mul_div,
      normed_field.norm_mul, normed_field.norm_div, real.norm_coe_nat, nat.cast_succ]
  ... ≤ (∥x∥ / (⌊∥x∥⌋₊ + 1)) * ∥x ^ n / n!∥ :
    by mono* with [0 ≤ ∥x ^ n / n!∥, 0 ≤ ∥x∥]; apply norm_nonneg
end

lemma real.tendsto_pow_div_factorial_at_top (x : ℝ) :
  tendsto (λ n, x ^ n / n! : ℕ → ℝ) at_top (𝓝 0) :=
(real.summable_pow_div_factorial x).tendsto_at_top_zero

/-!
### Ceil and floor
-/

section

variables {R : Type*} [topological_space R] [linear_ordered_field R] [order_topology R]
[floor_ring R]

lemma tendsto_nat_floor_mul_div_at_top {a : R} (ha : 0 ≤ a) :
  tendsto (λ x, (⌊a * x⌋₊ : R) / x) at_top (𝓝 a) :=
begin
  have A : tendsto (λ (x : R), a - x⁻¹) at_top (𝓝 (a - 0)) :=
    tendsto_const_nhds.sub tendsto_inv_at_top_zero,
  rw sub_zero at A,
  apply tendsto_of_tendsto_of_tendsto_of_le_of_le' A tendsto_const_nhds,
  { refine eventually_at_top.2 ⟨1, λ x hx, _⟩,
    simp only [le_div_iff (zero_lt_one.trans_le hx), sub_mul,
      inv_mul_cancel (zero_lt_one.trans_le hx).ne'],
    have := nat.lt_floor_add_one (a * x),
    linarith },
  { refine eventually_at_top.2 ⟨1, λ x hx, _⟩,
    rw div_le_iff (zero_lt_one.trans_le hx),
    simp [nat.floor_le (mul_nonneg ha (zero_le_one.trans hx))] }
end

lemma tendsto_nat_ceil_mul_div_at_top {a : R} (ha : 0 ≤ a) :
  tendsto (λ x, (⌈a * x⌉₊ : R) / x) at_top (𝓝 a) :=
begin
  have A : tendsto (λ (x : R), a + x⁻¹) at_top (𝓝 (a + 0)) :=
    tendsto_const_nhds.add tendsto_inv_at_top_zero,
  rw add_zero at A,
  apply tendsto_of_tendsto_of_tendsto_of_le_of_le' tendsto_const_nhds A,
  { refine eventually_at_top.2 ⟨1, λ x hx, _⟩,
    rw le_div_iff (zero_lt_one.trans_le hx),
    exact nat.le_ceil _ },
  { refine eventually_at_top.2 ⟨1, λ x hx, _⟩,
    simp [div_le_iff (zero_lt_one.trans_le hx), inv_mul_cancel (zero_lt_one.trans_le hx).ne',
      (nat.ceil_lt_add_one ((mul_nonneg ha (zero_le_one.trans hx)))).le, add_mul] }
end

end<|MERGE_RESOLUTION|>--- conflicted
+++ resolved
@@ -304,13 +304,9 @@
   simpa [div_eq_mul_inv] using tendsto_pow_const_div_const_pow_of_one_lt k hr'
 end
 
-<<<<<<< HEAD
-/-- If `0 ≤ r < 1`, then `n ^ k r ^ n` tends to zero for any natural `k`. -/
-=======
 /-- If `0 ≤ r < 1`, then `n ^ k r ^ n` tends to zero for any natural `k`.
 This is a specialized version of `tendsto_pow_const_mul_const_pow_of_abs_lt_one`, singled out
 for ease of application. -/
->>>>>>> 09960ea1
 lemma tendsto_pow_const_mul_const_pow_of_lt_one (k : ℕ) {r : ℝ} (hr : 0 ≤ r) (h'r : r < 1) :
   tendsto (λ n, n ^ k * r ^ n : ℕ → ℝ) at_top (𝓝 0) :=
 tendsto_pow_const_mul_const_pow_of_abs_lt_one k (abs_lt.2 ⟨neg_one_lt_zero.trans_le hr, h'r⟩)
@@ -320,12 +316,8 @@
   tendsto (λ n, n * r ^ n : ℕ → ℝ) at_top (𝓝 0) :=
 by simpa only [pow_one] using tendsto_pow_const_mul_const_pow_of_abs_lt_one 1 hr
 
-<<<<<<< HEAD
-/-- If `0 ≤ r < 1`, then `n * r ^ n` tends to zero. -/
-=======
 /-- If `0 ≤ r < 1`, then `n * r ^ n` tends to zero. This is a specialized version of
 `tendsto_self_mul_const_pow_of_abs_lt_one`, singled out for ease of application. -/
->>>>>>> 09960ea1
 lemma tendsto_self_mul_const_pow_of_lt_one {r : ℝ} (hr : 0 ≤ r) (h'r : r < 1) :
   tendsto (λ n, n * r ^ n : ℕ → ℝ) at_top (𝓝 0) :=
 by simpa only [pow_one] using tendsto_pow_const_mul_const_pow_of_lt_one 1 hr h'r
