--- conflicted
+++ resolved
@@ -28,87 +28,6 @@
 
 namespace lie_subalgebra
 
-<<<<<<< HEAD
-/-- The normalizer of a Lie subalgebra `H` is the set of elements of the Lie algebra whose bracket
-with any element of `H` lies in `H`. It is the Lie algebra equivalent of the group-theoretic
-normalizer (see `subgroup.normalizer`) and is an idealizer in the sense of abstract algebra. -/
-def normalizer : lie_subalgebra R L :=
-{ carrier   := { x : L | ∀ (y : L), (y ∈ H) → ⁅x, y⁆ ∈ H },
-  zero_mem' := λ y hy, by { rw zero_lie y, exact H.zero_mem, },
-  add_mem'  := λ z₁ z₂ h₁ h₂ y hy, by { rw add_lie, exact H.add_mem (h₁ y hy) (h₂ y hy), },
-  smul_mem' := λ t y hy z hz, by { rw smul_lie, exact H.smul_mem t (hy z hz), },
-  lie_mem'  := λ z₁ z₂ h₁ h₂ y hy, by
-    { rw lie_lie, exact H.sub_mem (h₁ _ (h₂ y hy)) (h₂ _ (h₁ y hy)), }, }
-
-lemma mem_normalizer_iff (x : L) : x ∈ H.normalizer ↔ ∀ (y : L), (y ∈ H) → ⁅x, y⁆ ∈ H := iff.rfl
-
-lemma mem_normalizer_iff' (x : L) : x ∈ H.normalizer ↔ ∀ (y : L), (y ∈ H) → ⁅y, x⁆ ∈ H :=
-forall₂_congr $ λ y hy, by rw [← lie_skew, neg_mem_iff]
-
-lemma le_normalizer : H ≤ H.normalizer :=
-λ x hx, show ∀ (y : L), y ∈ H → ⁅x,y⁆ ∈ H, from λ y, H.lie_mem hx
-
-variables {H}
-
-lemma lie_mem_sup_of_mem_normalizer {x y z : L} (hx : x ∈ H.normalizer)
-  (hy : y ∈ (R ∙ x) ⊔ ↑H) (hz : z ∈ (R ∙ x) ⊔ ↑H) : ⁅y, z⁆ ∈ (R ∙ x) ⊔ ↑H :=
-begin
-  rw submodule.mem_sup at hy hz,
-  obtain ⟨u₁, hu₁, v, hv : v ∈ H, rfl⟩ := hy,
-  obtain ⟨u₂, hu₂, w, hw : w ∈ H, rfl⟩ := hz,
-  obtain ⟨t, rfl⟩ := submodule.mem_span_singleton.mp hu₁,
-  obtain ⟨s, rfl⟩ := submodule.mem_span_singleton.mp hu₂,
-  apply submodule.mem_sup_right,
-  simp only [lie_subalgebra.mem_coe_submodule, smul_lie, add_lie, zero_add, lie_add, smul_zero,
-    lie_smul, lie_self],
-  refine H.add_mem (H.smul_mem s _) (H.add_mem (H.smul_mem t _) (H.lie_mem hv hw)),
-  exacts [(H.mem_normalizer_iff' x).mp hx v hv, (H.mem_normalizer_iff x).mp hx w hw],
-end
-
-/-- A Lie subalgebra is an ideal of its normalizer. -/
-lemma ideal_in_normalizer : ∀ {x y : L}, x ∈ H.normalizer → y ∈ H → ⁅x,y⁆ ∈ H :=
-λ x y h, h y
-
-/-- A Lie subalgebra `H` is an ideal of any Lie subalgebra `K` containing `H` and contained in the
-normalizer of `H`. -/
-lemma exists_nested_lie_ideal_of_le_normalizer
-  {K : lie_subalgebra R L} (h₁ : H ≤ K) (h₂ : K ≤ H.normalizer) :
-  ∃ (I : lie_ideal R K), (I : lie_subalgebra R K) = of_le h₁ :=
-begin
-  rw exists_nested_lie_ideal_coe_eq_iff,
-  exact λ x y hx hy, ideal_in_normalizer (h₂ hx) hy,
-end
-
-/-- The normalizer of a Lie subalgebra `H` is the maximal Lie subalgebra in which `H` is a Lie
-ideal. -/
-lemma le_normalizer_of_ideal {N : lie_subalgebra R L}
-  (h : ∀ (x y : L), x ∈ N → y ∈ H → ⁅x,y⁆ ∈ H) : N ≤ H.normalizer :=
-λ x hx y, h x y hx
-
-variables (H)
-
-lemma normalizer_eq_self_iff :
-  H.normalizer = H ↔ (lie_module.max_triv_submodule R H $ L ⧸ H.to_lie_submodule) = ⊥ :=
-begin
-  rw lie_submodule.eq_bot_iff,
-  refine ⟨λ h, _, λ h, le_antisymm (λ x hx, _) H.le_normalizer⟩,
-  { rintros ⟨x⟩ hx,
-    suffices : x ∈ H, by simpa,
-    rw [← h, H.mem_normalizer_iff'],
-    intros y hy,
-    replace hx : ⁅_, lie_submodule.quotient.mk' H.to_lie_submodule x⁆ = 0 := (hx ⟨y, hy⟩ : _),
-    rwa [← lie_module_hom.map_lie, lie_submodule.quotient.mk_eq_zero] at hx, },
-  { let y := lie_submodule.quotient.mk' H.to_lie_submodule x,
-    have hy : y ∈ lie_module.max_triv_submodule R H (L ⧸ H.to_lie_submodule),
-    { rintros ⟨z, hz⟩,
-      rw [← lie_module_hom.map_lie, lie_submodule.quotient.mk_eq_zero, coe_bracket_of_module,
-        submodule.coe_mk, mem_to_lie_submodule],
-      exact (H.mem_normalizer_iff' x).mp hx z hz, },
-    simpa using h y hy, },
-end
-
-=======
->>>>>>> 050f9e6d
 /-- A Cartan subalgebra is a nilpotent, self-normalizing subalgebra. -/
 class is_cartan_subalgebra : Prop :=
 (nilpotent        : lie_algebra.is_nilpotent R H)
