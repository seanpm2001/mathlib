/-
Copyright (c) 2020 Scott Morrison. All rights reserved.
Released under Apache 2.0 license as described in the file LICENSE.
Authors: Scott Morrison
-/
import algebra.ring.aut
import algebra.ring.comp_typeclasses
import data.rat.cast
import group_theory.group_action.opposite
import data.set_like.basic

/-!
# Star monoids, rings, and modules

We introduce the basic algebraic notions of star monoids, star rings, and star modules.
A star algebra is simply a star ring that is also a star module.

These are implemented as "mixin" typeclasses, so to summon a star ring (for example)
one needs to write `(R : Type) [ring R] [star_ring R]`.
This avoids difficulties with diamond inheritance.

We also define the class `star_ordered_ring R`, which says that the order on `R` respects the
star operation, i.e. an element `r` is nonnegative iff there exists an `s` such that
`r = star s * s`.

For now we simply do not introduce notations,
as different users are expected to feel strongly about the relative merits of
`r^*`, `r†`, `rᘁ`, and so on.

Our star rings are actually star semirings, but of course we can prove
`star_neg : star (-r) = - star r` when the underlying semiring is a ring.

## TODO

* In a Banach star algebra without a well-defined square root, the natural ordering is given by the
positive cone which is the closure of the sums of elements `star r * r`. A weaker version of
`star_ordered_ring` could be defined for this case. Note that the current definition has the
advantage of not requiring a topology.
-/

assert_not_exists finset
assert_not_exists subgroup

universes u v

open mul_opposite

/--
Notation typeclass (with no default notation!) for an algebraic structure with a star operation.
-/
class has_star (R : Type u) :=
(star : R → R)

variables {R : Type u}

export has_star (star)

/--
A star operation (e.g. complex conjugate).
-/
add_decl_doc star

/-- `star_mem_class S G` states `S` is a type of subsets `s ⊆ G` closed under star. -/
class star_mem_class (S R : Type*) [has_star R] [set_like S R] :=
(star_mem : ∀ {s : S} {r : R}, r ∈ s → star r ∈ s)

export star_mem_class (star_mem)

namespace star_mem_class

variables {S : Type u} [has_star R] [set_like S R] [hS : star_mem_class S R] (s : S)
include hS

instance : has_star s :=
{ star := λ r, ⟨star (r : R), star_mem r.prop⟩ }

end star_mem_class


/--
Typeclass for a star operation with is involutive.
-/
class has_involutive_star (R : Type u) extends has_star R :=
(star_involutive : function.involutive star)

export has_involutive_star (star_involutive)

@[simp] lemma star_star [has_involutive_star R] (r : R) : star (star r) = r :=
star_involutive _

lemma star_injective [has_involutive_star R] : function.injective (star : R → R) :=
star_involutive.injective

/-- `star` as an equivalence when it is involutive. -/
protected def equiv.star [has_involutive_star R] : equiv.perm R :=
star_involutive.to_perm _

lemma eq_star_of_eq_star [has_involutive_star R] {r s : R} (h : r = star s) : s = star r :=
by simp [h]

lemma eq_star_iff_eq_star [has_involutive_star R] {r s : R} : r = star s ↔ s = star r :=
⟨eq_star_of_eq_star, eq_star_of_eq_star⟩

lemma star_eq_iff_star_eq [has_involutive_star R] {r s : R} : star r = s ↔ star s = r :=
eq_comm.trans $ eq_star_iff_eq_star.trans eq_comm

/--
Typeclass for a trivial star operation. This is mostly meant for `ℝ`.
-/
class has_trivial_star (R : Type u) [has_star R] : Prop :=
(star_trivial : ∀ (r : R), star r = r)

export has_trivial_star (star_trivial)
attribute [simp] star_trivial

/--
A `*`-semigroup is a semigroup `R` with an involutive operations `star`
so `star (r * s) = star s * star r`.
-/
class star_semigroup (R : Type u) [has_mul R] extends has_involutive_star R :=
(star_mul : ∀ r s : R, star (r * s) = star s * star r)

export star_semigroup (star_mul)
attribute [simp] star_mul

/-- In a commutative ring, make `simp` prefer leaving the order unchanged. -/
@[simp] lemma star_mul' [comm_semigroup R] [star_semigroup R] (x y : R) :
  star (x * y) = star x * star y :=
(star_mul x y).trans (mul_comm _ _)

/-- `star` as an `mul_equiv` from `R` to `Rᵐᵒᵖ` -/
@[simps apply]
def star_mul_equiv [semigroup R] [star_semigroup R] : R ≃* Rᵐᵒᵖ :=
{ to_fun := λ x, mul_opposite.op (star x),
  map_mul' := λ x y, (star_mul x y).symm ▸ (mul_opposite.op_mul _ _),
  ..(has_involutive_star.star_involutive.to_perm star).trans op_equiv}

/-- `star` as a `mul_aut` for commutative `R`. -/
@[simps apply]
def star_mul_aut [comm_semigroup R] [star_semigroup R] : mul_aut R :=
{ to_fun := star,
  map_mul' := star_mul',
  ..(has_involutive_star.star_involutive.to_perm star) }

variables (R)

@[simp] lemma star_one [monoid R] [star_semigroup R] : star (1 : R) = 1 :=
op_injective $ (star_mul_equiv : R ≃* Rᵐᵒᵖ).map_one.trans (op_one _).symm

variables {R}

@[simp] lemma star_pow [monoid R] [star_semigroup R] (x : R) (n : ℕ) : star (x ^ n) = star x ^ n :=
op_injective $
  ((star_mul_equiv : R ≃* Rᵐᵒᵖ).to_monoid_hom.map_pow x n).trans (op_pow (star x) n).symm

@[simp] lemma star_inv [group R] [star_semigroup R] (x : R) : star (x⁻¹) = (star x)⁻¹ :=
op_injective $
  ((star_mul_equiv : R ≃* Rᵐᵒᵖ).to_monoid_hom.map_inv x).trans (op_inv (star x)).symm

@[simp] lemma star_zpow [group R] [star_semigroup R] (x : R) (z : ℤ) : star (x ^ z) = star x ^ z :=
op_injective $
  ((star_mul_equiv : R ≃* Rᵐᵒᵖ).to_monoid_hom.map_zpow x z).trans (op_zpow (star x) z).symm

/-- When multiplication is commutative, `star` preserves division. -/
@[simp] lemma star_div [comm_group R] [star_semigroup R] (x y : R) :
  star (x / y) = star x / star y :=
map_div (star_mul_aut : R ≃* R) _ _

/--
Any commutative monoid admits the trivial `*`-structure.

See note [reducible non-instances].
-/
@[reducible]
def star_semigroup_of_comm {R : Type*} [comm_monoid R] : star_semigroup R :=
{ star := id,
  star_involutive := λ x, rfl,
  star_mul := mul_comm }

section
local attribute [instance] star_semigroup_of_comm

/-- Note that since `star_semigroup_of_comm` is reducible, `simp` can already prove this. -/
lemma star_id_of_comm {R : Type*} [comm_semiring R] {x : R} : star x = x := rfl

end

/--
A `*`-additive monoid `R` is an additive monoid with an involutive `star` operation which
preserves addition.
-/
class star_add_monoid (R : Type u) [add_monoid R] extends has_involutive_star R :=
(star_add : ∀ r s : R, star (r + s) = star r + star s)

export star_add_monoid (star_add)
attribute [simp] star_add

/-- `star` as an `add_equiv` -/
@[simps apply]
def star_add_equiv [add_monoid R] [star_add_monoid R] : R ≃+ R :=
{ to_fun := star,
  map_add' := star_add,
  ..(has_involutive_star.star_involutive.to_perm star)}

variables (R)

@[simp] lemma star_zero [add_monoid R] [star_add_monoid R] : star (0 : R) = 0 :=
(star_add_equiv : R ≃+ R).map_zero

variables {R}

@[simp]
lemma star_eq_zero [add_monoid R] [star_add_monoid R] {x : R} : star x = 0 ↔ x = 0 :=
star_add_equiv.map_eq_zero_iff

lemma star_ne_zero [add_monoid R] [star_add_monoid R] {x : R} : star x ≠ 0 ↔ x ≠ 0 :=
star_eq_zero.not

@[simp] lemma star_neg [add_group R] [star_add_monoid R] (r : R) : star (-r) = - star r :=
(star_add_equiv : R ≃+ R).map_neg _

@[simp] lemma star_sub [add_group R] [star_add_monoid R] (r s : R) :
  star (r - s) = star r - star s :=
(star_add_equiv : R ≃+ R).map_sub _ _

@[simp] lemma star_nsmul [add_monoid R] [star_add_monoid R] (x : R) (n : ℕ) :
  star (n • x) = n • star x :=
(star_add_equiv : R ≃+ R).to_add_monoid_hom.map_nsmul _ _

@[simp] lemma star_zsmul [add_group R] [star_add_monoid R] (x : R) (n : ℤ) :
  star (n • x) = n • star x :=
(star_add_equiv : R ≃+ R).to_add_monoid_hom.map_zsmul _ _

/--
A `*`-ring `R` is a (semi)ring with an involutive `star` operation which is additive
which makes `R` with its multiplicative structure into a `*`-semigroup
(i.e. `star (r * s) = star s * star r`).
-/
class star_ring (R : Type u) [non_unital_non_assoc_semiring R] extends star_semigroup R :=
(star_add : ∀ r s : R, star (r + s) = star r + star s)

@[priority 100]
<<<<<<< HEAD
instance star_ring.to_star_add_monoid [non_unital_non_assoc_semiring R] [star_ring R] : star_add_monoid R :=
{ star_add := star_ring.star_add }
=======
instance star_ring.to_star_add_monoid [non_unital_non_assoc_semiring R] [star_ring R] :
star_add_monoid R := { star_add := star_ring.star_add }
>>>>>>> 56f47732

/-- `star` as an `ring_equiv` from `R` to `Rᵐᵒᵖ` -/
@[simps apply]
def star_ring_equiv [non_unital_semiring R] [star_ring R] : R ≃+* Rᵐᵒᵖ :=
{ to_fun := λ x, mul_opposite.op (star x),
  ..star_add_equiv.trans (mul_opposite.op_add_equiv : R ≃+ Rᵐᵒᵖ),
  ..star_mul_equiv }

@[simp, norm_cast] lemma star_nat_cast [semiring R] [star_ring R] (n : ℕ) :
  star (n : R) = n :=
(congr_arg unop (map_nat_cast (star_ring_equiv : R ≃+* Rᵐᵒᵖ) n)).trans (unop_nat_cast _)

@[simp, norm_cast] lemma star_int_cast [ring R] [star_ring R] (z : ℤ) :
  star (z : R) = z :=
(congr_arg unop $ map_int_cast (star_ring_equiv : R ≃+* Rᵐᵒᵖ) z).trans (unop_int_cast _)

@[simp, norm_cast] lemma star_rat_cast [division_ring R] [star_ring R] (r : ℚ) :
  star (r : R) = r :=
(congr_arg unop $ map_rat_cast (star_ring_equiv : R ≃+* Rᵐᵒᵖ) r).trans (unop_rat_cast _)

/-- `star` as a ring automorphism, for commutative `R`. -/
@[simps apply]
def star_ring_aut [comm_semiring R] [star_ring R] : ring_aut R :=
{ to_fun := star,
  ..star_add_equiv,
  ..star_mul_aut }

variables (R)
/-- `star` as a ring endomorphism, for commutative `R`. This is used to denote complex
conjugation, and is available under the notation `conj` in the locale `complex_conjugate`.

Note that this is the preferred form (over `star_ring_aut`, available under the same hypotheses)
because the notation `E →ₗ⋆[R] F` for an `R`-conjugate-linear map (short for
`E →ₛₗ[star_ring_end R] F`) does not pretty-print if there is a coercion involved, as would be the
case for `(↑star_ring_aut : R →* R)`. -/
def star_ring_end [comm_semiring R] [star_ring R] : R →+* R := @star_ring_aut R _ _
variables {R}

localized "notation (name := star_ring_end) `conj` := star_ring_end hole!" in complex_conjugate

/-- This is not a simp lemma, since we usually want simp to keep `star_ring_end` bundled.
 For example, for complex conjugation, we don't want simp to turn `conj x`
 into the bare function `star x` automatically since most lemmas are about `conj x`. -/
lemma star_ring_end_apply [comm_semiring R] [star_ring R] {x : R} :
  star_ring_end R x = star x := rfl

@[simp] lemma star_ring_end_self_apply [comm_semiring R] [star_ring R] (x : R) :
  star_ring_end R (star_ring_end R x) = x := star_star x

instance ring_hom.has_involutive_star {S : Type*} [non_assoc_semiring S] [comm_semiring R]
  [star_ring R] : has_involutive_star (S →+* R) :=
{ to_has_star := { star := λ f, ring_hom.comp (star_ring_end R) f },
  star_involutive :=
    by { intro _, ext, simp only [ring_hom.coe_comp, function.comp_app, star_ring_end_self_apply] }}

lemma ring_hom.star_def {S : Type*} [non_assoc_semiring S] [comm_semiring R] [star_ring R]
  (f : S →+* R) : has_star.star f = ring_hom.comp (star_ring_end R) f := rfl

lemma ring_hom.star_apply {S : Type*} [non_assoc_semiring S] [comm_semiring R] [star_ring R]
  (f : S →+* R) (s : S) : star f s = star (f s) := rfl

-- A more convenient name for complex conjugation
alias star_ring_end_self_apply ← complex.conj_conj
alias star_ring_end_self_apply ← is_R_or_C.conj_conj

@[simp] lemma star_inv' [division_ring R] [star_ring R] (x : R) : star (x⁻¹) = (star x)⁻¹ :=
op_injective $ (map_inv₀ (star_ring_equiv : R ≃+* Rᵐᵒᵖ) x).trans (op_inv (star x)).symm

@[simp] lemma star_zpow₀ [division_ring R] [star_ring R] (x : R) (z : ℤ) :
  star (x ^ z) = star x ^ z :=
op_injective $ (map_zpow₀ (star_ring_equiv : R ≃+* Rᵐᵒᵖ) x z).trans (op_zpow (star x) z).symm

/-- When multiplication is commutative, `star` preserves division. -/
@[simp] lemma star_div' [field R] [star_ring R] (x y : R) : star (x / y) = star x / star y :=
map_div₀ (star_ring_end R) _ _

@[simp] lemma star_bit0 [add_monoid R] [star_add_monoid R] (r : R) :
  star (bit0 r) = bit0 (star r) :=
by simp [bit0]

@[simp] lemma star_bit1 [semiring R] [star_ring R] (r : R) : star (bit1 r) = bit1 (star r) :=
by simp [bit1]

/--
Any commutative semiring admits the trivial `*`-structure.

See note [reducible non-instances].
-/
@[reducible]
def star_ring_of_comm {R : Type*} [comm_semiring R] : star_ring R :=
{ star := id,
  star_add := λ x y, rfl,
  ..star_semigroup_of_comm }

/--
An ordered `*`-ring is a ring which is both an `ordered_add_comm_group` and a `*`-ring,
and `0 ≤ r ↔ ∃ s, r = star s * s`.
-/
class star_ordered_ring (R : Type u) [non_unital_semiring R] [partial_order R]
  extends star_ring R :=
(add_le_add_left       : ∀ a b : R, a ≤ b → ∀ c : R, c + a ≤ c + b)
(nonneg_iff            : ∀ r : R, 0 ≤ r ↔ ∃ s, r = star s * s)

namespace star_ordered_ring

@[priority 100] -- see note [lower instance priority]
instance [non_unital_ring R] [partial_order R] [star_ordered_ring R] : ordered_add_comm_group R :=
{ ..show non_unital_ring R, by apply_instance,
  ..show partial_order R, by apply_instance,
  ..show star_ordered_ring R, by apply_instance }

end star_ordered_ring

section non_unital_semiring

variables [non_unital_semiring R] [partial_order R] [star_ordered_ring R]

lemma star_mul_self_nonneg {r : R} : 0 ≤ star r * r :=
(star_ordered_ring.nonneg_iff _).mpr ⟨r, rfl⟩

lemma star_mul_self_nonneg' {r : R} : 0 ≤ r * star r :=
by { nth_rewrite_rhs 0 [←star_star r], exact star_mul_self_nonneg }

lemma conjugate_nonneg {a : R} (ha : 0 ≤ a) (c : R) : 0 ≤ star c * a * c :=
begin
  obtain ⟨x, rfl⟩ := (star_ordered_ring.nonneg_iff _).1 ha,
  exact (star_ordered_ring.nonneg_iff _).2 ⟨x * c, by rw [star_mul, ←mul_assoc, mul_assoc _ _ c]⟩,
end

lemma conjugate_nonneg' {a : R} (ha : 0 ≤ a) (c : R) : 0 ≤ c * a * star c :=
by simpa only [star_star] using conjugate_nonneg ha (star c)

end non_unital_semiring

section non_unital_ring

variables [non_unital_ring R] [partial_order R] [star_ordered_ring R]

lemma conjugate_le_conjugate {a b : R} (hab : a ≤ b) (c : R) : star c * a * c ≤ star c * b * c :=
begin
  rw ←sub_nonneg at hab ⊢,
  convert conjugate_nonneg hab c,
  simp only [mul_sub, sub_mul],
end

lemma conjugate_le_conjugate' {a b : R} (hab : a ≤ b) (c : R) : c * a * star c ≤ c * b * star c :=
by simpa only [star_star] using conjugate_le_conjugate hab (star c)

end non_unital_ring

/--
A star module `A` over a star ring `R` is a module which is a star add monoid,
and the two star structures are compatible in the sense
`star (r • a) = star r • star a`.

Note that it is up to the user of this typeclass to enforce
`[semiring R] [star_ring R] [add_comm_monoid A] [star_add_monoid A] [module R A]`, and that
the statement only requires `[has_star R] [has_star A] [has_smul R A]`.

If used as `[comm_ring R] [star_ring R] [semiring A] [star_ring A] [algebra R A]`, this represents a
star algebra.
-/
class star_module (R : Type u) (A : Type v) [has_star R] [has_star A] [has_smul R A] : Prop :=
(star_smul : ∀ (r : R) (a : A), star (r • a) = star r • star a)

export star_module (star_smul)
attribute [simp] star_smul

/-- A commutative star monoid is a star module over itself via `monoid.to_mul_action`. -/
instance star_semigroup.to_star_module [comm_monoid R] [star_semigroup R] : star_module R R :=
⟨star_mul'⟩

namespace ring_hom_inv_pair

/-- Instance needed to define star-linear maps over a commutative star ring
(ex: conjugate-linear maps when R = ℂ).  -/
instance [comm_semiring R] [star_ring R] :
  ring_hom_inv_pair (star_ring_end R) (star_ring_end R) :=
⟨ring_hom.ext star_star, ring_hom.ext star_star⟩

end ring_hom_inv_pair

section
set_option old_structure_cmd true

/-- `star_hom_class F R S` states that `F` is a type of `star`-preserving maps from `R` to `S`. -/
class star_hom_class (F : Type*) (R S : out_param Type*) [has_star R] [has_star S]
  extends fun_like F R (λ _, S) :=
(map_star : ∀ (f : F) (r : R), f (star r) = star (f r))

export star_hom_class (map_star)

end

/-! ### Instances -/

namespace units

variables [monoid R] [star_semigroup R]

instance : star_semigroup Rˣ :=
{ star := λ u,
  { val := star u,
    inv := star ↑u⁻¹,
    val_inv := (star_mul _ _).symm.trans $ (congr_arg star u.inv_val).trans $ star_one _,
    inv_val := (star_mul _ _).symm.trans $ (congr_arg star u.val_inv).trans $ star_one _ },
  star_involutive := λ u, units.ext (star_involutive _),
  star_mul := λ u v, units.ext (star_mul _ _) }

@[simp] lemma coe_star (u : Rˣ) : ↑(star u) = (star ↑u : R) := rfl
@[simp] lemma coe_star_inv (u : Rˣ) : ↑(star u)⁻¹ = (star ↑u⁻¹ : R) := rfl

instance {A : Type*} [has_star A] [has_smul R A] [star_module R A] : star_module Rˣ A :=
⟨λ u a, (star_smul ↑u a : _)⟩

end units

lemma is_unit.star [monoid R] [star_semigroup R] {a : R} : is_unit a → is_unit (star a)
| ⟨u, hu⟩ := ⟨star u, hu ▸ rfl⟩

@[simp] lemma is_unit_star [monoid R] [star_semigroup R] {a : R} : is_unit (star a) ↔ is_unit a :=
⟨λ h, star_star a ▸ h.star, is_unit.star⟩

lemma ring.inverse_star [semiring R] [star_ring R] (a : R) :
  ring.inverse (star a) = star (ring.inverse a) :=
begin
  by_cases ha : is_unit a,
  { obtain ⟨u, rfl⟩ := ha,
    rw [ring.inverse_unit, ←units.coe_star, ring.inverse_unit, ←units.coe_star_inv], },
  rw [ring.inverse_non_unit _ ha, ring.inverse_non_unit _ (mt is_unit_star.mp ha), star_zero],
end

instance invertible.star {R : Type*} [monoid R] [star_semigroup R] (r : R) [invertible r] :
  invertible (star r) :=
{ inv_of := star (⅟r),
  inv_of_mul_self := by rw [←star_mul, mul_inv_of_self, star_one],
  mul_inv_of_self := by rw [←star_mul, inv_of_mul_self, star_one] }

lemma star_inv_of {R : Type*} [monoid R] [star_semigroup R] (r : R)
  [invertible r] [invertible (star r)] :
  star (⅟r) = ⅟(star r) :=
by { letI := invertible.star r, convert (rfl : star (⅟r) = _) }

namespace mul_opposite

/-- The opposite type carries the same star operation. -/
instance [has_star R] : has_star (Rᵐᵒᵖ) :=
{ star := λ r, op (star (r.unop)) }

@[simp] lemma unop_star [has_star R] (r : Rᵐᵒᵖ) : unop (star r) = star (unop r) := rfl
@[simp] lemma op_star [has_star R] (r : R) : op (star r) = star (op r) := rfl

instance [has_involutive_star R] : has_involutive_star (Rᵐᵒᵖ) :=
{ star_involutive := λ r, unop_injective (star_star r.unop) }

instance [monoid R] [star_semigroup R] : star_semigroup (Rᵐᵒᵖ) :=
{ star_mul := λ x y, unop_injective (star_mul y.unop x.unop) }

instance [add_monoid R] [star_add_monoid R] : star_add_monoid (Rᵐᵒᵖ) :=
{ star_add := λ x y, unop_injective (star_add x.unop y.unop) }

instance [semiring R] [star_ring R] : star_ring (Rᵐᵒᵖ) :=
{ .. mul_opposite.star_add_monoid }

end mul_opposite

/-- A commutative star monoid is a star module over its opposite via
`monoid.to_opposite_mul_action`. -/
instance star_semigroup.to_opposite_star_module [comm_monoid R] [star_semigroup R] :
  star_module Rᵐᵒᵖ R :=
⟨λ r s, star_mul' s r.unop⟩<|MERGE_RESOLUTION|>--- conflicted
+++ resolved
@@ -240,13 +240,8 @@
 (star_add : ∀ r s : R, star (r + s) = star r + star s)
 
 @[priority 100]
-<<<<<<< HEAD
-instance star_ring.to_star_add_monoid [non_unital_non_assoc_semiring R] [star_ring R] : star_add_monoid R :=
-{ star_add := star_ring.star_add }
-=======
 instance star_ring.to_star_add_monoid [non_unital_non_assoc_semiring R] [star_ring R] :
 star_add_monoid R := { star_add := star_ring.star_add }
->>>>>>> 56f47732
 
 /-- `star` as an `ring_equiv` from `R` to `Rᵐᵒᵖ` -/
 @[simps apply]
