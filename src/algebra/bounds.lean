/-
Copyright (c) 2021 Yury G. Kudryashov. All rights reserved.
Released under Apache 2.0 license as described in the file LICENSE.
Authors: Yury G. Kudryashov
-/
import order.conditionally_complete_lattice
import algebra.pointwise

/-!
# Upper/lower bounds in ordered monoids and groups

In this file we prove a few facts like “`-s` is bounded above iff `s` is bounded below”
(`bdd_above_neg`).
-/

open set

section inv_neg

variables {G : Type*} [group G] [preorder G] [covariant_class G G (*) (≤)]
  [covariant_class G G (function.swap (*)) (≤)] {s : set G} {a : G}

@[simp, to_additive]
lemma bdd_above_inv : bdd_above s⁻¹ ↔ bdd_below s := (order_iso.inv G).bdd_above_preimage

@[simp, to_additive]
lemma bdd_below_inv : bdd_below s⁻¹ ↔ bdd_above s := (order_iso.inv G).bdd_below_preimage

@[to_additive]
lemma bdd_above.inv (h : bdd_above s) : bdd_below s⁻¹ := bdd_below_inv.2 h

@[to_additive]
lemma bdd_below.inv (h : bdd_below s) : bdd_above s⁻¹ := bdd_above_inv.2 h

@[simp, to_additive]
lemma is_lub_inv : is_lub s⁻¹ a ↔ is_glb s a⁻¹ := (order_iso.inv G).is_lub_preimage

@[to_additive]
lemma is_lub_inv' : is_lub s⁻¹ a⁻¹ ↔ is_glb s a := (order_iso.inv G).is_lub_preimage'

@[to_additive]
lemma is_glb.inv (h : is_glb s a) : is_lub s⁻¹ a⁻¹ := is_lub_inv'.2 h

@[simp, to_additive]
lemma is_glb_inv : is_glb s⁻¹ a ↔ is_lub s a⁻¹ := (order_iso.inv G).is_glb_preimage

@[to_additive]
lemma is_glb_inv' : is_glb s⁻¹ a⁻¹ ↔ is_lub s a := (order_iso.inv G).is_glb_preimage'

@[to_additive]
lemma is_lub.inv (h : is_lub s a) : is_glb s⁻¹ a⁻¹ := is_glb_inv'.2 h

end inv_neg

section mul_add

variables {M : Type*} [has_mul M] [preorder M] [covariant_class M M (*) (≤)]
  [covariant_class M M (function.swap (*)) (≤)]

@[to_additive] lemma mul_mem_upper_bounds_mul {s t : set M} {a b : M} (ha : a ∈ upper_bounds s)
  (hb : b ∈ upper_bounds t) :
  a * b ∈ upper_bounds (s * t) :=
forall_image2_iff.2 $ λ x hx y hy, mul_le_mul' (ha hx) (hb hy)

@[to_additive] lemma subset_upper_bounds_mul (s t : set M) :
  upper_bounds s * upper_bounds t ⊆ upper_bounds (s * t) :=
image2_subset_iff.2 $ λ x hx y hy, mul_mem_upper_bounds_mul hx hy

@[to_additive] lemma mul_mem_lower_bounds_mul {s t : set M} {a b : M} (ha : a ∈ lower_bounds s)
  (hb : b ∈ lower_bounds t) : a * b ∈ lower_bounds (s * t) :=
@mul_mem_upper_bounds_mul (order_dual M) _ _ _ _ _ _ _ _ ha hb

@[to_additive] lemma subset_lower_bounds_mul (s t : set M) :
  lower_bounds s * lower_bounds t ⊆ lower_bounds (s * t) :=
@subset_upper_bounds_mul (order_dual M) _ _ _ _ _ _

@[to_additive] lemma bdd_above.mul {s t : set M} (hs : bdd_above s) (ht : bdd_above t) :
  bdd_above (s * t) :=
(hs.mul ht).mono (subset_upper_bounds_mul s t)

@[to_additive] lemma bdd_below.mul {s t : set M} (hs : bdd_below s) (ht : bdd_below t) :
  bdd_below (s * t) :=
(hs.mul ht).mono (subset_lower_bounds_mul s t)

end mul_add

section conditionally_complete_lattice

<<<<<<< HEAD
variables {G : Type*} [linear_ordered_add_comm_group G]
  {H : ∀ s : set G, s.nonempty → bdd_below s → ∃ a, is_glb s a}

@[simp] lemma cInf_neg [no_bot_order G] (s : set G) :
  @Inf G (@conditionally_complete_lattice.to_has_Inf G $
    conditionally_complete_lattice_of_exists_is_glb H 0) (-s) =
    -@Sup G (@conditionally_complete_lattice.to_has_Sup G $
    conditionally_complete_lattice_of_exists_is_glb H 0) s :=
begin
  letI : conditionally_complete_linear_order G :=
    { .. ‹linear_ordered_add_comm_group G›, .. lattice_of_linear_order,
      .. conditionally_complete_lattice_of_exists_is_glb H 0 },
  rcases s.eq_empty_or_nonempty with rfl|hne, { simp },
  by_cases hbdd : bdd_above s,
  { exact (is_lub_cSup hne hbdd).neg.cInf_eq hne.neg },
  { rw [cInf_of_not_bdd_below, cSup_of_not_bdd_above hbdd, neg_zero],
    exact mt bdd_below_neg.1 hbdd }
end

@[simp] lemma cSup_neg [no_bot_order G] (s : set G) :
  @Sup G (@conditionally_complete_lattice.to_has_Sup G $
    conditionally_complete_lattice_of_exists_is_glb H 0) (-s) =
    -@Inf G (@conditionally_complete_lattice.to_has_Inf G $
    conditionally_complete_lattice_of_exists_is_glb H 0) s :=
by rw [← neg_neg (Sup _), ← cInf_neg, set.neg_neg]

lemma cSup_nonneg [no_bot_order G] (s : set G) (hs : ∀ x ∈ s, (0 : G) ≤ x) :
  0 ≤ @Sup G (@conditionally_complete_lattice.to_has_Sup G $
    conditionally_complete_lattice_of_exists_is_glb H 0) s :=
begin
  letI := conditionally_complete_lattice_of_exists_is_glb H 0,
  rcases s.eq_empty_or_nonempty with rfl|⟨y, hy⟩, { exact cSup_empty'.ge },
  by_cases h : bdd_above s,
  { exact le_cSup_of_le h hy (hs y hy) },
  { exact (cSup_of_not_bdd_above h).ge }
end

lemma cSup_nonpos [no_bot_order G] (s : set G) (hs : ∀ x ∈ s, (x : G) ≤ 0) :
  @Sup G (@conditionally_complete_lattice.to_has_Sup G $
    conditionally_complete_lattice_of_exists_is_glb H 0) s ≤ 0 :=
begin
  letI := conditionally_complete_lattice_of_exists_is_glb H 0,
  rcases s.eq_empty_or_nonempty with rfl|h, { exact cSup_empty'.le }
end

end conditionally_complete_lattice

section conditionally_complete_linear_order

variables {G : Type*} [conditionally_complete_linear_order G] [group G]
  [covariant_class G G (*) (≤)] {s : set G} {a : G}

@[to_additive]
lemma cInf_le_iff_forall_one_lt (h : s.nonempty) (h' : bdd_below s) :
  Inf s ≤ a ↔ ∀ ε, 1 < ε → ∃ x ∈ s, x < a * ε :=
by simp only [le_iff_forall_one_lt_lt_mul, is_glb_lt_iff (is_glb_cInf h h')]

@[to_additive]
lemma le_cSup_iff_forall_lt_one (h : s.nonempty) (h' : bdd_above s) :
  a ≤ Sup s ↔ ∀ ε < 1, ∃ x ∈ s, a * ε < x :=
@cInf_le_iff_forall_one_lt (order_dual G) _ _ _ _ _ h h'

end conditionally_complete_linear_order
=======
section right

variables {ι G : Type*} [group G] [conditionally_complete_lattice G]
  [covariant_class G G (function.swap (*)) (≤)] [nonempty ι] {f : ι → G}

@[to_additive] lemma csupr_mul (hf : bdd_above (set.range f)) (a : G) :
  (⨆ i, f i) * a = ⨆ i, f i * a :=
(order_iso.mul_right a).map_csupr hf

@[to_additive] lemma csupr_div (hf : bdd_above (set.range f)) (a : G) :
  (⨆ i, f i) / a = ⨆ i, f i / a :=
by simp only [div_eq_mul_inv, csupr_mul hf]

end right

section left

variables {ι G : Type*} [group G] [conditionally_complete_lattice G]
  [covariant_class G G (*) (≤)] [nonempty ι] {f : ι → G}

@[to_additive] lemma mul_csupr (hf : bdd_above (set.range f)) (a : G) :
  a * (⨆ i, f i) = ⨆ i, a * f i :=
(order_iso.mul_left a).map_csupr hf

end left

end conditionally_complete_lattice
>>>>>>> 0bb283b8
<|MERGE_RESOLUTION|>--- conflicted
+++ resolved
@@ -86,7 +86,6 @@
 
 section conditionally_complete_lattice
 
-<<<<<<< HEAD
 variables {G : Type*} [linear_ordered_add_comm_group G]
   {H : ∀ s : set G, s.nonempty → bdd_below s → ∃ a, is_glb s a}
 
@@ -150,7 +149,9 @@
 @cInf_le_iff_forall_one_lt (order_dual G) _ _ _ _ _ h h'
 
 end conditionally_complete_linear_order
-=======
+
+section conditionally_complete_lattice
+
 section right
 
 variables {ι G : Type*} [group G] [conditionally_complete_lattice G]
@@ -177,5 +178,4 @@
 
 end left
 
-end conditionally_complete_lattice
->>>>>>> 0bb283b8
+end conditionally_complete_lattice