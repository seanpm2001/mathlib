/-
Copyright (c) 2016 Jeremy Avigad. All rights reserved.
Released under Apache 2.0 license as described in the file LICENSE.
Authors: Jeremy Avigad, Leonardo de Moura, Mario Carneiro, Johannes Hölzl
-/
import algebra.hom.group
import algebra.order.monoid.order_dual
import algebra.order.monoid.with_zero.basic
import data.nat.cast.defs

/-! # Adjoining top/bottom elements to ordered monoids. -/

universes u v
variables {α : Type u} {β : Type v}

open function

namespace with_top

section has_one

variables [has_one α]

@[to_additive] instance : has_one (with_top α) := ⟨(1 : α)⟩

@[simp, norm_cast, to_additive] lemma coe_one : ((1 : α) : with_top α) = 1 := rfl

@[simp, norm_cast, to_additive] lemma coe_eq_one {a : α} : (a : with_top α) = 1 ↔ a = 1 :=
coe_eq_coe

@[simp, norm_cast, to_additive coe_pos]
lemma one_lt_coe [has_lt α] {a : α} : 1 < (a : with_top α) ↔ 1 < a := coe_lt_coe

<<<<<<< HEAD
=======
@[simp, norm_cast, to_additive coe_lt_zero]
lemma coe_lt_one [has_lt α] {a : α} : (a : with_top α) < 1 ↔ a < 1 := coe_lt_coe

>>>>>>> e574b1a4
@[simp, to_additive] protected lemma map_one {β} (f : α → β) :
  (1 : with_top α).map f = (f 1 : with_top β) := rfl

@[simp, norm_cast, to_additive] theorem one_eq_coe {a : α} : 1 = (a : with_top α) ↔ a = 1 :=
trans eq_comm coe_eq_one

@[simp, to_additive] theorem top_ne_one : ⊤ ≠ (1 : with_top α) .
@[simp, to_additive] theorem one_ne_top : (1 : with_top α) ≠ ⊤ .

instance [has_zero α] [has_le α] [zero_le_one_class α] : zero_le_one_class (with_top α) :=
⟨some_le_some.2 zero_le_one⟩

end has_one

section has_add
variables [has_add α] {a b c d : with_top α} {x y : α}

instance : has_add (with_top α) := ⟨λ o₁ o₂, o₁.bind $ λ a, o₂.map $ (+) a⟩

@[norm_cast] lemma coe_add : ((x + y : α) : with_top α) = x + y := rfl
@[norm_cast] lemma coe_bit0 : ((bit0 x : α) : with_top α) = bit0 x := rfl
@[norm_cast] lemma coe_bit1 [has_one α] {a : α} : ((bit1 a : α) : with_top α) = bit1 a := rfl

@[simp] lemma top_add (a : with_top α) : ⊤ + a = ⊤ := rfl
@[simp] lemma add_top (a : with_top α) : a + ⊤ = ⊤ := by cases a; refl

@[simp] lemma add_eq_top : a + b = ⊤ ↔ a = ⊤ ∨ b = ⊤ :=
by cases a; cases b; simp [none_eq_top, some_eq_coe, ←with_top.coe_add]

lemma add_ne_top : a + b ≠ ⊤ ↔ a ≠ ⊤ ∧ b ≠ ⊤ := add_eq_top.not.trans not_or_distrib

lemma add_lt_top [partial_order α] {a b : with_top α} : a + b < ⊤ ↔ a < ⊤ ∧ b < ⊤ :=
by simp_rw [lt_top_iff_ne_top, add_ne_top]

lemma add_eq_coe : ∀ {a b : with_top α} {c : α},
  a + b = c ↔ ∃ (a' b' : α), ↑a' = a ∧ ↑b' = b ∧ a' + b' = c
| none b c := by simp [none_eq_top]
| (some a) none c := by simp [none_eq_top]
| (some a) (some b) c :=
    by simp only [some_eq_coe, ← coe_add, coe_eq_coe, exists_and_distrib_left, exists_eq_left]

@[simp] lemma add_coe_eq_top_iff {x : with_top α} {y : α} : x + y = ⊤ ↔ x = ⊤ :=
by { induction x using with_top.rec_top_coe; simp [← coe_add] }

@[simp] lemma coe_add_eq_top_iff {y : with_top α} : ↑x + y = ⊤ ↔ y = ⊤ :=
by { induction y using with_top.rec_top_coe; simp [← coe_add] }

instance covariant_class_add_le [has_le α] [covariant_class α α (+) (≤)] :
  covariant_class (with_top α) (with_top α) (+) (≤) :=
⟨λ a b c h, begin
  cases a; cases c; try { exact le_top },
  rcases le_coe_iff.1 h with ⟨b, rfl, h'⟩,
  exact coe_le_coe.2 (add_le_add_left (coe_le_coe.1 h) _)
end⟩

instance covariant_class_swap_add_le [has_le α] [covariant_class α α (swap (+)) (≤)] :
  covariant_class (with_top α) (with_top α) (swap (+)) (≤) :=
⟨λ a b c h, begin
  cases a; cases c; try { exact le_top },
  rcases le_coe_iff.1 h with ⟨b, rfl, h'⟩,
  exact coe_le_coe.2 (add_le_add_right (coe_le_coe.1 h) _)
end⟩

instance contravariant_class_add_lt [has_lt α] [contravariant_class α α (+) (<)] :
  contravariant_class (with_top α) (with_top α) (+) (<) :=
⟨λ a b c h, begin
  induction a using with_top.rec_top_coe, { exact (not_none_lt _ h).elim },
  induction b using with_top.rec_top_coe, { exact (not_none_lt _ h).elim },
  induction c using with_top.rec_top_coe,
  { exact coe_lt_top _ },
  { exact coe_lt_coe.2 (lt_of_add_lt_add_left $ coe_lt_coe.1 h) }
end⟩

instance contravariant_class_swap_add_lt [has_lt α] [contravariant_class α α (swap (+)) (<)] :
  contravariant_class (with_top α) (with_top α) (swap (+)) (<) :=
⟨λ a b c h, begin
  cases a; cases b; try { exact (not_none_lt _ h).elim },
  cases c,
  { exact coe_lt_top _ },
  { exact coe_lt_coe.2 (lt_of_add_lt_add_right $ coe_lt_coe.1 h) }
end⟩

protected lemma le_of_add_le_add_left [has_le α] [contravariant_class α α (+) (≤)] (ha : a ≠ ⊤)
  (h : a + b ≤ a + c) : b ≤ c :=
begin
  lift a to α using ha,
  induction c using with_top.rec_top_coe, { exact le_top },
  induction b using with_top.rec_top_coe, { exact (not_top_le_coe _ h).elim },
  simp only [← coe_add, coe_le_coe] at h ⊢,
  exact le_of_add_le_add_left h
end

protected lemma le_of_add_le_add_right [has_le α] [contravariant_class α α (swap (+)) (≤)]
  (ha : a ≠ ⊤) (h : b + a ≤ c + a) : b ≤ c :=
begin
  lift a to α using ha,
  cases c,
  { exact le_top },
  cases b,
  { exact (not_top_le_coe _ h).elim },
  { exact coe_le_coe.2 (le_of_add_le_add_right $ coe_le_coe.1 h) }
end

protected lemma add_lt_add_left [has_lt α] [covariant_class α α (+) (<)] (ha : a ≠ ⊤) (h : b < c) :
  a + b < a + c :=
begin
  lift a to α using ha,
  rcases lt_iff_exists_coe.1 h with ⟨b, rfl, h'⟩,
  cases c,
  { exact coe_lt_top _ },
  { exact coe_lt_coe.2 (add_lt_add_left (coe_lt_coe.1 h) _) }
end

protected lemma add_lt_add_right [has_lt α] [covariant_class α α (swap (+)) (<)]
  (ha : a ≠ ⊤) (h : b < c) :
  b + a < c + a :=
begin
  lift a to α using ha,
  rcases lt_iff_exists_coe.1 h with ⟨b, rfl, h'⟩,
  cases c,
  { exact coe_lt_top _ },
  { exact coe_lt_coe.2 (add_lt_add_right (coe_lt_coe.1 h) _) }
end

protected lemma add_le_add_iff_left [has_le α] [covariant_class α α (+) (≤)]
  [contravariant_class α α (+) (≤)]
  (ha : a ≠ ⊤) : a + b ≤ a + c ↔ b ≤ c :=
⟨with_top.le_of_add_le_add_left ha, λ h, add_le_add_left h a⟩

protected lemma add_le_add_iff_right [has_le α] [covariant_class α α (swap (+)) (≤)]
  [contravariant_class α α (swap (+)) (≤)] (ha : a ≠ ⊤) : b + a ≤ c + a ↔ b ≤ c :=
⟨with_top.le_of_add_le_add_right ha, λ h, add_le_add_right h a⟩

protected lemma add_lt_add_iff_left [has_lt α] [covariant_class α α (+) (<)]
  [contravariant_class α α (+) (<)] (ha : a ≠ ⊤) : a + b < a + c ↔ b < c :=
⟨lt_of_add_lt_add_left, with_top.add_lt_add_left ha⟩

protected lemma add_lt_add_iff_right [has_lt α] [covariant_class α α (swap (+)) (<)]
  [contravariant_class α α (swap (+)) (<)] (ha : a ≠ ⊤) : b + a < c + a ↔ b < c :=
⟨lt_of_add_lt_add_right, with_top.add_lt_add_right ha⟩

protected lemma add_lt_add_of_le_of_lt [preorder α] [covariant_class α α (+) (<)]
  [covariant_class α α (swap (+)) (≤)] (ha : a ≠ ⊤) (hab : a ≤ b) (hcd : c < d) : a + c < b + d :=
(with_top.add_lt_add_left ha hcd).trans_le $ add_le_add_right hab _

protected lemma add_lt_add_of_lt_of_le [preorder α] [covariant_class α α (+) (≤)]
  [covariant_class α α (swap (+)) (<)] (hc : c ≠ ⊤) (hab : a < b) (hcd : c ≤ d) : a + c < b + d :=
(with_top.add_lt_add_right hc hab).trans_le $ add_le_add_left hcd _

/-  There is no `with_top.map_mul_of_mul_hom`, since `with_top` does not have a multiplication. -/
@[simp] protected lemma map_add {F} [has_add β] [add_hom_class F α β] (f : F) (a b : with_top α) :
  (a + b).map f = a.map f + b.map f :=
begin
  induction a using with_top.rec_top_coe,
  { exact (top_add _).symm },
  { induction b using with_top.rec_top_coe,
    { exact (add_top _).symm },
    { rw [map_coe, map_coe, ← coe_add, ← coe_add, ← map_add],
      refl } },
end

end has_add

instance [add_semigroup α] : add_semigroup (with_top α) :=
{ add_assoc := begin
    repeat { refine with_top.rec_top_coe _ _; try { intro }};
    simp [←with_top.coe_add, add_assoc]
  end,
  ..with_top.has_add }

instance [add_comm_semigroup α] : add_comm_semigroup (with_top α) :=
{ add_comm :=
  begin
    repeat { refine with_top.rec_top_coe _ _; try { intro }};
    simp [←with_top.coe_add, add_comm]
  end,
  ..with_top.add_semigroup }

instance [add_zero_class α] : add_zero_class (with_top α) :=
{ zero_add :=
  begin
    refine with_top.rec_top_coe _ _,
    { simp },
    { intro,
      rw [←with_top.coe_zero, ←with_top.coe_add, zero_add] }
  end,
  add_zero :=
  begin
    refine with_top.rec_top_coe _ _,
    { simp },
    { intro,
      rw [←with_top.coe_zero, ←with_top.coe_add, add_zero] }
  end,
  ..with_top.has_zero,
  ..with_top.has_add }

instance [add_monoid α] : add_monoid (with_top α) :=
{ ..with_top.add_zero_class,
  ..with_top.has_zero,
  ..with_top.add_semigroup }

instance [add_comm_monoid α] : add_comm_monoid (with_top α) :=
{ ..with_top.add_monoid, ..with_top.add_comm_semigroup }

instance [add_monoid_with_one α] : add_monoid_with_one (with_top α) :=
{ nat_cast := λ n, ↑(n : α),
  nat_cast_zero := by rw [nat.cast_zero, with_top.coe_zero],
  nat_cast_succ := λ n, by rw [nat.cast_add_one, with_top.coe_add, with_top.coe_one],
  .. with_top.has_one, .. with_top.add_monoid }

instance [add_comm_monoid_with_one α] : add_comm_monoid_with_one (with_top α) :=
{ .. with_top.add_monoid_with_one, .. with_top.add_comm_monoid }

instance [ordered_add_comm_monoid α] : ordered_add_comm_monoid (with_top α) :=
{ add_le_add_left :=
    begin
      rintros a b h (_|c), { simp [none_eq_top] },
      rcases b with (_|b), { simp [none_eq_top] },
      rcases le_coe_iff.1 h with ⟨a, rfl, h⟩,
      simp only [some_eq_coe, ← coe_add, coe_le_coe] at h ⊢,
      exact add_le_add_left h c
    end,
  ..with_top.partial_order, ..with_top.add_comm_monoid }

instance [linear_ordered_add_comm_monoid α] :
  linear_ordered_add_comm_monoid_with_top (with_top α) :=
{ top_add' := with_top.top_add,
  ..with_top.order_top,
  ..with_top.linear_order,
  ..with_top.ordered_add_comm_monoid,
  ..option.nontrivial }

instance [has_le α] [has_add α] [has_exists_add_of_le α] : has_exists_add_of_le (with_top α) :=
⟨λ a b, match a, b with
  | ⊤, ⊤ := by simp
  | (a : α), ⊤ := λ _, ⟨⊤, rfl⟩
  | (a : α), (b : α) := λ h, begin
      obtain ⟨c, rfl⟩ := exists_add_of_le (with_top.coe_le_coe.1 h),
      exact ⟨c, rfl⟩
    end
  | ⊤, (b : α) := λ h, (not_top_le_coe _ h).elim
end⟩

instance [canonically_ordered_add_monoid α] : canonically_ordered_add_monoid (with_top α) :=
{ le_self_add := λ a b, match a, b with
  | ⊤, ⊤ := le_rfl
  | (a : α), ⊤ := le_top
  | (a : α), (b : α) := with_top.coe_le_coe.2 le_self_add
  | ⊤, (b : α) := le_rfl
  end,
  ..with_top.order_bot, ..with_top.ordered_add_comm_monoid, ..with_top.has_exists_add_of_le }

instance [canonically_linear_ordered_add_monoid α] :
  canonically_linear_ordered_add_monoid (with_top α) :=
{ ..with_top.canonically_ordered_add_monoid, ..with_top.linear_order }

@[simp, norm_cast] lemma coe_nat [add_monoid_with_one α] (n : ℕ) : ((n : α) : with_top α) = n := rfl
@[simp] lemma nat_ne_top [add_monoid_with_one α] (n : ℕ) : (n : with_top α) ≠ ⊤ := coe_ne_top
@[simp] lemma top_ne_nat [add_monoid_with_one α] (n : ℕ) : (⊤ : with_top α) ≠ n := top_ne_coe

/-- Coercion from `α` to `with_top α` as an `add_monoid_hom`. -/
def coe_add_hom [add_monoid α] : α →+ with_top α :=
⟨coe, rfl, λ _ _, rfl⟩

@[simp] lemma coe_coe_add_hom [add_monoid α] : ⇑(coe_add_hom : α →+ with_top α) = coe := rfl

@[simp] lemma zero_lt_top [ordered_add_comm_monoid α] : (0 : with_top α) < ⊤ :=
coe_lt_top 0

@[simp, norm_cast] lemma zero_lt_coe [ordered_add_comm_monoid α] (a : α) :
  (0 : with_top α) < a ↔ 0 < a :=
coe_lt_coe

/-- A version of `with_top.map` for `one_hom`s. -/
@[to_additive "A version of `with_top.map` for `zero_hom`s", simps { fully_applied := ff }]
protected def _root_.one_hom.with_top_map {M N : Type*} [has_one M] [has_one N] (f : one_hom M N) :
  one_hom (with_top M) (with_top N) :=
{ to_fun := with_top.map f,
  map_one' := by rw [with_top.map_one, map_one, coe_one] }

/-- A version of `with_top.map` for `add_hom`s. -/
@[simps { fully_applied := ff }] protected def _root_.add_hom.with_top_map
  {M N : Type*} [has_add M] [has_add N] (f : add_hom M N) :
  add_hom (with_top M) (with_top N) :=
{ to_fun := with_top.map f,
  map_add' := with_top.map_add f }

/-- A version of `with_top.map` for `add_monoid_hom`s. -/
@[simps { fully_applied := ff }] protected def _root_.add_monoid_hom.with_top_map
  {M N : Type*} [add_zero_class M] [add_zero_class N] (f : M →+ N) :
  with_top M →+ with_top N :=
{ to_fun := with_top.map f,
  .. f.to_zero_hom.with_top_map, .. f.to_add_hom.with_top_map }

end with_top

namespace with_bot

@[to_additive] instance [has_one α] : has_one (with_bot α) := with_top.has_one
instance [has_add α] : has_add (with_bot α) := with_top.has_add
instance [add_semigroup α] : add_semigroup (with_bot α) := with_top.add_semigroup
instance [add_comm_semigroup α] : add_comm_semigroup (with_bot α) := with_top.add_comm_semigroup
instance [add_zero_class α] : add_zero_class (with_bot α) := with_top.add_zero_class
instance [add_monoid α] : add_monoid (with_bot α) := with_top.add_monoid
instance [add_comm_monoid α] : add_comm_monoid (with_bot α) := with_top.add_comm_monoid
instance [add_monoid_with_one α] : add_monoid_with_one (with_bot α) := with_top.add_monoid_with_one

instance [add_comm_monoid_with_one α] : add_comm_monoid_with_one (with_bot α) :=
with_top.add_comm_monoid_with_one

instance [has_zero α] [has_one α] [has_le α] [zero_le_one_class α] :
  zero_le_one_class (with_bot α) :=
⟨some_le_some.2 zero_le_one⟩

-- `by norm_cast` proves this lemma, so I did not tag it with `norm_cast`
@[to_additive]
lemma coe_one [has_one α] : ((1 : α) : with_bot α) = 1 := rfl

-- `by norm_cast` proves this lemma, so I did not tag it with `norm_cast`
@[to_additive]
lemma coe_eq_one [has_one α] {a : α} : (a : with_bot α) = 1 ↔ a = 1 :=
with_top.coe_eq_one

<<<<<<< HEAD
@[to_additive coe_pos]
lemma one_lt_coe [has_one α] [has_lt α] {a : α} : 1 < (a : with_bot α) ↔ 1 < a := coe_lt_coe

=======
@[norm_cast, to_additive coe_pos]
lemma one_lt_coe [has_one α] [has_lt α] {a : α} : 1 < (a : with_bot α) ↔ 1 < a := coe_lt_coe

@[norm_cast, to_additive coe_lt_zero]
lemma coe_lt_one [has_one α] [has_lt α] {a : α} : (a : with_bot α) < 1 ↔ a < 1 := coe_lt_coe

>>>>>>> e574b1a4
@[to_additive] protected lemma map_one {β} [has_one α] (f : α → β) :
  (1 : with_bot α).map f = (f 1 : with_bot β) := rfl

@[norm_cast] lemma coe_nat [add_monoid_with_one α] (n : ℕ) : ((n : α) : with_bot α) = n := rfl
@[simp] lemma nat_ne_bot [add_monoid_with_one α] (n : ℕ) : (n : with_bot α) ≠ ⊥ := coe_ne_bot
@[simp] lemma bot_ne_nat [add_monoid_with_one α] (n : ℕ) : (⊥ : with_bot α) ≠ n := bot_ne_coe

section has_add
variables [has_add α] {a b c d : with_bot α} {x y : α}

-- `norm_cast` proves those lemmas, because `with_top`/`with_bot` are reducible
lemma coe_add (a b : α) : ((a + b : α) : with_bot α) = a + b := rfl
lemma coe_bit0 : ((bit0 x : α) : with_bot α) = bit0 x := rfl
lemma coe_bit1 [has_one α] {a : α} : ((bit1 a : α) : with_bot α) = bit1 a := rfl

@[simp] lemma bot_add (a : with_bot α) : ⊥ + a = ⊥ := rfl
@[simp] lemma add_bot (a : with_bot α) : a + ⊥ = ⊥ := by cases a; refl

@[simp] lemma add_eq_bot : a + b = ⊥ ↔ a = ⊥ ∨ b = ⊥ := with_top.add_eq_top
lemma add_ne_bot : a + b ≠ ⊥ ↔ a ≠ ⊥ ∧ b ≠ ⊥ := with_top.add_ne_top

lemma bot_lt_add [partial_order α] {a b : with_bot α} : ⊥ < a + b ↔ ⊥ < a ∧ ⊥ < b :=
@with_top.add_lt_top αᵒᵈ _ _ _ _

lemma add_eq_coe : a + b = x ↔ ∃ (a' b' : α), ↑a' = a ∧ ↑b' = b ∧ a' + b' = x := with_top.add_eq_coe

@[simp] lemma add_coe_eq_bot_iff : a + y = ⊥ ↔ a = ⊥ := with_top.add_coe_eq_top_iff
@[simp] lemma coe_add_eq_bot_iff : ↑x + b = ⊥ ↔ b = ⊥ := with_top.coe_add_eq_top_iff

/-  There is no `with_bot.map_mul_of_mul_hom`, since `with_bot` does not have a multiplication. -/
@[simp] protected lemma map_add {F} [has_add β] [add_hom_class F α β] (f : F) (a b : with_bot α) :
  (a + b).map f = a.map f + b.map f :=
with_top.map_add f a b

/-- A version of `with_bot.map` for `one_hom`s. -/
@[to_additive "A version of `with_bot.map` for `zero_hom`s", simps { fully_applied := ff }]
protected def _root_.one_hom.with_bot_map {M N : Type*} [has_one M] [has_one N] (f : one_hom M N) :
  one_hom (with_bot M) (with_bot N) :=
{ to_fun := with_bot.map f,
  map_one' := by rw [with_bot.map_one, map_one, coe_one] }

/-- A version of `with_bot.map` for `add_hom`s. -/
@[simps { fully_applied := ff }] protected def _root_.add_hom.with_bot_map
  {M N : Type*} [has_add M] [has_add N] (f : add_hom M N) :
  add_hom (with_bot M) (with_bot N) :=
{ to_fun := with_bot.map f,
  map_add' := with_bot.map_add f }

/-- A version of `with_bot.map` for `add_monoid_hom`s. -/
@[simps { fully_applied := ff }] protected def _root_.add_monoid_hom.with_bot_map
  {M N : Type*} [add_zero_class M] [add_zero_class N] (f : M →+ N) :
  with_bot M →+ with_bot N :=
{ to_fun := with_bot.map f,
  .. f.to_zero_hom.with_bot_map, .. f.to_add_hom.with_bot_map }

variables [preorder α]

instance covariant_class_add_le [covariant_class α α (+) (≤)] :
  covariant_class (with_bot α) (with_bot α) (+) (≤) :=
@order_dual.covariant_class_add_le (with_top αᵒᵈ) _ _ _

instance covariant_class_swap_add_le [covariant_class α α (swap (+)) (≤)] :
  covariant_class (with_bot α) (with_bot α) (swap (+)) (≤) :=
@order_dual.covariant_class_swap_add_le (with_top αᵒᵈ) _ _ _

instance contravariant_class_add_lt [contravariant_class α α (+) (<)] :
  contravariant_class (with_bot α) (with_bot α) (+) (<) :=
@order_dual.contravariant_class_add_lt (with_top αᵒᵈ) _ _ _

instance contravariant_class_swap_add_lt [contravariant_class α α (swap (+)) (<)] :
  contravariant_class (with_bot α) (with_bot α) (swap (+)) (<) :=
@order_dual.contravariant_class_swap_add_lt (with_top αᵒᵈ) _ _ _

protected lemma le_of_add_le_add_left [contravariant_class α α (+) (≤)] (ha : a ≠ ⊥)
  (h : a + b ≤ a + c) : b ≤ c :=
@with_top.le_of_add_le_add_left αᵒᵈ _ _ _ _ _ _ ha h

protected lemma le_of_add_le_add_right [contravariant_class α α (swap (+)) (≤)] (ha : a ≠ ⊥)
  (h : b + a ≤ c + a) : b ≤ c :=
@with_top.le_of_add_le_add_right αᵒᵈ _ _ _ _ _ _ ha h

protected lemma add_lt_add_left [covariant_class α α (+) (<)] (ha : a ≠ ⊥) (h : b < c) :
  a + b < a + c :=
@with_top.add_lt_add_left αᵒᵈ _ _ _ _ _ _ ha h

protected lemma add_lt_add_right [covariant_class α α (swap (+)) (<)] (ha : a ≠ ⊥) (h : b < c) :
  b + a < c + a :=
@with_top.add_lt_add_right αᵒᵈ _ _ _ _ _ _ ha h

protected lemma add_le_add_iff_left [covariant_class α α (+) (≤)] [contravariant_class α α (+) (≤)]
  (ha : a ≠ ⊥) : a + b ≤ a + c ↔ b ≤ c :=
⟨with_bot.le_of_add_le_add_left ha, λ h, add_le_add_left h a⟩

protected lemma add_le_add_iff_right [covariant_class α α (swap (+)) (≤)]
  [contravariant_class α α (swap (+)) (≤)] (ha : a ≠ ⊥) : b + a ≤ c + a ↔ b ≤ c :=
⟨with_bot.le_of_add_le_add_right ha, λ h, add_le_add_right h a⟩

protected lemma add_lt_add_iff_left [covariant_class α α (+) (<)] [contravariant_class α α (+) (<)]
  (ha : a ≠ ⊥) : a + b < a + c ↔ b < c :=
⟨lt_of_add_lt_add_left, with_bot.add_lt_add_left ha⟩

protected lemma add_lt_add_iff_right [covariant_class α α (swap (+)) (<)]
  [contravariant_class α α (swap (+)) (<)] (ha : a ≠ ⊥) : b + a < c + a ↔ b < c :=
⟨lt_of_add_lt_add_right, with_bot.add_lt_add_right ha⟩

protected lemma add_lt_add_of_le_of_lt [covariant_class α α (+) (<)]
  [covariant_class α α (swap (+)) (≤)] (hb : b ≠ ⊥) (hab : a ≤ b) (hcd : c < d) : a + c < b + d :=
@with_top.add_lt_add_of_le_of_lt αᵒᵈ _ _ _ _ _ _ _ _ hb hab hcd

protected lemma add_lt_add_of_lt_of_le [covariant_class α α (+) (≤)]
  [covariant_class α α (swap (+)) (<)] (hd : d ≠ ⊥) (hab : a < b) (hcd : c ≤ d) : a + c < b + d :=
@with_top.add_lt_add_of_lt_of_le αᵒᵈ _ _ _ _ _ _ _ _ hd hab hcd

end has_add

instance [ordered_add_comm_monoid α] : ordered_add_comm_monoid (with_bot α) :=
{ add_le_add_left := λ a b h c, add_le_add_left h c,
  ..with_bot.partial_order,
  ..with_bot.add_comm_monoid }

instance [linear_ordered_add_comm_monoid α] : linear_ordered_add_comm_monoid (with_bot α) :=
{ ..with_bot.linear_order, ..with_bot.ordered_add_comm_monoid }

end with_bot<|MERGE_RESOLUTION|>--- conflicted
+++ resolved
@@ -31,12 +31,9 @@
 @[simp, norm_cast, to_additive coe_pos]
 lemma one_lt_coe [has_lt α] {a : α} : 1 < (a : with_top α) ↔ 1 < a := coe_lt_coe
 
-<<<<<<< HEAD
-=======
 @[simp, norm_cast, to_additive coe_lt_zero]
 lemma coe_lt_one [has_lt α] {a : α} : (a : with_top α) < 1 ↔ a < 1 := coe_lt_coe
 
->>>>>>> e574b1a4
 @[simp, to_additive] protected lemma map_one {β} (f : α → β) :
   (1 : with_top α).map f = (f 1 : with_top β) := rfl
 
@@ -360,18 +357,12 @@
 lemma coe_eq_one [has_one α] {a : α} : (a : with_bot α) = 1 ↔ a = 1 :=
 with_top.coe_eq_one
 
-<<<<<<< HEAD
-@[to_additive coe_pos]
-lemma one_lt_coe [has_one α] [has_lt α] {a : α} : 1 < (a : with_bot α) ↔ 1 < a := coe_lt_coe
-
-=======
 @[norm_cast, to_additive coe_pos]
 lemma one_lt_coe [has_one α] [has_lt α] {a : α} : 1 < (a : with_bot α) ↔ 1 < a := coe_lt_coe
 
 @[norm_cast, to_additive coe_lt_zero]
 lemma coe_lt_one [has_one α] [has_lt α] {a : α} : (a : with_bot α) < 1 ↔ a < 1 := coe_lt_coe
 
->>>>>>> e574b1a4
 @[to_additive] protected lemma map_one {β} [has_one α] (f : α → β) :
   (1 : with_bot α).map f = (f 1 : with_bot β) := rfl
 
