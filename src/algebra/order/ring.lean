/-
Copyright (c) 2016 Jeremy Avigad. All rights reserved.
Released under Apache 2.0 license as described in the file LICENSE.
Authors: Jeremy Avigad, Leonardo de Moura, Mario Carneiro
-/
import algebra.char_zero.defs
import algebra.order.group
import algebra.order.monoid_lemmas_zero_lt
import algebra.order.sub
import algebra.hom.ring
import data.set.intervals.basic

/-!
# Ordered rings and semirings

This file develops the basics of ordered (semi)rings.

Each typeclass here comprises
* an algebraic class (`semiring`, `comm_semiring`, `ring`, `comm_ring`)
* an order class (`partial_order`, `linear_order`)
* assumptions on how both interact ((strict) monotonicity, canonicity)

For short,
* "`+` respects `≤`" means "monotonicity of addition"
* "`*` respects `<`" means "strict monotonicity of multiplication by a positive number".

## Typeclasses

* `ordered_semiring`: Semiring with a partial order such that `+` respects `≤` and `*` respects `<`.
* `ordered_comm_semiring`: Commutative semiring with a partial order such that `+` respects `≤` and
  `*` respects `<`.
* `ordered_ring`: Ring with a partial order such that `+` respects `≤` and `*` respects `<`.
* `ordered_comm_ring`: Commutative ring with a partial order such that `+` respects `≤` and
  `*` respects `<`.
* `linear_ordered_semiring`: Semiring with a linear order such that `+` respects `≤` and
  `*` respects `<`.
* `linear_ordered_ring`: Ring with a linear order such that `+` respects `≤` and `*` respects `<`.
* `linear_ordered_comm_ring`: Commutative ring with a linear order such that `+` respects `≤` and
  `*` respects `<`.
* `canonically_ordered_comm_semiring`: Commutative semiring with a partial order such that `+`
  respects `≤`, `*` respects `<`, and `a ≤ b ↔ ∃ c, b = a + c`.

and some typeclasses to define ordered rings by specifying their nonegative elements:
* `nonneg_ring`: To define `ordered_ring`s.
* `linear_nonneg_ring`: To define `linear_ordered_ring`s.

## Hierarchy

The hardest part of proving order lemmas might be to figure out the correct generality and its
corresponding typeclass. Here's an attempt at demystifying it. For each typeclass, we list its
immediate predecessors and what conditions are added to each of them.

* `ordered_semiring`
  - `ordered_cancel_add_comm_monoid` & multiplication & `*` respects `<`
  - `semiring` & partial order structure & `+` respects `≤` & `*` respects `<`
* `ordered_comm_semiring`
  - `ordered_semiring` & commutativity of multiplication
  - `comm_semiring` & partial order structure & `+` respects `≤` & `*` respects `<`
* `ordered_ring`
  - `ordered_semiring` & additive inverses
  - `ordered_add_comm_group` & multiplication & `*` respects `<`
  - `ring` & partial order structure & `+` respects `≤` & `*` respects `<`
* `ordered_comm_ring`
  - `ordered_ring` & commutativity of multiplication
  - `ordered_comm_semiring` & additive inverses
  - `comm_ring` & partial order structure & `+` respects `≤` & `*` respects `<`
* `linear_ordered_semiring`
  - `ordered_semiring` & totality of the order & nontriviality
  - `linear_ordered_add_comm_monoid` & multiplication & nontriviality & `*` respects `<`
* `linear_ordered_ring`
  - `ordered_ring` & totality of the order & nontriviality
  - `linear_ordered_semiring` & additive inverses
  - `linear_ordered_add_comm_group` & multiplication & `*` respects `<`
  - `domain` & linear order structure
* `linear_ordered_comm_ring`
  - `ordered_comm_ring` & totality of the order & nontriviality
  - `linear_ordered_ring` & commutativity of multiplication
  - `is_domain` & linear order structure
* `canonically_ordered_comm_semiring`
  - `canonically_ordered_add_monoid` & multiplication & `*` respects `<` & no zero divisors
  - `comm_semiring` & `a ≤ b ↔ ∃ c, b = a + c` & no zero divisors

## TODO

We're still missing some typeclasses, like
* `linear_ordered_comm_semiring`
* `canonically_ordered_semiring`
They have yet to come up in practice.
-/

set_option old_structure_cmd true

universe u
variable {α : Type u}

/-! Note that `order_dual` does not satisfy any of the ordered ring typeclasses due to the
`zero_le_one` field. -/

lemma add_one_le_two_mul [has_le α] [semiring α] [covariant_class α α (+) (≤)]
  {a : α} (a1 : 1 ≤ a) :
  a + 1 ≤ 2 * a :=
calc  a + 1 ≤ a + a : add_le_add_left a1 a
        ... = 2 * a : (two_mul _).symm

/-- An `ordered_semiring α` is a semiring `α` with a partial order such that
addition is monotone and multiplication by a positive number is strictly monotone. -/
@[protect_proj]
class ordered_semiring (α : Type u) extends semiring α, ordered_cancel_add_comm_monoid α :=
(zero_le_one : (0 : α) ≤ 1)
(mul_lt_mul_of_pos_left  : ∀ a b c : α, a < b → 0 < c → c * a < c * b)
(mul_lt_mul_of_pos_right : ∀ a b c : α, a < b → 0 < c → a * c < b * c)

section ordered_semiring
variables [ordered_semiring α] {a b c d : α}

<<<<<<< HEAD
=======
@[priority 200] -- see Note [lower instance priority]
instance ordered_semiring.pos_mul_strict_mono : pos_mul_strict_mono α :=
⟨λ x a b h, ordered_semiring.mul_lt_mul_of_pos_left _ _ _ h x.prop⟩

@[priority 200] -- see Note [lower instance priority]
instance ordered_semiring.mul_pos_strict_mono : mul_pos_strict_mono α :=
⟨λ x a b h, ordered_semiring.mul_lt_mul_of_pos_right _ _ _ h x.prop⟩

>>>>>>> a0ae2165
@[priority 100] -- see Note [lower instance priority]
instance ordered_semiring.zero_le_one_class : zero_le_one_class α :=
{ ..‹ordered_semiring α› }

<<<<<<< HEAD
@[priority 200] -- see Note [lower instance priority]
instance ordered_semiring.pos_mul_strict_mono : pos_mul_strict_mono α :=
⟨λ x a b h, ordered_semiring.mul_lt_mul_of_pos_left _ _ _ h x.prop⟩

@[priority 200] -- see Note [lower instance priority]
instance ordered_semiring.mul_pos_strict_mono : mul_pos_strict_mono α :=
⟨λ x a b h, ordered_semiring.mul_lt_mul_of_pos_right _ _ _ h x.prop⟩

=======
>>>>>>> a0ae2165
section nontrivial

variables [nontrivial α]

@[simp] lemma zero_lt_one : 0 < (1 : α) :=
lt_of_le_of_ne zero_le_one zero_ne_one

lemma zero_lt_two : 0 < (2:α) := add_pos zero_lt_one zero_lt_one

@[field_simps] lemma two_ne_zero : (2:α) ≠ 0 :=
zero_lt_two.ne'

lemma one_lt_two : 1 < (2:α) :=
calc (2:α) = 1+1 : one_add_one_eq_two
     ...   > 1+0 : add_lt_add_left zero_lt_one _
     ...   = 1   : add_zero 1

lemma zero_lt_three : 0 < (3:α) := add_pos zero_lt_two zero_lt_one

@[field_simps] lemma three_ne_zero : (3:α) ≠ 0 :=
zero_lt_three.ne'

lemma zero_lt_four : 0 < (4:α) := add_pos zero_lt_two zero_lt_two

@[field_simps] lemma four_ne_zero : (4:α) ≠ 0 :=
zero_lt_four.ne'

alias zero_lt_one ← one_pos
alias zero_lt_two ← two_pos
alias zero_lt_three ← three_pos
alias zero_lt_four ← four_pos

@[priority 100] -- see Note [lower instance priority]
instance ordered_semiring.to_no_max_order : no_max_order α :=
⟨assume a, ⟨a + 1, lt_add_of_pos_right _ one_pos⟩⟩

end nontrivial

-- See Note [decidable namespace]
protected lemma decidable.mul_le_mul_of_nonneg_left [@decidable_rel α (≤)]
  (h₁ : a ≤ b) (h₂ : 0 ≤ c) : c * a ≤ c * b :=
begin
  by_cases ba : b ≤ a, { simp [ba.antisymm h₁] },
  by_cases c0 : c ≤ 0, { simp [c0.antisymm h₂] },
  exact (mul_lt_mul_of_pos_left (h₁.lt_of_not_le ba) (h₂.lt_of_not_le c0)).le,
end

-- See Note [decidable namespace]
protected lemma decidable.mul_le_mul_of_nonneg_right [@decidable_rel α (≤)]
  (h₁ : a ≤ b) (h₂ : 0 ≤ c) : a * c ≤ b * c :=
begin
  by_cases ba : b ≤ a, { simp [ba.antisymm h₁] },
  by_cases c0 : c ≤ 0, { simp [c0.antisymm h₂] },
  exact (mul_lt_mul_of_pos_right (h₁.lt_of_not_le ba) (h₂.lt_of_not_le c0)).le,
end

-- TODO: there are four variations, depending on which variables we assume to be nonneg
-- See Note [decidable namespace]
protected lemma decidable.mul_le_mul [@decidable_rel α (≤)]
  (hac : a ≤ c) (hbd : b ≤ d) (nn_b : 0 ≤ b) (nn_c : 0 ≤ c) : a * b ≤ c * d :=
calc
  a * b ≤ c * b : decidable.mul_le_mul_of_nonneg_right hac nn_b
    ... ≤ c * d : decidable.mul_le_mul_of_nonneg_left hbd nn_c

-- See Note [decidable namespace]
protected lemma decidable.mul_nonneg_le_one_le {α : Type*} [ordered_semiring α]
  [@decidable_rel α (≤)] {a b c : α}
  (h₁ : 0 ≤ c) (h₂ : a ≤ c) (h₃ : 0 ≤ b) (h₄ : b ≤ 1) : a * b ≤ c :=
by simpa only [mul_one] using decidable.mul_le_mul h₂ h₄ h₃ h₁

-- See Note [decidable namespace]
protected lemma decidable.mul_nonneg [@decidable_rel α (≤)]
  (ha : 0 ≤ a) (hb : 0 ≤ b) : 0 ≤ a * b :=
have h : 0 * b ≤ a * b, from decidable.mul_le_mul_of_nonneg_right ha hb,
by rwa [zero_mul] at h

@[simp] theorem pow_nonneg (H : 0 ≤ a) : ∀ (n : ℕ), 0 ≤ a ^ n
| 0     := by { rw pow_zero, exact zero_le_one}
| (n+1) := by { rw pow_succ, exact mul_nonneg H (pow_nonneg _) }

-- See Note [decidable namespace]
protected lemma decidable.mul_nonpos_of_nonneg_of_nonpos [@decidable_rel α (≤)]
  (ha : 0 ≤ a) (hb : b ≤ 0) : a * b ≤ 0 :=
have h : a * b ≤ a * 0, from decidable.mul_le_mul_of_nonneg_left hb ha,
by rwa mul_zero at h

-- See Note [decidable namespace]
protected lemma decidable.mul_nonpos_of_nonpos_of_nonneg [@decidable_rel α (≤)]
  (ha : a ≤ 0) (hb : 0 ≤ b) : a * b ≤ 0 :=
have h : a * b ≤ 0 * b, from decidable.mul_le_mul_of_nonneg_right ha hb,
by rwa zero_mul at h

-- See Note [decidable namespace]
protected lemma decidable.mul_lt_mul [@decidable_rel α (≤)]
  (hac : a < c) (hbd : b ≤ d) (pos_b : 0 < b) (nn_c : 0 ≤ c) : a * b < c * d :=
calc
  a * b < c * b : mul_lt_mul_of_pos_right hac pos_b
    ... ≤ c * d : decidable.mul_le_mul_of_nonneg_left hbd nn_c

-- See Note [decidable namespace]
protected lemma decidable.mul_lt_mul' [@decidable_rel α (≤)]
  (h1 : a ≤ c) (h2 : b < d) (h3 : 0 ≤ b) (h4 : 0 < c) : a * b < c * d :=
calc
   a * b ≤ c * b : decidable.mul_le_mul_of_nonneg_right h1 h3
     ... < c * d : mul_lt_mul_of_pos_left h2 h4

@[simp] theorem pow_pos (H : 0 < a) : ∀ (n : ℕ), 0 < a ^ n
| 0     := by { nontriviality, rw pow_zero, exact zero_lt_one }
| (n+1) := by { rw pow_succ, exact mul_pos H (pow_pos _) }

-- See Note [decidable namespace]
protected lemma decidable.mul_self_lt_mul_self [@decidable_rel α (≤)]
  (h1 : 0 ≤ a) (h2 : a < b) : a * a < b * b :=
decidable.mul_lt_mul' h2.le h2 h1 $ h1.trans_lt h2

lemma mul_self_lt_mul_self (h1 : 0 ≤ a) (h2 : a < b) : a * a < b * b :=
mul_lt_mul' h2.le h2 h1 $ h1.trans_lt h2

-- See Note [decidable namespace]
protected lemma decidable.strict_mono_on_mul_self [@decidable_rel α (≤)] :
  strict_mono_on (λ x : α, x * x) (set.Ici 0) :=
λ x hx y hy hxy, decidable.mul_self_lt_mul_self hx hxy

lemma strict_mono_on_mul_self : strict_mono_on (λ x : α, x * x) (set.Ici 0) :=
λ x hx y hy hxy, mul_self_lt_mul_self hx hxy

-- See Note [decidable namespace]
protected lemma decidable.mul_self_le_mul_self [@decidable_rel α (≤)]
  (h1 : 0 ≤ a) (h2 : a ≤ b) : a * a ≤ b * b :=
decidable.mul_le_mul h2 h2 h1 $ h1.trans h2

lemma mul_self_le_mul_self (h1 : 0 ≤ a) (h2 : a ≤ b) : a * a ≤ b * b :=
mul_le_mul h2 h2 h1 $ h1.trans h2

-- See Note [decidable namespace]
protected lemma decidable.mul_lt_mul'' [@decidable_rel α (≤)]
  (h1 : a < c) (h2 : b < d) (h3 : 0 ≤ a) (h4 : 0 ≤ b) : a * b < c * d :=
h4.lt_or_eq_dec.elim
  (λ b0, decidable.mul_lt_mul h1 h2.le b0 $ h3.trans h1.le)
  (λ b0, by rw [← b0, mul_zero]; exact
    mul_pos (h3.trans_lt h1) (h4.trans_lt h2))

-- See Note [decidable namespace]
protected lemma decidable.le_mul_of_one_le_right [@decidable_rel α (≤)]
  (hb : 0 ≤ b) (h : 1 ≤ a) : b ≤ b * a :=
suffices b * 1 ≤ b * a, by rwa mul_one at this,
decidable.mul_le_mul_of_nonneg_left h hb

-- See Note [decidable namespace]
protected lemma decidable.le_mul_of_one_le_left [@decidable_rel α (≤)]
  (hb : 0 ≤ b) (h : 1 ≤ a) : b ≤ a * b :=
suffices 1 * b ≤ a * b, by rwa one_mul at this,
decidable.mul_le_mul_of_nonneg_right h hb

-- See Note [decidable namespace]
protected lemma decidable.lt_mul_of_one_lt_right [@decidable_rel α (≤)]
  (hb : 0 < b) (h : 1 < a) : b < b * a :=
suffices b * 1 < b * a, by rwa mul_one at this,
decidable.mul_lt_mul' le_rfl h zero_le_one hb

-- See Note [decidable namespace]
protected lemma decidable.lt_mul_of_one_lt_left [@decidable_rel α (≤)]
  (hb : 0 < b) (h : 1 < a) : b < a * b :=
suffices 1 * b < a * b, by rwa one_mul at this,
decidable.mul_lt_mul h le_rfl hb (zero_le_one.trans h.le)

lemma lt_two_mul_self (ha : 0 < a) : a < 2 * a :=
lt_mul_of_one_lt_left ha (@one_lt_two α _ (nontrivial_of_ne 0 a ha.ne))

lemma lt_mul_self (hn : 1 < a) : a < a * a :=
lt_mul_of_one_lt_left (hn.trans_le' zero_le_one) hn

-- See Note [decidable namespace]
protected lemma decidable.add_le_mul_two_add [@decidable_rel α (≤)] {a b : α}
  (a2 : 2 ≤ a) (b0 : 0 ≤ b) : a + (2 + b) ≤ a * (2 + b) :=
calc a + (2 + b) ≤ a + (a + a * b) :
      add_le_add_left (add_le_add a2 (decidable.le_mul_of_one_le_left b0 (one_le_two.trans a2))) a
             ... ≤ a * (2 + b) : by rw [mul_add, mul_two, add_assoc]

lemma add_le_mul_two_add {a b : α} : 2 ≤ a → 0 ≤ b → a + (2 + b) ≤ a * (2 + b) :=
by classical; exact decidable.add_le_mul_two_add

-- See Note [decidable namespace]
protected lemma decidable.one_le_mul_of_one_le_of_one_le [@decidable_rel α (≤)]
  {a b : α} (a1 : 1 ≤ a) (b1 : 1 ≤ b) : (1 : α) ≤ a * b :=
(mul_one (1 : α)).symm.le.trans (decidable.mul_le_mul a1 b1 zero_le_one (zero_le_one.trans a1))

lemma one_le_mul_of_one_le_of_one_le {a b : α} : 1 ≤ a → 1 ≤ b → (1 : α) ≤ a * b :=
by classical; exact decidable.one_le_mul_of_one_le_of_one_le

namespace decidable

variables {β : Type*} [@decidable_rel α (≤)] [preorder β] {f g : β → α}

lemma monotone_mul_left_of_nonneg (ha : 0 ≤ a) : monotone (λ x, a*x) :=
assume b c b_le_c, decidable.mul_le_mul_of_nonneg_left b_le_c ha

lemma monotone_mul_right_of_nonneg (ha : 0 ≤ a) : monotone (λ x, x*a) :=
assume b c b_le_c, decidable.mul_le_mul_of_nonneg_right b_le_c ha

lemma monotone_mul {β : Type*} [preorder β] {f g : β → α}
  (hf : monotone f) (hg : monotone g) (hf0 : ∀ x, 0 ≤ f x) (hg0 : ∀ x, 0 ≤ g x) :
  monotone (λ x, f x * g x) :=
λ x y h, decidable.mul_le_mul (hf h) (hg h) (hg0 x) (hf0 y)

lemma strict_mono_mul_monotone (hf : strict_mono f) (hg : monotone g) (hf0 : ∀ x, 0 ≤ f x)
  (hg0 : ∀ x, 0 < g x) :
  strict_mono (λ x, f x * g x) :=
λ x y h, decidable.mul_lt_mul (hf h) (hg h.le) (hg0 x) (hf0 y)

lemma monotone_mul_strict_mono (hf : monotone f) (hg : strict_mono g) (hf0 : ∀ x, 0 < f x)
  (hg0 : ∀ x, 0 ≤ g x) :
  strict_mono (λ x, f x * g x) :=
λ x y h, decidable.mul_lt_mul' (hf h.le) (hg h) (hg0 x) (hf0 y)

lemma strict_mono_mul (hf : strict_mono f) (hg : strict_mono g) (hf0 : ∀ x, 0 ≤ f x)
  (hg0 : ∀ x, 0 ≤ g x) :
  strict_mono (λ x, f x * g x) :=
λ x y h, decidable.mul_lt_mul'' (hf h) (hg h) (hf0 x) (hg0 x)

end decidable

section mono

open_locale classical

variables {β : Type*} [preorder β] {f g : β → α}

lemma monotone_mul_left_of_nonneg (ha : 0 ≤ a) : monotone (λ x, a*x) :=
decidable.monotone_mul_left_of_nonneg ha

lemma monotone_mul_right_of_nonneg (ha : 0 ≤ a) : monotone (λ x, x*a) :=
decidable.monotone_mul_right_of_nonneg ha

lemma monotone.mul_const (hf : monotone f) (ha : 0 ≤ a) :
  monotone (λ x, (f x) * a) :=
(monotone_mul_right_of_nonneg ha).comp hf

lemma monotone.const_mul (hf : monotone f) (ha : 0 ≤ a) :
  monotone (λ x, a * (f x)) :=
(monotone_mul_left_of_nonneg ha).comp hf

lemma monotone.mul (hf : monotone f) (hg : monotone g) (hf0 : ∀ x, 0 ≤ f x) (hg0 : ∀ x, 0 ≤ g x) :
  monotone (λ x, f x * g x) :=
decidable.monotone_mul hf hg hf0 hg0

lemma strict_mono_mul_left_of_pos (ha : 0 < a) : strict_mono (λ x, a * x) :=
assume b c b_lt_c, mul_lt_mul_of_pos_left b_lt_c ha

lemma strict_mono_mul_right_of_pos (ha : 0 < a) : strict_mono (λ x, x * a) :=
assume b c b_lt_c, mul_lt_mul_of_pos_right b_lt_c ha

lemma strict_mono.mul_const (hf : strict_mono f) (ha : 0 < a) :
  strict_mono (λ x, (f x) * a) :=
(strict_mono_mul_right_of_pos ha).comp hf

lemma strict_mono.const_mul (hf : strict_mono f) (ha : 0 < a) :
  strict_mono (λ x, a * (f x)) :=
(strict_mono_mul_left_of_pos ha).comp hf

lemma strict_mono.mul_monotone (hf : strict_mono f) (hg : monotone g) (hf0 : ∀ x, 0 ≤ f x)
  (hg0 : ∀ x, 0 < g x) :
  strict_mono (λ x, f x * g x) :=
decidable.strict_mono_mul_monotone hf hg hf0 hg0

lemma monotone.mul_strict_mono (hf : monotone f) (hg : strict_mono g) (hf0 : ∀ x, 0 < f x)
  (hg0 : ∀ x, 0 ≤ g x) :
  strict_mono (λ x, f x * g x) :=
decidable.monotone_mul_strict_mono hf hg hf0 hg0

lemma strict_mono.mul (hf : strict_mono f) (hg : strict_mono g) (hf0 : ∀ x, 0 ≤ f x)
  (hg0 : ∀ x, 0 ≤ g x) :
  strict_mono (λ x, f x * g x) :=
decidable.strict_mono_mul hf hg hf0 hg0

end mono

/-- Pullback an `ordered_semiring` under an injective map.
See note [reducible non-instances]. -/
@[reducible]
def function.injective.ordered_semiring {β : Type*}
  [has_zero β] [has_one β] [has_add β] [has_mul β] [has_pow β ℕ]
  [has_smul ℕ β] [has_nat_cast β]
  (f : β → α) (hf : function.injective f) (zero : f 0 = 0) (one : f 1 = 1)
  (add : ∀ x y, f (x + y) = f x + f y) (mul : ∀ x y, f (x * y) = f x * f y)
  (nsmul : ∀ x (n : ℕ), f (n • x) = n • f x) (npow : ∀ x (n : ℕ), f (x ^ n) = f x ^ n)
  (nat_cast : ∀ n : ℕ, f n = n) :
  ordered_semiring β :=
{ zero_le_one := show f 0 ≤ f 1, by simp only [zero, one, zero_le_one],
  mul_lt_mul_of_pos_left := λ  a b c ab c0, show f (c * a) < f (c * b),
    begin
      rw [mul, mul],
      refine mul_lt_mul_of_pos_left ab _,
      rwa ← zero,
    end,
  mul_lt_mul_of_pos_right := λ a b c ab c0, show f (a * c) < f (b * c),
    begin
      rw [mul, mul],
      refine mul_lt_mul_of_pos_right ab _,
      rwa ← zero,
    end,
  ..hf.ordered_cancel_add_comm_monoid f zero add nsmul,
  ..hf.semiring f zero one add mul nsmul npow nat_cast }

section
variable [nontrivial α]

lemma bit1_pos (h : 0 ≤ a) : 0 < bit1 a :=
lt_add_of_le_of_pos (add_nonneg h h) zero_lt_one

lemma lt_add_one (a : α) : a < a + 1 :=
lt_add_of_le_of_pos le_rfl zero_lt_one

lemma lt_one_add (a : α) : a < 1 + a :=
by { rw [add_comm], apply lt_add_one }

end

lemma bit1_pos' (h : 0 < a) : 0 < bit1 a :=
begin
  nontriviality,
  exact bit1_pos h.le,
end

-- See Note [decidable namespace]
protected lemma decidable.one_lt_mul [@decidable_rel α (≤)]
  (ha : 1 ≤ a) (hb : 1 < b) : 1 < a * b :=
begin
  nontriviality,
  exact (one_mul (1 : α)) ▸ decidable.mul_lt_mul' ha hb zero_le_one (zero_lt_one.trans_le ha)
end

lemma one_lt_mul : 1 ≤ a → 1 < b → 1 < a * b :=
by classical; exact decidable.one_lt_mul

-- See Note [decidable namespace]
protected lemma decidable.mul_le_one [@decidable_rel α (≤)]
  (ha : a ≤ 1) (hb' : 0 ≤ b) (hb : b ≤ 1) : a * b ≤ 1 :=
one_mul (1 : α) ▸ decidable.mul_le_mul ha hb hb' zero_le_one

lemma mul_le_one : a ≤ 1 → 0 ≤ b → b ≤ 1 → a * b ≤ 1 :=
by classical; exact decidable.mul_le_one

-- See Note [decidable namespace]
protected lemma decidable.one_lt_mul_of_le_of_lt [@decidable_rel α (≤)]
  (ha : 1 ≤ a) (hb : 1 < b) : 1 < a * b :=
begin
  nontriviality,
  calc 1 = 1 * 1 : by rw one_mul
     ... < a * b : decidable.mul_lt_mul' ha hb zero_le_one (zero_lt_one.trans_le ha)
end

lemma one_lt_mul_of_le_of_lt : 1 ≤ a → 1 < b → 1 < a * b :=
by classical; exact decidable.one_lt_mul_of_le_of_lt

-- See Note [decidable namespace]
protected lemma decidable.one_lt_mul_of_lt_of_le [@decidable_rel α (≤)]
  (ha : 1 < a) (hb : 1 ≤ b) : 1 < a * b :=
begin
  nontriviality,
  calc 1 = 1 * 1 : by rw one_mul
    ... < a * b : decidable.mul_lt_mul ha hb zero_lt_one $ zero_le_one.trans ha.le
end

lemma one_lt_mul_of_lt_of_le : 1 < a → 1 ≤ b → 1 < a * b :=
by classical; exact decidable.one_lt_mul_of_lt_of_le

-- See Note [decidable namespace]
protected lemma decidable.mul_le_of_le_one_right [@decidable_rel α (≤)]
  (ha : 0 ≤ a) (hb1 : b ≤ 1) : a * b ≤ a :=
calc a * b ≤ a * 1 : decidable.mul_le_mul_of_nonneg_left hb1 ha
... = a : mul_one a

-- See Note [decidable namespace]
protected lemma decidable.mul_le_of_le_one_left [@decidable_rel α (≤)]
  (hb : 0 ≤ b) (ha1 : a ≤ 1) : a * b ≤ b :=
calc a * b ≤ 1 * b : decidable.mul_le_mul ha1 le_rfl hb zero_le_one
... = b : one_mul b

-- See Note [decidable namespace]
protected lemma decidable.mul_lt_one_of_nonneg_of_lt_one_left [@decidable_rel α (≤)]
  (ha0 : 0 ≤ a) (ha : a < 1) (hb : b ≤ 1) : a * b < 1 :=
calc a * b ≤ a : decidable.mul_le_of_le_one_right ha0 hb
... < 1 : ha

lemma mul_lt_one_of_nonneg_of_lt_one_left : 0 ≤ a → a < 1 → b ≤ 1 → a * b < 1 :=
by classical; exact decidable.mul_lt_one_of_nonneg_of_lt_one_left

-- See Note [decidable namespace]
protected lemma decidable.mul_lt_one_of_nonneg_of_lt_one_right [@decidable_rel α (≤)]
  (ha : a ≤ 1) (hb0 : 0 ≤ b) (hb : b < 1) : a * b < 1 :=
calc a * b ≤ b : decidable.mul_le_of_le_one_left hb0 ha
... < 1 : hb

lemma mul_lt_one_of_nonneg_of_lt_one_right : a ≤ 1 → 0 ≤ b → b < 1 → a * b < 1 :=
by classical; exact decidable.mul_lt_one_of_nonneg_of_lt_one_right

theorem nat.strict_mono_cast [nontrivial α] : strict_mono (coe : ℕ → α) :=
strict_mono_nat_of_lt_succ $ λ n, by rw [nat.cast_succ]; apply lt_add_one

/-- Note this is not an instance as `char_zero` implies `nontrivial`,
and this would risk forming a loop. -/
lemma ordered_semiring.to_char_zero [nontrivial α] : char_zero α :=
⟨nat.strict_mono_cast.injective⟩

section has_exists_add_of_le
variables [has_exists_add_of_le α]

/-- Binary **rearrangement inequality**. -/
lemma mul_add_mul_le_mul_add_mul (hab : a ≤ b) (hcd : c ≤ d) : a * d + b * c ≤ a * c + b * d :=
begin
  obtain ⟨b, rfl⟩ := exists_add_of_le hab,
  obtain ⟨d, rfl⟩ := exists_add_of_le hcd,
  rw [mul_add, add_right_comm, mul_add, ←add_assoc],
  exact add_le_add_left (mul_le_mul_of_nonneg_right hab $ (le_add_iff_nonneg_right _).1 hcd) _,
end

/-- Binary **rearrangement inequality**. -/
lemma mul_add_mul_le_mul_add_mul' (hba : b ≤ a) (hdc : d ≤ c) : a • d + b • c ≤ a • c + b • d :=
by { rw [add_comm (a • d), add_comm (a • c)], exact mul_add_mul_le_mul_add_mul hba hdc }

/-- Binary strict **rearrangement inequality**. -/
lemma mul_add_mul_lt_mul_add_mul (hab : a < b) (hcd : c < d) : a * d + b * c < a * c + b * d :=
begin
  obtain ⟨b, rfl⟩ := exists_add_of_le hab.le,
  obtain ⟨d, rfl⟩ := exists_add_of_le hcd.le,
  rw [mul_add, add_right_comm, mul_add, ←add_assoc],
  exact add_lt_add_left (mul_lt_mul_of_pos_right hab $ (lt_add_iff_pos_right _).1 hcd) _,
end

/-- Binary **rearrangement inequality**. -/
lemma mul_add_mul_lt_mul_add_mul' (hba : b < a) (hdc : d < c) : a • d + b • c < a • c + b • d :=
by { rw [add_comm (a • d), add_comm (a • c)], exact mul_add_mul_lt_mul_add_mul hba hdc }

end has_exists_add_of_le
end ordered_semiring

section ordered_comm_semiring

/-- An `ordered_comm_semiring α` is a commutative semiring `α` with a partial order such that
addition is monotone and multiplication by a positive number is strictly monotone. -/
@[protect_proj]
class ordered_comm_semiring (α : Type u) extends ordered_semiring α, comm_semiring α

/-- Pullback an `ordered_comm_semiring` under an injective map.
See note [reducible non-instances]. -/
@[reducible]
def function.injective.ordered_comm_semiring [ordered_comm_semiring α] {β : Type*}
  [add_monoid_with_one β] [has_mul β] [has_pow β ℕ]
  (f : β → α) (hf : function.injective f) (zero : f 0 = 0) (one : f 1 = 1)
  (add : ∀ x y, f (x + y) = f x + f y) (mul : ∀ x y, f (x * y) = f x * f y)
  (nsmul : ∀ x (n : ℕ), f (n • x) = n • f x) (npow : ∀ x (n : ℕ), f (x ^ n) = f x ^ n)
  (nat_cast : ∀ n : ℕ, f n = n) :
  ordered_comm_semiring β :=
{ ..hf.comm_semiring f zero one add mul nsmul npow nat_cast,
  ..hf.ordered_semiring f zero one add mul nsmul npow nat_cast }

end ordered_comm_semiring

/--
A `linear_ordered_semiring α` is a nontrivial semiring `α` with a linear order
such that addition is monotone and multiplication by a positive number is strictly monotone.
-/
-- It's not entirely clear we should assume `nontrivial` at this point;
-- it would be reasonable to explore changing this,
-- but be warned that the instances involving `domain` may cause
-- typeclass search loops.
@[protect_proj]
class linear_ordered_semiring (α : Type u)
  extends ordered_semiring α, linear_ordered_add_comm_monoid α, nontrivial α

section linear_ordered_semiring
variables [linear_ordered_semiring α] {a b c d : α}

local attribute [instance] linear_ordered_semiring.decidable_le

-- `norm_num` expects the lemma stating `0 < 1` to have a single typeclass argument
-- (see `norm_num.prove_pos_nat`).
-- Rather than working out how to relax that assumption,
-- we provide a synonym for `zero_lt_one` (which needs both `ordered_semiring α` and `nontrivial α`)
-- with only a `linear_ordered_semiring` typeclass argument.
lemma zero_lt_one' : 0 < (1 : α) := zero_lt_one

lemma nonneg_and_nonneg_or_nonpos_and_nonpos_of_mul_nnonneg (hab : 0 ≤ a * b) :
    (0 ≤ a ∧ 0 ≤ b) ∨ (a ≤ 0 ∧ b ≤ 0) :=
begin
  refine decidable.or_iff_not_and_not.2 _,
  simp only [not_and, not_le], intros ab nab, apply not_lt_of_le hab _,
  rcases lt_trichotomy 0 a with (ha|rfl|ha),
  exacts [mul_neg_of_pos_of_neg ha (ab ha.le), ((ab le_rfl).asymm (nab le_rfl)).elim,
    mul_neg_of_neg_of_pos ha (nab ha.le)]
end

lemma nonneg_of_mul_nonneg_left (h : 0 ≤ a * b) (hb : 0 < b) : 0 ≤ a :=
le_of_not_gt $ λ ha, (mul_neg_of_neg_of_pos ha hb).not_le h

lemma nonneg_of_mul_nonneg_right (h : 0 ≤ a * b) (ha : 0 < a) : 0 ≤ b :=
le_of_not_gt $ λ hb, (mul_neg_of_pos_of_neg ha hb).not_le h

lemma nonpos_of_mul_nonpos_left (h : a * b ≤ 0) (hb : 0 < b) : a ≤ 0 :=
le_of_not_gt (assume ha : a > 0, (mul_pos ha hb).not_le h)

lemma nonpos_of_mul_nonpos_right (h : a * b ≤ 0) (ha : 0 < a) : b ≤ 0 :=
le_of_not_gt (assume hb : b > 0, (mul_pos ha hb).not_le h)

@[simp] lemma zero_le_mul_left (h : 0 < c) : 0 ≤ c * b ↔ 0 ≤ b :=
by { convert mul_le_mul_left h, simp }

@[simp] lemma zero_le_mul_right (h : 0 < c) : 0 ≤ b * c ↔ 0 ≤ b :=
by { convert mul_le_mul_right h, simp }

lemma add_le_mul_of_left_le_right (a2 : 2 ≤ a) (ab : a ≤ b) : a + b ≤ a * b :=
have 0 < b, from
calc 0 < 2 : zero_lt_two
   ... ≤ a : a2
   ... ≤ b : ab,
calc a + b ≤ b + b : add_le_add_right ab b
       ... = 2 * b : (two_mul b).symm
       ... ≤ a * b : (mul_le_mul_right this).mpr a2

lemma add_le_mul_of_right_le_left (b2 : 2 ≤ b) (ba : b ≤ a) : a + b ≤ a * b :=
have 0 < a, from
calc 0 < 2 : zero_lt_two
   ... ≤ b : b2
   ... ≤ a : ba,
calc a + b ≤ a + a : add_le_add_left ba a
       ... = a * 2 : (mul_two a).symm
       ... ≤ a * b : (mul_le_mul_left this).mpr b2

lemma add_le_mul (a2 : 2 ≤ a) (b2 : 2 ≤ b) : a + b ≤ a * b :=
if hab : a ≤ b then add_le_mul_of_left_le_right a2 hab
               else add_le_mul_of_right_le_left b2 (le_of_not_le hab)

lemma add_le_mul' (a2 : 2 ≤ a) (b2 : 2 ≤ b) : a + b ≤ b * a :=
(le_of_eq (add_comm _ _)).trans (add_le_mul b2 a2)

section

@[simp] lemma bit0_le_bit0 : bit0 a ≤ bit0 b ↔ a ≤ b :=
by rw [bit0, bit0, ← two_mul, ← two_mul, mul_le_mul_left (zero_lt_two : 0 < (2:α))]

@[simp] lemma bit0_lt_bit0 : bit0 a < bit0 b ↔ a < b :=
by rw [bit0, bit0, ← two_mul, ← two_mul, mul_lt_mul_left (zero_lt_two : 0 < (2:α))]

@[simp] lemma bit1_le_bit1 : bit1 a ≤ bit1 b ↔ a ≤ b :=
(add_le_add_iff_right 1).trans bit0_le_bit0

@[simp] lemma bit1_lt_bit1 : bit1 a < bit1 b ↔ a < b :=
(add_lt_add_iff_right 1).trans bit0_lt_bit0

@[simp] lemma one_le_bit1 : (1 : α) ≤ bit1 a ↔ 0 ≤ a :=
by rw [bit1, le_add_iff_nonneg_left, bit0, ← two_mul, zero_le_mul_left (zero_lt_two : 0 < (2:α))]

@[simp] lemma one_lt_bit1 : (1 : α) < bit1 a ↔ 0 < a :=
by rw [bit1, lt_add_iff_pos_left, bit0, ← two_mul, zero_lt_mul_left (zero_lt_two : 0 < (2:α))]

@[simp] lemma zero_le_bit0 : (0 : α) ≤ bit0 a ↔ 0 ≤ a :=
by rw [bit0, ← two_mul, zero_le_mul_left (zero_lt_two : 0 < (2:α))]

@[simp] lemma zero_lt_bit0 : (0 : α) < bit0 a ↔ 0 < a :=
by rw [bit0, ← two_mul, zero_lt_mul_left (zero_lt_two : 0 < (2:α))]

end

theorem mul_nonneg_iff_right_nonneg_of_pos (ha : 0 < a) : 0 ≤ a * b ↔ 0 ≤ b :=
by haveI := @linear_order.decidable_le α _; exact
⟨λ h, nonneg_of_mul_nonneg_right h ha, λ h, decidable.mul_nonneg ha.le h⟩

theorem mul_nonneg_iff_left_nonneg_of_pos (hb : 0 < b) : 0 ≤ a * b ↔ 0 ≤ a :=
by haveI := @linear_order.decidable_le α _; exact
⟨λ h, nonneg_of_mul_nonneg_left h hb, λ h, decidable.mul_nonneg h hb.le⟩

lemma nonpos_of_mul_nonneg_left (h : 0 ≤ a * b) (hb : b < 0) : a ≤ 0 :=
le_of_not_gt (λ ha, absurd h (mul_neg_of_pos_of_neg ha hb).not_le)

lemma nonpos_of_mul_nonneg_right (h : 0 ≤ a * b) (ha : a < 0) : b ≤ 0 :=
le_of_not_gt (λ hb, absurd h (mul_neg_of_neg_of_pos ha hb).not_le)

/-- Pullback a `linear_ordered_semiring` under an injective map.
See note [reducible non-instances]. -/
@[reducible]
def function.injective.linear_ordered_semiring {β : Type*}
  [has_zero β] [has_one β] [has_add β] [has_mul β] [has_pow β ℕ] [has_smul ℕ β] [has_nat_cast β]
  [has_sup β] [has_inf β]
  (f : β → α) (hf : function.injective f) (zero : f 0 = 0) (one : f 1 = 1)
  (add : ∀ x y, f (x + y) = f x + f y) (mul : ∀ x y, f (x * y) = f x * f y)
  (nsmul : ∀ x (n : ℕ), f (n • x) = n • f x) (npow : ∀ x (n : ℕ), f (x ^ n) = f x ^ n)
  (nat_cast : ∀ n : ℕ, f n = n) (hsup : ∀ x y, f (x ⊔ y) = max (f x) (f y))
  (hinf : ∀ x y, f (x ⊓ y) = min (f x) (f y)) :
  linear_ordered_semiring β :=
{ .. linear_order.lift f hf hsup hinf,
  .. pullback_nonzero f zero one,
  .. hf.ordered_semiring f zero one add mul nsmul npow nat_cast }

@[simp] lemma units.inv_pos {u : αˣ} : (0 : α) < ↑u⁻¹ ↔ (0 : α) < u :=
have ∀ {u : αˣ}, (0 : α) < u → (0 : α) < ↑u⁻¹ := λ u h,
  (zero_lt_mul_left h).mp $ u.mul_inv.symm ▸ zero_lt_one,
⟨this, this⟩

@[simp] lemma units.inv_neg {u : αˣ} : ↑u⁻¹ < (0 : α) ↔ ↑u < (0 : α) :=
have ∀ {u : αˣ}, ↑u < (0 : α) → ↑u⁻¹ < (0 : α) := λ u h,
  neg_of_mul_pos_right (by exact (u.mul_inv.symm ▸ zero_lt_one)) h.le,
⟨this, this⟩

@[priority 100] -- see Note [lower instance priority]
instance linear_ordered_semiring.to_char_zero : char_zero α :=
ordered_semiring.to_char_zero

end linear_ordered_semiring

section mono
variables [linear_ordered_semiring α] {a : α}

local attribute [instance] linear_ordered_semiring.decidable_lt

lemma cmp_mul_pos_left (ha : 0 < a) (b c : α) :
  cmp (a * b) (a * c) = cmp b c :=
(strict_mono_mul_left_of_pos ha).cmp_map_eq b c

lemma cmp_mul_pos_right (ha : 0 < a) (b c : α) :
  cmp (b * a) (c * a) = cmp b c :=
(strict_mono_mul_right_of_pos ha).cmp_map_eq b c

end mono

section linear_ordered_semiring
variables [linear_ordered_semiring α] {a b c : α}

lemma mul_max_of_nonneg (b c : α) (ha : 0 ≤ a) : a * max b c = max (a * b) (a * c) :=
(monotone_mul_left_of_nonneg ha).map_max

lemma mul_min_of_nonneg (b c : α) (ha : 0 ≤ a) : a * min b c = min (a * b) (a * c) :=
(monotone_mul_left_of_nonneg ha).map_min

lemma max_mul_of_nonneg (a b : α) (hc : 0 ≤ c) : max a b * c = max (a * c) (b * c) :=
(monotone_mul_right_of_nonneg hc).map_max

lemma min_mul_of_nonneg (a b : α) (hc : 0 ≤ c) : min a b * c = min (a * c) (b * c) :=
(monotone_mul_right_of_nonneg hc).map_min

end linear_ordered_semiring

/-- An `ordered_ring α` is a ring `α` with a partial order such that
addition is monotone and multiplication by a positive number is strictly monotone. -/
@[protect_proj]
class ordered_ring (α : Type u) extends ring α, ordered_add_comm_group α :=
(zero_le_one : 0 ≤ (1 : α))
(mul_pos     : ∀ a b : α, 0 < a → 0 < b → 0 < a * b)

section ordered_ring
variables [ordered_ring α] {a b c : α}

-- See Note [decidable namespace]
protected lemma decidable.ordered_ring.mul_nonneg [@decidable_rel α (≤)]
  {a b : α} (h₁ : 0 ≤ a) (h₂ : 0 ≤ b) : 0 ≤ a * b :=
begin
  by_cases ha : a ≤ 0, { simp [le_antisymm ha h₁] },
  by_cases hb : b ≤ 0, { simp [le_antisymm hb h₂] },
  exact (le_not_le_of_lt (ordered_ring.mul_pos a b (h₁.lt_of_not_le ha) (h₂.lt_of_not_le hb))).1,
end

lemma ordered_ring.mul_nonneg : 0 ≤ a → 0 ≤ b → 0 ≤ a * b :=
by classical; exact decidable.ordered_ring.mul_nonneg

-- See Note [decidable namespace]
protected lemma decidable.ordered_ring.mul_le_mul_of_nonneg_left
  [@decidable_rel α (≤)] (h₁ : a ≤ b) (h₂ : 0 ≤ c) : c * a ≤ c * b :=
begin
  rw [← sub_nonneg, ← mul_sub],
  exact decidable.ordered_ring.mul_nonneg h₂ (sub_nonneg.2 h₁),
end

lemma ordered_ring.mul_le_mul_of_nonneg_left : a ≤ b → 0 ≤ c → c * a ≤ c * b :=
by classical; exact decidable.ordered_ring.mul_le_mul_of_nonneg_left

-- See Note [decidable namespace]
protected lemma decidable.ordered_ring.mul_le_mul_of_nonneg_right
  [@decidable_rel α (≤)] (h₁ : a ≤ b) (h₂ : 0 ≤ c) : a * c ≤ b * c :=
begin
  rw [← sub_nonneg, ← sub_mul],
  exact decidable.ordered_ring.mul_nonneg (sub_nonneg.2 h₁) h₂,
end

lemma ordered_ring.mul_le_mul_of_nonneg_right : a ≤ b → 0 ≤ c → a * c ≤ b * c :=
by classical; exact decidable.ordered_ring.mul_le_mul_of_nonneg_right

lemma ordered_ring.mul_lt_mul_of_pos_left (h₁ : a < b) (h₂ : 0 < c) : c * a < c * b :=
begin
  rw [← sub_pos, ← mul_sub],
  exact ordered_ring.mul_pos _ _ h₂ (sub_pos.2 h₁),
end

lemma ordered_ring.mul_lt_mul_of_pos_right (h₁ : a < b) (h₂ : 0 < c) : a * c < b * c :=
begin
  rw [← sub_pos, ← sub_mul],
  exact ordered_ring.mul_pos _ _ (sub_pos.2 h₁) h₂,
end

@[priority 100] -- see Note [lower instance priority]
instance ordered_ring.to_ordered_semiring : ordered_semiring α :=
{ le_of_add_le_add_left      := @le_of_add_le_add_left α _ _ _,
  mul_lt_mul_of_pos_left     := @ordered_ring.mul_lt_mul_of_pos_left α _,
  mul_lt_mul_of_pos_right    := @ordered_ring.mul_lt_mul_of_pos_right α _,
  ..‹ordered_ring α›, ..ring.to_semiring }

-- See Note [decidable namespace]
protected lemma decidable.mul_le_mul_of_nonpos_left [@decidable_rel α (≤)]
  {a b c : α} (h : b ≤ a) (hc : c ≤ 0) : c * a ≤ c * b :=
have -c ≥ 0,              from neg_nonneg_of_nonpos hc,
have -c * b ≤ -c * a,     from decidable.mul_le_mul_of_nonneg_left h this,
have -(c * b) ≤ -(c * a), by rwa [neg_mul, neg_mul] at this,
le_of_neg_le_neg this

lemma mul_le_mul_of_nonpos_left {a b c : α} : b ≤ a → c ≤ 0 → c * a ≤ c * b :=
by classical; exact decidable.mul_le_mul_of_nonpos_left

-- See Note [decidable namespace]
protected lemma decidable.mul_le_mul_of_nonpos_right [@decidable_rel α (≤)]
  {a b c : α} (h : b ≤ a) (hc : c ≤ 0) : a * c ≤ b * c :=
have -c ≥ 0,              from neg_nonneg_of_nonpos hc,
have b * -c ≤ a * -c,     from decidable.mul_le_mul_of_nonneg_right h this,
have -(b * c) ≤ -(a * c), by rwa [mul_neg, mul_neg] at this,
le_of_neg_le_neg this

lemma mul_le_mul_of_nonpos_right {a b c : α} : b ≤ a → c ≤ 0 → a * c ≤ b * c :=
by classical; exact decidable.mul_le_mul_of_nonpos_right

-- See Note [decidable namespace]
protected lemma decidable.mul_nonneg_of_nonpos_of_nonpos [@decidable_rel α (≤)]
  {a b : α} (ha : a ≤ 0) (hb : b ≤ 0) : 0 ≤ a * b :=
have 0 * b ≤ a * b, from decidable.mul_le_mul_of_nonpos_right ha hb,
by rwa zero_mul at this

lemma mul_nonneg_of_nonpos_of_nonpos {a b : α} : a ≤ 0 → b ≤ 0 → 0 ≤ a * b :=
by classical; exact decidable.mul_nonneg_of_nonpos_of_nonpos

lemma mul_lt_mul_of_neg_left {a b c : α} (h : b < a) (hc : c < 0) : c * a < c * b :=
have -c > 0,              from neg_pos_of_neg hc,
have -c * b < -c * a,     from mul_lt_mul_of_pos_left h this,
have -(c * b) < -(c * a), by rwa [neg_mul, neg_mul] at this,
lt_of_neg_lt_neg this

lemma mul_lt_mul_of_neg_right {a b c : α} (h : b < a) (hc : c < 0) : a * c < b * c :=
have -c > 0,              from neg_pos_of_neg hc,
have b * -c < a * -c,     from mul_lt_mul_of_pos_right h this,
have -(b * c) < -(a * c), by rwa [mul_neg, mul_neg] at this,
lt_of_neg_lt_neg this

lemma mul_pos_of_neg_of_neg {a b : α} (ha : a < 0) (hb : b < 0) : 0 < a * b :=
have 0 * b < a * b, from mul_lt_mul_of_neg_right ha hb,
by rwa zero_mul at this

lemma decidable.antitone_mul_left [@decidable_rel α (≤)] {a : α} (ha : a ≤ 0) :
  antitone ((*) a) :=
λ b c b_le_c, decidable.mul_le_mul_of_nonpos_left b_le_c ha

lemma antitone_mul_left {a : α} (ha : a ≤ 0) : antitone ((*) a) :=
λ b c b_le_c, mul_le_mul_of_nonpos_left b_le_c ha

lemma decidable.antitone_mul_right [@decidable_rel α (≤)] {a : α} (ha : a ≤ 0) :
  antitone (λ x, x * a) :=
λ b c b_le_c, decidable.mul_le_mul_of_nonpos_right b_le_c ha

lemma antitone_mul_right {a : α} (ha : a ≤ 0) : antitone (λ x, x * a) :=
λ b c b_le_c, mul_le_mul_of_nonpos_right b_le_c ha

lemma strict_anti_mul_left {a : α} (ha : a < 0) : strict_anti ((*) a) :=
λ b c b_lt_c, mul_lt_mul_of_neg_left b_lt_c ha

lemma strict_anti_mul_right {a : α} (ha : a < 0) : strict_anti (λ x, x * a) :=
λ b c b_lt_c, mul_lt_mul_of_neg_right b_lt_c ha

/-- Pullback an `ordered_ring` under an injective map.
See note [reducible non-instances]. -/
@[reducible]
def function.injective.ordered_ring {β : Type*}
  [has_zero β] [has_one β] [has_add β] [has_mul β] [has_neg β] [has_sub β]
  [has_smul ℕ β] [has_smul ℤ β] [has_pow β ℕ] [has_nat_cast β] [has_int_cast β]
  (f : β → α) (hf : function.injective f) (zero : f 0 = 0) (one : f 1 = 1)
  (add : ∀ x y, f (x + y) = f x + f y) (mul : ∀ x y, f (x * y) = f x * f y)
  (neg : ∀ x, f (- x) = - f x) (sub : ∀ x y, f (x - y) = f x - f y)
  (nsmul : ∀ x (n : ℕ), f (n • x) = n • f x) (zsmul : ∀ x (n : ℤ), f (n • x) = n • f x)
  (npow : ∀ x (n : ℕ), f (x ^ n) = f x ^ n)
  (nat_cast : ∀ n : ℕ, f n = n) (int_cast : ∀ n : ℤ, f n = n) :
  ordered_ring β :=
{ mul_pos := λ a b a0 b0, show f 0 < f (a * b), by { rw [zero, mul], apply mul_pos; rwa ← zero },
  ..hf.ordered_semiring f zero one add mul nsmul npow nat_cast,
  ..hf.ring f zero one add mul neg sub nsmul zsmul npow nat_cast int_cast }

lemma le_iff_exists_nonneg_add (a b : α) : a ≤ b ↔ ∃ c ≥ 0, b = a + c :=
⟨λ h, ⟨b - a, sub_nonneg.mpr h, by simp⟩,
  λ ⟨c, hc, h⟩, by { rw [h, le_add_iff_nonneg_right], exact hc }⟩

end ordered_ring

section ordered_comm_ring

/-- An `ordered_comm_ring α` is a commutative ring `α` with a partial order such that
addition is monotone and multiplication by a positive number is strictly monotone. -/
@[protect_proj]
class ordered_comm_ring (α : Type u) extends ordered_ring α, comm_ring α

@[priority 100] -- See note [lower instance priority]
instance ordered_comm_ring.to_ordered_comm_semiring {α : Type u} [ordered_comm_ring α] :
  ordered_comm_semiring α :=
{ .. (by apply_instance : ordered_semiring α),
  .. ‹ordered_comm_ring α› }

/-- Pullback an `ordered_comm_ring` under an injective map.
See note [reducible non-instances]. -/
@[reducible]
def function.injective.ordered_comm_ring [ordered_comm_ring α] {β : Type*}
  [has_zero β] [has_one β] [has_add β] [has_mul β] [has_neg β] [has_sub β]
  [has_pow β ℕ] [has_smul ℕ β] [has_smul ℤ β] [has_nat_cast β] [has_int_cast β]
  (f : β → α) (hf : function.injective f) (zero : f 0 = 0) (one : f 1 = 1)
  (add : ∀ x y, f (x + y) = f x + f y) (mul : ∀ x y, f (x * y) = f x * f y)
  (neg : ∀ x, f (- x) = - f x) (sub : ∀ x y, f (x - y) = f x - f y)
  (nsmul : ∀ x (n : ℕ), f (n • x) = n • f x) (zsmul : ∀ x (n : ℤ), f (n • x) = n • f x)
  (npow : ∀ x (n : ℕ), f (x ^ n) = f x ^ n)
  (nat_cast : ∀ n : ℕ, f n = n) (int_cast : ∀ n : ℤ, f n = n) :
  ordered_comm_ring β :=
{ ..hf.ordered_ring f zero one add mul neg sub nsmul zsmul npow nat_cast int_cast,
  ..hf.comm_ring f zero one add mul neg sub nsmul zsmul npow nat_cast int_cast }

end ordered_comm_ring

/-- A `linear_ordered_ring α` is a ring `α` with a linear order such that
addition is monotone and multiplication by a positive number is strictly monotone. -/
@[protect_proj] class linear_ordered_ring (α : Type u)
  extends ordered_ring α, linear_order α, nontrivial α

@[priority 100] -- see Note [lower instance priority]
instance linear_ordered_ring.to_linear_ordered_add_comm_group [s : linear_ordered_ring α] :
  linear_ordered_add_comm_group α :=
{ .. s }

section linear_ordered_semiring
variables [linear_ordered_semiring α] {a b c : α}

local attribute [instance] linear_ordered_semiring.decidable_le

lemma le_of_mul_le_of_one_le {a b c : α} (h : a * c ≤ b) (hb : 0 ≤ b) (hc : 1 ≤ c) : a ≤ b :=
have h' : a * c ≤ b * c, from calc
     a * c ≤ b : h
       ... = b * 1 : by rewrite mul_one
       ... ≤ b * c : decidable.mul_le_mul_of_nonneg_left hc hb,
le_of_mul_le_mul_right h' (zero_lt_one.trans_le hc)

lemma nonneg_le_nonneg_of_sq_le_sq {a b : α} (hb : 0 ≤ b) (h : a * a ≤ b * b) : a ≤ b :=
le_of_not_gt (λhab, (decidable.mul_self_lt_mul_self hb hab).not_le h)

lemma mul_self_le_mul_self_iff {a b : α} (h1 : 0 ≤ a) (h2 : 0 ≤ b) : a ≤ b ↔ a * a ≤ b * b :=
⟨decidable.mul_self_le_mul_self h1, nonneg_le_nonneg_of_sq_le_sq h2⟩

lemma mul_self_lt_mul_self_iff {a b : α} (h1 : 0 ≤ a) (h2 : 0 ≤ b) : a < b ↔ a * a < b * b :=
((@decidable.strict_mono_on_mul_self α _ _).lt_iff_lt h1 h2).symm

lemma mul_self_inj {a b : α} (h1 : 0 ≤ a) (h2 : 0 ≤ b) : a * a = b * b ↔ a = b :=
(@decidable.strict_mono_on_mul_self α _ _).inj_on.eq_iff h1 h2

end linear_ordered_semiring

section linear_ordered_ring
variables [linear_ordered_ring α] {a b c : α}

local attribute [instance] linear_ordered_ring.decidable_le linear_ordered_ring.decidable_lt

@[priority 100] -- see Note [lower instance priority]
instance linear_ordered_ring.to_linear_ordered_semiring : linear_ordered_semiring α :=
{ ..‹linear_ordered_ring α›, ..ordered_ring.to_ordered_semiring }

@[priority 100] -- see Note [lower instance priority]
instance linear_ordered_ring.is_domain : is_domain α :=
{ eq_zero_or_eq_zero_of_mul_eq_zero :=
    begin
      intros a b hab,
      refine decidable.or_iff_not_and_not.2 (λ h, _), revert hab,
      cases lt_or_gt_of_ne h.1 with ha ha; cases lt_or_gt_of_ne h.2 with hb hb,
      exacts [(mul_pos_of_neg_of_neg ha hb).ne.symm, (mul_neg_of_neg_of_pos ha hb).ne,
        (mul_neg_of_pos_of_neg ha hb).ne, (mul_pos ha hb).ne.symm]
    end,
  .. ‹linear_ordered_ring α› }

@[simp] lemma abs_one : |(1 : α)| = 1 := abs_of_pos zero_lt_one
@[simp] lemma abs_two : |(2 : α)| = 2 := abs_of_pos zero_lt_two

lemma abs_mul (a b : α) : |a * b| = |a| * |b| :=
begin
  haveI := @linear_order.decidable_le α _,
  rw [abs_eq (decidable.mul_nonneg (abs_nonneg a) (abs_nonneg b))],
  cases le_total a 0 with ha ha; cases le_total b 0 with hb hb;
    simp only [abs_of_nonpos, abs_of_nonneg, true_or, or_true, eq_self_iff_true,
      neg_mul, mul_neg, neg_neg, *]
end

/-- `abs` as a `monoid_with_zero_hom`. -/
def abs_hom : α →*₀ α := ⟨abs, abs_zero, abs_one, abs_mul⟩

@[simp] lemma abs_mul_abs_self (a : α) : |a| * |a| = a * a :=
abs_by_cases (λ x, x * x = a * a) rfl (neg_mul_neg a a)

@[simp] lemma abs_mul_self (a : α) : |a * a| = a * a :=
by rw [abs_mul, abs_mul_abs_self]

lemma mul_pos_iff : 0 < a * b ↔ 0 < a ∧ 0 < b ∨ a < 0 ∧ b < 0 :=
⟨pos_and_pos_or_neg_and_neg_of_mul_pos,
  λ h, h.elim (and_imp.2 mul_pos) (and_imp.2 mul_pos_of_neg_of_neg)⟩

lemma mul_neg_iff : a * b < 0 ↔ 0 < a ∧ b < 0 ∨ a < 0 ∧ 0 < b :=
by rw [← neg_pos, neg_mul_eq_mul_neg, mul_pos_iff, neg_pos, neg_lt_zero]

lemma mul_nonneg_iff : 0 ≤ a * b ↔ 0 ≤ a ∧ 0 ≤ b ∨ a ≤ 0 ∧ b ≤ 0 :=
by haveI := @linear_order.decidable_le α _; exact
⟨nonneg_and_nonneg_or_nonpos_and_nonpos_of_mul_nnonneg,
  λ h, h.elim (and_imp.2 decidable.mul_nonneg) (and_imp.2 decidable.mul_nonneg_of_nonpos_of_nonpos)⟩

/-- Out of three elements of a `linear_ordered_ring`, two must have the same sign. -/
lemma mul_nonneg_of_three (a b c : α) :
  0 ≤ a * b ∨ 0 ≤ b * c ∨ 0 ≤ c * a :=
by iterate 3 { rw mul_nonneg_iff };
  have := le_total 0 a; have := le_total 0 b; have := le_total 0 c; itauto

lemma mul_nonpos_iff : a * b ≤ 0 ↔ 0 ≤ a ∧ b ≤ 0 ∨ a ≤ 0 ∧ 0 ≤ b :=
by rw [← neg_nonneg, neg_mul_eq_mul_neg, mul_nonneg_iff, neg_nonneg, neg_nonpos]

lemma mul_self_nonneg (a : α) : 0 ≤ a * a :=
abs_mul_self a ▸ abs_nonneg _

@[simp] lemma neg_le_self_iff : -a ≤ a ↔ 0 ≤ a :=
by simp [neg_le_iff_add_nonneg, ← two_mul, mul_nonneg_iff, zero_le_one, (@zero_lt_two α _ _).not_le]

@[simp] lemma neg_lt_self_iff : -a < a ↔ 0 < a :=
by simp [neg_lt_iff_pos_add, ← two_mul, mul_pos_iff, zero_lt_one, (@zero_lt_two α _ _).not_lt]

@[simp] lemma le_neg_self_iff : a ≤ -a ↔ a ≤ 0 :=
calc a ≤ -a ↔ -(-a) ≤ -a : by rw neg_neg
... ↔ 0 ≤ -a : neg_le_self_iff
... ↔ a ≤ 0 : neg_nonneg

@[simp] lemma lt_neg_self_iff : a < -a ↔ a < 0 :=
calc a < -a ↔ -(-a) < -a : by rw neg_neg
... ↔ 0 < -a : neg_lt_self_iff
... ↔ a < 0 : neg_pos

@[simp] lemma abs_eq_self : |a| = a ↔ 0 ≤ a := by simp [abs_eq_max_neg]

@[simp] lemma abs_eq_neg_self : |a| = -a ↔ a ≤ 0 := by simp [abs_eq_max_neg]

/-- For an element `a` of a linear ordered ring, either `abs a = a` and `0 ≤ a`,
    or `abs a = -a` and `a < 0`.
    Use cases on this lemma to automate linarith in inequalities -/
lemma abs_cases (a : α) : (|a| = a ∧ 0 ≤ a) ∨ (|a| = -a ∧ a < 0) :=
begin
  by_cases 0 ≤ a,
  { left,
    exact ⟨abs_eq_self.mpr h, h⟩ },
  { right,
    push_neg at h,
    exact ⟨abs_eq_neg_self.mpr (le_of_lt h), h⟩ }
end

@[simp] lemma max_zero_add_max_neg_zero_eq_abs_self (a : α) :
  max a 0 + max (-a) 0 = |a| :=
begin
  symmetry,
  rcases le_total 0 a with ha|ha;
  simp [ha],
end

lemma gt_of_mul_lt_mul_neg_left (h : c * a < c * b) (hc : c ≤ 0) : b < a :=
have nhc : 0 ≤ -c, from neg_nonneg_of_nonpos hc,
have h2 : -(c * b) < -(c * a), from neg_lt_neg h,
have h3 : (-c) * b < (-c) * a, from calc
     (-c) * b = - (c * b)    : by rewrite neg_mul_eq_neg_mul
          ... < -(c * a)     : h2
          ... = (-c) * a     : by rewrite neg_mul_eq_neg_mul,
lt_of_mul_lt_mul_left h3 nhc

lemma neg_one_lt_zero : -1 < (0:α) := neg_lt_zero.2 zero_lt_one

@[simp] lemma mul_le_mul_left_of_neg {a b c : α} (h : c < 0) : c * a ≤ c * b ↔ b ≤ a :=
(strict_anti_mul_left h).le_iff_le

@[simp] lemma mul_le_mul_right_of_neg {a b c : α} (h : c < 0) : a * c ≤ b * c ↔ b ≤ a :=
(strict_anti_mul_right h).le_iff_le

@[simp] lemma mul_lt_mul_left_of_neg {a b c : α} (h : c < 0) : c * a < c * b ↔ b < a :=
(strict_anti_mul_left h).lt_iff_lt

@[simp] lemma mul_lt_mul_right_of_neg {a b c : α} (h : c < 0) : a * c < b * c ↔ b < a :=
(strict_anti_mul_right h).lt_iff_lt

lemma cmp_mul_neg_left {a : α} (ha : a < 0) (b c : α) : cmp (a * b) (a * c) = cmp c b :=
(strict_anti_mul_left ha).cmp_map_eq b c

lemma cmp_mul_neg_right {a : α} (ha : a < 0) (b c : α) : cmp (b * a) (c * a) = cmp c b :=
(strict_anti_mul_right ha).cmp_map_eq b c

lemma sub_one_lt (a : α) : a - 1 < a :=
sub_lt_iff_lt_add.2 (lt_add_one a)

@[simp] lemma mul_self_pos {a : α} : 0 < a * a ↔ a ≠ 0 :=
begin
  split,
  { rintro h rfl, rw mul_zero at h, exact h.false },
  { intro h,
    cases h.lt_or_lt with h h,
    exacts [mul_pos_of_neg_of_neg h h, mul_pos h h] }
end

lemma mul_self_le_mul_self_of_le_of_neg_le {x y : α} (h₁ : x ≤ y) (h₂ : -x ≤ y) : x * x ≤ y * y :=
begin
  haveI := @linear_order.decidable_le α _,
  rw [← abs_mul_abs_self x],
  exact decidable.mul_self_le_mul_self (abs_nonneg x) (abs_le.2 ⟨neg_le.2 h₂, h₁⟩)
end

lemma nonneg_of_mul_nonpos_left {a b : α} (h : a * b ≤ 0) (hb : b < 0) : 0 ≤ a :=
le_of_not_gt (λ ha, absurd h (mul_pos_of_neg_of_neg ha hb).not_le)

lemma nonneg_of_mul_nonpos_right {a b : α} (h : a * b ≤ 0) (ha : a < 0) : 0 ≤ b :=
le_of_not_gt (λ hb, absurd h (mul_pos_of_neg_of_neg ha hb).not_le)

lemma pos_of_mul_neg_left {a b : α} (h : a * b < 0) (hb : b ≤ 0) : 0 < a :=
by haveI := @linear_order.decidable_le α _; exact
lt_of_not_ge (λ ha, absurd h (decidable.mul_nonneg_of_nonpos_of_nonpos ha hb).not_lt)

lemma pos_of_mul_neg_right {a b : α} (h : a * b < 0) (ha : a ≤ 0) : 0 < b :=
by haveI := @linear_order.decidable_le α _; exact
lt_of_not_ge (λ hb, absurd h (decidable.mul_nonneg_of_nonpos_of_nonpos ha hb).not_lt)

lemma neg_iff_pos_of_mul_neg (hab : a * b < 0) : a < 0 ↔ 0 < b :=
⟨pos_of_mul_neg_right hab ∘ le_of_lt, neg_of_mul_neg_left hab ∘ le_of_lt⟩

lemma pos_iff_neg_of_mul_neg (hab : a * b < 0) : 0 < a ↔ b < 0 :=
⟨neg_of_mul_neg_right hab ∘ le_of_lt, pos_of_mul_neg_left hab ∘ le_of_lt⟩

/-- The sum of two squares is zero iff both elements are zero. -/
lemma mul_self_add_mul_self_eq_zero {x y : α} : x * x + y * y = 0 ↔ x = 0 ∧ y = 0 :=
by rw [add_eq_zero_iff', mul_self_eq_zero, mul_self_eq_zero]; apply mul_self_nonneg

lemma eq_zero_of_mul_self_add_mul_self_eq_zero (h : a * a + b * b = 0) : a = 0 :=
(mul_self_add_mul_self_eq_zero.mp h).left

lemma abs_eq_iff_mul_self_eq : |a| = |b| ↔ a * a = b * b :=
begin
  rw [← abs_mul_abs_self, ← abs_mul_abs_self b],
  exact (mul_self_inj (abs_nonneg a) (abs_nonneg b)).symm,
end

lemma abs_lt_iff_mul_self_lt : |a| < |b| ↔ a * a < b * b :=
begin
  rw [← abs_mul_abs_self, ← abs_mul_abs_self b],
  exact mul_self_lt_mul_self_iff (abs_nonneg a) (abs_nonneg b)
end

lemma abs_le_iff_mul_self_le : |a| ≤ |b| ↔ a * a ≤ b * b :=
begin
  rw [← abs_mul_abs_self, ← abs_mul_abs_self b],
  exact mul_self_le_mul_self_iff (abs_nonneg a) (abs_nonneg b)
end

lemma abs_le_one_iff_mul_self_le_one : |a| ≤ 1 ↔ a * a ≤ 1 :=
by simpa only [abs_one, one_mul] using @abs_le_iff_mul_self_le α _ a 1

/-- Pullback a `linear_ordered_ring` under an injective map.
See note [reducible non-instances]. -/
@[reducible]
def function.injective.linear_ordered_ring {β : Type*}
  [has_zero β] [has_one β] [has_add β] [has_mul β] [has_neg β] [has_sub β]
  [has_smul ℕ β] [has_smul ℤ β] [has_pow β ℕ] [has_nat_cast β] [has_int_cast β]
  [has_sup β] [has_inf β]
  (f : β → α) (hf : function.injective f) (zero : f 0 = 0) (one : f 1 = 1)
  (add : ∀ x y, f (x + y) = f x + f y) (mul : ∀ x y, f (x * y) = f x * f y)
  (neg : ∀ x, f (-x) = -f x) (sub : ∀ x y, f (x - y) = f x - f y)
  (nsmul : ∀ x (n : ℕ), f (n • x) = n • f x) (zsmul : ∀ x (n : ℤ), f (n • x) = n • f x)
  (npow : ∀ x (n : ℕ), f (x ^ n) = f x ^ n)
  (nat_cast : ∀ n : ℕ, f n = n) (int_cast : ∀ n : ℤ, f n = n)
  (hsup : ∀ x y, f (x ⊔ y) = max (f x) (f y)) (hinf : ∀ x y, f (x ⊓ y) = min (f x) (f y)) :
  linear_ordered_ring β :=
{ .. linear_order.lift f hf hsup hinf,
  .. pullback_nonzero f zero one,
  .. hf.ordered_ring f zero one add mul neg sub nsmul zsmul npow nat_cast int_cast }

end linear_ordered_ring

/-- A `linear_ordered_comm_ring α` is a commutative ring `α` with a linear order
such that addition is monotone and multiplication by a positive number is strictly monotone. -/
@[protect_proj]
class linear_ordered_comm_ring (α : Type u) extends linear_ordered_ring α, comm_monoid α

@[priority 100] -- see Note [lower instance priority]
instance linear_ordered_comm_ring.to_ordered_comm_ring [d : linear_ordered_comm_ring α] :
  ordered_comm_ring α :=
{ ..d }

@[priority 100] -- see Note [lower instance priority]
instance linear_ordered_comm_ring.to_linear_ordered_semiring [d : linear_ordered_comm_ring α] :
   linear_ordered_semiring α :=
{ .. d, ..linear_ordered_ring.to_linear_ordered_semiring }

section linear_ordered_comm_ring

variables [linear_ordered_comm_ring α] {a b c d : α}

lemma max_mul_mul_le_max_mul_max (b c : α) (ha : 0 ≤ a) (hd: 0 ≤ d) :
  max (a * b) (d * c) ≤ max a c * max d b :=
by haveI := @linear_order.decidable_le α _; exact
have ba : b * a ≤ max d b * max c a, from
  decidable.mul_le_mul (le_max_right d b) (le_max_right c a) ha (le_trans hd (le_max_left d b)),
have cd : c * d ≤ max a c * max b d, from
  decidable.mul_le_mul (le_max_right a c) (le_max_right b d) hd (le_trans ha (le_max_left a c)),
max_le
  (by simpa [mul_comm, max_comm] using ba)
  (by simpa [mul_comm, max_comm] using cd)

lemma abs_sub_sq (a b : α) : |a - b| * |a - b| = a * a + b * b - (1 + 1) * a * b :=
begin
  rw abs_mul_abs_self,
  simp only [mul_add, add_comm, add_left_comm, mul_comm, sub_eq_add_neg,
    mul_one, mul_neg, neg_add_rev, neg_neg],
end

end linear_ordered_comm_ring
section
variables [ring α] [linear_order α] {a b : α}

@[simp] lemma abs_dvd (a b : α) : |a| ∣ b ↔ a ∣ b :=
by { cases abs_choice a with h h; simp only [h, neg_dvd] }

lemma abs_dvd_self (a : α) : |a| ∣ a :=
(abs_dvd a a).mpr (dvd_refl a)

@[simp] lemma dvd_abs (a b : α) : a ∣ |b| ↔ a ∣ b :=
by { cases abs_choice b with h h; simp only [h, dvd_neg] }

lemma self_dvd_abs (a : α) : a ∣ |a| :=
(dvd_abs a a).mpr (dvd_refl a)

lemma abs_dvd_abs (a b : α) : |a| ∣ |b| ↔ a ∣ b :=
(abs_dvd _ _).trans (dvd_abs _ _)

end

section linear_ordered_comm_ring

variables [linear_ordered_comm_ring α]

/-- Pullback a `linear_ordered_comm_ring` under an injective map.
See note [reducible non-instances]. -/
@[reducible]
def function.injective.linear_ordered_comm_ring {β : Type*}
  [has_zero β] [has_one β] [has_add β] [has_mul β] [has_neg β] [has_sub β]
  [has_pow β ℕ] [has_smul ℕ β] [has_smul ℤ β] [has_nat_cast β] [has_int_cast β]
  [has_sup β] [has_inf β]
  (f : β → α) (hf : function.injective f) (zero : f 0 = 0) (one : f 1 = 1)
  (add : ∀ x y, f (x + y) = f x + f y) (mul : ∀ x y, f (x * y) = f x * f y)
  (neg : ∀ x, f (-x) = -f x) (sub : ∀ x y, f (x - y) = f x - f y)
  (nsmul : ∀ x (n : ℕ), f (n • x) = n • f x) (zsmul : ∀ x (n : ℤ), f (n • x) = n • f x)
  (npow : ∀ x (n : ℕ), f (x ^ n) = f x ^ n)
  (nat_cast : ∀ n : ℕ, f n = n) (int_cast : ∀ n : ℤ, f n = n)
  (hsup : ∀ x y, f (x ⊔ y) = max (f x) (f y)) (hinf : ∀ x y, f (x ⊓ y) = min (f x) (f y)) :
  linear_ordered_comm_ring β :=
{ .. linear_order.lift f hf hsup hinf,
  .. pullback_nonzero f zero one,
  .. hf.ordered_comm_ring f zero one add mul neg sub nsmul zsmul npow nat_cast int_cast }

end linear_ordered_comm_ring

namespace ring

/-- A positive cone in a ring consists of a positive cone in underlying `add_comm_group`,
which contains `1` and such that the positive elements are closed under multiplication. -/
@[nolint has_nonempty_instance]
structure positive_cone (α : Type*) [ring α] extends add_comm_group.positive_cone α :=
(one_nonneg : nonneg 1)
(mul_pos : ∀ (a b), pos a → pos b → pos (a * b))

/-- Forget that a positive cone in a ring respects the multiplicative structure. -/
add_decl_doc positive_cone.to_positive_cone

/-- A positive cone in a ring induces a linear order if `1` is a positive element. -/
@[nolint has_nonempty_instance]
structure total_positive_cone (α : Type*) [ring α]
  extends positive_cone α, add_comm_group.total_positive_cone α :=
(one_pos : pos 1)

/-- Forget that a `total_positive_cone` in a ring is total. -/
add_decl_doc total_positive_cone.to_positive_cone

/-- Forget that a `total_positive_cone` in a ring respects the multiplicative structure. -/
add_decl_doc total_positive_cone.to_total_positive_cone

end ring

namespace ordered_ring

open ring

/-- Construct an `ordered_ring` by
designating a positive cone in an existing `ring`. -/
def mk_of_positive_cone {α : Type*} [ring α] (C : positive_cone α) :
  ordered_ring α :=
{ zero_le_one := by { change C.nonneg (1 - 0), convert C.one_nonneg, simp, },
  mul_pos := λ x y xp yp, begin
    change C.pos (x*y - 0),
    convert C.mul_pos x y (by { convert xp, simp, }) (by { convert yp, simp, }),
    simp,
  end,
  ..‹ring α›,
  ..ordered_add_comm_group.mk_of_positive_cone C.to_positive_cone }

end ordered_ring

namespace linear_ordered_ring

open ring

/-- Construct a `linear_ordered_ring` by
designating a positive cone in an existing `ring`. -/
def mk_of_positive_cone {α : Type*} [ring α] (C : total_positive_cone α) :
  linear_ordered_ring α :=
{ exists_pair_ne := ⟨0, 1, begin
    intro h,
    have one_pos := C.one_pos,
    rw [←h, C.pos_iff] at one_pos,
    simpa using one_pos,
  end⟩,
  ..ordered_ring.mk_of_positive_cone C.to_positive_cone,
  ..linear_ordered_add_comm_group.mk_of_positive_cone C.to_total_positive_cone, }

end linear_ordered_ring

/-- A canonically ordered commutative semiring is an ordered, commutative semiring
in which `a ≤ b` iff there exists `c` with `b = a + c`. This is satisfied by the
natural numbers, for example, but not the integers or other ordered groups. -/
@[protect_proj]
class canonically_ordered_comm_semiring (α : Type*) extends
  canonically_ordered_add_monoid α, comm_semiring α :=
(eq_zero_or_eq_zero_of_mul_eq_zero : ∀ a b : α, a * b = 0 → a = 0 ∨ b = 0)

namespace canonically_ordered_comm_semiring
variables [canonically_ordered_comm_semiring α] {a b : α}

@[priority 100] -- see Note [lower instance priority]
instance to_no_zero_divisors : no_zero_divisors α :=
⟨canonically_ordered_comm_semiring.eq_zero_or_eq_zero_of_mul_eq_zero⟩

@[priority 100] -- see Note [lower instance priority]
instance to_covariant_mul_le : covariant_class α α (*) (≤) :=
begin
  refine ⟨λ a b c h, _⟩,
  rcases exists_add_of_le h with ⟨c, rfl⟩,
  rw mul_add,
  apply self_le_add_right
end

@[priority 200] -- see Note [lower instance priority]
<<<<<<< HEAD
instance canonically_ordered_comm_semiring.pos_mul_mono :
  pos_mul_mono α :=
⟨λ x a b h, by { obtain ⟨d, rfl⟩ := exists_add_of_le h, simp_rw [left_distrib, le_self_add], }⟩

@[priority 200] -- see Note [lower instance priority]
instance canonically_ordered_comm_semiring.mul_pos_mono :
  mul_pos_mono α :=
=======
instance canonically_ordered_comm_semiring.to_pos_mul_mono : pos_mul_mono α :=
⟨λ x a b h, by { obtain ⟨d, rfl⟩ := exists_add_of_le h, simp_rw [left_distrib, le_self_add], }⟩

@[priority 200] -- see Note [lower instance priority]
instance canonically_ordered_comm_semiring.to_mul_pos_mono : mul_pos_mono α :=
>>>>>>> a0ae2165
⟨λ x a b h, by { obtain ⟨d, rfl⟩ := exists_add_of_le h, simp_rw [right_distrib, le_self_add], }⟩

/-- A version of `zero_lt_one : 0 < 1` for a `canonically_ordered_comm_semiring`. -/
lemma zero_lt_one [nontrivial α] : (0:α) < 1 := (zero_le 1).lt_of_ne zero_ne_one

@[simp] lemma mul_pos : 0 < a * b ↔ (0 < a) ∧ (0 < b) :=
by simp only [pos_iff_ne_zero, ne.def, mul_eq_zero, not_or_distrib]


end canonically_ordered_comm_semiring

section sub

variables [canonically_ordered_comm_semiring α] {a b c : α}
variables [has_sub α] [has_ordered_sub α]

variables [is_total α (≤)]

namespace add_le_cancellable
protected lemma mul_tsub (h : add_le_cancellable (a * c)) :
  a * (b - c) = a * b - a * c :=
begin
  cases total_of (≤) b c with hbc hcb,
  { rw [tsub_eq_zero_iff_le.2 hbc, mul_zero, tsub_eq_zero_iff_le.2 (mul_le_mul_left' hbc a)] },
  { apply h.eq_tsub_of_add_eq, rw [← mul_add, tsub_add_cancel_of_le hcb] }
end

protected lemma tsub_mul (h : add_le_cancellable (b * c)) : (a - b) * c = a * c - b * c :=
by { simp only [mul_comm _ c] at *, exact h.mul_tsub }

end add_le_cancellable

variables [contravariant_class α α (+) (≤)]

lemma mul_tsub (a b c : α) : a * (b - c) = a * b - a * c :=
contravariant.add_le_cancellable.mul_tsub

lemma tsub_mul (a b c : α) : (a - b) * c = a * c - b * c :=
contravariant.add_le_cancellable.tsub_mul

end sub

/-! ### Structures involving `*` and `0` on `with_top` and `with_bot`

The main results of this section are `with_top.canonically_ordered_comm_semiring` and
`with_bot.comm_monoid_with_zero`.
-/

namespace with_top

instance [nonempty α] : nontrivial (with_top α) := option.nontrivial

variable [decidable_eq α]

section has_mul

variables [has_zero α] [has_mul α]

instance : mul_zero_class (with_top α) :=
{ zero := 0,
  mul := λ m n, if m = 0 ∨ n = 0 then 0 else m.bind (λa, n.bind $ λb, ↑(a * b)),
  zero_mul := assume a, if_pos $ or.inl rfl,
  mul_zero := assume a, if_pos $ or.inr rfl }

lemma mul_def {a b : with_top α} :
  a * b = if a = 0 ∨ b = 0 then 0 else a.bind (λa, b.bind $ λb, ↑(a * b)) := rfl

@[simp] lemma mul_top {a : with_top α} (h : a ≠ 0) : a * ⊤ = ⊤ :=
by cases a; simp [mul_def, h]; refl

@[simp] lemma top_mul {a : with_top α} (h : a ≠ 0) : ⊤ * a = ⊤ :=
by cases a; simp [mul_def, h]; refl

@[simp] lemma top_mul_top : (⊤ * ⊤ : with_top α) = ⊤ :=
top_mul top_ne_zero

end has_mul

section mul_zero_class

variables [mul_zero_class α]

@[norm_cast] lemma coe_mul {a b : α} : (↑(a * b) : with_top α) = a * b :=
decidable.by_cases (assume : a = 0, by simp [this]) $ assume ha,
decidable.by_cases (assume : b = 0, by simp [this]) $ assume hb,
by { simp [*, mul_def], refl }

lemma mul_coe {b : α} (hb : b ≠ 0) : ∀{a : with_top α}, a * b = a.bind (λa:α, ↑(a * b))
| none     := show (if (⊤:with_top α) = 0 ∨ (b:with_top α) = 0 then 0 else ⊤ : with_top α) = ⊤,
    by simp [hb]
| (some a) := show ↑a * ↑b = ↑(a * b), from coe_mul.symm

@[simp] lemma mul_eq_top_iff {a b : with_top α} : a * b = ⊤ ↔ (a ≠ 0 ∧ b = ⊤) ∨ (a = ⊤ ∧ b ≠ 0) :=
begin
  cases a; cases b; simp only [none_eq_top, some_eq_coe],
  { simp [← coe_mul] },
  { by_cases hb : b = 0; simp [hb] },
  { by_cases ha : a = 0; simp [ha] },
  { simp [← coe_mul] }
end

lemma mul_lt_top [preorder α] {a b : with_top α} (ha : a ≠ ⊤) (hb : b ≠ ⊤) : a * b < ⊤ :=
begin
  lift a to α using ha,
  lift b to α using hb,
  simp only [← coe_mul, coe_lt_top]
end

@[simp] lemma untop'_zero_mul (a b : with_top α) : (a * b).untop' 0 = a.untop' 0 * b.untop' 0 :=
begin
  by_cases ha : a = 0, { rw [ha, zero_mul, ← coe_zero, untop'_coe, zero_mul] },
  by_cases hb : b = 0, { rw [hb, mul_zero, ← coe_zero, untop'_coe, mul_zero] },
  induction a using with_top.rec_top_coe, { rw [top_mul hb, untop'_top, zero_mul] },
  induction b using with_top.rec_top_coe, { rw [mul_top ha, untop'_top, mul_zero] },
  rw [← coe_mul, untop'_coe, untop'_coe, untop'_coe]
end

end mul_zero_class

/-- `nontrivial α` is needed here as otherwise we have `1 * ⊤ = ⊤` but also `= 0 * ⊤ = 0`. -/
instance [mul_zero_one_class α] [nontrivial α] : mul_zero_one_class (with_top α) :=
{ mul := (*),
  one := 1,
  zero := 0,
  one_mul := λ a, match a with
  | ⊤       := mul_top (mt coe_eq_coe.1 one_ne_zero)
  | (a : α) := by rw [← coe_one, ← coe_mul, one_mul]
  end,
  mul_one := λ a, match a with
  | ⊤       := top_mul (mt coe_eq_coe.1 one_ne_zero)
  | (a : α) := by rw [← coe_one, ← coe_mul, mul_one]
  end,
  .. with_top.mul_zero_class }

/-- A version of `with_top.map` for `monoid_with_zero_hom`s. -/
@[simps { fully_applied := ff }] protected def _root_.monoid_with_zero_hom.with_top_map
  {R S : Type*} [mul_zero_one_class R] [decidable_eq R] [nontrivial R]
  [mul_zero_one_class S] [decidable_eq S] [nontrivial S] (f : R →*₀ S) (hf : function.injective f) :
  with_top R →*₀ with_top S :=
{ to_fun := with_top.map f,
  map_mul' := λ x y,
    begin
      have : ∀ z, map f z = 0 ↔ z = 0,
        from λ z, (option.map_injective hf).eq_iff' f.to_zero_hom.with_top_map.map_zero,
      rcases eq_or_ne x 0 with rfl|hx, { simp },
      rcases eq_or_ne y 0 with rfl|hy, { simp },
      induction x using with_top.rec_top_coe, { simp [hy, this] },
      induction y using with_top.rec_top_coe,
      { have : (f x : with_top S) ≠ 0, by simpa [hf.eq_iff' (map_zero f)] using hx,
        simp [hx, this] },
      simp [← coe_mul]
    end,
  .. f.to_zero_hom.with_top_map, .. f.to_monoid_hom.to_one_hom.with_top_map }

instance [mul_zero_class α] [no_zero_divisors α] : no_zero_divisors (with_top α) :=
⟨λ a b, by cases a; cases b; dsimp [mul_def]; split_ifs;
  simp [*, none_eq_top, some_eq_coe, mul_eq_zero] at *⟩

instance [semigroup_with_zero α] [no_zero_divisors α] : semigroup_with_zero (with_top α) :=
{ mul := (*),
  zero := 0,
  mul_assoc := λ a b c, begin
    rcases eq_or_ne a 0 with rfl|ha, { simp only [zero_mul] },
    rcases eq_or_ne b 0 with rfl|hb, { simp only [zero_mul, mul_zero] },
    rcases eq_or_ne c 0 with rfl|hc, { simp only [mul_zero] },
    induction a using with_top.rec_top_coe, { simp [hb, hc] },
    induction b using with_top.rec_top_coe, { simp [ha, hc] },
    induction c using with_top.rec_top_coe, { simp [ha, hb] },
    simp only [← coe_mul, mul_assoc]
  end,
  .. with_top.mul_zero_class }

instance [monoid_with_zero α] [no_zero_divisors α] [nontrivial α] : monoid_with_zero (with_top α) :=
{ .. with_top.mul_zero_one_class, .. with_top.semigroup_with_zero }

instance [comm_monoid_with_zero α] [no_zero_divisors α] [nontrivial α] :
  comm_monoid_with_zero (with_top α) :=
{ mul := (*),
  zero := 0,
  mul_comm := λ a b,
    by simp only [or_comm, mul_def, option.bind_comm a b, mul_comm],
  .. with_top.monoid_with_zero }

variables [canonically_ordered_comm_semiring α]

private lemma distrib' (a b c : with_top α) : (a + b) * c = a * c + b * c :=
begin
  induction c using with_top.rec_top_coe,
  { by_cases ha : a = 0; simp [ha] },
  { by_cases hc : c = 0, { simp [hc] },
    simp [mul_coe hc], cases a; cases b,
    repeat { refl <|> exact congr_arg some (add_mul _ _ _) } }
end

/-- This instance requires `canonically_ordered_comm_semiring` as it is the smallest class
that derives from both `non_assoc_non_unital_semiring` and `canonically_ordered_add_monoid`, both
of which are required for distributivity. -/
instance [nontrivial α] : comm_semiring (with_top α) :=
{ right_distrib   := distrib',
  left_distrib    := λ a b c, by { rw [mul_comm, distrib', mul_comm b, mul_comm c], refl },
  .. with_top.add_comm_monoid_with_one, .. with_top.comm_monoid_with_zero }

instance [nontrivial α] : canonically_ordered_comm_semiring (with_top α) :=
{ .. with_top.comm_semiring,
  .. with_top.canonically_ordered_add_monoid,
  .. with_top.no_zero_divisors, }

/-- A version of `with_top.map` for `ring_hom`s. -/
@[simps { fully_applied := ff }] protected def _root_.ring_hom.with_top_map
  {R S : Type*} [canonically_ordered_comm_semiring R] [decidable_eq R] [nontrivial R]
  [canonically_ordered_comm_semiring S] [decidable_eq S] [nontrivial S]
  (f : R →+* S) (hf : function.injective f) :
  with_top R →+* with_top S :=
{ to_fun := with_top.map f,
  .. f.to_monoid_with_zero_hom.with_top_map hf, .. f.to_add_monoid_hom.with_top_map }

end with_top

namespace with_bot

instance [nonempty α] : nontrivial (with_bot α) := option.nontrivial

variable [decidable_eq α]

section has_mul

variables [has_zero α] [has_mul α]

instance : mul_zero_class (with_bot α) :=
with_top.mul_zero_class

lemma mul_def {a b : with_bot α} :
  a * b = if a = 0 ∨ b = 0 then 0 else a.bind (λa, b.bind $ λb, ↑(a * b)) := rfl

@[simp] lemma mul_bot {a : with_bot α} (h : a ≠ 0) : a * ⊥ = ⊥ :=
with_top.mul_top h

@[simp] lemma bot_mul {a : with_bot α} (h : a ≠ 0) : ⊥ * a = ⊥ :=
with_top.top_mul h

@[simp] lemma bot_mul_bot : (⊥ * ⊥ : with_bot α) = ⊥ :=
with_top.top_mul_top

end has_mul

section mul_zero_class

variables [mul_zero_class α]

@[norm_cast] lemma coe_mul {a b : α} : (↑(a * b) : with_bot α) = a * b :=
decidable.by_cases (assume : a = 0, by simp [this]) $ assume ha,
decidable.by_cases (assume : b = 0, by simp [this]) $ assume hb,
by { simp [*, mul_def], refl }

lemma mul_coe {b : α} (hb : b ≠ 0) {a : with_bot α} : a * b = a.bind (λa:α, ↑(a * b)) :=
with_top.mul_coe hb

@[simp] lemma mul_eq_bot_iff {a b : with_bot α} : a * b = ⊥ ↔ (a ≠ 0 ∧ b = ⊥) ∨ (a = ⊥ ∧ b ≠ 0) :=
with_top.mul_eq_top_iff

lemma bot_lt_mul [preorder α] {a b : with_bot α} (ha : ⊥ < a) (hb : ⊥ < b) : ⊥ < a * b :=
begin
  lift a to α using ne_bot_of_gt ha,
  lift b to α using ne_bot_of_gt hb,
  simp only [← coe_mul, bot_lt_coe],
end

end mul_zero_class

/-- `nontrivial α` is needed here as otherwise we have `1 * ⊥ = ⊥` but also `= 0 * ⊥ = 0`. -/
instance [mul_zero_one_class α] [nontrivial α] : mul_zero_one_class (with_bot α) :=
with_top.mul_zero_one_class

instance [mul_zero_class α] [no_zero_divisors α] : no_zero_divisors (with_bot α) :=
with_top.no_zero_divisors

instance [semigroup_with_zero α] [no_zero_divisors α] : semigroup_with_zero (with_bot α) :=
with_top.semigroup_with_zero

instance [monoid_with_zero α] [no_zero_divisors α] [nontrivial α] : monoid_with_zero (with_bot α) :=
with_top.monoid_with_zero

instance [comm_monoid_with_zero α] [no_zero_divisors α] [nontrivial α] :
  comm_monoid_with_zero (with_bot α) :=
with_top.comm_monoid_with_zero

instance [canonically_ordered_comm_semiring α] [nontrivial α] : comm_semiring (with_bot α) :=
with_top.comm_semiring

<<<<<<< HEAD
instance [canonically_ordered_comm_semiring α] [nontrivial α] :
  pos_mul_mono (with_bot α) :=
⟨ begin
    rintros ⟨x, x0⟩ a b h, simp only [subtype.coe_mk],
    rcases x0.eq_or_lt with rfl | x0, { simpa only [zero_mul] using le_rfl, },
    induction x using with_bot.rec_bot_coe,
    { have := bot_lt_coe (0 : α), rw [coe_zero] at this, exact absurd x0.le this.not_le, },
    { induction a using with_bot.rec_bot_coe, { simp_rw [mul_bot x0.ne.symm, bot_le], },
      induction b using with_bot.rec_bot_coe, { exact absurd h (bot_lt_coe a).not_le, },
      { simp only [← coe_mul, coe_le_coe] at *,
        exact mul_le_mul_left' h x, }, },
  end ⟩

instance [canonically_ordered_comm_semiring α] [nontrivial α] :
  mul_pos_mono (with_bot α) :=
=======
instance [canonically_ordered_comm_semiring α] [nontrivial α] : pos_mul_mono (with_bot α) :=
pos_mul_mono_iff_covariant_pos.2 ⟨begin
    rintros ⟨x, x0⟩ a b h, simp only [subtype.coe_mk],
    lift x to α using x0.ne_bot,
    induction a using with_bot.rec_bot_coe, { simp_rw [mul_bot x0.ne.symm, bot_le] },
    induction b using with_bot.rec_bot_coe, { exact absurd h (bot_lt_coe a).not_le },
    simp only [← coe_mul, coe_le_coe] at *,
    exact mul_le_mul_left' h x,
  end ⟩

instance [canonically_ordered_comm_semiring α] [nontrivial α] : mul_pos_mono (with_bot α) :=
>>>>>>> a0ae2165
pos_mul_mono_iff_mul_pos_mono.mp infer_instance

end with_bot<|MERGE_RESOLUTION|>--- conflicted
+++ resolved
@@ -113,8 +113,10 @@
 section ordered_semiring
 variables [ordered_semiring α] {a b c d : α}
 
-<<<<<<< HEAD
-=======
+@[priority 100] -- see Note [lower instance priority]
+instance ordered_semiring.zero_le_one_class : zero_le_one_class α :=
+{ ..‹ordered_semiring α› }
+
 @[priority 200] -- see Note [lower instance priority]
 instance ordered_semiring.pos_mul_strict_mono : pos_mul_strict_mono α :=
 ⟨λ x a b h, ordered_semiring.mul_lt_mul_of_pos_left _ _ _ h x.prop⟩
@@ -123,22 +125,6 @@
 instance ordered_semiring.mul_pos_strict_mono : mul_pos_strict_mono α :=
 ⟨λ x a b h, ordered_semiring.mul_lt_mul_of_pos_right _ _ _ h x.prop⟩
 
->>>>>>> a0ae2165
-@[priority 100] -- see Note [lower instance priority]
-instance ordered_semiring.zero_le_one_class : zero_le_one_class α :=
-{ ..‹ordered_semiring α› }
-
-<<<<<<< HEAD
-@[priority 200] -- see Note [lower instance priority]
-instance ordered_semiring.pos_mul_strict_mono : pos_mul_strict_mono α :=
-⟨λ x a b h, ordered_semiring.mul_lt_mul_of_pos_left _ _ _ h x.prop⟩
-
-@[priority 200] -- see Note [lower instance priority]
-instance ordered_semiring.mul_pos_strict_mono : mul_pos_strict_mono α :=
-⟨λ x a b h, ordered_semiring.mul_lt_mul_of_pos_right _ _ _ h x.prop⟩
-
-=======
->>>>>>> a0ae2165
 section nontrivial
 
 variables [nontrivial α]
@@ -1397,21 +1383,11 @@
 end
 
 @[priority 200] -- see Note [lower instance priority]
-<<<<<<< HEAD
-instance canonically_ordered_comm_semiring.pos_mul_mono :
-  pos_mul_mono α :=
-⟨λ x a b h, by { obtain ⟨d, rfl⟩ := exists_add_of_le h, simp_rw [left_distrib, le_self_add], }⟩
-
-@[priority 200] -- see Note [lower instance priority]
-instance canonically_ordered_comm_semiring.mul_pos_mono :
-  mul_pos_mono α :=
-=======
 instance canonically_ordered_comm_semiring.to_pos_mul_mono : pos_mul_mono α :=
 ⟨λ x a b h, by { obtain ⟨d, rfl⟩ := exists_add_of_le h, simp_rw [left_distrib, le_self_add], }⟩
 
 @[priority 200] -- see Note [lower instance priority]
 instance canonically_ordered_comm_semiring.to_mul_pos_mono : mul_pos_mono α :=
->>>>>>> a0ae2165
 ⟨λ x a b h, by { obtain ⟨d, rfl⟩ := exists_add_of_le h, simp_rw [right_distrib, le_self_add], }⟩
 
 /-- A version of `zero_lt_one : 0 < 1` for a `canonically_ordered_comm_semiring`. -/
@@ -1701,23 +1677,6 @@
 instance [canonically_ordered_comm_semiring α] [nontrivial α] : comm_semiring (with_bot α) :=
 with_top.comm_semiring
 
-<<<<<<< HEAD
-instance [canonically_ordered_comm_semiring α] [nontrivial α] :
-  pos_mul_mono (with_bot α) :=
-⟨ begin
-    rintros ⟨x, x0⟩ a b h, simp only [subtype.coe_mk],
-    rcases x0.eq_or_lt with rfl | x0, { simpa only [zero_mul] using le_rfl, },
-    induction x using with_bot.rec_bot_coe,
-    { have := bot_lt_coe (0 : α), rw [coe_zero] at this, exact absurd x0.le this.not_le, },
-    { induction a using with_bot.rec_bot_coe, { simp_rw [mul_bot x0.ne.symm, bot_le], },
-      induction b using with_bot.rec_bot_coe, { exact absurd h (bot_lt_coe a).not_le, },
-      { simp only [← coe_mul, coe_le_coe] at *,
-        exact mul_le_mul_left' h x, }, },
-  end ⟩
-
-instance [canonically_ordered_comm_semiring α] [nontrivial α] :
-  mul_pos_mono (with_bot α) :=
-=======
 instance [canonically_ordered_comm_semiring α] [nontrivial α] : pos_mul_mono (with_bot α) :=
 pos_mul_mono_iff_covariant_pos.2 ⟨begin
     rintros ⟨x, x0⟩ a b h, simp only [subtype.coe_mk],
@@ -1729,7 +1688,6 @@
   end ⟩
 
 instance [canonically_ordered_comm_semiring α] [nontrivial α] : mul_pos_mono (with_bot α) :=
->>>>>>> a0ae2165
 pos_mul_mono_iff_mul_pos_mono.mp infer_instance
 
 end with_bot