--- conflicted
+++ resolved
@@ -260,14 +260,6 @@
 @[simp] lemma preimage_Iic {a : α} (ha : 0 ≤ a) : ((coe : ℕ → α) ⁻¹' (set.Iic a)) = set.Iic ⌊a⌋₊ :=
 by { ext, simp [le_floor_iff, ha] }
 
-<<<<<<< HEAD
-end linear_ordered_semiring
-
-section linear_ordered_ring
-variables [linear_ordered_semiring α] [floor_semiring α] {a : α} {n : ℕ}
-
-=======
->>>>>>> 95114616
 lemma floor_add_nat (ha : 0 ≤ a) (n : ℕ) : ⌊a + n⌋₊ = ⌊a⌋₊ + n :=
 eq_of_forall_le_iff $ λ b, begin
   rw [le_floor_iff (add_nonneg ha n.cast_nonneg)],
