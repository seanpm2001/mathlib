--- conflicted
+++ resolved
@@ -5,11 +5,8 @@
 -/
 import algebra.order.field_defs
 import algebra.order.with_zero
-<<<<<<< HEAD
 import algebra.parity
-=======
 import data.fintype.basic
->>>>>>> 43cd4142
 
 /-!
 # Linear ordered (semi)fields
