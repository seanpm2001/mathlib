/-
Copyright (c) 2022 Yaël Dillies. All rights reserved.
Released under Apache 2.0 license as described in the file LICENSE.
Authors: Yaël Dillies
-/
import algebra.hom.group
import algebra.order.with_zero
import order.hom.basic
import tactic.positivity

/-!
# Algebraic order homomorphism classes

This file defines hom classes for common properties at the intersection of order theory and algebra.

## Typeclasses

* `nonneg_hom_class`: Homs are nonnegative: `∀ f a, 0 ≤ f a`
* `subadditive_hom_class`: Homs are subadditive: `∀ f a b, f (a + b) ≤ f a + f b`
* `submultiplicative_hom_class`: Homs are submultiplicative: `∀ f a b, f (a * b) ≤ f a * f b`
* `mul_le_add_hom_class`: `∀ f a b, f (a * b) ≤ f a + f b`
-/

set_option old_structure_cmd true

open function

variables {F α β γ δ : Type*}

/-- `nonneg_hom_class F α β` states that `F` is a type of nonnegative morphisms. -/
class nonneg_hom_class (F : Type*) (α β : out_param $ Type*) [has_zero β] [has_le β]
  extends fun_like F α (λ _, β) :=
(map_nonneg (f : F) : ∀ a, 0 ≤ f a)

/-- `subadditive_hom_class F α β` states that `F` is a type of subadditive morphisms. -/
class subadditive_hom_class (F : Type*) (α β : out_param $ Type*) [has_add α] [has_add β] [has_le β]
  extends fun_like F α (λ _, β) :=
(map_add_le_add (f : F) : ∀ a b, f (a + b) ≤ f a + f b)

/-- `submultiplicative_hom_class F α β` states that `F` is a type of submultiplicative morphisms. -/
@[to_additive subadditive_hom_class]
class submultiplicative_hom_class (F : Type*) (α β : out_param $ Type*) [has_mul α] [has_mul β]
  [has_le β] extends fun_like F α (λ _, β) :=
(map_mul_le_mul (f : F) : ∀ a b, f (a * b) ≤ f a * f b)

/-- `map_add_le_class F α β` states that `F` is a type of subadditive morphisms. -/
@[to_additive subadditive_hom_class]
class mul_le_add_hom_class (F : Type*) (α β : out_param $ Type*) [has_mul α] [has_add β] [has_le β]
  extends fun_like F α (λ _, β) :=
(map_mul_le_add (f : F) : ∀ a b, f (a * b) ≤ f a + f b)

export nonneg_hom_class (map_nonneg)
export subadditive_hom_class (map_add_le_add)
export submultiplicative_hom_class (map_mul_le_mul)
export mul_le_add_hom_class (map_mul_le_add)

attribute [simp] map_nonneg

@[to_additive] lemma le_map_mul_map_div [group α] [comm_semigroup β] [has_le β]
  [submultiplicative_hom_class F α β] (f : F) (a b : α) : f a ≤ f b * f (a / b) :=
by simpa only [mul_comm, div_mul_cancel'] using map_mul_le_mul f (a / b) b

@[to_additive]
lemma le_map_div_mul_map_div [group α] [comm_semigroup β] [has_le β]
  [submultiplicative_hom_class F α β] (f : F) (a b c: α) : f (a / c) ≤ f (a / b) * f (b / c) :=
by simpa only [div_mul_div_cancel'] using map_mul_le_mul f (a / b) (b / c)

@[to_additive] lemma le_map_add_map_div [group α] [add_comm_semigroup β] [has_le β]
  [mul_le_add_hom_class F α β] (f : F) (a b : α) : f a ≤ f b + f (a / b) :=
by simpa only [add_comm, div_mul_cancel'] using map_mul_le_add f (a / b) b

<<<<<<< HEAD
@[to_additive]
lemma le_map_div_add_map_div [group α] [add_comm_semigroup β] [has_le β]
  [mul_le_add_hom_class F α β] (f : F) (a b c: α) : f (a / c) ≤ f (a / b) + f (b / c) :=
by simpa only [div_mul_div_cancel'] using map_mul_le_add f (a / b) (b / c)
=======
namespace tactic
open positivity

/-- Extension for the `positivity` tactic: nonnegative maps take nonnegative values. -/
@[positivity]
meta def positivity_map : expr → tactic strictness
| (expr.app `(⇑%%f) `(%%a)) := nonnegative <$> mk_app ``map_nonneg [f, a]
| _ := failed

end tactic
>>>>>>> 4a927b25
<|MERGE_RESOLUTION|>--- conflicted
+++ resolved
@@ -69,12 +69,6 @@
   [mul_le_add_hom_class F α β] (f : F) (a b : α) : f a ≤ f b + f (a / b) :=
 by simpa only [add_comm, div_mul_cancel'] using map_mul_le_add f (a / b) b
 
-<<<<<<< HEAD
-@[to_additive]
-lemma le_map_div_add_map_div [group α] [add_comm_semigroup β] [has_le β]
-  [mul_le_add_hom_class F α β] (f : F) (a b c: α) : f (a / c) ≤ f (a / b) + f (b / c) :=
-by simpa only [div_mul_div_cancel'] using map_mul_le_add f (a / b) (b / c)
-=======
 namespace tactic
 open positivity
 
@@ -84,5 +78,4 @@
 | (expr.app `(⇑%%f) `(%%a)) := nonnegative <$> mk_app ``map_nonneg [f, a]
 | _ := failed
 
-end tactic
->>>>>>> 4a927b25
+end tactic