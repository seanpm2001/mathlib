--- conflicted
+++ resolved
@@ -4,11 +4,7 @@
 Authors: Robert Lewis, Leonardo de Moura, Mario Carneiro, Floris van Doorn
 -/
 import algebra.order.field.defs
-<<<<<<< HEAD
 import algebra.order.with_zero
-=======
-import algebra.group_power.order
->>>>>>> 4ea7cf65
 
 /-!
 # Lemmas about linear ordered (semi)fields
@@ -20,50 +16,6 @@
 
 variables {ι α β : Type*}
 
-<<<<<<< HEAD
-namespace function
-
-/-- Pullback a `linear_ordered_semifield` under an injective map. -/
-@[reducible] -- See note [reducible non-instances]
-def injective.linear_ordered_semifield [linear_ordered_semifield α] [has_zero β] [has_one β]
-  [has_add β] [has_mul β] [has_pow β ℕ] [has_smul ℕ β] [has_smul ℚ≥0 β] [has_nat_cast β]
-  [has_nnrat_cast β] [has_inv β] [has_div β] [has_pow β ℤ] [has_sup β] [has_inf β] (f : β → α)
-  (hf : injective f) (zero : f 0 = 0) (one : f 1 = 1) (add : ∀ x y, f (x + y) = f x + f y)
-  (mul : ∀ x y, f (x * y) = f x * f y) (inv : ∀ x, f (x⁻¹) = (f x)⁻¹)
-  (div : ∀ x y, f (x / y) = f x / f y) (nsmul : ∀ x (n : ℕ), f (n • x) = n • f x)
-  (nnqsmul : ∀ x (n : ℚ≥0), f (n • x) = n • f x) (npow : ∀ x (n : ℕ), f (x ^ n) = f x ^ n)
-  (zpow : ∀ x (n : ℤ), f (x ^ n) = f x ^ n) (nat_cast : ∀ n : ℕ, f n = n)
-  (nnrat_cast : ∀ n : ℚ≥0, f n = n) (hsup : ∀ x y, f (x ⊔ y) = max (f x) (f y))
-  (hinf : ∀ x y, f (x ⊓ y) = min (f x) (f y)) :
-  linear_ordered_semifield β :=
-{ ..hf.linear_ordered_semiring f zero one add mul nsmul npow nat_cast hsup hinf,
-  ..hf.semifield f zero one add mul inv div nsmul nnqsmul npow zpow nat_cast nnrat_cast }
-
-/-- Pullback a `linear_ordered_field` under an injective map. -/
-@[reducible] -- See note [reducible non-instances]
-def injective.linear_ordered_field [linear_ordered_field α] [has_zero β] [has_one β] [has_add β]
-  [has_mul β] [has_neg β] [has_sub β] [has_pow β ℕ] [has_smul ℕ β] [has_smul ℚ≥0 β] [has_smul ℤ β]
-  [has_smul ℚ β] [has_nat_cast β] [has_int_cast β] [has_nnrat_cast β] [has_rat_cast β] [has_inv β]
-  [has_div β] [has_pow β ℤ] [has_sup β] [has_inf β]
-  (f : β → α) (hf : injective f) (zero : f 0 = 0) (one : f 1 = 1)
-  (add : ∀ x y, f (x + y) = f x + f y) (mul : ∀ x y, f (x * y) = f x * f y)
-  (neg : ∀ x, f (-x) = -f x) (sub : ∀ x y, f (x - y) = f x - f y)
-  (inv : ∀ x, f (x⁻¹) = (f x)⁻¹) (div : ∀ x y, f (x / y) = f x / f y)
-  (nsmul : ∀ x (n : ℕ), f (n • x) = n • f x) (zsmul : ∀ x (n : ℤ), f (n • x) = n • f x)
-  (nnqsmul : ∀ x (n : ℚ≥0), f (n • x) = n • f x) (qsmul : ∀ x (n : ℚ), f (n • x) = n • f x)
-  (npow : ∀ x (n : ℕ), f (x ^ n) = f x ^ n) (zpow : ∀ x (n : ℤ), f (x ^ n) = f x ^ n)
-  (nat_cast : ∀ n : ℕ, f n = n) (int_cast : ∀ n : ℤ, f n = n) (nnrat_cast : ∀ n : ℚ≥0, f n = n)
-  (rat_cast : ∀ n : ℚ, f n = n)
-  (hsup : ∀ x y, f (x ⊔ y) = max (f x) (f y)) (hinf : ∀ x y, f (x ⊓ y) = min (f x) (f y)) :
-  linear_ordered_field β :=
-{ .. hf.linear_ordered_ring f zero one add mul neg sub nsmul zsmul npow nat_cast int_cast hsup hinf,
-  .. hf.field f zero one add mul neg sub inv div nsmul zsmul nnqsmul qsmul npow zpow nat_cast
-    int_cast nnrat_cast rat_cast }
-
-end function
-
-=======
->>>>>>> 4ea7cf65
 section linear_ordered_semifield
 variables [linear_ordered_semifield α] {a b c d e : α} {m n : ℤ}
 
