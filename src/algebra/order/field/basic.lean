--- conflicted
+++ resolved
@@ -3,17 +3,8 @@
 Released under Apache 2.0 license as described in the file LICENSE.
 Authors: Robert Lewis, Leonardo de Moura, Mario Carneiro, Floris van Doorn
 -/
-<<<<<<< HEAD
 import algebra.order.field.defs
 import algebra.order.with_zero
-import algebra.parity
-import data.fintype.basic
-=======
-import order.bounds.order_iso
-import algebra.field.basic
-import algebra.order.field.defs
-import algebra.order.ring.inj_surj
->>>>>>> 23cd34bb
 
 /-!
 # Linear ordered (semi)fields
