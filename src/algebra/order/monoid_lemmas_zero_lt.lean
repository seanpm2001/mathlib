/-
Copyright (c) 2022 Damiano Testa. All rights reserved.
Released under Apache 2.0 license as described in the file LICENSE.
Authors: Damiano Testa, Yuyang Zhao
-/
import algebra.covariant_and_contravariant
import algebra.group_with_zero.defs

/-!
# Multiplication by ·positive· elements is monotonic

Let `α` be a type with `<` and `0`.  We use the type `{x : α // 0 < x}` of positive elements of `α`
to prove results about monotonicity of multiplication.  We also introduce the local notation `α>0`
for the subtype `{x : α // 0 < x}`:

*  the notation `α>0` to stands for `{x : α // 0 < x}`.

If the type `α` also has a multiplication, then we combine this with (`contravariant_`)
`covariant_class`es to assume that multiplication by positive elements is (strictly) monotone on a
`mul_zero_class`, `monoid_with_zero`,...
More specifically, we use extensively the following typeclasses:

* monotone left
* * `covariant_class α>0 α (λ x y, x * y) (≤)`, abbreviated `pos_mul_mono α`,
    expressing that multiplication by positive elements on the left is monotone;
* * `covariant_class α>0 α (λ x y, x * y) (<)`, abbreviated `pos_mul_strict_mono α`,
    expressing that multiplication by positive elements on the left is strictly monotone;
* monotone right
* * `covariant_class α>0 α (λ x y, y * x) (≤)`, abbreviated `mul_pos_mono α`,
    expressing that multiplication by positive elements on the right is monotone;
* * `covariant_class α>0 α (λ x y, y * x) (<)`, abbreviated `mul_pos_strict_mono α`,
    expressing that multiplication by positive elements on the right is strictly monotone.
* reverse monotone left
* * `contravariant_class α>0 α (λ x y, x * y) (≤)`, abbreviated `pos_mul_mono_rev α`,
    expressing that multiplication by positive elements on the left is reverse monotone;
* * `contravariant_class α>0 α (λ x y, x * y) (<)`, abbreviated `pos_mul_reflect_lt α`,
    expressing that multiplication by positive elements on the left is strictly reverse monotone;
* reverse reverse monotone right
* * `contravariant_class α>0 α (λ x y, y * x) (≤)`, abbreviated `mul_pos_mono_rev α`,
    expressing that multiplication by positive elements on the right is reverse monotone;
* * `contravariant_class α>0 α (λ x y, y * x) (<)`, abbreviated `mul_pos_reflect_lt α`,
    expressing that multiplication by positive elements on the right is strictly reverse monotone.

##  Formalization comments

We use `α>0 = {x : α // 0 < x}` with a strict inequality since in most cases what happens with `0`
is clear.  This creates a few bumps in the first couple of proofs, where we have to split cases on
whether an element is `0` or not, but goes smoothly after that.  A further advantage is that we
only introduce notation for the positive elements and we do not need also the non-negative ones.

Some lemmas for `partial_order` also have a variant for `preorder`, where the `preorder` version has
stronger hypotheses.  In this case we put the `preorder` lemma in the `preorder` namespace.
-/

/- I am changing the file `algebra/order/monoid_lemmas` incrementally, with the idea of
reproducing almost all of the proofs in `algebra/order/ring` with weaker assumptions. -/

universe u
variable {α : Type u}

/-  Notation for positive elements
https://
leanprover.zulipchat.com/#narrow/stream/113488-general/topic/notation.20for.20positive.20elements
-/
local notation `α>0` := {x : α // 0 < x}

namespace zero_lt

section abbreviations_strict_mono
variables (X : Type u) [has_mul X] [has_zero X] [has_lt X]

/--  `zero_lt.pos_mul_strict_mono α` is an abbreviation for
`covariant_class α>0 α (λ x y, x * y) (<)`,
expressing that multiplication by positive elements on the left is strictly monotone. -/
abbreviation pos_mul_strict_mono : Prop :=
covariant_class {x : X // 0 < x} X (λ x y, x * y) (<)

/--  `zero_lt.mul_pos_strict_mono α` is an abbreviation for
`covariant_class α>0 α (λ x y, y * x) (<)`,
expressing that multiplication by positive elements on the right is strictly monotone. -/
abbreviation mul_pos_strict_mono : Prop :=
covariant_class {x : X // 0 < x} X (λ x y, y * x) (<)

/--  `zero_lt.pos_mul_reflect_lt α` is an abbreviation for
`contravariant_class α>0 α (λ x y, x * y) (<)`,
expressing that multiplication by positive elements on the left is strictly reverse monotone. -/
abbreviation pos_mul_reflect_lt : Prop :=
contravariant_class {x : X // 0 < x} X (λ x y, x * y) (<)

/--  `zero_lt.mul_pos_reflect_lt α` is an abbreviation for
`contravariant_class α>0 α (λ x y, y * x) (<)`,
expressing that multiplication by positive elements on the right is strictly reverse monotone. -/
abbreviation mul_pos_reflect_lt : Prop :=
contravariant_class {x : X // 0 < x} X (λ x y, y * x) (<)

end abbreviations_strict_mono

section abbreviations_mono
variables (X : Type*) [has_mul X] [has_zero X] [has_lt X] [has_le X]

/--  `zero_lt.pos_mul_mono α` is an abbreviation for
`covariant_class α>0 α (λ x y, x * y) (≤)`,
expressing that multiplication by positive elements on the left is monotone. -/
abbreviation pos_mul_mono : Prop :=
covariant_class {x : X // 0 < x} X (λ x y, x * y) (≤)

/--  `zero_lt.mul_pos_mono α` is an abbreviation for
`covariant_class α>0 α (λ x y, y * x) (≤)`,
expressing that multiplication by positive elements on the right is monotone. -/
abbreviation mul_pos_mono : Prop :=
covariant_class {x : X // 0 < x} X (λ x y, y * x) (≤)

/--  `zero_lt.pos_mul_mono_rev α` is an abbreviation for
`contravariant_class α>0 α (λ x y, x * y) (≤)`,
expressing that multiplication by positive elements on the left is reverse monotone. -/
abbreviation pos_mul_mono_rev : Prop :=
contravariant_class {x : X // 0 < x} X (λ x y, x * y) (≤)

/--  `zero_lt.mul_pos_mono_rev α` is an abbreviation for
`contravariant_class α>0 α (λ x y, y * x) (≤)`,
expressing that multiplication by positive elements on the right is reverse monotone. -/
abbreviation mul_pos_mono_rev : Prop :=
contravariant_class {x : X // 0 < x} X (λ x y, y * x) (≤)

end abbreviations_mono

variables {a b c d : α}

section has_mul_zero
variables [has_mul α] [has_zero α]

section has_lt
variables [has_lt α]

<<<<<<< HEAD
lemma mul_lt_mul_left [pos_mul_strict_mono α]
  (a0 : 0 < a) (bc : b < c) :
  a * b < a * c :=
@covariant_class.elim α>0 α (λ x y, x * y) (<) _ ⟨a, a0⟩ _ _ bc

lemma mul_lt_mul_right [mul_pos_strict_mono α]
  (a0 : 0 < a) (bc : b < c) :
=======
lemma mul_lt_mul_left' [pos_mul_strict_mono α]
  (bc : b < c) (a0 : 0 < a) :
  a * b < a * c :=
@covariant_class.elim α>0 α (λ x y, x * y) (<) _ ⟨a, a0⟩ _ _ bc

lemma mul_lt_mul_right' [mul_pos_strict_mono α]
  (bc : b < c) (a0 : 0 < a) :
>>>>>>> 4ed5f0e1
  b * a < c * a :=
@covariant_class.elim α>0 α (λ x y, y * x) (<) _ ⟨a, a0⟩ _ _ bc

-- proven with `a0 : 0 ≤ a` as `lt_of_mul_lt_mul_left`
lemma lt_of_mul_lt_mul_left' [pos_mul_reflect_lt α]
  (a0 : 0 < a) (bc : a * b < a * c) :
  b < c :=
@contravariant_class.elim α>0 α (λ x y, x * y) (<) _ ⟨a, a0⟩ _ _ bc

-- proven with `a0 : 0 ≤ a` as `lt_of_mul_lt_mul_right`
lemma lt_of_mul_lt_mul_right' [mul_pos_reflect_lt α]
  (a0 : 0 < a) (bc : b * a < c * a) :
  b < c :=
@contravariant_class.elim α>0 α (λ x y, y * x) (<) _ ⟨a, a0⟩ _ _ bc

@[simp]
lemma mul_lt_mul_left [pos_mul_strict_mono α] [pos_mul_reflect_lt α]
  (a0 : 0 < a) :
  a * b < a * c ↔ b < c :=
@rel_iff_cov α>0 α (λ x y, x * y) (<) _ _ ⟨a, a0⟩ _ _

@[simp]
lemma mul_lt_mul_right [mul_pos_strict_mono α] [mul_pos_reflect_lt α]
  (a0 : 0 < a) :
  b * a < c * a ↔ b < c :=
@rel_iff_cov α>0 α (λ x y, y * x) (<) _ _ ⟨a, a0⟩ _ _

end has_lt

section has_lt_le
variables [has_lt α] [has_le α]

-- proven with `a0 : 0 ≤ a` as `mul_le_mul_left`
<<<<<<< HEAD
lemma mul_le_mul_left' [pos_mul_mono α]
  (a0 : 0 < a) (bc : b ≤ c) :
=======
lemma mul_le_mul_left_of_le_of_pos [pos_mul_mono α]
  (bc : b ≤ c) (a0 : 0 < a) :
>>>>>>> 4ed5f0e1
  a * b ≤ a * c :=
@covariant_class.elim α>0 α (λ x y, x * y) (≤) _ ⟨a, a0⟩ _ _ bc

-- proven with `a0 : 0 ≤ a` as `mul_le_mul_right`
<<<<<<< HEAD
lemma mul_le_mul_right' [mul_pos_mono α]
  (a0 : 0 < a) (bc : b ≤ c) :
=======
lemma mul_le_mul_right_of_le_of_pos [mul_pos_mono α]
  (bc : b ≤ c) (a0 : 0 < a) :
>>>>>>> 4ed5f0e1
  b * a ≤ c * a :=
@covariant_class.elim α>0 α (λ x y, y * x) (≤) _ ⟨a, a0⟩ _ _ bc

lemma le_of_mul_le_mul_left' [pos_mul_mono_rev α]
  (a0 : 0 < a) (bc : a * b ≤ a * c) :
  b ≤ c :=
@contravariant_class.elim α>0 α (λ x y, x * y) (≤) _ ⟨a, a0⟩ _ _ bc

lemma le_of_mul_le_mul_right' [mul_pos_mono_rev α]
  (a0 : 0 < a) (bc : b * a ≤ c * a) :
  b ≤ c :=
@contravariant_class.elim α>0 α (λ x y, y * x) (≤) _ ⟨a, a0⟩ _ _ bc

@[simp]
lemma mul_le_mul_left [pos_mul_mono α] [pos_mul_mono_rev α]
  (a0 : 0 < a) :
  a * b ≤ a * c ↔ b ≤ c :=
@rel_iff_cov α>0 α (λ x y, x * y) (≤) _ _ ⟨a, a0⟩ _ _

@[simp]
lemma mul_le_mul_right [mul_pos_mono α] [mul_pos_mono_rev α]
  (a0 : 0 < a) :
  b * a ≤ c * a ↔ b ≤ c :=
@rel_iff_cov α>0 α (λ x y, y * x) (≤) _ _ ⟨a, a0⟩ _ _

end has_lt_le

section preorder
variables [preorder α]

-- proven with `a0 : 0 ≤ a` `d0 : 0 ≤ d` as `mul_le_mul_of_le_of_le`
lemma preorder.mul_le_mul_of_le_of_le [pos_mul_mono α] [mul_pos_mono α]
<<<<<<< HEAD
  (a0 : 0 < a) (d0 : 0 < d) (h₁ : a ≤ b) (h₂ : c ≤ d) : a * c ≤ b * d :=
(mul_le_mul_left' a0 h₂).trans (mul_le_mul_right' d0 h₁)

-- proven with `b0 : 0 ≤ b` `c0 : 0 ≤ c` as `mul_le_mul_of_le_of_le'`
lemma preorder.mul_le_mul_of_le_of_le' [pos_mul_mono α] [mul_pos_mono α]
  (b0 : 0 < b) (c0 : 0 < c) (h₁ : a ≤ b) (h₂ : c ≤ d) : a * c ≤ b * d :=
(mul_le_mul_right' c0 h₁).trans (mul_le_mul_left' b0 h₂)

lemma mul_lt_mul_of_le_of_lt [pos_mul_strict_mono α] [mul_pos_mono α]
  (a0 : 0 < a) (d0 : 0 < d) (h₁ : a ≤ b) (h₂ : c < d) : a * c < b * d :=
(mul_lt_mul_left a0 h₂).trans_le (mul_le_mul_right' d0 h₁)

lemma mul_lt_mul_of_le_of_lt' [pos_mul_strict_mono α] [mul_pos_mono α]
  (b0 : 0 < b) (c0 : 0 < c) (h₁ : a ≤ b) (h₂ : c < d) : a * c < b * d :=
(mul_le_mul_right' c0 h₁).trans_lt (mul_lt_mul_left b0 h₂)

lemma mul_lt_mul_of_lt_of_le [pos_mul_mono α] [mul_pos_strict_mono α]
  (a0 : 0 < a) (d0 : 0 < d) (h₁ : a < b) (h₂ : c ≤ d) : a * c < b * d :=
(mul_le_mul_left' a0 h₂).trans_lt (mul_lt_mul_right d0 h₁)

lemma mul_lt_mul_of_lt_of_le' [pos_mul_mono α] [mul_pos_strict_mono α]
  (b0 : 0 < b) (c0 : 0 < c) (h₁ : a < b) (h₂ : c ≤ d) : a * c < b * d :=
(mul_lt_mul_right c0 h₁).trans_le (mul_le_mul_left' b0 h₂)

lemma mul_lt_mul_of_lt_of_lt [pos_mul_strict_mono α] [mul_pos_strict_mono α]
  (a0 : 0 < a) (d0 : 0 < d) (h₁ : a < b) (h₂ : c < d) : a * c < b * d :=
(mul_lt_mul_left a0 h₂).trans (mul_lt_mul_right d0 h₁)

lemma mul_lt_mul_of_lt_of_lt' [pos_mul_strict_mono α] [mul_pos_strict_mono α]
  (b0 : 0 < b) (c0 : 0 < c) (h₁ : a < b) (h₂ : c < d) : a * c < b * d :=
(mul_lt_mul_right c0 h₁).trans (mul_lt_mul_left b0 h₂)
=======
  (h₁ : a ≤ b) (h₂ : c ≤ d) (a0 : 0 < a) (d0 : 0 < d) : a * c ≤ b * d :=
(mul_le_mul_left_of_le_of_pos h₂ a0).trans (mul_le_mul_right_of_le_of_pos h₁ d0)

-- proven with `b0 : 0 ≤ b` `c0 : 0 ≤ c` as `mul_le_mul_of_le_of_le'`
lemma preorder.mul_le_mul_of_le_of_le' [pos_mul_mono α] [mul_pos_mono α]
  (h₁ : a ≤ b) (h₂ : c ≤ d) (b0 : 0 < b) (c0 : 0 < c) : a * c ≤ b * d :=
(mul_le_mul_right_of_le_of_pos h₁ c0).trans (mul_le_mul_left_of_le_of_pos h₂ b0)

lemma mul_lt_mul_of_le_of_lt [pos_mul_strict_mono α] [mul_pos_mono α]
  (h₁ : a ≤ b) (h₂ : c < d) (a0 : 0 < a) (d0 : 0 < d) : a * c < b * d :=
(mul_lt_mul_left' h₂ a0).trans_le (mul_le_mul_right_of_le_of_pos h₁ d0)

lemma mul_lt_mul_of_le_of_lt' [pos_mul_strict_mono α] [mul_pos_mono α]
  (h₁ : a ≤ b) (h₂ : c < d) (b0 : 0 < b) (c0 : 0 < c) : a * c < b * d :=
(mul_le_mul_right_of_le_of_pos h₁ c0).trans_lt (mul_lt_mul_left' h₂ b0)

lemma mul_lt_mul_of_lt_of_le [pos_mul_mono α] [mul_pos_strict_mono α]
  (h₁ : a < b) (h₂ : c ≤ d) (a0 : 0 < a) (d0 : 0 < d) : a * c < b * d :=
(mul_le_mul_left_of_le_of_pos h₂ a0).trans_lt (mul_lt_mul_right' h₁ d0)

lemma mul_lt_mul_of_lt_of_le' [pos_mul_mono α] [mul_pos_strict_mono α]
  (h₁ : a < b) (h₂ : c ≤ d) (b0 : 0 < b) (c0 : 0 < c) : a * c < b * d :=
(mul_lt_mul_right' h₁ c0).trans_le (mul_le_mul_left_of_le_of_pos h₂ b0)

lemma mul_lt_mul_of_lt_of_lt [pos_mul_strict_mono α] [mul_pos_strict_mono α]
  (h₁ : a < b) (h₂ : c < d) (a0 : 0 < a) (d0 : 0 < d) : a * c < b * d :=
(mul_lt_mul_left' h₂ a0).trans (mul_lt_mul_right' h₁ d0)

lemma mul_lt_mul_of_lt_of_lt' [pos_mul_strict_mono α] [mul_pos_strict_mono α]
  (h₁ : a < b) (h₂ : c < d) (b0 : 0 < b) (c0 : 0 < c) : a * c < b * d :=
(mul_lt_mul_right' h₁ c0).trans (mul_lt_mul_left' h₂ b0)
>>>>>>> 4ed5f0e1

-- proven with `a0 : 0 ≤ a` as `mul_le_of_mul_le_left`
lemma preorder.mul_le_of_mul_le_left [pos_mul_mono α]
  (a0 : 0 < a) (h : a * b ≤ c) (hle : d ≤ b) :
  a * d ≤ c :=
<<<<<<< HEAD
(mul_le_mul_left' a0 hle).trans h
=======
(mul_le_mul_left_of_le_of_pos hle a0).trans h
>>>>>>> 4ed5f0e1

lemma mul_lt_of_mul_lt_left [pos_mul_mono α]
  (a0 : 0 < a) (h : a * b < c) (hle : d ≤ b) :
  a * d < c :=
<<<<<<< HEAD
(mul_le_mul_left' a0 hle).trans_lt h
=======
(mul_le_mul_left_of_le_of_pos hle a0).trans_lt h
>>>>>>> 4ed5f0e1

-- proven with `b0 : 0 ≤ b` as `le_mul_of_le_mul_left`
lemma preorder.le_mul_of_le_mul_left [pos_mul_mono α]
  (b0 : 0 < b) (h : a ≤ b * c) (hle : c ≤ d) :
  a ≤ b * d :=
<<<<<<< HEAD
h.trans (mul_le_mul_left' b0 hle)
=======
h.trans (mul_le_mul_left_of_le_of_pos hle b0)
>>>>>>> 4ed5f0e1

lemma lt_mul_of_lt_mul_left [pos_mul_mono α]
  (b0 : 0 < b) (h : a < b * c) (hle : c ≤ d) :
  a < b * d :=
<<<<<<< HEAD
h.trans_le (mul_le_mul_left' b0 hle)
=======
h.trans_le (mul_le_mul_left_of_le_of_pos hle b0)
>>>>>>> 4ed5f0e1

-- proven with `b0 : 0 ≤ b` as `mul_le_of_mul_le_right`
lemma preorder.mul_le_of_mul_le_right [mul_pos_mono α]
  (b0 : 0 < b) (h : a * b ≤ c) (hle : d ≤ a) :
  d * b ≤ c :=
<<<<<<< HEAD
(mul_le_mul_right' b0 hle).trans h
=======
(mul_le_mul_right_of_le_of_pos hle b0).trans h
>>>>>>> 4ed5f0e1

lemma mul_lt_of_mul_lt_right [mul_pos_mono α]
  (b0 : 0 < b) (h : a * b < c) (hle : d ≤ a) :
  d * b < c :=
<<<<<<< HEAD
(mul_le_mul_right' b0 hle).trans_lt h
=======
(mul_le_mul_right_of_le_of_pos hle b0).trans_lt h
>>>>>>> 4ed5f0e1

-- proven with `c0 : 0 ≤ c` as `le_mul_of_le_mul_right`
lemma preorder.le_mul_of_le_mul_right [mul_pos_mono α]
  (c0 : 0 < c) (h : a ≤ b * c) (hle : b ≤ d) :
  a ≤ d * c :=
<<<<<<< HEAD
h.trans (mul_le_mul_right' c0 hle)
=======
h.trans (mul_le_mul_right_of_le_of_pos hle c0)
>>>>>>> 4ed5f0e1

lemma lt_mul_of_lt_mul_right [mul_pos_mono α]
  (c0 : 0 < c) (h : a < b * c) (hle : b ≤ d) :
  a < d * c :=
<<<<<<< HEAD
h.trans_le (mul_le_mul_right' c0 hle)
=======
h.trans_le (mul_le_mul_right_of_le_of_pos hle c0)
>>>>>>> 4ed5f0e1

end preorder

section partial_order
variables [partial_order α]

@[priority 100] -- see Note [lower instance priority]
instance pos_mul_strict_mono.to_pos_mul_mono [pos_mul_strict_mono α] : pos_mul_mono α :=
<<<<<<< HEAD
⟨λ x a b h, h.eq_or_lt.elim (λ h', h' ▸ le_rfl) (λ h', (mul_lt_mul_left x.prop h').le)⟩

@[priority 100] -- see Note [lower instance priority]
instance mul_pos_strict_mono.to_mul_pos_mono [mul_pos_strict_mono α] : mul_pos_mono α :=
⟨λ x a b h, h.eq_or_lt.elim (λ h', h' ▸ le_rfl) (λ h', (mul_lt_mul_right x.prop h').le)⟩
=======
⟨λ x a b h, h.eq_or_lt.elim (λ h', h' ▸ le_rfl) (λ h', (mul_lt_mul_left' h' x.prop).le)⟩

@[priority 100] -- see Note [lower instance priority]
instance mul_pos_strict_mono.to_mul_pos_mono [mul_pos_strict_mono α] : mul_pos_mono α :=
⟨λ x a b h, h.eq_or_lt.elim (λ h', h' ▸ le_rfl) (λ h', (mul_lt_mul_right' h' x.prop).le)⟩
>>>>>>> 4ed5f0e1

@[priority 100] -- see Note [lower instance priority]
instance pos_mul_mono_rev.to_pos_mul_reflect_lt [pos_mul_mono_rev α] : pos_mul_reflect_lt α :=
⟨λ x a b h, lt_of_le_of_ne (le_of_mul_le_mul_left' x.prop h.le) (λ h', by simpa [h'] using h)⟩

@[priority 100] -- see Note [lower instance priority]
instance mul_pos_mono_rev.to_mul_pos_reflect_lt [mul_pos_mono_rev α] : mul_pos_reflect_lt α :=
⟨λ x a b h, lt_of_le_of_ne (le_of_mul_le_mul_right' x.prop h.le) (λ h', by simpa [h'] using h)⟩

end partial_order

section linear_order
variables [linear_order α]

@[priority 100] -- see Note [lower instance priority]
instance pos_mul_strict_mono.to_pos_mul_mono_rev [pos_mul_strict_mono α] : pos_mul_mono_rev α :=
<<<<<<< HEAD
⟨λ x a b h, le_of_not_lt $ λ h', h.not_lt (mul_lt_mul_left x.prop h')⟩

@[priority 100] -- see Note [lower instance priority]
instance mul_pos_strict_mono.to_mul_pos_mono_rev [mul_pos_strict_mono α] : mul_pos_mono_rev α :=
⟨λ x a b h, le_of_not_lt $ λ h', h.not_lt (mul_lt_mul_right x.prop h')⟩
=======
⟨λ x a b h, le_of_not_lt $ λ h', h.not_lt (mul_lt_mul_left' h' x.prop)⟩

@[priority 100] -- see Note [lower instance priority]
instance mul_pos_strict_mono.to_mul_pos_mono_rev [mul_pos_strict_mono α] : mul_pos_mono_rev α :=
⟨λ x a b h, le_of_not_lt $ λ h', h.not_lt (mul_lt_mul_right' h' x.prop)⟩
>>>>>>> 4ed5f0e1

lemma pos_mul_mono_rev.to_pos_mul_strict_mono [pos_mul_mono_rev α] : pos_mul_strict_mono α :=
⟨λ x a b h, lt_of_not_le $ λ h', h.not_le (le_of_mul_le_mul_left' x.prop h')⟩

lemma mul_pos_mono_rev.to_mul_pos_strict_mono [mul_pos_mono_rev α] : mul_pos_strict_mono α :=
⟨λ x a b h, lt_of_not_le $ λ h', h.not_le (le_of_mul_le_mul_right' x.prop h')⟩

lemma pos_mul_strict_mono_iff_pos_mul_mono_rev : pos_mul_strict_mono α ↔ pos_mul_mono_rev α :=
⟨@zero_lt.pos_mul_strict_mono.to_pos_mul_mono_rev _ _ _ _,
         @pos_mul_mono_rev.to_pos_mul_strict_mono _ _ _ _⟩

lemma mul_pos_strict_mono_iff_mul_pos_mono_rev : mul_pos_strict_mono α ↔ mul_pos_mono_rev α :=
⟨@zero_lt.mul_pos_strict_mono.to_mul_pos_mono_rev _ _ _ _,
         @mul_pos_mono_rev.to_mul_pos_strict_mono _ _ _ _⟩

lemma pos_mul_reflect_lt.to_pos_mul_mono [pos_mul_reflect_lt α] : pos_mul_mono α :=
⟨λ x a b h, le_of_not_lt $ λ h', h.not_lt (lt_of_mul_lt_mul_left' x.prop h')⟩

lemma mul_pos_reflect_lt.to_mul_pos_mono [mul_pos_reflect_lt α] : mul_pos_mono α :=
⟨λ x a b h, le_of_not_lt $ λ h', h.not_lt (lt_of_mul_lt_mul_right' x.prop h')⟩

lemma pos_mul_mono.to_pos_mul_reflect_lt [pos_mul_mono α] : pos_mul_reflect_lt α :=
<<<<<<< HEAD
⟨λ x a b h, lt_of_not_le $ λ h', h.not_le (mul_le_mul_left' x.prop h')⟩

lemma mul_pos_mono.to_mul_pos_reflect_lt [mul_pos_mono α] : mul_pos_reflect_lt α :=
⟨λ x a b h, lt_of_not_le $ λ h', h.not_le (mul_le_mul_right' x.prop h')⟩
=======
⟨λ x a b h, lt_of_not_le $ λ h', h.not_le (mul_le_mul_left_of_le_of_pos h' x.prop)⟩

lemma mul_pos_mono.to_mul_pos_reflect_lt [mul_pos_mono α] : mul_pos_reflect_lt α :=
⟨λ x a b h, lt_of_not_le $ λ h', h.not_le (mul_le_mul_right_of_le_of_pos h' x.prop)⟩
>>>>>>> 4ed5f0e1

lemma pos_mul_mono_iff_pos_mul_reflect_lt : pos_mul_mono α ↔ pos_mul_reflect_lt α :=
⟨@pos_mul_mono.to_pos_mul_reflect_lt _ _ _ _, @pos_mul_reflect_lt.to_pos_mul_mono _ _ _ _⟩

lemma mul_pos_mono_iff_mul_pos_reflect_lt : mul_pos_mono α ↔ mul_pos_reflect_lt α :=
⟨@mul_pos_mono.to_mul_pos_reflect_lt _ _ _ _, @mul_pos_reflect_lt.to_mul_pos_mono _ _ _ _⟩

end linear_order

end has_mul_zero

section mul_zero_class
variables [mul_zero_class α]

section preorder
variables [preorder α]

/-- Assumes left covariance. -/
lemma left.mul_pos [pos_mul_strict_mono α]
  (ha : 0 < a) (hb : 0 < b) :
  0 < a * b :=
<<<<<<< HEAD
have h : a * 0 < a * b, from mul_lt_mul_left ha hb,
=======
have h : a * 0 < a * b, from mul_lt_mul_left' hb ha,
>>>>>>> 4ed5f0e1
by rwa [mul_zero] at h

alias left.mul_pos ← _root_.mul_pos

lemma mul_neg_of_pos_of_neg [pos_mul_strict_mono α]
  (ha : 0 < a) (hb : b < 0) :
  a * b < 0 :=
<<<<<<< HEAD
have h : a * b < a * 0, from mul_lt_mul_left ha hb,
=======
have h : a * b < a * 0, from mul_lt_mul_left' hb ha,
>>>>>>> 4ed5f0e1
by rwa [mul_zero] at h

@[simp] lemma zero_lt_mul_left [pos_mul_strict_mono α] [pos_mul_reflect_lt α] (h : 0 < c) :
  0 < c * b ↔ 0 < b :=
by { convert mul_lt_mul_left h, simp }

/-- Assumes right covariance. -/
lemma right.mul_pos [mul_pos_strict_mono α]
  (ha : 0 < a) (hb : 0 < b) :
  0 < a * b :=
<<<<<<< HEAD
have h : 0 * b < a * b, from mul_lt_mul_right hb ha,
=======
have h : 0 * b < a * b, from mul_lt_mul_right' ha hb,
>>>>>>> 4ed5f0e1
by rwa [zero_mul] at h

lemma mul_neg_of_neg_of_pos [mul_pos_strict_mono α]
  (ha : a < 0) (hb : 0 < b) :
  a * b < 0 :=
<<<<<<< HEAD
have h : a * b < 0 * b, from mul_lt_mul_right hb ha,
=======
have h : a * b < 0 * b, from mul_lt_mul_right' ha hb,
>>>>>>> 4ed5f0e1
by rwa [zero_mul] at h

@[simp] lemma zero_lt_mul_right [mul_pos_strict_mono α] [mul_pos_reflect_lt α] (h : 0 < c) :
  0 < b * c ↔ 0 < b :=
by { convert mul_lt_mul_right h, simp }

end preorder

section partial_order
variables [partial_order α]

<<<<<<< HEAD
lemma mul_le_mul_left [pos_mul_mono α]
  (a0 : 0 ≤ a) (bc : b ≤ c) :
  a * b ≤ a * c :=
a0.lt_or_eq.elim (λ h, mul_le_mul_left' h bc) (λ h, by simp only [← h, zero_mul])

lemma mul_le_mul_right [mul_pos_mono α]
  (a0 : 0 ≤ a) (bc : b ≤ c) :
  b * a ≤ c * a :=
a0.lt_or_eq.elim (λ h, mul_le_mul_right' h bc) (λ h, by simp only [← h, mul_zero])
=======
lemma mul_le_mul_of_nonneg_left [pos_mul_mono α]
  (bc : b ≤ c) (a0 : 0 ≤ a) :
  a * b ≤ a * c :=
a0.lt_or_eq.elim (mul_le_mul_left_of_le_of_pos bc) (λ h, by simp only [← h, zero_mul])

lemma mul_le_mul_of_nonneg_right [mul_pos_mono α]
  (bc : b ≤ c) (a0 : 0 ≤ a) :
  b * a ≤ c * a :=
a0.lt_or_eq.elim (mul_le_mul_right_of_le_of_pos bc) (λ h, by simp only [← h, mul_zero])
>>>>>>> 4ed5f0e1

/-- Assumes left covariance. -/
lemma left.mul_nonneg [pos_mul_mono α]
  (ha : 0 ≤ a) (hb : 0 ≤ b) :
  0 ≤ a * b :=
<<<<<<< HEAD
have h : a * 0 ≤ a * b, from mul_le_mul_left ha hb,
=======
have h : a * 0 ≤ a * b, from mul_le_mul_of_nonneg_left hb ha,
>>>>>>> 4ed5f0e1
by rwa [mul_zero] at h

alias left.mul_nonneg ← mul_nonneg

lemma mul_nonpos_of_nonneg_of_nonpos [pos_mul_mono α]
  (ha : 0 ≤ a) (hb : b ≤ 0) :
  a * b ≤ 0 :=
<<<<<<< HEAD
have h : a * b ≤ a * 0, from mul_le_mul_left ha hb,
=======
have h : a * b ≤ a * 0, from mul_le_mul_of_nonneg_left hb ha,
>>>>>>> 4ed5f0e1
by rwa [mul_zero] at h

/-- Assumes right covariance. -/
lemma right.mul_nonneg [mul_pos_mono α]
  (ha : 0 ≤ a) (hb : 0 ≤ b) :
  0 ≤ a * b :=
<<<<<<< HEAD
have h : 0 * b ≤ a * b, from mul_le_mul_right hb ha,
=======
have h : 0 * b ≤ a * b, from mul_le_mul_of_nonneg_right ha hb,
>>>>>>> 4ed5f0e1
by rwa [zero_mul] at h

lemma mul_nonpos_of_nonpos_of_nonneg [mul_pos_mono α]
  (ha : a ≤ 0) (hb : 0 ≤ b) :
  a * b ≤ 0 :=
<<<<<<< HEAD
have h : a * b ≤ 0 * b, from mul_le_mul_right hb ha,
=======
have h : a * b ≤ 0 * b, from mul_le_mul_of_nonneg_right ha hb,
>>>>>>> 4ed5f0e1
by rwa [zero_mul] at h

lemma lt_of_mul_lt_mul_left [pos_mul_reflect_lt α]
  (a0 : 0 ≤ a) (bc : a * b < a * c) :
  b < c :=
begin
  by_cases a₀ : a = 0,
  { exact (lt_irrefl (0 : α) (by simpa only [a₀, zero_mul] using bc)).elim },
  { exact lt_of_mul_lt_mul_left' ((ne.symm a₀).le_iff_lt.mp a0) bc }
end

lemma pos_of_mul_pos_right [pos_mul_reflect_lt α] (a0 : 0 ≤ a) (h : 0 < a * b) :
  0 < b :=
lt_of_mul_lt_mul_left a0 ((mul_zero a).symm ▸ h : a * 0 < a * b)

lemma lt_of_mul_lt_mul_right [mul_pos_reflect_lt α]
<<<<<<< HEAD
  (a0 : 0 ≤ a) (bc : b * a < c * a) :
  b < c :=
begin
  by_cases a₀ : a = 0,
  { exact (lt_irrefl (0 : α) (by simpa only [a₀, mul_zero] using bc)).elim },
  { exact lt_of_mul_lt_mul_right' ((ne.symm a₀).le_iff_lt.mp a0) bc }
=======
  (ab : a * c < b * c) (c0 : 0 ≤ c) :
  a < b :=
begin
  by_cases c₀ : c = 0,
  { exact (lt_irrefl (0 : α) (by simpa only [c₀, mul_zero] using ab)).elim },
  { exact lt_of_mul_lt_mul_right' ab ((ne.symm c₀).le_iff_lt.mp c0) }
>>>>>>> 4ed5f0e1
end

lemma pos_of_mul_pos_left [mul_pos_reflect_lt α] (b0 : 0 ≤ b) (h : 0 < a * b) :
  0 < a :=
lt_of_mul_lt_mul_right b0 ((zero_mul b).symm ▸ h : 0 * b < a * b)

lemma pos_iff_pos_of_mul_pos [pos_mul_reflect_lt α] [mul_pos_reflect_lt α] (hab : 0 < a * b) :
  0 < a ↔ 0 < b :=
⟨λ h, pos_of_mul_pos_right h.le hab, λ h, pos_of_mul_pos_left h.le hab⟩

lemma mul_le_mul_of_le_of_le [pos_mul_mono α] [mul_pos_mono α]
<<<<<<< HEAD
  (a0 : 0 ≤ a) (d0 : 0 ≤ d) (h₁ : a ≤ b) (h₂ : c ≤ d) : a * c ≤ b * d :=
(mul_le_mul_left a0 h₂).trans $ mul_le_mul_right d0 h₁

lemma mul_le_mul_of_le_of_le' [pos_mul_mono α] [mul_pos_mono α]
  (b0 : 0 ≤ b) (c0 : 0 ≤ c) (h₁ : a ≤ b) (h₂ : c ≤ d) : a * c ≤ b * d :=
(mul_le_mul_right c0 h₁).trans $ mul_le_mul_left b0 h₂
=======
  (h₁ : a ≤ b) (h₂ : c ≤ d) (a0 : 0 ≤ a) (d0 : 0 ≤ d) : a * c ≤ b * d :=
(mul_le_mul_of_nonneg_left h₂ a0).trans $ mul_le_mul_of_nonneg_right h₁ d0

lemma mul_le_mul [pos_mul_mono α] [mul_pos_mono α]
  (h₁ : a ≤ b) (h₂ : c ≤ d) (c0 : 0 ≤ c) (b0 : 0 ≤ b) : a * c ≤ b * d :=
(mul_le_mul_of_nonneg_right h₁ c0).trans $ mul_le_mul_of_nonneg_left h₂ b0
>>>>>>> 4ed5f0e1

lemma mul_le_of_mul_le_left [pos_mul_mono α]
  (a0 : 0 ≤ a) (h : a * b ≤ c) (hle : d ≤ b) :
  a * d ≤ c :=
<<<<<<< HEAD
(mul_le_mul_left a0 hle).trans h
=======
(mul_le_mul_of_nonneg_left hle a0).trans h
>>>>>>> 4ed5f0e1

lemma le_mul_of_le_mul_left [pos_mul_mono α]
  (b0 : 0 ≤ b) (h : a ≤ b * c) (hle : c ≤ d) :
  a ≤ b * d :=
<<<<<<< HEAD
h.trans (mul_le_mul_left b0 hle)
=======
h.trans (mul_le_mul_of_nonneg_left hle b0)
>>>>>>> 4ed5f0e1

lemma mul_le_of_mul_le_right [mul_pos_mono α]
  (b0 : 0 ≤ b) (h : a * b ≤ c) (hle : d ≤ a) :
  d * b ≤ c :=
<<<<<<< HEAD
(mul_le_mul_right b0 hle).trans h
=======
(mul_le_mul_of_nonneg_right hle b0).trans h
>>>>>>> 4ed5f0e1

lemma le_mul_of_le_mul_right [mul_pos_mono α]
  (c0 : 0 ≤ c) (h : a ≤ b * c) (hle : b ≤ d) :
  a ≤ d * c :=
<<<<<<< HEAD
h.trans (mul_le_mul_right c0 hle)
=======
h.trans (mul_le_mul_of_nonneg_right hle c0)
>>>>>>> 4ed5f0e1

lemma mul_left_cancel_iff_of_pos [pos_mul_mono_rev α]
  (a0 : 0 < a) :
  a * b = a * c ↔ b = c :=
⟨λ h, (le_of_mul_le_mul_left' a0 h.le).antisymm (le_of_mul_le_mul_left' a0 h.ge), congr_arg _⟩

lemma mul_right_cancel_iff_of_pos [mul_pos_mono_rev α]
  (b0 : 0 < b) :
  a * b = c * b ↔ a = c :=
⟨λ h, (le_of_mul_le_mul_right' b0 h.le).antisymm (le_of_mul_le_mul_right' b0 h.ge), congr_arg _⟩

lemma mul_eq_mul_iff_eq_and_eq [pos_mul_strict_mono α] [mul_pos_strict_mono α]
  [pos_mul_mono_rev α] [mul_pos_mono_rev α]
  (a0 : 0 < a) (d0 : 0 < d) (hac : a ≤ b) (hbd : c ≤ d) :
  a * c = b * d ↔ a = b ∧ c = d :=
begin
  refine ⟨λ h, _, λ h, congr_arg2 (*) h.1 h.2⟩,
  rcases hac.eq_or_lt with rfl | hac,
  { exact ⟨rfl, (mul_left_cancel_iff_of_pos a0).mp h⟩ },
  rcases eq_or_lt_of_le hbd with rfl | hbd,
<<<<<<< HEAD
  { exact ⟨(mul_right_cancel_iff d0).mp h, rfl⟩ },
  exact ((mul_lt_mul_of_lt_of_lt a0 d0 hac hbd).ne h).elim,
=======
  { exact ⟨(mul_right_cancel_iff_of_pos d0).mp h, rfl⟩ },
  exact ((mul_lt_mul_of_lt_of_lt hac hbd a0 d0).ne h).elim,
>>>>>>> 4ed5f0e1
end

lemma mul_eq_mul_iff_eq_and_eq' [pos_mul_strict_mono α] [mul_pos_strict_mono α]
  [pos_mul_mono_rev α] [mul_pos_mono_rev α]
  (b0 : 0 < b) (c0 : 0 < c) (hac : a ≤ b) (hbd : c ≤ d) :
  a * c = b * d ↔ a = b ∧ c = d :=
begin
  refine ⟨λ h, _, λ h, congr_arg2 (*) h.1 h.2⟩,
  rcases hac.eq_or_lt with rfl | hac,
  { exact ⟨rfl, (mul_left_cancel_iff_of_pos b0).mp h⟩ },
  rcases eq_or_lt_of_le hbd with rfl | hbd,
<<<<<<< HEAD
  { exact ⟨(mul_right_cancel_iff c0).mp h, rfl⟩ },
  exact ((mul_lt_mul_of_lt_of_lt' b0 c0 hac hbd).ne h).elim,
=======
  { exact ⟨(mul_right_cancel_iff_of_pos c0).mp h, rfl⟩ },
  exact ((mul_lt_mul_of_lt_of_lt' hac hbd b0 c0).ne h).elim,
>>>>>>> 4ed5f0e1
end

end partial_order

section linear_order
variables [linear_order α]

lemma pos_and_pos_or_neg_and_neg_of_mul_pos [pos_mul_mono α] [mul_pos_mono α]
  (hab : 0 < a * b) :
  (0 < a ∧ 0 < b) ∨ (a < 0 ∧ b < 0) :=
begin
  rcases lt_trichotomy 0 a with ha | rfl | ha,
  { refine or.inl ⟨ha, lt_imp_lt_of_le_imp_le (λ hb, _) hab⟩,
    exact mul_nonpos_of_nonneg_of_nonpos ha.le hb },
  { rw [zero_mul] at hab, exact hab.false.elim },
  { refine or.inr ⟨ha, lt_imp_lt_of_le_imp_le (λ hb, _) hab⟩,
    exact mul_nonpos_of_nonpos_of_nonneg ha.le hb }
end

lemma neg_of_mul_pos_right [pos_mul_mono α] [mul_pos_mono α]
  (ha : a ≤ 0) (h : 0 < a * b) :
  b < 0 :=
((pos_and_pos_or_neg_and_neg_of_mul_pos h).resolve_left $ λ h, h.1.not_le ha).2

lemma neg_of_mul_pos_left [pos_mul_mono α] [mul_pos_mono α]
  (ha : b ≤ 0) (h : 0 < a * b) :
  a < 0 :=
((pos_and_pos_or_neg_and_neg_of_mul_pos h).resolve_left $ λ h, h.2.not_le ha).1

lemma neg_iff_neg_of_mul_pos [pos_mul_mono α] [mul_pos_mono α]
  (hab : 0 < a * b) :
  a < 0 ↔ b < 0 :=
⟨λ h, neg_of_mul_pos_right h.le hab, λ h, neg_of_mul_pos_left h.le hab⟩

lemma left.neg_of_mul_neg_left [pos_mul_mono α]
  (a0 : 0 ≤ a) (h : a * b < 0) :
  b < 0 :=
lt_of_not_ge (λ b0 : b ≥ 0, (left.mul_nonneg a0 b0).not_lt h)

lemma right.neg_of_mul_neg_left [mul_pos_mono α]
  (a0 : 0 ≤ a) (h : a * b < 0) :
  b < 0 :=
lt_of_not_ge (λ b0 : b ≥ 0, (right.mul_nonneg a0 b0).not_lt h)

lemma left.neg_of_mul_neg_right [pos_mul_mono α]
  (b0 : 0 ≤ b) (h : a * b < 0) : a < 0 :=
lt_of_not_ge (λ a0 : a ≥ 0, (left.mul_nonneg a0 b0).not_lt h)

lemma right.neg_of_mul_neg_right [mul_pos_mono α]
  (b0 : 0 ≤ b) (h : a * b < 0) : a < 0 :=
lt_of_not_ge (λ a0 : a ≥ 0, (right.mul_nonneg a0 b0).not_lt h)

end linear_order

end mul_zero_class

section mul_one_class
variables [mul_one_class α] [has_zero α]

section preorder
variables [preorder α]

/-! Lemmas of the form `a ≤ a * b ↔ 1 ≤ b` and `a * b ≤ a ↔ b ≤ 1`,
which assume left covariance. -/

@[simp]
lemma le_mul_iff_one_le_right
  [pos_mul_mono α] [pos_mul_mono_rev α]
  (a0 : 0 < a) :
  a ≤ a * b ↔ 1 ≤ b :=
iff.trans (by rw [mul_one]) (mul_le_mul_left a0)

@[simp]
lemma lt_mul_iff_one_lt_right
  [pos_mul_strict_mono α] [pos_mul_reflect_lt α]
  (a0 : 0 < a) :
  a < a * b ↔ 1 < b :=
iff.trans (by rw [mul_one]) (mul_lt_mul_left a0)

@[simp]
lemma mul_le_iff_le_one_right
  [pos_mul_mono α] [pos_mul_mono_rev α]
  (a0 : 0 < a) :
  a * b ≤ a ↔ b ≤ 1 :=
iff.trans (by rw [mul_one]) (mul_le_mul_left a0)

@[simp]
lemma mul_lt_iff_lt_one_right
  [pos_mul_strict_mono α] [pos_mul_reflect_lt α]
  (a0 : 0 < a) :
  a * b < a ↔ b < 1 :=
iff.trans (by rw [mul_one]) (mul_lt_mul_left a0)

/-! Lemmas of the form `a ≤ b * a ↔ 1 ≤ b` and `a * b ≤ b ↔ a ≤ 1`,
which assume right covariance. -/

@[simp]
lemma le_mul_iff_one_le_left
  [mul_pos_mono α] [mul_pos_mono_rev α]
  (a0 : 0 < a) :
  a ≤ b * a ↔ 1 ≤ b :=
iff.trans (by rw [one_mul]) (mul_le_mul_right a0)

@[simp]
lemma lt_mul_iff_one_lt_left
  [mul_pos_strict_mono α] [mul_pos_reflect_lt α]
  (a0 : 0 < a) :
  a < b * a ↔ 1 < b :=
iff.trans (by rw [one_mul]) (mul_lt_mul_right a0)

@[simp]
lemma mul_le_iff_le_one_left
  [mul_pos_mono α] [mul_pos_mono_rev α]
  (b0 : 0 < b) :
  a * b ≤ b ↔ a ≤ 1 :=
iff.trans (by rw [one_mul]) (mul_le_mul_right b0)

@[simp]
lemma mul_lt_iff_lt_one_left
  [mul_pos_strict_mono α] [mul_pos_reflect_lt α]
  (b0 : 0 < b) :
  a * b < b ↔ a < 1 :=
iff.trans (by rw [one_mul]) (mul_lt_mul_right b0)

/-! Lemmas of the form `b ≤ c → a ≤ 1 → b * a ≤ c`. -/

-- proven with `b0 : 0 ≤ b` as `mul_le_of_le_of_le_one`
lemma preorder.mul_le_of_le_of_le_one [pos_mul_mono α]
<<<<<<< HEAD
  (b0 : 0 < b) (bc : b ≤ c) (ha : a ≤ 1) : b * a ≤ c :=
calc  b * a ≤ b * 1 : mul_le_mul_left' b0 ha
=======
  (bc : b ≤ c) (ha : a ≤ 1) (b0 : 0 < b) : b * a ≤ c :=
calc  b * a ≤ b * 1 : mul_le_mul_left_of_le_of_pos ha b0
>>>>>>> 4ed5f0e1
        ... = b     : mul_one b
        ... ≤ c     : bc

lemma mul_lt_of_le_of_lt_one [pos_mul_strict_mono α]
<<<<<<< HEAD
  (b0 : 0 < b) (bc : b ≤ c) (ha : a < 1) : b * a < c :=
calc  b * a < b * 1 : mul_lt_mul_left b0 ha
=======
  (bc : b ≤ c) (ha : a < 1) (b0 : 0 < b) : b * a < c :=
calc  b * a < b * 1 : mul_lt_mul_left' ha b0
>>>>>>> 4ed5f0e1
        ... = b     : mul_one b
        ... ≤ c     : bc

lemma mul_lt_of_lt_of_le_one [pos_mul_mono α]
<<<<<<< HEAD
  (b0 : 0 < b) (bc : b < c) (ha : a ≤ 1) : b * a < c :=
calc  b * a ≤ b * 1 : mul_le_mul_left' b0 ha
=======
  (bc : b < c) (ha : a ≤ 1) (b0 : 0 < b) : b * a < c :=
calc  b * a ≤ b * 1 : mul_le_mul_left_of_le_of_pos ha b0
>>>>>>> 4ed5f0e1
        ... = b     : mul_one b
        ... < c     : bc

lemma mul_lt_of_lt_of_lt_one [pos_mul_strict_mono α]
<<<<<<< HEAD
  (b0 : 0 < b) (bc : b < c) (ha : a < 1) : b * a < c :=
calc  b * a < b * 1 : mul_lt_mul_left b0 ha
=======
  (bc : b < c) (ha : a < 1) (b0 : 0 < b) : b * a < c :=
calc  b * a < b * 1 : mul_lt_mul_left' ha b0
>>>>>>> 4ed5f0e1
        ... = b     : mul_one b
        ... < c     : bc

-- proven with `a0 : 0 ≤ a` as `left.mul_le_one_of_le_of_le`
/-- Assumes left covariance. -/
lemma preorder.left.mul_le_one_of_le_of_le' [pos_mul_mono α]
  (a0 : 0 < a) (ha : a ≤ 1) (hb : b ≤ 1) : a * b ≤ 1 :=
preorder.mul_le_of_le_of_le_one a0 ha hb

/-- Assumes left covariance. -/
lemma left.mul_lt_one_of_le_of_lt [pos_mul_strict_mono α]
  (a0 : 0 < a) (ha : a ≤ 1) (hb : b < 1) : a * b < 1 :=
mul_lt_of_le_of_lt_one a0 ha hb

/-- Assumes left covariance. -/
lemma left.mul_lt_one_of_lt_of_le [pos_mul_mono α]
  (a0 : 0 < a) (ha : a < 1) (hb : b ≤ 1) : a * b < 1 :=
mul_lt_of_lt_of_le_one a0 ha hb

/-- Assumes left covariance. -/
lemma left.mul_lt_one_of_lt_of_lt [pos_mul_strict_mono α]
  (a0 : 0 < a) (ha : a < 1) (hb : b < 1) : a * b < 1 :=
mul_lt_of_lt_of_lt_one a0 ha hb

-- proven with `a0 : 0 ≤ a` and `c0 : 0 ≤ c` as `mul_le_of_le_of_le_one'`
lemma preorder.mul_le_of_le_of_le_one' [pos_mul_mono α] [mul_pos_mono α]
<<<<<<< HEAD
  (a0 : 0 < a) (c0 : 0 < c) (bc : b ≤ c) (ha : a ≤ 1) : b * a ≤ c :=
calc  b * a ≤ c * a : mul_le_mul_right' a0 bc
        ... ≤ c * 1 : mul_le_mul_left' c0 ha
=======
  (bc : b ≤ c) (ha : a ≤ 1) (a0 : 0 < a) (c0 : 0 < c) : b * a ≤ c :=
calc  b * a ≤ c * a : mul_le_mul_right_of_le_of_pos bc a0
        ... ≤ c * 1 : mul_le_mul_left_of_le_of_pos ha c0
>>>>>>> 4ed5f0e1
        ... = c     : mul_one c

-- proven with `c0 : 0 ≤ c` as `mul_lt_of_lt_of_le_one'`
lemma preorder.mul_lt_of_lt_of_le_one' [pos_mul_mono α] [mul_pos_strict_mono α]
<<<<<<< HEAD
  (a0 : 0 < a) (c0 : 0 < c) (bc : b < c) (ha : a ≤ 1) : b * a < c :=
calc  b * a < c * a : mul_lt_mul_right a0 bc
        ... ≤ c * 1 : mul_le_mul_left' c0 ha
=======
  (bc : b < c) (ha : a ≤ 1) (a0 : 0 < a) (c0 : 0 < c) : b * a < c :=
calc  b * a < c * a : mul_lt_mul_right' bc a0
        ... ≤ c * 1 : mul_le_mul_left_of_le_of_pos ha c0
>>>>>>> 4ed5f0e1
        ... = c     : mul_one c

-- proven with `a0 : 0 ≤ a` as `mul_lt_of_le_of_lt_one'`
lemma preorder.mul_lt_of_le_of_lt_one' [pos_mul_strict_mono α] [mul_pos_mono α]
<<<<<<< HEAD
  (a0 : 0 < a) (c0 : 0 < c) (bc : b ≤ c) (ha : a < 1) : b * a < c :=
calc  b * a ≤ c * a : mul_le_mul_right' a0 bc
        ... < c * 1 : mul_lt_mul_left c0 ha
        ... = c     : mul_one c

lemma mul_lt_of_lt_of_lt_one' [pos_mul_strict_mono α] [mul_pos_strict_mono α]
  (a0 : 0 < a) (c0 : 0 < c) (bc : b < c) (ha : a < 1) : b * a < c :=
calc  b * a < c * a : mul_lt_mul_right a0 bc
        ... < c * 1 : mul_lt_mul_left c0 ha
=======
  (bc : b ≤ c) (ha : a < 1) (a0 : 0 < a) (c0 : 0 < c) : b * a < c :=
calc  b * a ≤ c * a : mul_le_mul_right_of_le_of_pos bc a0
        ... < c * 1 : mul_lt_mul_left' ha c0
        ... = c     : mul_one c

lemma mul_lt_of_lt_of_lt_one' [pos_mul_strict_mono α] [mul_pos_strict_mono α]
  (bc : b < c) (ha : a < 1) (a0 : 0 < a) (c0 : 0 < c) : b * a < c :=
calc  b * a < c * a : mul_lt_mul_right' bc a0
        ... < c * 1 : mul_lt_mul_left' ha c0
>>>>>>> 4ed5f0e1
        ... = c     : mul_one c

/-! Lemmas of the form `b ≤ c → 1 ≤ a → b ≤ c * a`. -/

-- proven with `c0 : 0 ≤ c` as `le_mul_of_le_of_one_le`
lemma preorder.le_mul_of_le_of_one_le [pos_mul_mono α]
  (c0 : 0 < c) (bc : b ≤ c) (ha : 1 ≤ a) : b ≤ c * a :=
calc  b ≤ c     : bc
    ... = c * 1 : (mul_one c).symm
<<<<<<< HEAD
    ... ≤ c * a : mul_le_mul_left' c0 ha
=======
    ... ≤ c * a : mul_le_mul_left_of_le_of_pos ha c0
>>>>>>> 4ed5f0e1

lemma lt_mul_of_le_of_one_lt [pos_mul_strict_mono α]
  (c0 : 0 < c) (bc : b ≤ c) (ha : 1 < a) : b < c * a :=
calc  b ≤ c     : bc
    ... = c * 1 : (mul_one c).symm
<<<<<<< HEAD
    ... < c * a : mul_lt_mul_left c0 ha
=======
    ... < c * a : mul_lt_mul_left' ha c0
>>>>>>> 4ed5f0e1

lemma lt_mul_of_lt_of_one_le [pos_mul_mono α]
  (c0 : 0 < c) (bc : b < c) (ha : 1 ≤ a) : b < c * a :=
calc  b < c     : bc
    ... = c * 1 : (mul_one c).symm
<<<<<<< HEAD
    ... ≤ c * a : mul_le_mul_left' c0 ha
=======
    ... ≤ c * a : mul_le_mul_left_of_le_of_pos ha c0
>>>>>>> 4ed5f0e1

lemma lt_mul_of_lt_of_one_lt [pos_mul_strict_mono α]
  (c0 : 0 < c) (bc : b < c) (ha : 1 < a) : b < c * a :=
calc  b < c     : bc
    ... = c * 1 : (mul_one _).symm
<<<<<<< HEAD
    ... < c * a : mul_lt_mul_left c0 ha
=======
    ... < c * a : mul_lt_mul_left' ha c0
>>>>>>> 4ed5f0e1

-- proven with `a0 : 0 ≤ a` as `left.one_le_mul_of_le_of_le`
/-- Assumes left covariance. -/
lemma preorder.left.one_le_mul_of_le_of_le [pos_mul_mono α]
  (a0 : 0 < a) (ha : 1 ≤ a) (hb : 1 ≤ b) : 1 ≤ a * b :=
preorder.le_mul_of_le_of_one_le a0 ha hb

/-- Assumes left covariance. -/
lemma left.one_lt_mul_of_le_of_lt [pos_mul_strict_mono α]
  (a0 : 0 < a) (ha : 1 ≤ a) (hb : 1 < b) : 1 < a * b :=
lt_mul_of_le_of_one_lt a0 ha hb

/-- Assumes left covariance. -/
lemma left.one_lt_mul_of_lt_of_le [pos_mul_mono α]
  (a0 : 0 < a) (ha : 1 < a) (hb : 1 ≤ b) : 1 < a * b :=
lt_mul_of_lt_of_one_le a0 ha hb

/-- Assumes left covariance. -/
lemma left.one_lt_mul_of_lt_of_lt [pos_mul_strict_mono α]
  (a0 : 0 < a) (ha : 1 < a) (hb : 1 < b) : 1 < a * b :=
lt_mul_of_lt_of_one_lt a0 ha hb

-- proven with `a0 : 0 ≤ a` and `b0 : 0 ≤ b` as `le_mul_of_le_of_one_le'`
lemma preorder.le_mul_of_le_of_one_le' [pos_mul_mono α] [mul_pos_mono α]
  (a0 : 0 < a) (b0 : 0 < b) (bc : b ≤ c) (ha : 1 ≤ a) : b ≤ c * a :=
calc  b = b * 1 : (mul_one b).symm
<<<<<<< HEAD
    ... ≤ b * a : mul_le_mul_left' b0 ha
    ... ≤ c * a : mul_le_mul_right' a0 bc
=======
    ... ≤ b * a : mul_le_mul_left_of_le_of_pos ha b0
    ... ≤ c * a : mul_le_mul_right_of_le_of_pos bc a0
>>>>>>> 4ed5f0e1

-- proven with `a0 : 0 ≤ a` as `lt_mul_of_le_of_one_lt'`
lemma preorder.lt_mul_of_le_of_one_lt' [pos_mul_strict_mono α] [mul_pos_mono α]
  (a0 : 0 < a) (b0 : 0 < b) (bc : b ≤ c) (ha : 1 < a) : b < c * a :=
calc  b = b * 1 : (mul_one b).symm
<<<<<<< HEAD
    ... < b * a : mul_lt_mul_left b0 ha
    ... ≤ c * a : mul_le_mul_right' a0 bc
=======
    ... < b * a : mul_lt_mul_left' ha b0
    ... ≤ c * a : mul_le_mul_right_of_le_of_pos bc a0
>>>>>>> 4ed5f0e1

-- proven with `b0 : 0 ≤ b` as `lt_mul_of_lt_of_one_le'`
lemma preorder.lt_mul_of_lt_of_one_le' [pos_mul_mono α] [mul_pos_strict_mono α]
  (a0 : 0 < a) (b0 : 0 < b) (bc : b < c) (ha : 1 ≤ a) : b < c * a :=
calc  b = b * 1 : (mul_one b).symm
<<<<<<< HEAD
    ... ≤ b * a : mul_le_mul_left' b0 ha
    ... < c * a : mul_lt_mul_right a0 bc
=======
    ... ≤ b * a : mul_le_mul_left_of_le_of_pos ha b0
    ... < c * a : mul_lt_mul_right' bc a0
>>>>>>> 4ed5f0e1

lemma lt_mul_of_lt_of_one_lt' [pos_mul_strict_mono α] [mul_pos_strict_mono α]
  (a0 : 0 < a) (b0 : 0 < b) (bc : b < c) (ha : 1 < a) : b < c * a :=
calc  b = b * 1 : (mul_one b).symm
<<<<<<< HEAD
    ... < b * a : mul_lt_mul_left b0 ha
    ... < c * a : mul_lt_mul_right a0 bc
=======
    ... < b * a : mul_lt_mul_left' ha b0
    ... < c * a : mul_lt_mul_right' bc a0
>>>>>>> 4ed5f0e1

/-! Lemmas of the form `a ≤ 1 → b ≤ c → a * b ≤ c`. -/

-- proven with `b0 : 0 ≤ b` as `mul_le_of_le_one_of_le`
lemma preorder.mul_le_of_le_one_of_le [mul_pos_mono α]
<<<<<<< HEAD
  (b0 : 0 < b) (ha : a ≤ 1) (bc : b ≤ c) : a * b ≤ c :=
calc  a * b ≤ 1 * b : mul_le_mul_right' b0 ha
=======
  (ha : a ≤ 1) (bc : b ≤ c) (b0 : 0 < b) : a * b ≤ c :=
calc  a * b ≤ 1 * b : mul_le_mul_right_of_le_of_pos ha b0
>>>>>>> 4ed5f0e1
        ... = b     : one_mul b
        ... ≤ c     : bc

lemma mul_lt_of_lt_one_of_le [mul_pos_strict_mono α]
<<<<<<< HEAD
  (b0 : 0 < b) (ha : a < 1) (bc : b ≤ c) : a * b < c :=
calc  a * b < 1 * b : mul_lt_mul_right b0 ha
=======
  (ha : a < 1) (bc : b ≤ c) (b0 : 0 < b) : a * b < c :=
calc  a * b < 1 * b : mul_lt_mul_right' ha b0
>>>>>>> 4ed5f0e1
        ... = b     : one_mul b
        ... ≤ c     : bc

lemma mul_lt_of_le_one_of_lt [mul_pos_mono α]
<<<<<<< HEAD
  (b0 : 0 < b) (ha : a ≤ 1) (hb : b < c) : a * b < c :=
calc  a * b ≤ 1 * b : mul_le_mul_right' b0 ha
=======
  (ha : a ≤ 1) (hb : b < c) (b0 : 0 < b) : a * b < c :=
calc  a * b ≤ 1 * b : mul_le_mul_right_of_le_of_pos ha b0
>>>>>>> 4ed5f0e1
        ... = b     : one_mul b
        ... < c     : hb

lemma mul_lt_of_lt_one_of_lt [mul_pos_strict_mono α]
<<<<<<< HEAD
  (b0 : 0 < b) (ha : a < 1) (bc : b < c) : a * b < c :=
calc  a * b < 1 * b : mul_lt_mul_right b0 ha
=======
  (ha : a < 1) (bc : b < c) (b0 : 0 < b) : a * b < c :=
calc  a * b < 1 * b : mul_lt_mul_right' ha b0
>>>>>>> 4ed5f0e1
        ... = b     : one_mul b
        ... < c     : bc

-- proven with `b0 : 0 ≤ b` as `right.mul_le_one_of_le_of_le`
/-- Assumes right covariance. -/
lemma preorder.right.mul_le_one_of_le_of_le [mul_pos_mono α]
  (b0 : 0 < b) (ha : a ≤ 1) (hb : b ≤ 1) : a * b ≤ 1 :=
preorder.mul_le_of_le_one_of_le b0 ha hb

/-- Assumes right covariance. -/
lemma right.mul_lt_one_of_lt_of_le [mul_pos_strict_mono α]
  (b0 : 0 < b) (ha : a < 1) (hb : b ≤ 1) : a * b < 1 :=
mul_lt_of_lt_one_of_le b0 ha hb

/-- Assumes right covariance. -/
lemma right.mul_lt_one_of_le_of_lt [mul_pos_mono α]
  (b0 : 0 < b) (ha : a ≤ 1) (hb : b < 1) : a * b < 1 :=
mul_lt_of_le_one_of_lt b0 ha hb

/-- Assumes right covariance. -/
lemma right.mul_lt_one_of_lt_of_lt [mul_pos_strict_mono α]
  (b0 : 0 < b) (ha : a < 1) (hb : b < 1) : a * b < 1 :=
mul_lt_of_lt_one_of_lt b0 ha hb

-- proven with `a0 : 0 ≤ a` and `c0 : 0 ≤ c` as `mul_le_of_le_one_of_le'`
lemma preorder.mul_le_of_le_one_of_le' [pos_mul_mono α] [mul_pos_mono α]
<<<<<<< HEAD
  (a0 : 0 < a) (c0 : 0 < c) (ha : a ≤ 1) (bc : b ≤ c) : a * b ≤ c :=
calc  a * b ≤ a * c : mul_le_mul_left' a0 bc
        ... ≤ 1 * c : mul_le_mul_right' c0 ha
=======
  (ha : a ≤ 1) (bc : b ≤ c) (a0 : 0 < a) (c0 : 0 < c) : a * b ≤ c :=
calc  a * b ≤ a * c : mul_le_mul_left_of_le_of_pos bc a0
        ... ≤ 1 * c : mul_le_mul_right_of_le_of_pos ha c0
>>>>>>> 4ed5f0e1
        ... = c     : one_mul c

-- proven with `a0 : 0 ≤ a` as `mul_lt_of_lt_one_of_le'`
lemma preorder.mul_lt_of_lt_one_of_le' [pos_mul_mono α] [mul_pos_strict_mono α]
<<<<<<< HEAD
  (a0 : 0 < a) (c0 : 0 < c) (ha : a < 1) (bc : b ≤ c) : a * b < c :=
calc  a * b ≤ a * c : mul_le_mul_left' a0 bc
        ... < 1 * c : mul_lt_mul_right c0 ha
=======
  (ha : a < 1) (bc : b ≤ c) (a0 : 0 < a) (c0 : 0 < c) : a * b < c :=
calc  a * b ≤ a * c : mul_le_mul_left_of_le_of_pos bc a0
        ... < 1 * c : mul_lt_mul_right' ha c0
>>>>>>> 4ed5f0e1
        ... = c     : one_mul c

-- proven with `c0 : 0 ≤ c` as `mul_lt_of_le_one_of_lt'`
lemma preorder.mul_lt_of_le_one_of_lt' [pos_mul_strict_mono α] [mul_pos_mono α]
<<<<<<< HEAD
  (a0 : 0 < a) (c0 : 0 < c) (ha : a ≤ 1) (bc : b < c) : a * b < c :=
calc  a * b < a * c : mul_lt_mul_left a0 bc
        ... ≤ 1 * c : mul_le_mul_right' c0 ha
        ... = c     : one_mul c

lemma mul_lt_of_lt_one_of_lt' [pos_mul_strict_mono α] [mul_pos_strict_mono α]
  (a0 : 0 < a) (c0 : 0 < c) (ha : a < 1) (bc : b < c) : a * b < c :=
calc  a * b < a * c : mul_lt_mul_left a0 bc
        ... < 1 * c : mul_lt_mul_right c0 ha
=======
  (ha : a ≤ 1) (bc : b < c) (a0 : 0 < a) (c0 : 0 < c) : a * b < c :=
calc  a * b < a * c : mul_lt_mul_left' bc a0
        ... ≤ 1 * c : mul_le_mul_right_of_le_of_pos ha c0
        ... = c     : one_mul c

lemma mul_lt_of_lt_one_of_lt' [pos_mul_strict_mono α] [mul_pos_strict_mono α]
  (ha : a < 1) (bc : b < c) (a0 : 0 < a) (c0 : 0 < c) : a * b < c :=
calc  a * b < a * c : mul_lt_mul_left' bc a0
        ... < 1 * c : mul_lt_mul_right' ha c0
>>>>>>> 4ed5f0e1
        ... = c     : one_mul c

/-! Lemmas of the form `1 ≤ a → b ≤ c → b ≤ a * c`. -/

-- proven with `c0 : 0 ≤ c` as `le_mul_of_one_le_of_le`
lemma preorder.le_mul_of_one_le_of_le [mul_pos_mono α]
  (c0 : 0 < c) (ha : 1 ≤ a) (bc : b ≤ c) : b ≤ a * c :=
calc  b ≤ c     : bc
    ... = 1 * c : (one_mul c).symm
<<<<<<< HEAD
    ... ≤ a * c : mul_le_mul_right' c0 ha
=======
    ... ≤ a * c : mul_le_mul_right_of_le_of_pos ha c0
>>>>>>> 4ed5f0e1

lemma lt_mul_of_one_lt_of_le [mul_pos_strict_mono α]
  (c0 : 0 < c) (ha : 1 < a) (bc : b ≤ c) : b < a * c :=
calc  b ≤ c     : bc
    ... = 1 * c : (one_mul c).symm
<<<<<<< HEAD
    ... < a * c : mul_lt_mul_right c0 ha
=======
    ... < a * c : mul_lt_mul_right' ha c0
>>>>>>> 4ed5f0e1

lemma lt_mul_of_one_le_of_lt [mul_pos_mono α]
  (c0 : 0 < c) (ha : 1 ≤ a) (bc : b < c) : b < a * c :=
calc  b < c     : bc
    ... = 1 * c : (one_mul c).symm
<<<<<<< HEAD
    ... ≤ a * c : mul_le_mul_right' c0 ha
=======
    ... ≤ a * c : mul_le_mul_right_of_le_of_pos ha c0
>>>>>>> 4ed5f0e1

lemma lt_mul_of_one_lt_of_lt [mul_pos_strict_mono α]
  (c0 : 0 < c) (ha : 1 < a) (bc : b < c) : b < a * c :=
calc  b < c     : bc
    ... = 1 * c : (one_mul c).symm
<<<<<<< HEAD
    ... < a * c : mul_lt_mul_right c0 ha
=======
    ... < a * c : mul_lt_mul_right' ha c0
>>>>>>> 4ed5f0e1

-- proven with `b0 : 0 ≤ b` as `right.one_le_mul_of_le_of_le`
/-- Assumes right covariance. -/
lemma preorder.right.one_le_mul_of_le_of_le [mul_pos_mono α]
  (b0 : 0 < b) (ha : 1 ≤ a) (hb : 1 ≤ b) : 1 ≤ a * b :=
preorder.le_mul_of_one_le_of_le b0 ha hb

/-- Assumes right covariance. -/
lemma right.one_lt_mul_of_lt_of_le [mul_pos_strict_mono α]
  (b0 : 0 < b) (ha : 1 < a) (hb : 1 ≤ b) : 1 < a * b :=
lt_mul_of_one_lt_of_le b0 ha hb

/-- Assumes right covariance. -/
lemma right.one_lt_mul_of_le_of_lt [mul_pos_mono α]
  (b0 : 0 < b) (ha : 1 ≤ a) (hb : 1 < b) : 1 < a * b :=
lt_mul_of_one_le_of_lt b0 ha hb

/-- Assumes right covariance. -/
lemma right.one_lt_mul_of_lt_of_lt [mul_pos_strict_mono α]
  (b0 : 0 < b) (ha : 1 < a) (hb : 1 < b) : 1 < a * b :=
lt_mul_of_one_lt_of_lt b0 ha hb

-- proven with `a0 : 0 ≤ a` and `b0 : 0 ≤ b` as `le_mul_of_one_le_of_le'`
lemma preorder.le_mul_of_one_le_of_le' [pos_mul_mono α] [mul_pos_mono α]
  (a0 : 0 < a) (b0 : 0 < b) (ha : 1 ≤ a) (bc : b ≤ c) : b ≤ a * c :=
calc  b = 1 * b : (one_mul b).symm
<<<<<<< HEAD
    ... ≤ a * b : mul_le_mul_right' b0 ha
    ... ≤ a * c : mul_le_mul_left' a0 bc
=======
    ... ≤ a * b : mul_le_mul_right_of_le_of_pos ha b0
    ... ≤ a * c : mul_le_mul_left_of_le_of_pos bc a0
>>>>>>> 4ed5f0e1

-- proven with `a0 : 0 ≤ a` as `lt_mul_of_one_lt_of_le'`
lemma preorder.lt_mul_of_one_lt_of_le' [pos_mul_mono α] [mul_pos_strict_mono α]
  (a0 : 0 < a) (b0 : 0 < b) (ha : 1 < a) (bc : b ≤ c) : b < a * c :=
calc  b = 1 * b : (one_mul b).symm
<<<<<<< HEAD
    ... < a * b : mul_lt_mul_right b0 ha
    ... ≤ a * c : mul_le_mul_left' a0 bc
=======
    ... < a * b : mul_lt_mul_right' ha b0
    ... ≤ a * c : mul_le_mul_left_of_le_of_pos bc a0
>>>>>>> 4ed5f0e1

-- proven with `b0 : 0 ≤ b` as `lt_mul_of_one_le_of_lt'`
lemma preorder.lt_mul_of_one_le_of_lt' [pos_mul_strict_mono α] [mul_pos_mono α]
  (a0 : 0 < a) (b0 : 0 < b) (ha : 1 ≤ a) (bc : b < c) : b < a * c :=
calc  b = 1 * b : (one_mul b).symm
<<<<<<< HEAD
    ... ≤ a * b : mul_le_mul_right' b0 ha
    ... < a * c : mul_lt_mul_left a0 bc
=======
    ... ≤ a * b : mul_le_mul_right_of_le_of_pos ha b0
    ... < a * c : mul_lt_mul_left' bc a0
>>>>>>> 4ed5f0e1

lemma lt_mul_of_one_lt_of_lt' [pos_mul_strict_mono α] [mul_pos_strict_mono α]
  (a0 : 0 < a) (b0 : 0 < b) (ha : 1 < a) (bc : b < c) : b < a * c :=
calc  b = 1 * b : (one_mul b).symm
<<<<<<< HEAD
    ... < a * b : mul_lt_mul_right b0 ha
    ... < a * c : mul_lt_mul_left a0 bc
=======
    ... < a * b : mul_lt_mul_right' ha b0
    ... < a * c : mul_lt_mul_left' bc a0
>>>>>>> 4ed5f0e1

-- proven with `a0 : 0 ≤ a` as `mul_le_of_le_one_right`
lemma preorder.mul_le_of_le_one_right [pos_mul_mono α] (a0 : 0 < a) (h : b ≤ 1) :
  a * b ≤ a :=
preorder.mul_le_of_le_of_le_one a0 le_rfl h

-- proven with `a0 : 0 ≤ a` as `le_mul_of_one_le_right`
lemma preorder.le_mul_of_one_le_right [pos_mul_mono α] (a0 : 0 < a) (h : 1 ≤ b) :
  a ≤ a * b :=
preorder.le_mul_of_le_of_one_le a0 le_rfl h

-- proven with `b0 : 0 ≤ b` as `mul_le_of_le_one_left`
lemma preorder.mul_le_of_le_one_left [mul_pos_mono α] (b0 : 0 < b) (h : a ≤ 1) :
  a * b ≤ b :=
preorder.mul_le_of_le_one_of_le b0 h le_rfl

-- proven with `b0 : 0 ≤ b` as `le_mul_of_one_le_left`
lemma preorder.le_mul_of_one_le_left [mul_pos_mono α] (b0 : 0 < b) (h : 1 ≤ a) :
  b ≤ a * b :=
preorder.le_mul_of_one_le_of_le b0 h le_rfl

lemma mul_lt_of_lt_one_right [pos_mul_strict_mono α] (a0 : 0 < a) (h : b < 1) :
  a * b < a :=
mul_lt_of_le_of_lt_one a0 le_rfl h

lemma lt_mul_of_one_lt_right [pos_mul_strict_mono α] (a0 : 0 < a) (h : 1 < b) :
  a < a * b :=
lt_mul_of_le_of_one_lt a0 le_rfl h

lemma mul_lt_of_lt_one_left [mul_pos_strict_mono α] (b0 : 0 < b) (h : a < 1) :
  a * b < b :=
mul_lt_of_lt_one_of_le b0 h le_rfl

lemma lt_mul_of_one_lt_left [mul_pos_strict_mono α] (b0 : 0 < b) (h : 1 < a) :
  b < a * b :=
lt_mul_of_one_lt_of_le b0 h le_rfl

-- proven with `a0 : 0 ≤ a` as `le_of_mul_le_of_one_le_left`
lemma preorder.le_of_mul_le_of_one_le_left [pos_mul_mono α]
  (a0 : 0 < a) (h : a * b ≤ c) (hle : 1 ≤ b) :
  a ≤ c :=
(preorder.le_mul_of_one_le_right a0 hle).trans h

lemma lt_of_mul_lt_of_one_le_left [pos_mul_mono α]
  (a0 : 0 < a) (h : a * b < c) (hle : 1 ≤ b) :
  a < c :=
(preorder.le_mul_of_one_le_right a0 hle).trans_lt h

-- proven with `b0 : 0 ≤ b` as `le_of_le_mul_of_le_one_left`
lemma preorder.le_of_le_mul_of_le_one_left [pos_mul_mono α]
  (b0 : 0 < b) (h : a ≤ b * c) (hle : c ≤ 1) :
  a ≤ b :=
h.trans (preorder.mul_le_of_le_one_right b0 hle)

lemma lt_of_lt_mul_of_le_one_left [pos_mul_mono α]
  (b0 : 0 < b) (h : a < b * c) (hle : c ≤ 1) :
  a < b :=
h.trans_le (preorder.mul_le_of_le_one_right b0 hle)

-- proven with `b0 : 0 ≤ b` as `le_of_mul_le_of_one_le_right`
lemma preorder.le_of_mul_le_of_one_le_right [mul_pos_mono α]
  (b0 : 0 < b) (h : a * b ≤ c) (hle : 1 ≤ a) :
  b ≤ c :=
(preorder.le_mul_of_one_le_left b0 hle).trans h

lemma lt_of_mul_lt_of_one_le_right [mul_pos_mono α]
  (b0 : 0 < b) (h : a * b < c) (hle : 1 ≤ a) :
  b < c :=
(preorder.le_mul_of_one_le_left b0 hle).trans_lt h

-- proven with `c0 : 0 ≤ b` as `le_of_le_mul_of_le_one_right`
lemma preorder.le_of_le_mul_of_le_one_right [mul_pos_mono α]
  (c0 : 0 < c) (h : a ≤ b * c) (hle : b ≤ 1) :
  a ≤ c :=
h.trans (preorder.mul_le_of_le_one_left c0 hle)

lemma lt_of_lt_mul_of_le_one_right [mul_pos_mono α]
  (c0 : 0 < c) (h : a < b * c) (hle : b ≤ 1) :
  a < c :=
h.trans_le (preorder.mul_le_of_le_one_left c0 hle)

end preorder

section linear_order
variables [linear_order α]

-- proven with `a0 : 0 ≤ a` as `exists_square_le`
lemma exists_square_le' [pos_mul_strict_mono α]
  (a0 : 0 < a) : ∃ (b : α), b * b ≤ a :=
begin
  by_cases h : a < 1,
  { use a,
    have : a*a < a*1,
<<<<<<< HEAD
    exact mul_lt_mul_left a0 h,
=======
    exact mul_lt_mul_left' h a0,
>>>>>>> 4ed5f0e1
    rw mul_one at this,
    exact le_of_lt this },
  { use 1,
    push_neg at h,
    rwa mul_one }
end

end linear_order

end mul_one_class

section mul_zero_one_class
variables [mul_zero_one_class α]

section partial_order
variables [partial_order α]

/-! Lemmas of the form `b ≤ c → a ≤ 1 → b * a ≤ c`. -/

lemma mul_le_of_le_of_le_one [pos_mul_mono α]
  (b0 : 0 ≤ b) (bc : b ≤ c) (ha : a ≤ 1) : b * a ≤ c :=
b0.lt_or_eq.elim (λ h, preorder.mul_le_of_le_of_le_one h bc ha)
  (λ h, by rw [← h, zero_mul]; exact b0.trans bc)

/-- Assumes left covariance. -/
lemma left.mul_le_one_of_le_of_le [pos_mul_mono α]
  (a0 : 0 ≤ a) (ha : a ≤ 1) (hb : b ≤ 1) : a * b ≤ 1 :=
mul_le_of_le_of_le_one a0 ha hb

<<<<<<< HEAD
lemma mul_le_of_le_of_le_one' [pos_mul_mono α] [mul_pos_mono α]
  (a0 : 0 ≤ a) (c0 : 0 ≤ c) (bc : b ≤ c) (ha : a ≤ 1) : b * a ≤ c :=
calc  b * a ≤ c * a : mul_le_mul_right a0 bc
        ... ≤ c * 1 : mul_le_mul_left c0 ha
        ... = c     : mul_one c

lemma mul_lt_of_lt_of_le_one' [pos_mul_mono α] [mul_pos_strict_mono α]
  (a0 : 0 < a) (c0 : 0 ≤ c) (bc : b < c) (ha : a ≤ 1) : b * a < c :=
calc  b * a < c * a : mul_lt_mul_right a0 bc
        ... ≤ c * 1 : mul_le_mul_left c0 ha
        ... = c     : mul_one c

lemma mul_lt_of_le_of_lt_one' [pos_mul_strict_mono α] [mul_pos_mono α]
  (a0 : 0 ≤ a) (c0 : 0 < c) (bc : b ≤ c) (ha : a < 1) : b * a < c :=
calc  b * a ≤ c * a : mul_le_mul_right a0 bc
        ... < c * 1 : mul_lt_mul_left c0 ha
=======
lemma mul_nonneg_le_one_le [pos_mul_mono α] [mul_pos_mono α]
  (c0 : 0 ≤ c) (bc : b ≤ c) (a0 : 0 ≤ a) (ha : a ≤ 1) : b * a ≤ c :=
calc  b * a ≤ c * a : mul_le_mul_of_nonneg_right bc a0
        ... ≤ c * 1 : mul_le_mul_of_nonneg_left ha c0
        ... = c     : mul_one c

lemma mul_lt_of_lt_of_le_one' [pos_mul_mono α] [mul_pos_strict_mono α]
  (bc : b < c) (ha : a ≤ 1) (a0 : 0 < a) (c0 : 0 ≤ c) : b * a < c :=
calc  b * a < c * a : mul_lt_mul_right' bc a0
        ... ≤ c * 1 : mul_le_mul_of_nonneg_left ha c0
        ... = c     : mul_one c

lemma mul_lt_of_le_of_lt_one' [pos_mul_strict_mono α] [mul_pos_mono α]
  (bc : b ≤ c) (ha : a < 1) (a0 : 0 ≤ a) (c0 : 0 < c) : b * a < c :=
calc  b * a ≤ c * a : mul_le_mul_of_nonneg_right bc a0
        ... < c * 1 : mul_lt_mul_left' ha c0
>>>>>>> 4ed5f0e1
        ... = c     : mul_one c

/-! Lemmas of the form `b ≤ c → 1 ≤ a → b ≤ c * a`. -/

lemma le_mul_of_le_of_one_le [pos_mul_mono α]
  (c0 : 0 ≤ c) (bc : b ≤ c) (ha : 1 ≤ a) : b ≤ c * a :=
c0.lt_or_eq.elim (λ h, preorder.le_mul_of_le_of_one_le h bc ha)
  (λ h, by rw [← h, zero_mul] at *; exact bc)

/-- Assumes left covariance. -/
lemma left.one_le_mul_of_le_of_le [pos_mul_mono α]
  (a0 : 0 ≤ a) (ha : 1 ≤ a) (hb : 1 ≤ b) : 1 ≤ a * b :=
le_mul_of_le_of_one_le a0 ha hb

lemma le_mul_of_le_of_one_le' [pos_mul_mono α] [mul_pos_mono α]
  (a0 : 0 ≤ a) (b0 : 0 ≤ b) (bc : b ≤ c) (ha : 1 ≤ a) : b ≤ c * a :=
calc  b = b * 1 : (mul_one b).symm
<<<<<<< HEAD
    ... ≤ b * a : mul_le_mul_left b0 ha
    ... ≤ c * a : mul_le_mul_right a0 bc
=======
    ... ≤ b * a : mul_le_mul_of_nonneg_left ha b0
    ... ≤ c * a : mul_le_mul_of_nonneg_right bc a0
>>>>>>> 4ed5f0e1

lemma lt_mul_of_le_of_one_lt' [pos_mul_strict_mono α] [mul_pos_mono α]
  (a0 : 0 ≤ a) (b0 : 0 < b) (bc : b ≤ c) (ha : 1 < a) : b < c * a :=
calc  b = b * 1 : (mul_one b).symm
<<<<<<< HEAD
    ... < b * a : mul_lt_mul_left b0 ha
    ... ≤ c * a : mul_le_mul_right a0 bc
=======
    ... < b * a : mul_lt_mul_left' ha b0
    ... ≤ c * a : mul_le_mul_of_nonneg_right bc a0
>>>>>>> 4ed5f0e1

lemma lt_mul_of_lt_of_one_le' [pos_mul_mono α] [mul_pos_strict_mono α]
  (a0 : 0 < a) (b0 : 0 ≤ b) (bc : b < c) (ha : 1 ≤ a) : b < c * a :=
calc  b = b * 1 : (mul_one b).symm
<<<<<<< HEAD
    ... ≤ b * a : mul_le_mul_left b0 ha
    ... < c * a : mul_lt_mul_right a0 bc
=======
    ... ≤ b * a : mul_le_mul_of_nonneg_left ha b0
    ... < c * a : mul_lt_mul_right' bc a0
>>>>>>> 4ed5f0e1

/-! Lemmas of the form `a ≤ 1 → b ≤ c → a * b ≤ c`. -/

lemma mul_le_of_le_one_of_le [mul_pos_mono α]
  (b0 : 0 ≤ b) (ha : a ≤ 1) (bc : b ≤ c) : a * b ≤ c :=
b0.lt_or_eq.elim (λ h, preorder.mul_le_of_le_one_of_le h ha bc)
  (λ h, by rw [← h, mul_zero] at *; exact bc)

/-- Assumes right covariance. -/
lemma right.mul_le_one_of_le_of_le [mul_pos_mono α]
  (b0 : 0 < b) (ha : a ≤ 1) (hb : b ≤ 1) : a * b ≤ 1 :=
preorder.mul_le_of_le_one_of_le b0 ha hb

lemma mul_le_of_le_one_of_le' [pos_mul_mono α] [mul_pos_mono α]
<<<<<<< HEAD
  (a0 : 0 ≤ a) (c0 : 0 ≤ c) (ha : a ≤ 1) (bc : b ≤ c) : a * b ≤ c :=
calc  a * b ≤ a * c : mul_le_mul_left a0 bc
        ... ≤ 1 * c : mul_le_mul_right c0 ha
        ... = c     : one_mul c

lemma mul_lt_of_lt_one_of_le' [pos_mul_mono α] [mul_pos_strict_mono α]
  (a0 : 0 ≤ a) (c0 : 0 < c) (ha : a < 1) (bc : b ≤ c) : a * b < c :=
calc  a * b ≤ a * c : mul_le_mul_left a0 bc
        ... < 1 * c : mul_lt_mul_right c0 ha
        ... = c     : one_mul c

lemma mul_lt_of_le_one_of_lt' [pos_mul_strict_mono α] [mul_pos_mono α]
 (a0 : 0 < a) (c0 : 0 ≤ c)  (ha : a ≤ 1) (bc : b < c) : a * b < c :=
calc  a * b < a * c : mul_lt_mul_left a0 bc
        ... ≤ 1 * c : mul_le_mul_right c0 ha
=======
  (ha : a ≤ 1) (bc : b ≤ c) (a0 : 0 ≤ a) (c0 : 0 ≤ c) : a * b ≤ c :=
calc  a * b ≤ a * c : mul_le_mul_of_nonneg_left bc a0
        ... ≤ 1 * c : mul_le_mul_of_nonneg_right ha c0
        ... = c     : one_mul c

lemma mul_lt_of_lt_one_of_le' [pos_mul_mono α] [mul_pos_strict_mono α]
  (ha : a < 1) (bc : b ≤ c) (a0 : 0 ≤ a) (c0 : 0 < c) : a * b < c :=
calc  a * b ≤ a * c : mul_le_mul_of_nonneg_left bc a0
        ... < 1 * c : mul_lt_mul_right' ha c0
        ... = c     : one_mul c

lemma mul_lt_of_le_one_of_lt' [pos_mul_strict_mono α] [mul_pos_mono α]
  (ha : a ≤ 1) (bc : b < c) (a0 : 0 < a) (c0 : 0 ≤ c) : a * b < c :=
calc  a * b < a * c : mul_lt_mul_left' bc a0
        ... ≤ 1 * c : mul_le_mul_of_nonneg_right ha c0
>>>>>>> 4ed5f0e1
        ... = c     : one_mul c

/-! Lemmas of the form `1 ≤ a → b ≤ c → b ≤ a * c`. -/

lemma le_mul_of_one_le_of_le [mul_pos_mono α]
  (c0 : 0 ≤ c) (ha : 1 ≤ a) (bc : b ≤ c) : b ≤ a * c :=
c0.lt_or_eq.elim (λ h, preorder.le_mul_of_one_le_of_le h ha bc)
  (λ h, by rw [← h, mul_zero] at *; exact bc)

/-- Assumes right covariance. -/
lemma right.one_le_mul_of_le_of_le [mul_pos_mono α]
  (b0 : 0 ≤ b) (ha : 1 ≤ a) (hb : 1 ≤ b) : 1 ≤ a * b :=
le_mul_of_one_le_of_le b0 ha hb

lemma le_mul_of_one_le_of_le' [pos_mul_mono α] [mul_pos_mono α]
  (a0 : 0 ≤ a) (b0 : 0 ≤ b) (ha : 1 ≤ a) (bc : b ≤ c) : b ≤ a * c :=
calc  b = 1 * b : (one_mul b).symm
<<<<<<< HEAD
    ... ≤ a * b : mul_le_mul_right b0 ha
    ... ≤ a * c : mul_le_mul_left a0 bc
=======
    ... ≤ a * b : mul_le_mul_of_nonneg_right ha b0
    ... ≤ a * c : mul_le_mul_of_nonneg_left bc a0
>>>>>>> 4ed5f0e1

lemma lt_mul_of_one_lt_of_le' [pos_mul_mono α] [mul_pos_strict_mono α]
  (a0 : 0 ≤ a) (b0 : 0 < b) (ha : 1 < a) (bc : b ≤ c) : b < a * c :=
calc  b = 1 * b : (one_mul b).symm
<<<<<<< HEAD
    ... < a * b : mul_lt_mul_right b0 ha
    ... ≤ a * c : mul_le_mul_left a0 bc
=======
    ... < a * b : mul_lt_mul_right' ha b0
    ... ≤ a * c : mul_le_mul_of_nonneg_left bc a0
>>>>>>> 4ed5f0e1

lemma lt_mul_of_one_le_of_lt' [pos_mul_strict_mono α] [mul_pos_mono α]
  (a0 : 0 < a) (b0 : 0 ≤ b) (ha : 1 ≤ a) (bc : b < c) : b < a * c :=
calc  b = 1 * b : (one_mul b).symm
<<<<<<< HEAD
    ... ≤ a * b : mul_le_mul_right b0 ha
    ... < a * c : mul_lt_mul_left a0 bc
=======
    ... ≤ a * b : mul_le_mul_of_nonneg_right ha b0
    ... < a * c : mul_lt_mul_left' bc a0
>>>>>>> 4ed5f0e1

lemma mul_le_of_le_one_right [pos_mul_mono α] (a0 : 0 ≤ a) (h : b ≤ 1) :
  a * b ≤ a :=
mul_le_of_le_of_le_one a0 le_rfl h

lemma le_mul_of_one_le_right [pos_mul_mono α] (a0 : 0 ≤ a) (h : 1 ≤ b) :
  a ≤ a * b :=
le_mul_of_le_of_one_le a0 le_rfl h

lemma mul_le_of_le_one_left [mul_pos_mono α] (b0 : 0 ≤ b) (h : a ≤ 1) :
  a * b ≤ b :=
mul_le_of_le_one_of_le b0 h le_rfl

lemma le_mul_of_one_le_left [mul_pos_mono α] (b0 : 0 ≤ b) (h : 1 ≤ a) :
  b ≤ a * b :=
le_mul_of_one_le_of_le b0 h le_rfl

<<<<<<< HEAD
lemma le_of_mul_le_of_one_le_left [pos_mul_mono α]
  (a0 : 0 ≤ a) (h : a * b ≤ c) (hb : 1 ≤ b) :
=======
lemma le_of_mul_le_of_one_le_of_nonneg_left [pos_mul_mono α]
  (h : a * b ≤ c) (hle : 1 ≤ b) (a0 : 0 ≤ a) :
>>>>>>> 4ed5f0e1
  a ≤ c :=
a0.lt_or_eq.elim (λ ha, preorder.le_of_mul_le_of_one_le_left ha h hb)
  (λ ha, by simpa only [← ha, zero_mul] using h)

<<<<<<< HEAD
lemma le_of_le_mul_of_le_one_left [pos_mul_mono α]
  (a0 : 0 ≤ a) (h : c ≤ a * b) (hb : b ≤ 1) :
  c ≤ a :=
a0.lt_or_eq.elim (λ ha, preorder.le_of_le_mul_of_le_one_left ha h hb)
  (λ ha, by simpa only [← ha, zero_mul] using h)

lemma le_of_mul_le_of_one_le_right [mul_pos_mono α]
  (b0 : 0 ≤ b) (h : a * b ≤ c) (ha : 1 ≤ a) :
=======
lemma le_of_le_mul_of_le_one_of_nonneg_left [pos_mul_mono α]
  (h : a ≤ b * c) (hle : c ≤ 1) (b0 : 0 ≤ b) :
  a ≤ b :=
b0.lt_or_eq.elim (preorder.le_of_le_mul_of_le_one_left h hle)
  (λ hb, by simpa only [← hb, zero_mul] using h)

lemma le_of_mul_le_of_one_le_nonneg_right [mul_pos_mono α]
  (h : a * b ≤ c) (hle : 1 ≤ a) (b0 : 0 ≤ b) :
>>>>>>> 4ed5f0e1
  b ≤ c :=
b0.lt_or_eq.elim (λ hb, preorder.le_of_mul_le_of_one_le_right hb h ha)
  (λ hb, by simpa only [← hb, mul_zero] using h)

lemma le_of_le_mul_of_le_one_right [mul_pos_mono α]
  (b0 : 0 ≤ b) (h : c ≤ a * b) (ha : a ≤ 1) :
  c ≤ b :=
b0.lt_or_eq.elim (λ hb, preorder.le_of_le_mul_of_le_one_right hb h ha)
  (λ hb, by simpa only [← hb, mul_zero] using h)

end partial_order

section linear_order
variables [linear_order α]

lemma exists_square_le [pos_mul_strict_mono α]
  (a0 : 0 ≤ a) : ∃ (b : α), b * b ≤ a :=
a0.lt_or_eq.elim exists_square_le' (λ h, by rw [← h]; exact ⟨0, by simp⟩)

end linear_order

end mul_zero_one_class

section cancel_monoid_with_zero

variables [cancel_monoid_with_zero α]

section partial_order
variables [partial_order α]

lemma pos_mul_mono.to_pos_mul_strict_mono [pos_mul_mono α] : pos_mul_strict_mono α :=
<<<<<<< HEAD
⟨λ x a b h, lt_of_le_of_ne (mul_le_mul_left' x.2 h.le) (h.ne ∘ mul_left_cancel₀ x.2.ne.symm)⟩
=======
⟨λ x a b h, (mul_le_mul_left_of_le_of_pos h.le x.2).lt_of_ne (h.ne ∘ mul_left_cancel₀ x.2.ne')⟩
>>>>>>> 4ed5f0e1

lemma pos_mul_mono_iff_pos_mul_strict_mono : pos_mul_mono α ↔ pos_mul_strict_mono α :=
⟨@pos_mul_mono.to_pos_mul_strict_mono α _ _, @zero_lt.pos_mul_strict_mono.to_pos_mul_mono α _ _ _⟩

lemma mul_pos_mono.to_mul_pos_strict_mono [mul_pos_mono α] : mul_pos_strict_mono α :=
<<<<<<< HEAD
⟨λ x a b h, lt_of_le_of_ne (mul_le_mul_right' x.2 h.le) (h.ne ∘ mul_right_cancel₀ x.2.ne.symm)⟩
=======
⟨λ x a b h, (mul_le_mul_right_of_le_of_pos h.le x.2).lt_of_ne (h.ne ∘ mul_right_cancel₀ x.2.ne')⟩
>>>>>>> 4ed5f0e1

lemma mul_pos_mono_iff_mul_pos_strict_mono : mul_pos_mono α ↔ mul_pos_strict_mono α :=
⟨@mul_pos_mono.to_mul_pos_strict_mono α _ _, @zero_lt.mul_pos_strict_mono.to_mul_pos_mono α _ _ _⟩

lemma pos_mul_reflect_lt.to_pos_mul_mono_rev [pos_mul_reflect_lt α] : pos_mul_mono_rev α :=
⟨λ x a b h, h.eq_or_lt.elim (le_of_eq ∘ mul_left_cancel₀ x.2.ne.symm)
                            (le_of_lt ∘ lt_of_mul_lt_mul_left' x.2)⟩

lemma pos_mul_mono_rev_iff_pos_mul_reflect_lt : pos_mul_mono_rev α ↔ pos_mul_reflect_lt α :=
⟨@zero_lt.pos_mul_mono_rev.to_pos_mul_reflect_lt α _ _ _,
 @pos_mul_reflect_lt.to_pos_mul_mono_rev α _ _⟩

lemma mul_pos_reflect_lt.to_mul_pos_mono_rev [mul_pos_reflect_lt α] : mul_pos_mono_rev α :=
⟨λ x a b h, h.eq_or_lt.elim (le_of_eq ∘ mul_right_cancel₀ x.2.ne.symm)
                            (le_of_lt ∘ lt_of_mul_lt_mul_right' x.2)⟩

lemma mul_pos_mono_rev_iff_mul_pos_reflect_lt : mul_pos_mono_rev α ↔ mul_pos_reflect_lt α :=
⟨@zero_lt.mul_pos_mono_rev.to_mul_pos_reflect_lt α _ _ _,
 @mul_pos_reflect_lt.to_mul_pos_mono_rev α _ _⟩

end partial_order

end cancel_monoid_with_zero

section comm_semigroup_has_zero
variables [comm_semigroup α] [has_zero α]

variables [has_lt α]

lemma pos_mul_strict_mono_iff_mul_pos_strict_mono :
  pos_mul_strict_mono α ↔ mul_pos_strict_mono α :=
by simp ! only [mul_comm]

lemma pos_mul_reflect_lt_iff_mul_pos_reflect_lt :
  pos_mul_reflect_lt α ↔ mul_pos_reflect_lt α :=
by simp ! only [mul_comm]

variables [has_le α]

lemma pos_mul_mono_iff_mul_pos_mono :
  pos_mul_mono α ↔ mul_pos_mono α :=
by simp ! only [mul_comm]

lemma pos_mul_mono_rev_iff_mul_pos_mono_rev :
  pos_mul_mono_rev α ↔ mul_pos_mono_rev α :=
by simp ! only [mul_comm]

end comm_semigroup_has_zero

end zero_lt

export zero_lt<|MERGE_RESOLUTION|>--- conflicted
+++ resolved
@@ -132,23 +132,13 @@
 section has_lt
 variables [has_lt α]
 
-<<<<<<< HEAD
-lemma mul_lt_mul_left [pos_mul_strict_mono α]
+lemma mul_lt_mul_left' [pos_mul_strict_mono α]
   (a0 : 0 < a) (bc : b < c) :
   a * b < a * c :=
 @covariant_class.elim α>0 α (λ x y, x * y) (<) _ ⟨a, a0⟩ _ _ bc
 
-lemma mul_lt_mul_right [mul_pos_strict_mono α]
+lemma mul_lt_mul_right' [mul_pos_strict_mono α]
   (a0 : 0 < a) (bc : b < c) :
-=======
-lemma mul_lt_mul_left' [pos_mul_strict_mono α]
-  (bc : b < c) (a0 : 0 < a) :
-  a * b < a * c :=
-@covariant_class.elim α>0 α (λ x y, x * y) (<) _ ⟨a, a0⟩ _ _ bc
-
-lemma mul_lt_mul_right' [mul_pos_strict_mono α]
-  (bc : b < c) (a0 : 0 < a) :
->>>>>>> 4ed5f0e1
   b * a < c * a :=
 @covariant_class.elim α>0 α (λ x y, y * x) (<) _ ⟨a, a0⟩ _ _ bc
 
@@ -181,25 +171,15 @@
 section has_lt_le
 variables [has_lt α] [has_le α]
 
--- proven with `a0 : 0 ≤ a` as `mul_le_mul_left`
-<<<<<<< HEAD
-lemma mul_le_mul_left' [pos_mul_mono α]
+-- proven with `a0 : 0 ≤ a` as `mul_le_mul_of_nonneg_left`
+lemma mul_le_mul_of_pos_left [pos_mul_mono α]
   (a0 : 0 < a) (bc : b ≤ c) :
-=======
-lemma mul_le_mul_left_of_le_of_pos [pos_mul_mono α]
-  (bc : b ≤ c) (a0 : 0 < a) :
->>>>>>> 4ed5f0e1
   a * b ≤ a * c :=
 @covariant_class.elim α>0 α (λ x y, x * y) (≤) _ ⟨a, a0⟩ _ _ bc
 
--- proven with `a0 : 0 ≤ a` as `mul_le_mul_right`
-<<<<<<< HEAD
-lemma mul_le_mul_right' [mul_pos_mono α]
+-- proven with `a0 : 0 ≤ a` as `mul_le_mul_of_nonneg_right`
+lemma mul_le_mul_of_pos_right [mul_pos_mono α]
   (a0 : 0 < a) (bc : b ≤ c) :
-=======
-lemma mul_le_mul_right_of_le_of_pos [mul_pos_mono α]
-  (bc : b ≤ c) (a0 : 0 < a) :
->>>>>>> 4ed5f0e1
   b * a ≤ c * a :=
 @covariant_class.elim α>0 α (λ x y, y * x) (≤) _ ⟨a, a0⟩ _ _ bc
 
@@ -232,147 +212,81 @@
 
 -- proven with `a0 : 0 ≤ a` `d0 : 0 ≤ d` as `mul_le_mul_of_le_of_le`
 lemma preorder.mul_le_mul_of_le_of_le [pos_mul_mono α] [mul_pos_mono α]
-<<<<<<< HEAD
   (a0 : 0 < a) (d0 : 0 < d) (h₁ : a ≤ b) (h₂ : c ≤ d) : a * c ≤ b * d :=
-(mul_le_mul_left' a0 h₂).trans (mul_le_mul_right' d0 h₁)
+(mul_le_mul_of_pos_left a0 h₂).trans (mul_le_mul_of_pos_right d0 h₁)
 
 -- proven with `b0 : 0 ≤ b` `c0 : 0 ≤ c` as `mul_le_mul_of_le_of_le'`
 lemma preorder.mul_le_mul_of_le_of_le' [pos_mul_mono α] [mul_pos_mono α]
-  (b0 : 0 < b) (c0 : 0 < c) (h₁ : a ≤ b) (h₂ : c ≤ d) : a * c ≤ b * d :=
-(mul_le_mul_right' c0 h₁).trans (mul_le_mul_left' b0 h₂)
+  (c0 : 0 < c) (b0 : 0 < b) (h₁ : a ≤ b) (h₂ : c ≤ d) : a * c ≤ b * d :=
+(mul_le_mul_of_pos_right c0 h₁).trans (mul_le_mul_of_pos_left b0 h₂)
 
 lemma mul_lt_mul_of_le_of_lt [pos_mul_strict_mono α] [mul_pos_mono α]
   (a0 : 0 < a) (d0 : 0 < d) (h₁ : a ≤ b) (h₂ : c < d) : a * c < b * d :=
-(mul_lt_mul_left a0 h₂).trans_le (mul_le_mul_right' d0 h₁)
+(mul_lt_mul_left' a0 h₂).trans_le (mul_le_mul_of_pos_right d0 h₁)
 
 lemma mul_lt_mul_of_le_of_lt' [pos_mul_strict_mono α] [mul_pos_mono α]
-  (b0 : 0 < b) (c0 : 0 < c) (h₁ : a ≤ b) (h₂ : c < d) : a * c < b * d :=
-(mul_le_mul_right' c0 h₁).trans_lt (mul_lt_mul_left b0 h₂)
+  (c0 : 0 < c) (b0 : 0 < b) (h₁ : a ≤ b) (h₂ : c < d) : a * c < b * d :=
+(mul_le_mul_of_pos_right c0 h₁).trans_lt (mul_lt_mul_left' b0 h₂)
 
 lemma mul_lt_mul_of_lt_of_le [pos_mul_mono α] [mul_pos_strict_mono α]
   (a0 : 0 < a) (d0 : 0 < d) (h₁ : a < b) (h₂ : c ≤ d) : a * c < b * d :=
-(mul_le_mul_left' a0 h₂).trans_lt (mul_lt_mul_right d0 h₁)
+(mul_le_mul_of_pos_left a0 h₂).trans_lt (mul_lt_mul_right' d0 h₁)
 
 lemma mul_lt_mul_of_lt_of_le' [pos_mul_mono α] [mul_pos_strict_mono α]
-  (b0 : 0 < b) (c0 : 0 < c) (h₁ : a < b) (h₂ : c ≤ d) : a * c < b * d :=
-(mul_lt_mul_right c0 h₁).trans_le (mul_le_mul_left' b0 h₂)
+  (c0 : 0 < c) (b0 : 0 < b) (h₁ : a < b) (h₂ : c ≤ d) : a * c < b * d :=
+(mul_lt_mul_right' c0 h₁).trans_le (mul_le_mul_of_pos_left b0 h₂)
 
 lemma mul_lt_mul_of_lt_of_lt [pos_mul_strict_mono α] [mul_pos_strict_mono α]
   (a0 : 0 < a) (d0 : 0 < d) (h₁ : a < b) (h₂ : c < d) : a * c < b * d :=
-(mul_lt_mul_left a0 h₂).trans (mul_lt_mul_right d0 h₁)
+(mul_lt_mul_left' a0 h₂).trans (mul_lt_mul_right' d0 h₁)
 
 lemma mul_lt_mul_of_lt_of_lt' [pos_mul_strict_mono α] [mul_pos_strict_mono α]
-  (b0 : 0 < b) (c0 : 0 < c) (h₁ : a < b) (h₂ : c < d) : a * c < b * d :=
-(mul_lt_mul_right c0 h₁).trans (mul_lt_mul_left b0 h₂)
-=======
-  (h₁ : a ≤ b) (h₂ : c ≤ d) (a0 : 0 < a) (d0 : 0 < d) : a * c ≤ b * d :=
-(mul_le_mul_left_of_le_of_pos h₂ a0).trans (mul_le_mul_right_of_le_of_pos h₁ d0)
-
--- proven with `b0 : 0 ≤ b` `c0 : 0 ≤ c` as `mul_le_mul_of_le_of_le'`
-lemma preorder.mul_le_mul_of_le_of_le' [pos_mul_mono α] [mul_pos_mono α]
-  (h₁ : a ≤ b) (h₂ : c ≤ d) (b0 : 0 < b) (c0 : 0 < c) : a * c ≤ b * d :=
-(mul_le_mul_right_of_le_of_pos h₁ c0).trans (mul_le_mul_left_of_le_of_pos h₂ b0)
-
-lemma mul_lt_mul_of_le_of_lt [pos_mul_strict_mono α] [mul_pos_mono α]
-  (h₁ : a ≤ b) (h₂ : c < d) (a0 : 0 < a) (d0 : 0 < d) : a * c < b * d :=
-(mul_lt_mul_left' h₂ a0).trans_le (mul_le_mul_right_of_le_of_pos h₁ d0)
-
-lemma mul_lt_mul_of_le_of_lt' [pos_mul_strict_mono α] [mul_pos_mono α]
-  (h₁ : a ≤ b) (h₂ : c < d) (b0 : 0 < b) (c0 : 0 < c) : a * c < b * d :=
-(mul_le_mul_right_of_le_of_pos h₁ c0).trans_lt (mul_lt_mul_left' h₂ b0)
-
-lemma mul_lt_mul_of_lt_of_le [pos_mul_mono α] [mul_pos_strict_mono α]
-  (h₁ : a < b) (h₂ : c ≤ d) (a0 : 0 < a) (d0 : 0 < d) : a * c < b * d :=
-(mul_le_mul_left_of_le_of_pos h₂ a0).trans_lt (mul_lt_mul_right' h₁ d0)
-
-lemma mul_lt_mul_of_lt_of_le' [pos_mul_mono α] [mul_pos_strict_mono α]
-  (h₁ : a < b) (h₂ : c ≤ d) (b0 : 0 < b) (c0 : 0 < c) : a * c < b * d :=
-(mul_lt_mul_right' h₁ c0).trans_le (mul_le_mul_left_of_le_of_pos h₂ b0)
-
-lemma mul_lt_mul_of_lt_of_lt [pos_mul_strict_mono α] [mul_pos_strict_mono α]
-  (h₁ : a < b) (h₂ : c < d) (a0 : 0 < a) (d0 : 0 < d) : a * c < b * d :=
-(mul_lt_mul_left' h₂ a0).trans (mul_lt_mul_right' h₁ d0)
-
-lemma mul_lt_mul_of_lt_of_lt' [pos_mul_strict_mono α] [mul_pos_strict_mono α]
-  (h₁ : a < b) (h₂ : c < d) (b0 : 0 < b) (c0 : 0 < c) : a * c < b * d :=
-(mul_lt_mul_right' h₁ c0).trans (mul_lt_mul_left' h₂ b0)
->>>>>>> 4ed5f0e1
+  (c0 : 0 < c) (b0 : 0 < b) (h₁ : a < b) (h₂ : c < d) : a * c < b * d :=
+(mul_lt_mul_right' c0 h₁).trans (mul_lt_mul_left' b0 h₂)
 
 -- proven with `a0 : 0 ≤ a` as `mul_le_of_mul_le_left`
 lemma preorder.mul_le_of_mul_le_left [pos_mul_mono α]
   (a0 : 0 < a) (h : a * b ≤ c) (hle : d ≤ b) :
   a * d ≤ c :=
-<<<<<<< HEAD
-(mul_le_mul_left' a0 hle).trans h
-=======
-(mul_le_mul_left_of_le_of_pos hle a0).trans h
->>>>>>> 4ed5f0e1
+(mul_le_mul_of_pos_left a0 hle).trans h
 
 lemma mul_lt_of_mul_lt_left [pos_mul_mono α]
   (a0 : 0 < a) (h : a * b < c) (hle : d ≤ b) :
   a * d < c :=
-<<<<<<< HEAD
-(mul_le_mul_left' a0 hle).trans_lt h
-=======
-(mul_le_mul_left_of_le_of_pos hle a0).trans_lt h
->>>>>>> 4ed5f0e1
+(mul_le_mul_of_pos_left a0 hle).trans_lt h
 
 -- proven with `b0 : 0 ≤ b` as `le_mul_of_le_mul_left`
 lemma preorder.le_mul_of_le_mul_left [pos_mul_mono α]
   (b0 : 0 < b) (h : a ≤ b * c) (hle : c ≤ d) :
   a ≤ b * d :=
-<<<<<<< HEAD
-h.trans (mul_le_mul_left' b0 hle)
-=======
-h.trans (mul_le_mul_left_of_le_of_pos hle b0)
->>>>>>> 4ed5f0e1
+h.trans (mul_le_mul_of_pos_left b0 hle)
 
 lemma lt_mul_of_lt_mul_left [pos_mul_mono α]
   (b0 : 0 < b) (h : a < b * c) (hle : c ≤ d) :
   a < b * d :=
-<<<<<<< HEAD
-h.trans_le (mul_le_mul_left' b0 hle)
-=======
-h.trans_le (mul_le_mul_left_of_le_of_pos hle b0)
->>>>>>> 4ed5f0e1
+h.trans_le (mul_le_mul_of_pos_left b0 hle)
 
 -- proven with `b0 : 0 ≤ b` as `mul_le_of_mul_le_right`
 lemma preorder.mul_le_of_mul_le_right [mul_pos_mono α]
   (b0 : 0 < b) (h : a * b ≤ c) (hle : d ≤ a) :
   d * b ≤ c :=
-<<<<<<< HEAD
-(mul_le_mul_right' b0 hle).trans h
-=======
-(mul_le_mul_right_of_le_of_pos hle b0).trans h
->>>>>>> 4ed5f0e1
+(mul_le_mul_of_pos_right b0 hle).trans h
 
 lemma mul_lt_of_mul_lt_right [mul_pos_mono α]
   (b0 : 0 < b) (h : a * b < c) (hle : d ≤ a) :
   d * b < c :=
-<<<<<<< HEAD
-(mul_le_mul_right' b0 hle).trans_lt h
-=======
-(mul_le_mul_right_of_le_of_pos hle b0).trans_lt h
->>>>>>> 4ed5f0e1
+(mul_le_mul_of_pos_right b0 hle).trans_lt h
 
 -- proven with `c0 : 0 ≤ c` as `le_mul_of_le_mul_right`
 lemma preorder.le_mul_of_le_mul_right [mul_pos_mono α]
   (c0 : 0 < c) (h : a ≤ b * c) (hle : b ≤ d) :
   a ≤ d * c :=
-<<<<<<< HEAD
-h.trans (mul_le_mul_right' c0 hle)
-=======
-h.trans (mul_le_mul_right_of_le_of_pos hle c0)
->>>>>>> 4ed5f0e1
+h.trans (mul_le_mul_of_pos_right c0 hle)
 
 lemma lt_mul_of_lt_mul_right [mul_pos_mono α]
   (c0 : 0 < c) (h : a < b * c) (hle : b ≤ d) :
   a < d * c :=
-<<<<<<< HEAD
-h.trans_le (mul_le_mul_right' c0 hle)
-=======
-h.trans_le (mul_le_mul_right_of_le_of_pos hle c0)
->>>>>>> 4ed5f0e1
+h.trans_le (mul_le_mul_of_pos_right c0 hle)
 
 end preorder
 
@@ -381,19 +295,11 @@
 
 @[priority 100] -- see Note [lower instance priority]
 instance pos_mul_strict_mono.to_pos_mul_mono [pos_mul_strict_mono α] : pos_mul_mono α :=
-<<<<<<< HEAD
-⟨λ x a b h, h.eq_or_lt.elim (λ h', h' ▸ le_rfl) (λ h', (mul_lt_mul_left x.prop h').le)⟩
+⟨λ x a b h, h.eq_or_lt.elim (λ h', h' ▸ le_rfl) (λ h', (mul_lt_mul_left' x.prop h').le)⟩
 
 @[priority 100] -- see Note [lower instance priority]
 instance mul_pos_strict_mono.to_mul_pos_mono [mul_pos_strict_mono α] : mul_pos_mono α :=
-⟨λ x a b h, h.eq_or_lt.elim (λ h', h' ▸ le_rfl) (λ h', (mul_lt_mul_right x.prop h').le)⟩
-=======
-⟨λ x a b h, h.eq_or_lt.elim (λ h', h' ▸ le_rfl) (λ h', (mul_lt_mul_left' h' x.prop).le)⟩
-
-@[priority 100] -- see Note [lower instance priority]
-instance mul_pos_strict_mono.to_mul_pos_mono [mul_pos_strict_mono α] : mul_pos_mono α :=
-⟨λ x a b h, h.eq_or_lt.elim (λ h', h' ▸ le_rfl) (λ h', (mul_lt_mul_right' h' x.prop).le)⟩
->>>>>>> 4ed5f0e1
+⟨λ x a b h, h.eq_or_lt.elim (λ h', h' ▸ le_rfl) (λ h', (mul_lt_mul_right' x.prop h').le)⟩
 
 @[priority 100] -- see Note [lower instance priority]
 instance pos_mul_mono_rev.to_pos_mul_reflect_lt [pos_mul_mono_rev α] : pos_mul_reflect_lt α :=
@@ -410,19 +316,11 @@
 
 @[priority 100] -- see Note [lower instance priority]
 instance pos_mul_strict_mono.to_pos_mul_mono_rev [pos_mul_strict_mono α] : pos_mul_mono_rev α :=
-<<<<<<< HEAD
-⟨λ x a b h, le_of_not_lt $ λ h', h.not_lt (mul_lt_mul_left x.prop h')⟩
+⟨λ x a b h, le_of_not_lt $ λ h', h.not_lt (mul_lt_mul_left' x.prop h')⟩
 
 @[priority 100] -- see Note [lower instance priority]
 instance mul_pos_strict_mono.to_mul_pos_mono_rev [mul_pos_strict_mono α] : mul_pos_mono_rev α :=
-⟨λ x a b h, le_of_not_lt $ λ h', h.not_lt (mul_lt_mul_right x.prop h')⟩
-=======
-⟨λ x a b h, le_of_not_lt $ λ h', h.not_lt (mul_lt_mul_left' h' x.prop)⟩
-
-@[priority 100] -- see Note [lower instance priority]
-instance mul_pos_strict_mono.to_mul_pos_mono_rev [mul_pos_strict_mono α] : mul_pos_mono_rev α :=
-⟨λ x a b h, le_of_not_lt $ λ h', h.not_lt (mul_lt_mul_right' h' x.prop)⟩
->>>>>>> 4ed5f0e1
+⟨λ x a b h, le_of_not_lt $ λ h', h.not_lt (mul_lt_mul_right' x.prop h')⟩
 
 lemma pos_mul_mono_rev.to_pos_mul_strict_mono [pos_mul_mono_rev α] : pos_mul_strict_mono α :=
 ⟨λ x a b h, lt_of_not_le $ λ h', h.not_le (le_of_mul_le_mul_left' x.prop h')⟩
@@ -445,17 +343,10 @@
 ⟨λ x a b h, le_of_not_lt $ λ h', h.not_lt (lt_of_mul_lt_mul_right' x.prop h')⟩
 
 lemma pos_mul_mono.to_pos_mul_reflect_lt [pos_mul_mono α] : pos_mul_reflect_lt α :=
-<<<<<<< HEAD
-⟨λ x a b h, lt_of_not_le $ λ h', h.not_le (mul_le_mul_left' x.prop h')⟩
+⟨λ x a b h, lt_of_not_le $ λ h', h.not_le (mul_le_mul_of_pos_left x.prop h')⟩
 
 lemma mul_pos_mono.to_mul_pos_reflect_lt [mul_pos_mono α] : mul_pos_reflect_lt α :=
-⟨λ x a b h, lt_of_not_le $ λ h', h.not_le (mul_le_mul_right' x.prop h')⟩
-=======
-⟨λ x a b h, lt_of_not_le $ λ h', h.not_le (mul_le_mul_left_of_le_of_pos h' x.prop)⟩
-
-lemma mul_pos_mono.to_mul_pos_reflect_lt [mul_pos_mono α] : mul_pos_reflect_lt α :=
-⟨λ x a b h, lt_of_not_le $ λ h', h.not_le (mul_le_mul_right_of_le_of_pos h' x.prop)⟩
->>>>>>> 4ed5f0e1
+⟨λ x a b h, lt_of_not_le $ λ h', h.not_le (mul_le_mul_of_pos_right x.prop h')⟩
 
 lemma pos_mul_mono_iff_pos_mul_reflect_lt : pos_mul_mono α ↔ pos_mul_reflect_lt α :=
 ⟨@pos_mul_mono.to_pos_mul_reflect_lt _ _ _ _, @pos_mul_reflect_lt.to_pos_mul_mono _ _ _ _⟩
@@ -477,11 +368,7 @@
 lemma left.mul_pos [pos_mul_strict_mono α]
   (ha : 0 < a) (hb : 0 < b) :
   0 < a * b :=
-<<<<<<< HEAD
-have h : a * 0 < a * b, from mul_lt_mul_left ha hb,
-=======
-have h : a * 0 < a * b, from mul_lt_mul_left' hb ha,
->>>>>>> 4ed5f0e1
+have h : a * 0 < a * b, from mul_lt_mul_left' ha hb,
 by rwa [mul_zero] at h
 
 alias left.mul_pos ← _root_.mul_pos
@@ -489,11 +376,7 @@
 lemma mul_neg_of_pos_of_neg [pos_mul_strict_mono α]
   (ha : 0 < a) (hb : b < 0) :
   a * b < 0 :=
-<<<<<<< HEAD
-have h : a * b < a * 0, from mul_lt_mul_left ha hb,
-=======
-have h : a * b < a * 0, from mul_lt_mul_left' hb ha,
->>>>>>> 4ed5f0e1
+have h : a * b < a * 0, from mul_lt_mul_left' ha hb,
 by rwa [mul_zero] at h
 
 @[simp] lemma zero_lt_mul_left [pos_mul_strict_mono α] [pos_mul_reflect_lt α] (h : 0 < c) :
@@ -504,21 +387,13 @@
 lemma right.mul_pos [mul_pos_strict_mono α]
   (ha : 0 < a) (hb : 0 < b) :
   0 < a * b :=
-<<<<<<< HEAD
-have h : 0 * b < a * b, from mul_lt_mul_right hb ha,
-=======
-have h : 0 * b < a * b, from mul_lt_mul_right' ha hb,
->>>>>>> 4ed5f0e1
+have h : 0 * b < a * b, from mul_lt_mul_right' hb ha,
 by rwa [zero_mul] at h
 
 lemma mul_neg_of_neg_of_pos [mul_pos_strict_mono α]
   (ha : a < 0) (hb : 0 < b) :
   a * b < 0 :=
-<<<<<<< HEAD
-have h : a * b < 0 * b, from mul_lt_mul_right hb ha,
-=======
-have h : a * b < 0 * b, from mul_lt_mul_right' ha hb,
->>>>>>> 4ed5f0e1
+have h : a * b < 0 * b, from mul_lt_mul_right' hb ha,
 by rwa [zero_mul] at h
 
 @[simp] lemma zero_lt_mul_right [mul_pos_strict_mono α] [mul_pos_reflect_lt α] (h : 0 < c) :
@@ -530,37 +405,21 @@
 section partial_order
 variables [partial_order α]
 
-<<<<<<< HEAD
-lemma mul_le_mul_left [pos_mul_mono α]
+lemma mul_le_mul_of_nonneg_left [pos_mul_mono α]
   (a0 : 0 ≤ a) (bc : b ≤ c) :
   a * b ≤ a * c :=
-a0.lt_or_eq.elim (λ h, mul_le_mul_left' h bc) (λ h, by simp only [← h, zero_mul])
-
-lemma mul_le_mul_right [mul_pos_mono α]
+a0.lt_or_eq.elim (λ h, mul_le_mul_of_pos_left h bc) (λ h, by simp only [← h, zero_mul])
+
+lemma mul_le_mul_of_nonneg_right [mul_pos_mono α]
   (a0 : 0 ≤ a) (bc : b ≤ c) :
   b * a ≤ c * a :=
-a0.lt_or_eq.elim (λ h, mul_le_mul_right' h bc) (λ h, by simp only [← h, mul_zero])
-=======
-lemma mul_le_mul_of_nonneg_left [pos_mul_mono α]
-  (bc : b ≤ c) (a0 : 0 ≤ a) :
-  a * b ≤ a * c :=
-a0.lt_or_eq.elim (mul_le_mul_left_of_le_of_pos bc) (λ h, by simp only [← h, zero_mul])
-
-lemma mul_le_mul_of_nonneg_right [mul_pos_mono α]
-  (bc : b ≤ c) (a0 : 0 ≤ a) :
-  b * a ≤ c * a :=
-a0.lt_or_eq.elim (mul_le_mul_right_of_le_of_pos bc) (λ h, by simp only [← h, mul_zero])
->>>>>>> 4ed5f0e1
+a0.lt_or_eq.elim (λ h, mul_le_mul_of_pos_right h bc) (λ h, by simp only [← h, mul_zero])
 
 /-- Assumes left covariance. -/
 lemma left.mul_nonneg [pos_mul_mono α]
   (ha : 0 ≤ a) (hb : 0 ≤ b) :
   0 ≤ a * b :=
-<<<<<<< HEAD
-have h : a * 0 ≤ a * b, from mul_le_mul_left ha hb,
-=======
-have h : a * 0 ≤ a * b, from mul_le_mul_of_nonneg_left hb ha,
->>>>>>> 4ed5f0e1
+have h : a * 0 ≤ a * b, from mul_le_mul_of_nonneg_left ha hb,
 by rwa [mul_zero] at h
 
 alias left.mul_nonneg ← mul_nonneg
@@ -568,32 +427,20 @@
 lemma mul_nonpos_of_nonneg_of_nonpos [pos_mul_mono α]
   (ha : 0 ≤ a) (hb : b ≤ 0) :
   a * b ≤ 0 :=
-<<<<<<< HEAD
-have h : a * b ≤ a * 0, from mul_le_mul_left ha hb,
-=======
-have h : a * b ≤ a * 0, from mul_le_mul_of_nonneg_left hb ha,
->>>>>>> 4ed5f0e1
+have h : a * b ≤ a * 0, from mul_le_mul_of_nonneg_left ha hb,
 by rwa [mul_zero] at h
 
 /-- Assumes right covariance. -/
 lemma right.mul_nonneg [mul_pos_mono α]
   (ha : 0 ≤ a) (hb : 0 ≤ b) :
   0 ≤ a * b :=
-<<<<<<< HEAD
-have h : 0 * b ≤ a * b, from mul_le_mul_right hb ha,
-=======
-have h : 0 * b ≤ a * b, from mul_le_mul_of_nonneg_right ha hb,
->>>>>>> 4ed5f0e1
+have h : 0 * b ≤ a * b, from mul_le_mul_of_nonneg_right hb ha,
 by rwa [zero_mul] at h
 
 lemma mul_nonpos_of_nonpos_of_nonneg [mul_pos_mono α]
   (ha : a ≤ 0) (hb : 0 ≤ b) :
   a * b ≤ 0 :=
-<<<<<<< HEAD
-have h : a * b ≤ 0 * b, from mul_le_mul_right hb ha,
-=======
-have h : a * b ≤ 0 * b, from mul_le_mul_of_nonneg_right ha hb,
->>>>>>> 4ed5f0e1
+have h : a * b ≤ 0 * b, from mul_le_mul_of_nonneg_right hb ha,
 by rwa [zero_mul] at h
 
 lemma lt_of_mul_lt_mul_left [pos_mul_reflect_lt α]
@@ -610,21 +457,12 @@
 lt_of_mul_lt_mul_left a0 ((mul_zero a).symm ▸ h : a * 0 < a * b)
 
 lemma lt_of_mul_lt_mul_right [mul_pos_reflect_lt α]
-<<<<<<< HEAD
   (a0 : 0 ≤ a) (bc : b * a < c * a) :
   b < c :=
 begin
   by_cases a₀ : a = 0,
   { exact (lt_irrefl (0 : α) (by simpa only [a₀, mul_zero] using bc)).elim },
   { exact lt_of_mul_lt_mul_right' ((ne.symm a₀).le_iff_lt.mp a0) bc }
-=======
-  (ab : a * c < b * c) (c0 : 0 ≤ c) :
-  a < b :=
-begin
-  by_cases c₀ : c = 0,
-  { exact (lt_irrefl (0 : α) (by simpa only [c₀, mul_zero] using ab)).elim },
-  { exact lt_of_mul_lt_mul_right' ab ((ne.symm c₀).le_iff_lt.mp c0) }
->>>>>>> 4ed5f0e1
 end
 
 lemma pos_of_mul_pos_left [mul_pos_reflect_lt α] (b0 : 0 ≤ b) (h : 0 < a * b) :
@@ -636,57 +474,34 @@
 ⟨λ h, pos_of_mul_pos_right h.le hab, λ h, pos_of_mul_pos_left h.le hab⟩
 
 lemma mul_le_mul_of_le_of_le [pos_mul_mono α] [mul_pos_mono α]
-<<<<<<< HEAD
   (a0 : 0 ≤ a) (d0 : 0 ≤ d) (h₁ : a ≤ b) (h₂ : c ≤ d) : a * c ≤ b * d :=
-(mul_le_mul_left a0 h₂).trans $ mul_le_mul_right d0 h₁
+(mul_le_mul_of_nonneg_left a0 h₂).trans $ mul_le_mul_of_nonneg_right d0 h₁
 
 lemma mul_le_mul_of_le_of_le' [pos_mul_mono α] [mul_pos_mono α]
-  (b0 : 0 ≤ b) (c0 : 0 ≤ c) (h₁ : a ≤ b) (h₂ : c ≤ d) : a * c ≤ b * d :=
-(mul_le_mul_right c0 h₁).trans $ mul_le_mul_left b0 h₂
-=======
-  (h₁ : a ≤ b) (h₂ : c ≤ d) (a0 : 0 ≤ a) (d0 : 0 ≤ d) : a * c ≤ b * d :=
-(mul_le_mul_of_nonneg_left h₂ a0).trans $ mul_le_mul_of_nonneg_right h₁ d0
-
-lemma mul_le_mul [pos_mul_mono α] [mul_pos_mono α]
-  (h₁ : a ≤ b) (h₂ : c ≤ d) (c0 : 0 ≤ c) (b0 : 0 ≤ b) : a * c ≤ b * d :=
-(mul_le_mul_of_nonneg_right h₁ c0).trans $ mul_le_mul_of_nonneg_left h₂ b0
->>>>>>> 4ed5f0e1
+  (c0 : 0 ≤ c) (b0 : 0 ≤ b) (h₁ : a ≤ b) (h₂ : c ≤ d) : a * c ≤ b * d :=
+(mul_le_mul_of_nonneg_right c0 h₁).trans $ mul_le_mul_of_nonneg_left b0 h₂
+
+alias mul_le_mul_of_le_of_le' ← mul_le_mul -- this name was in `algebra/order/ring`
 
 lemma mul_le_of_mul_le_left [pos_mul_mono α]
   (a0 : 0 ≤ a) (h : a * b ≤ c) (hle : d ≤ b) :
   a * d ≤ c :=
-<<<<<<< HEAD
-(mul_le_mul_left a0 hle).trans h
-=======
-(mul_le_mul_of_nonneg_left hle a0).trans h
->>>>>>> 4ed5f0e1
+(mul_le_mul_of_nonneg_left a0 hle).trans h
 
 lemma le_mul_of_le_mul_left [pos_mul_mono α]
   (b0 : 0 ≤ b) (h : a ≤ b * c) (hle : c ≤ d) :
   a ≤ b * d :=
-<<<<<<< HEAD
-h.trans (mul_le_mul_left b0 hle)
-=======
-h.trans (mul_le_mul_of_nonneg_left hle b0)
->>>>>>> 4ed5f0e1
+h.trans (mul_le_mul_of_nonneg_left b0 hle)
 
 lemma mul_le_of_mul_le_right [mul_pos_mono α]
   (b0 : 0 ≤ b) (h : a * b ≤ c) (hle : d ≤ a) :
   d * b ≤ c :=
-<<<<<<< HEAD
-(mul_le_mul_right b0 hle).trans h
-=======
-(mul_le_mul_of_nonneg_right hle b0).trans h
->>>>>>> 4ed5f0e1
+(mul_le_mul_of_nonneg_right b0 hle).trans h
 
 lemma le_mul_of_le_mul_right [mul_pos_mono α]
   (c0 : 0 ≤ c) (h : a ≤ b * c) (hle : b ≤ d) :
   a ≤ d * c :=
-<<<<<<< HEAD
-h.trans (mul_le_mul_right c0 hle)
-=======
-h.trans (mul_le_mul_of_nonneg_right hle c0)
->>>>>>> 4ed5f0e1
+h.trans (mul_le_mul_of_nonneg_right c0 hle)
 
 lemma mul_left_cancel_iff_of_pos [pos_mul_mono_rev α]
   (a0 : 0 < a) :
@@ -707,31 +522,21 @@
   rcases hac.eq_or_lt with rfl | hac,
   { exact ⟨rfl, (mul_left_cancel_iff_of_pos a0).mp h⟩ },
   rcases eq_or_lt_of_le hbd with rfl | hbd,
-<<<<<<< HEAD
-  { exact ⟨(mul_right_cancel_iff d0).mp h, rfl⟩ },
+  { exact ⟨(mul_right_cancel_iff_of_pos d0).mp h, rfl⟩ },
   exact ((mul_lt_mul_of_lt_of_lt a0 d0 hac hbd).ne h).elim,
-=======
-  { exact ⟨(mul_right_cancel_iff_of_pos d0).mp h, rfl⟩ },
-  exact ((mul_lt_mul_of_lt_of_lt hac hbd a0 d0).ne h).elim,
->>>>>>> 4ed5f0e1
 end
 
 lemma mul_eq_mul_iff_eq_and_eq' [pos_mul_strict_mono α] [mul_pos_strict_mono α]
   [pos_mul_mono_rev α] [mul_pos_mono_rev α]
-  (b0 : 0 < b) (c0 : 0 < c) (hac : a ≤ b) (hbd : c ≤ d) :
+  (c0 : 0 < c) (b0 : 0 < b) (hac : a ≤ b) (hbd : c ≤ d) :
   a * c = b * d ↔ a = b ∧ c = d :=
 begin
   refine ⟨λ h, _, λ h, congr_arg2 (*) h.1 h.2⟩,
   rcases hac.eq_or_lt with rfl | hac,
   { exact ⟨rfl, (mul_left_cancel_iff_of_pos b0).mp h⟩ },
   rcases eq_or_lt_of_le hbd with rfl | hbd,
-<<<<<<< HEAD
-  { exact ⟨(mul_right_cancel_iff c0).mp h, rfl⟩ },
-  exact ((mul_lt_mul_of_lt_of_lt' b0 c0 hac hbd).ne h).elim,
-=======
   { exact ⟨(mul_right_cancel_iff_of_pos c0).mp h, rfl⟩ },
-  exact ((mul_lt_mul_of_lt_of_lt' hac hbd b0 c0).ne h).elim,
->>>>>>> 4ed5f0e1
+  exact ((mul_lt_mul_of_lt_of_lt' c0 b0 hac hbd).ne h).elim,
 end
 
 end partial_order
@@ -860,46 +665,26 @@
 
 -- proven with `b0 : 0 ≤ b` as `mul_le_of_le_of_le_one`
 lemma preorder.mul_le_of_le_of_le_one [pos_mul_mono α]
-<<<<<<< HEAD
   (b0 : 0 < b) (bc : b ≤ c) (ha : a ≤ 1) : b * a ≤ c :=
-calc  b * a ≤ b * 1 : mul_le_mul_left' b0 ha
-=======
-  (bc : b ≤ c) (ha : a ≤ 1) (b0 : 0 < b) : b * a ≤ c :=
-calc  b * a ≤ b * 1 : mul_le_mul_left_of_le_of_pos ha b0
->>>>>>> 4ed5f0e1
+calc  b * a ≤ b * 1 : mul_le_mul_of_pos_left b0 ha
         ... = b     : mul_one b
         ... ≤ c     : bc
 
 lemma mul_lt_of_le_of_lt_one [pos_mul_strict_mono α]
-<<<<<<< HEAD
   (b0 : 0 < b) (bc : b ≤ c) (ha : a < 1) : b * a < c :=
-calc  b * a < b * 1 : mul_lt_mul_left b0 ha
-=======
-  (bc : b ≤ c) (ha : a < 1) (b0 : 0 < b) : b * a < c :=
-calc  b * a < b * 1 : mul_lt_mul_left' ha b0
->>>>>>> 4ed5f0e1
+  calc  b * a < b * 1 : mul_lt_mul_left' b0 ha
         ... = b     : mul_one b
         ... ≤ c     : bc
 
 lemma mul_lt_of_lt_of_le_one [pos_mul_mono α]
-<<<<<<< HEAD
   (b0 : 0 < b) (bc : b < c) (ha : a ≤ 1) : b * a < c :=
-calc  b * a ≤ b * 1 : mul_le_mul_left' b0 ha
-=======
-  (bc : b < c) (ha : a ≤ 1) (b0 : 0 < b) : b * a < c :=
-calc  b * a ≤ b * 1 : mul_le_mul_left_of_le_of_pos ha b0
->>>>>>> 4ed5f0e1
+calc  b * a ≤ b * 1 : mul_le_mul_of_pos_left b0 ha
         ... = b     : mul_one b
         ... < c     : bc
 
 lemma mul_lt_of_lt_of_lt_one [pos_mul_strict_mono α]
-<<<<<<< HEAD
   (b0 : 0 < b) (bc : b < c) (ha : a < 1) : b * a < c :=
-calc  b * a < b * 1 : mul_lt_mul_left b0 ha
-=======
-  (bc : b < c) (ha : a < 1) (b0 : 0 < b) : b * a < c :=
-calc  b * a < b * 1 : mul_lt_mul_left' ha b0
->>>>>>> 4ed5f0e1
+calc  b * a < b * 1 : mul_lt_mul_left' b0 ha
         ... = b     : mul_one b
         ... < c     : bc
 
@@ -926,53 +711,29 @@
 
 -- proven with `a0 : 0 ≤ a` and `c0 : 0 ≤ c` as `mul_le_of_le_of_le_one'`
 lemma preorder.mul_le_of_le_of_le_one' [pos_mul_mono α] [mul_pos_mono α]
-<<<<<<< HEAD
   (a0 : 0 < a) (c0 : 0 < c) (bc : b ≤ c) (ha : a ≤ 1) : b * a ≤ c :=
-calc  b * a ≤ c * a : mul_le_mul_right' a0 bc
-        ... ≤ c * 1 : mul_le_mul_left' c0 ha
-=======
-  (bc : b ≤ c) (ha : a ≤ 1) (a0 : 0 < a) (c0 : 0 < c) : b * a ≤ c :=
-calc  b * a ≤ c * a : mul_le_mul_right_of_le_of_pos bc a0
-        ... ≤ c * 1 : mul_le_mul_left_of_le_of_pos ha c0
->>>>>>> 4ed5f0e1
+calc  b * a ≤ c * a : mul_le_mul_of_pos_right a0 bc
+        ... ≤ c * 1 : mul_le_mul_of_pos_left c0 ha
         ... = c     : mul_one c
 
 -- proven with `c0 : 0 ≤ c` as `mul_lt_of_lt_of_le_one'`
 lemma preorder.mul_lt_of_lt_of_le_one' [pos_mul_mono α] [mul_pos_strict_mono α]
-<<<<<<< HEAD
   (a0 : 0 < a) (c0 : 0 < c) (bc : b < c) (ha : a ≤ 1) : b * a < c :=
-calc  b * a < c * a : mul_lt_mul_right a0 bc
-        ... ≤ c * 1 : mul_le_mul_left' c0 ha
-=======
-  (bc : b < c) (ha : a ≤ 1) (a0 : 0 < a) (c0 : 0 < c) : b * a < c :=
-calc  b * a < c * a : mul_lt_mul_right' bc a0
-        ... ≤ c * 1 : mul_le_mul_left_of_le_of_pos ha c0
->>>>>>> 4ed5f0e1
+calc  b * a < c * a : mul_lt_mul_right' a0 bc
+        ... ≤ c * 1 : mul_le_mul_of_pos_left c0 ha
         ... = c     : mul_one c
 
 -- proven with `a0 : 0 ≤ a` as `mul_lt_of_le_of_lt_one'`
 lemma preorder.mul_lt_of_le_of_lt_one' [pos_mul_strict_mono α] [mul_pos_mono α]
-<<<<<<< HEAD
   (a0 : 0 < a) (c0 : 0 < c) (bc : b ≤ c) (ha : a < 1) : b * a < c :=
-calc  b * a ≤ c * a : mul_le_mul_right' a0 bc
-        ... < c * 1 : mul_lt_mul_left c0 ha
+calc  b * a ≤ c * a : mul_le_mul_of_pos_right a0 bc
+        ... < c * 1 : mul_lt_mul_left' c0 ha
         ... = c     : mul_one c
 
 lemma mul_lt_of_lt_of_lt_one' [pos_mul_strict_mono α] [mul_pos_strict_mono α]
   (a0 : 0 < a) (c0 : 0 < c) (bc : b < c) (ha : a < 1) : b * a < c :=
-calc  b * a < c * a : mul_lt_mul_right a0 bc
-        ... < c * 1 : mul_lt_mul_left c0 ha
-=======
-  (bc : b ≤ c) (ha : a < 1) (a0 : 0 < a) (c0 : 0 < c) : b * a < c :=
-calc  b * a ≤ c * a : mul_le_mul_right_of_le_of_pos bc a0
-        ... < c * 1 : mul_lt_mul_left' ha c0
-        ... = c     : mul_one c
-
-lemma mul_lt_of_lt_of_lt_one' [pos_mul_strict_mono α] [mul_pos_strict_mono α]
-  (bc : b < c) (ha : a < 1) (a0 : 0 < a) (c0 : 0 < c) : b * a < c :=
-calc  b * a < c * a : mul_lt_mul_right' bc a0
-        ... < c * 1 : mul_lt_mul_left' ha c0
->>>>>>> 4ed5f0e1
+calc  b * a < c * a : mul_lt_mul_right' a0 bc
+        ... < c * 1 : mul_lt_mul_left' c0 ha
         ... = c     : mul_one c
 
 /-! Lemmas of the form `b ≤ c → 1 ≤ a → b ≤ c * a`. -/
@@ -982,41 +743,25 @@
   (c0 : 0 < c) (bc : b ≤ c) (ha : 1 ≤ a) : b ≤ c * a :=
 calc  b ≤ c     : bc
     ... = c * 1 : (mul_one c).symm
-<<<<<<< HEAD
-    ... ≤ c * a : mul_le_mul_left' c0 ha
-=======
-    ... ≤ c * a : mul_le_mul_left_of_le_of_pos ha c0
->>>>>>> 4ed5f0e1
+    ... ≤ c * a : mul_le_mul_of_pos_left c0 ha
 
 lemma lt_mul_of_le_of_one_lt [pos_mul_strict_mono α]
   (c0 : 0 < c) (bc : b ≤ c) (ha : 1 < a) : b < c * a :=
 calc  b ≤ c     : bc
     ... = c * 1 : (mul_one c).symm
-<<<<<<< HEAD
-    ... < c * a : mul_lt_mul_left c0 ha
-=======
-    ... < c * a : mul_lt_mul_left' ha c0
->>>>>>> 4ed5f0e1
+    ... < c * a : mul_lt_mul_left' c0 ha
 
 lemma lt_mul_of_lt_of_one_le [pos_mul_mono α]
   (c0 : 0 < c) (bc : b < c) (ha : 1 ≤ a) : b < c * a :=
 calc  b < c     : bc
     ... = c * 1 : (mul_one c).symm
-<<<<<<< HEAD
-    ... ≤ c * a : mul_le_mul_left' c0 ha
-=======
-    ... ≤ c * a : mul_le_mul_left_of_le_of_pos ha c0
->>>>>>> 4ed5f0e1
+    ... ≤ c * a : mul_le_mul_of_pos_left c0 ha
 
 lemma lt_mul_of_lt_of_one_lt [pos_mul_strict_mono α]
   (c0 : 0 < c) (bc : b < c) (ha : 1 < a) : b < c * a :=
 calc  b < c     : bc
     ... = c * 1 : (mul_one _).symm
-<<<<<<< HEAD
-    ... < c * a : mul_lt_mul_left c0 ha
-=======
-    ... < c * a : mul_lt_mul_left' ha c0
->>>>>>> 4ed5f0e1
+    ... < c * a : mul_lt_mul_left' c0 ha
 
 -- proven with `a0 : 0 ≤ a` as `left.one_le_mul_of_le_of_le`
 /-- Assumes left covariance. -/
@@ -1041,95 +786,55 @@
 
 -- proven with `a0 : 0 ≤ a` and `b0 : 0 ≤ b` as `le_mul_of_le_of_one_le'`
 lemma preorder.le_mul_of_le_of_one_le' [pos_mul_mono α] [mul_pos_mono α]
-  (a0 : 0 < a) (b0 : 0 < b) (bc : b ≤ c) (ha : 1 ≤ a) : b ≤ c * a :=
+  (b0 : 0 < b) (a0 : 0 < a) (bc : b ≤ c) (ha : 1 ≤ a) : b ≤ c * a :=
 calc  b = b * 1 : (mul_one b).symm
-<<<<<<< HEAD
-    ... ≤ b * a : mul_le_mul_left' b0 ha
-    ... ≤ c * a : mul_le_mul_right' a0 bc
-=======
-    ... ≤ b * a : mul_le_mul_left_of_le_of_pos ha b0
-    ... ≤ c * a : mul_le_mul_right_of_le_of_pos bc a0
->>>>>>> 4ed5f0e1
+    ... ≤ b * a : mul_le_mul_of_pos_left b0 ha
+    ... ≤ c * a : mul_le_mul_of_pos_right a0 bc
 
 -- proven with `a0 : 0 ≤ a` as `lt_mul_of_le_of_one_lt'`
 lemma preorder.lt_mul_of_le_of_one_lt' [pos_mul_strict_mono α] [mul_pos_mono α]
-  (a0 : 0 < a) (b0 : 0 < b) (bc : b ≤ c) (ha : 1 < a) : b < c * a :=
+  (b0 : 0 < b) (a0 : 0 < a) (bc : b ≤ c) (ha : 1 < a) : b < c * a :=
 calc  b = b * 1 : (mul_one b).symm
-<<<<<<< HEAD
-    ... < b * a : mul_lt_mul_left b0 ha
-    ... ≤ c * a : mul_le_mul_right' a0 bc
-=======
-    ... < b * a : mul_lt_mul_left' ha b0
-    ... ≤ c * a : mul_le_mul_right_of_le_of_pos bc a0
->>>>>>> 4ed5f0e1
+    ... < b * a : mul_lt_mul_left' b0 ha
+    ... ≤ c * a : mul_le_mul_of_pos_right a0 bc
 
 -- proven with `b0 : 0 ≤ b` as `lt_mul_of_lt_of_one_le'`
 lemma preorder.lt_mul_of_lt_of_one_le' [pos_mul_mono α] [mul_pos_strict_mono α]
-  (a0 : 0 < a) (b0 : 0 < b) (bc : b < c) (ha : 1 ≤ a) : b < c * a :=
+  (b0 : 0 < b) (a0 : 0 < a) (bc : b < c) (ha : 1 ≤ a) : b < c * a :=
 calc  b = b * 1 : (mul_one b).symm
-<<<<<<< HEAD
-    ... ≤ b * a : mul_le_mul_left' b0 ha
-    ... < c * a : mul_lt_mul_right a0 bc
-=======
-    ... ≤ b * a : mul_le_mul_left_of_le_of_pos ha b0
-    ... < c * a : mul_lt_mul_right' bc a0
->>>>>>> 4ed5f0e1
+    ... ≤ b * a : mul_le_mul_of_pos_left b0 ha
+    ... < c * a : mul_lt_mul_right' a0 bc
 
 lemma lt_mul_of_lt_of_one_lt' [pos_mul_strict_mono α] [mul_pos_strict_mono α]
-  (a0 : 0 < a) (b0 : 0 < b) (bc : b < c) (ha : 1 < a) : b < c * a :=
+  (b0 : 0 < b) (a0 : 0 < a) (bc : b < c) (ha : 1 < a) : b < c * a :=
 calc  b = b * 1 : (mul_one b).symm
-<<<<<<< HEAD
-    ... < b * a : mul_lt_mul_left b0 ha
-    ... < c * a : mul_lt_mul_right a0 bc
-=======
-    ... < b * a : mul_lt_mul_left' ha b0
-    ... < c * a : mul_lt_mul_right' bc a0
->>>>>>> 4ed5f0e1
+    ... < b * a : mul_lt_mul_left' b0 ha
+    ... < c * a : mul_lt_mul_right' a0 bc
 
 /-! Lemmas of the form `a ≤ 1 → b ≤ c → a * b ≤ c`. -/
 
 -- proven with `b0 : 0 ≤ b` as `mul_le_of_le_one_of_le`
 lemma preorder.mul_le_of_le_one_of_le [mul_pos_mono α]
-<<<<<<< HEAD
   (b0 : 0 < b) (ha : a ≤ 1) (bc : b ≤ c) : a * b ≤ c :=
-calc  a * b ≤ 1 * b : mul_le_mul_right' b0 ha
-=======
-  (ha : a ≤ 1) (bc : b ≤ c) (b0 : 0 < b) : a * b ≤ c :=
-calc  a * b ≤ 1 * b : mul_le_mul_right_of_le_of_pos ha b0
->>>>>>> 4ed5f0e1
+calc  a * b ≤ 1 * b : mul_le_mul_of_pos_right b0 ha
         ... = b     : one_mul b
         ... ≤ c     : bc
 
 lemma mul_lt_of_lt_one_of_le [mul_pos_strict_mono α]
-<<<<<<< HEAD
   (b0 : 0 < b) (ha : a < 1) (bc : b ≤ c) : a * b < c :=
-calc  a * b < 1 * b : mul_lt_mul_right b0 ha
-=======
-  (ha : a < 1) (bc : b ≤ c) (b0 : 0 < b) : a * b < c :=
-calc  a * b < 1 * b : mul_lt_mul_right' ha b0
->>>>>>> 4ed5f0e1
+calc  a * b < 1 * b : mul_lt_mul_right' b0 ha
         ... = b     : one_mul b
         ... ≤ c     : bc
 
 lemma mul_lt_of_le_one_of_lt [mul_pos_mono α]
-<<<<<<< HEAD
   (b0 : 0 < b) (ha : a ≤ 1) (hb : b < c) : a * b < c :=
-calc  a * b ≤ 1 * b : mul_le_mul_right' b0 ha
-=======
-  (ha : a ≤ 1) (hb : b < c) (b0 : 0 < b) : a * b < c :=
-calc  a * b ≤ 1 * b : mul_le_mul_right_of_le_of_pos ha b0
->>>>>>> 4ed5f0e1
+calc  a * b ≤ 1 * b : mul_le_mul_of_pos_right b0 ha
         ... = b     : one_mul b
         ... < c     : hb
 
 lemma mul_lt_of_lt_one_of_lt [mul_pos_strict_mono α]
-<<<<<<< HEAD
   (b0 : 0 < b) (ha : a < 1) (bc : b < c) : a * b < c :=
-calc  a * b < 1 * b : mul_lt_mul_right b0 ha
-=======
-  (ha : a < 1) (bc : b < c) (b0 : 0 < b) : a * b < c :=
-calc  a * b < 1 * b : mul_lt_mul_right' ha b0
->>>>>>> 4ed5f0e1
+calc  a * b < 1 * b : mul_lt_mul_right' b0 ha
         ... = b     : one_mul b
         ... < c     : bc
 
@@ -1156,53 +861,29 @@
 
 -- proven with `a0 : 0 ≤ a` and `c0 : 0 ≤ c` as `mul_le_of_le_one_of_le'`
 lemma preorder.mul_le_of_le_one_of_le' [pos_mul_mono α] [mul_pos_mono α]
-<<<<<<< HEAD
   (a0 : 0 < a) (c0 : 0 < c) (ha : a ≤ 1) (bc : b ≤ c) : a * b ≤ c :=
-calc  a * b ≤ a * c : mul_le_mul_left' a0 bc
-        ... ≤ 1 * c : mul_le_mul_right' c0 ha
-=======
-  (ha : a ≤ 1) (bc : b ≤ c) (a0 : 0 < a) (c0 : 0 < c) : a * b ≤ c :=
-calc  a * b ≤ a * c : mul_le_mul_left_of_le_of_pos bc a0
-        ... ≤ 1 * c : mul_le_mul_right_of_le_of_pos ha c0
->>>>>>> 4ed5f0e1
+calc  a * b ≤ a * c : mul_le_mul_of_pos_left a0 bc
+        ... ≤ 1 * c : mul_le_mul_of_pos_right c0 ha
         ... = c     : one_mul c
 
 -- proven with `a0 : 0 ≤ a` as `mul_lt_of_lt_one_of_le'`
 lemma preorder.mul_lt_of_lt_one_of_le' [pos_mul_mono α] [mul_pos_strict_mono α]
-<<<<<<< HEAD
   (a0 : 0 < a) (c0 : 0 < c) (ha : a < 1) (bc : b ≤ c) : a * b < c :=
-calc  a * b ≤ a * c : mul_le_mul_left' a0 bc
-        ... < 1 * c : mul_lt_mul_right c0 ha
-=======
-  (ha : a < 1) (bc : b ≤ c) (a0 : 0 < a) (c0 : 0 < c) : a * b < c :=
-calc  a * b ≤ a * c : mul_le_mul_left_of_le_of_pos bc a0
-        ... < 1 * c : mul_lt_mul_right' ha c0
->>>>>>> 4ed5f0e1
+calc  a * b ≤ a * c : mul_le_mul_of_pos_left a0 bc
+        ... < 1 * c : mul_lt_mul_right' c0 ha
         ... = c     : one_mul c
 
 -- proven with `c0 : 0 ≤ c` as `mul_lt_of_le_one_of_lt'`
 lemma preorder.mul_lt_of_le_one_of_lt' [pos_mul_strict_mono α] [mul_pos_mono α]
-<<<<<<< HEAD
   (a0 : 0 < a) (c0 : 0 < c) (ha : a ≤ 1) (bc : b < c) : a * b < c :=
-calc  a * b < a * c : mul_lt_mul_left a0 bc
-        ... ≤ 1 * c : mul_le_mul_right' c0 ha
+calc  a * b < a * c : mul_lt_mul_left' a0 bc
+        ... ≤ 1 * c : mul_le_mul_of_pos_right c0 ha
         ... = c     : one_mul c
 
 lemma mul_lt_of_lt_one_of_lt' [pos_mul_strict_mono α] [mul_pos_strict_mono α]
   (a0 : 0 < a) (c0 : 0 < c) (ha : a < 1) (bc : b < c) : a * b < c :=
-calc  a * b < a * c : mul_lt_mul_left a0 bc
-        ... < 1 * c : mul_lt_mul_right c0 ha
-=======
-  (ha : a ≤ 1) (bc : b < c) (a0 : 0 < a) (c0 : 0 < c) : a * b < c :=
-calc  a * b < a * c : mul_lt_mul_left' bc a0
-        ... ≤ 1 * c : mul_le_mul_right_of_le_of_pos ha c0
-        ... = c     : one_mul c
-
-lemma mul_lt_of_lt_one_of_lt' [pos_mul_strict_mono α] [mul_pos_strict_mono α]
-  (ha : a < 1) (bc : b < c) (a0 : 0 < a) (c0 : 0 < c) : a * b < c :=
-calc  a * b < a * c : mul_lt_mul_left' bc a0
-        ... < 1 * c : mul_lt_mul_right' ha c0
->>>>>>> 4ed5f0e1
+calc  a * b < a * c : mul_lt_mul_left' a0 bc
+        ... < 1 * c : mul_lt_mul_right' c0 ha
         ... = c     : one_mul c
 
 /-! Lemmas of the form `1 ≤ a → b ≤ c → b ≤ a * c`. -/
@@ -1212,41 +893,25 @@
   (c0 : 0 < c) (ha : 1 ≤ a) (bc : b ≤ c) : b ≤ a * c :=
 calc  b ≤ c     : bc
     ... = 1 * c : (one_mul c).symm
-<<<<<<< HEAD
-    ... ≤ a * c : mul_le_mul_right' c0 ha
-=======
-    ... ≤ a * c : mul_le_mul_right_of_le_of_pos ha c0
->>>>>>> 4ed5f0e1
+    ... ≤ a * c : mul_le_mul_of_pos_right c0 ha
 
 lemma lt_mul_of_one_lt_of_le [mul_pos_strict_mono α]
   (c0 : 0 < c) (ha : 1 < a) (bc : b ≤ c) : b < a * c :=
 calc  b ≤ c     : bc
     ... = 1 * c : (one_mul c).symm
-<<<<<<< HEAD
-    ... < a * c : mul_lt_mul_right c0 ha
-=======
-    ... < a * c : mul_lt_mul_right' ha c0
->>>>>>> 4ed5f0e1
+    ... < a * c : mul_lt_mul_right' c0 ha
 
 lemma lt_mul_of_one_le_of_lt [mul_pos_mono α]
   (c0 : 0 < c) (ha : 1 ≤ a) (bc : b < c) : b < a * c :=
 calc  b < c     : bc
     ... = 1 * c : (one_mul c).symm
-<<<<<<< HEAD
-    ... ≤ a * c : mul_le_mul_right' c0 ha
-=======
-    ... ≤ a * c : mul_le_mul_right_of_le_of_pos ha c0
->>>>>>> 4ed5f0e1
+    ... ≤ a * c : mul_le_mul_of_pos_right c0 ha
 
 lemma lt_mul_of_one_lt_of_lt [mul_pos_strict_mono α]
   (c0 : 0 < c) (ha : 1 < a) (bc : b < c) : b < a * c :=
 calc  b < c     : bc
     ... = 1 * c : (one_mul c).symm
-<<<<<<< HEAD
-    ... < a * c : mul_lt_mul_right c0 ha
-=======
-    ... < a * c : mul_lt_mul_right' ha c0
->>>>>>> 4ed5f0e1
+    ... < a * c : mul_lt_mul_right' c0 ha
 
 -- proven with `b0 : 0 ≤ b` as `right.one_le_mul_of_le_of_le`
 /-- Assumes right covariance. -/
@@ -1271,50 +936,30 @@
 
 -- proven with `a0 : 0 ≤ a` and `b0 : 0 ≤ b` as `le_mul_of_one_le_of_le'`
 lemma preorder.le_mul_of_one_le_of_le' [pos_mul_mono α] [mul_pos_mono α]
-  (a0 : 0 < a) (b0 : 0 < b) (ha : 1 ≤ a) (bc : b ≤ c) : b ≤ a * c :=
+  (b0 : 0 < b) (a0 : 0 < a) (ha : 1 ≤ a) (bc : b ≤ c) : b ≤ a * c :=
 calc  b = 1 * b : (one_mul b).symm
-<<<<<<< HEAD
-    ... ≤ a * b : mul_le_mul_right' b0 ha
-    ... ≤ a * c : mul_le_mul_left' a0 bc
-=======
-    ... ≤ a * b : mul_le_mul_right_of_le_of_pos ha b0
-    ... ≤ a * c : mul_le_mul_left_of_le_of_pos bc a0
->>>>>>> 4ed5f0e1
+    ... ≤ a * b : mul_le_mul_of_pos_right b0 ha
+    ... ≤ a * c : mul_le_mul_of_pos_left a0 bc
 
 -- proven with `a0 : 0 ≤ a` as `lt_mul_of_one_lt_of_le'`
 lemma preorder.lt_mul_of_one_lt_of_le' [pos_mul_mono α] [mul_pos_strict_mono α]
-  (a0 : 0 < a) (b0 : 0 < b) (ha : 1 < a) (bc : b ≤ c) : b < a * c :=
+  (b0 : 0 < b) (a0 : 0 < a) (ha : 1 < a) (bc : b ≤ c) : b < a * c :=
 calc  b = 1 * b : (one_mul b).symm
-<<<<<<< HEAD
-    ... < a * b : mul_lt_mul_right b0 ha
-    ... ≤ a * c : mul_le_mul_left' a0 bc
-=======
-    ... < a * b : mul_lt_mul_right' ha b0
-    ... ≤ a * c : mul_le_mul_left_of_le_of_pos bc a0
->>>>>>> 4ed5f0e1
+    ... < a * b : mul_lt_mul_right' b0 ha
+    ... ≤ a * c : mul_le_mul_of_pos_left a0 bc
 
 -- proven with `b0 : 0 ≤ b` as `lt_mul_of_one_le_of_lt'`
 lemma preorder.lt_mul_of_one_le_of_lt' [pos_mul_strict_mono α] [mul_pos_mono α]
-  (a0 : 0 < a) (b0 : 0 < b) (ha : 1 ≤ a) (bc : b < c) : b < a * c :=
+  (b0 : 0 < b) (a0 : 0 < a) (ha : 1 ≤ a) (bc : b < c) : b < a * c :=
 calc  b = 1 * b : (one_mul b).symm
-<<<<<<< HEAD
-    ... ≤ a * b : mul_le_mul_right' b0 ha
-    ... < a * c : mul_lt_mul_left a0 bc
-=======
-    ... ≤ a * b : mul_le_mul_right_of_le_of_pos ha b0
-    ... < a * c : mul_lt_mul_left' bc a0
->>>>>>> 4ed5f0e1
+    ... ≤ a * b : mul_le_mul_of_pos_right b0 ha
+    ... < a * c : mul_lt_mul_left' a0 bc
 
 lemma lt_mul_of_one_lt_of_lt' [pos_mul_strict_mono α] [mul_pos_strict_mono α]
   (a0 : 0 < a) (b0 : 0 < b) (ha : 1 < a) (bc : b < c) : b < a * c :=
 calc  b = 1 * b : (one_mul b).symm
-<<<<<<< HEAD
-    ... < a * b : mul_lt_mul_right b0 ha
-    ... < a * c : mul_lt_mul_left a0 bc
-=======
-    ... < a * b : mul_lt_mul_right' ha b0
-    ... < a * c : mul_lt_mul_left' bc a0
->>>>>>> 4ed5f0e1
+    ... < a * b : mul_lt_mul_right' b0 ha
+    ... < a * c : mul_lt_mul_left' a0 bc
 
 -- proven with `a0 : 0 ≤ a` as `mul_le_of_le_one_right`
 lemma preorder.mul_le_of_le_one_right [pos_mul_mono α] (a0 : 0 < a) (h : b ≤ 1) :
@@ -1408,11 +1053,7 @@
   by_cases h : a < 1,
   { use a,
     have : a*a < a*1,
-<<<<<<< HEAD
-    exact mul_lt_mul_left a0 h,
-=======
-    exact mul_lt_mul_left' h a0,
->>>>>>> 4ed5f0e1
+    exact mul_lt_mul_left' a0 h,
     rw mul_one at this,
     exact le_of_lt this },
   { use 1,
@@ -1442,41 +1083,22 @@
   (a0 : 0 ≤ a) (ha : a ≤ 1) (hb : b ≤ 1) : a * b ≤ 1 :=
 mul_le_of_le_of_le_one a0 ha hb
 
-<<<<<<< HEAD
 lemma mul_le_of_le_of_le_one' [pos_mul_mono α] [mul_pos_mono α]
   (a0 : 0 ≤ a) (c0 : 0 ≤ c) (bc : b ≤ c) (ha : a ≤ 1) : b * a ≤ c :=
-calc  b * a ≤ c * a : mul_le_mul_right a0 bc
-        ... ≤ c * 1 : mul_le_mul_left c0 ha
+calc  b * a ≤ c * a : mul_le_mul_of_nonneg_right a0 bc
+        ... ≤ c * 1 : mul_le_mul_of_nonneg_left c0 ha
         ... = c     : mul_one c
 
 lemma mul_lt_of_lt_of_le_one' [pos_mul_mono α] [mul_pos_strict_mono α]
   (a0 : 0 < a) (c0 : 0 ≤ c) (bc : b < c) (ha : a ≤ 1) : b * a < c :=
-calc  b * a < c * a : mul_lt_mul_right a0 bc
-        ... ≤ c * 1 : mul_le_mul_left c0 ha
+calc  b * a < c * a : mul_lt_mul_right' a0 bc
+        ... ≤ c * 1 : mul_le_mul_of_nonneg_left c0 ha
         ... = c     : mul_one c
 
 lemma mul_lt_of_le_of_lt_one' [pos_mul_strict_mono α] [mul_pos_mono α]
   (a0 : 0 ≤ a) (c0 : 0 < c) (bc : b ≤ c) (ha : a < 1) : b * a < c :=
-calc  b * a ≤ c * a : mul_le_mul_right a0 bc
-        ... < c * 1 : mul_lt_mul_left c0 ha
-=======
-lemma mul_nonneg_le_one_le [pos_mul_mono α] [mul_pos_mono α]
-  (c0 : 0 ≤ c) (bc : b ≤ c) (a0 : 0 ≤ a) (ha : a ≤ 1) : b * a ≤ c :=
-calc  b * a ≤ c * a : mul_le_mul_of_nonneg_right bc a0
-        ... ≤ c * 1 : mul_le_mul_of_nonneg_left ha c0
-        ... = c     : mul_one c
-
-lemma mul_lt_of_lt_of_le_one' [pos_mul_mono α] [mul_pos_strict_mono α]
-  (bc : b < c) (ha : a ≤ 1) (a0 : 0 < a) (c0 : 0 ≤ c) : b * a < c :=
-calc  b * a < c * a : mul_lt_mul_right' bc a0
-        ... ≤ c * 1 : mul_le_mul_of_nonneg_left ha c0
-        ... = c     : mul_one c
-
-lemma mul_lt_of_le_of_lt_one' [pos_mul_strict_mono α] [mul_pos_mono α]
-  (bc : b ≤ c) (ha : a < 1) (a0 : 0 ≤ a) (c0 : 0 < c) : b * a < c :=
-calc  b * a ≤ c * a : mul_le_mul_of_nonneg_right bc a0
-        ... < c * 1 : mul_lt_mul_left' ha c0
->>>>>>> 4ed5f0e1
+calc  b * a ≤ c * a : mul_le_mul_of_nonneg_right a0 bc
+        ... < c * 1 : mul_lt_mul_left' c0 ha
         ... = c     : mul_one c
 
 /-! Lemmas of the form `b ≤ c → 1 ≤ a → b ≤ c * a`. -/
@@ -1492,37 +1114,22 @@
 le_mul_of_le_of_one_le a0 ha hb
 
 lemma le_mul_of_le_of_one_le' [pos_mul_mono α] [mul_pos_mono α]
-  (a0 : 0 ≤ a) (b0 : 0 ≤ b) (bc : b ≤ c) (ha : 1 ≤ a) : b ≤ c * a :=
+  (b0 : 0 ≤ b) (a0 : 0 ≤ a) (bc : b ≤ c) (ha : 1 ≤ a) : b ≤ c * a :=
 calc  b = b * 1 : (mul_one b).symm
-<<<<<<< HEAD
-    ... ≤ b * a : mul_le_mul_left b0 ha
-    ... ≤ c * a : mul_le_mul_right a0 bc
-=======
-    ... ≤ b * a : mul_le_mul_of_nonneg_left ha b0
-    ... ≤ c * a : mul_le_mul_of_nonneg_right bc a0
->>>>>>> 4ed5f0e1
+    ... ≤ b * a : mul_le_mul_of_nonneg_left b0 ha
+    ... ≤ c * a : mul_le_mul_of_nonneg_right a0 bc
 
 lemma lt_mul_of_le_of_one_lt' [pos_mul_strict_mono α] [mul_pos_mono α]
-  (a0 : 0 ≤ a) (b0 : 0 < b) (bc : b ≤ c) (ha : 1 < a) : b < c * a :=
+  (b0 : 0 < b) (a0 : 0 ≤ a) (bc : b ≤ c) (ha : 1 < a) : b < c * a :=
 calc  b = b * 1 : (mul_one b).symm
-<<<<<<< HEAD
-    ... < b * a : mul_lt_mul_left b0 ha
-    ... ≤ c * a : mul_le_mul_right a0 bc
-=======
-    ... < b * a : mul_lt_mul_left' ha b0
-    ... ≤ c * a : mul_le_mul_of_nonneg_right bc a0
->>>>>>> 4ed5f0e1
+    ... < b * a : mul_lt_mul_left' b0 ha
+    ... ≤ c * a : mul_le_mul_of_nonneg_right a0 bc
 
 lemma lt_mul_of_lt_of_one_le' [pos_mul_mono α] [mul_pos_strict_mono α]
-  (a0 : 0 < a) (b0 : 0 ≤ b) (bc : b < c) (ha : 1 ≤ a) : b < c * a :=
+  (b0 : 0 ≤ b) (a0 : 0 < a) (bc : b < c) (ha : 1 ≤ a) : b < c * a :=
 calc  b = b * 1 : (mul_one b).symm
-<<<<<<< HEAD
-    ... ≤ b * a : mul_le_mul_left b0 ha
-    ... < c * a : mul_lt_mul_right a0 bc
-=======
-    ... ≤ b * a : mul_le_mul_of_nonneg_left ha b0
-    ... < c * a : mul_lt_mul_right' bc a0
->>>>>>> 4ed5f0e1
+    ... ≤ b * a : mul_le_mul_of_nonneg_left b0 ha
+    ... < c * a : mul_lt_mul_right' a0 bc
 
 /-! Lemmas of the form `a ≤ 1 → b ≤ c → a * b ≤ c`. -/
 
@@ -1537,39 +1144,21 @@
 preorder.mul_le_of_le_one_of_le b0 ha hb
 
 lemma mul_le_of_le_one_of_le' [pos_mul_mono α] [mul_pos_mono α]
-<<<<<<< HEAD
   (a0 : 0 ≤ a) (c0 : 0 ≤ c) (ha : a ≤ 1) (bc : b ≤ c) : a * b ≤ c :=
-calc  a * b ≤ a * c : mul_le_mul_left a0 bc
-        ... ≤ 1 * c : mul_le_mul_right c0 ha
+calc  a * b ≤ a * c : mul_le_mul_of_nonneg_left a0 bc
+        ... ≤ 1 * c : mul_le_mul_of_nonneg_right c0 ha
         ... = c     : one_mul c
 
 lemma mul_lt_of_lt_one_of_le' [pos_mul_mono α] [mul_pos_strict_mono α]
   (a0 : 0 ≤ a) (c0 : 0 < c) (ha : a < 1) (bc : b ≤ c) : a * b < c :=
-calc  a * b ≤ a * c : mul_le_mul_left a0 bc
-        ... < 1 * c : mul_lt_mul_right c0 ha
+calc  a * b ≤ a * c : mul_le_mul_of_nonneg_left a0 bc
+        ... < 1 * c : mul_lt_mul_right' c0 ha
         ... = c     : one_mul c
 
 lemma mul_lt_of_le_one_of_lt' [pos_mul_strict_mono α] [mul_pos_mono α]
  (a0 : 0 < a) (c0 : 0 ≤ c)  (ha : a ≤ 1) (bc : b < c) : a * b < c :=
-calc  a * b < a * c : mul_lt_mul_left a0 bc
-        ... ≤ 1 * c : mul_le_mul_right c0 ha
-=======
-  (ha : a ≤ 1) (bc : b ≤ c) (a0 : 0 ≤ a) (c0 : 0 ≤ c) : a * b ≤ c :=
-calc  a * b ≤ a * c : mul_le_mul_of_nonneg_left bc a0
-        ... ≤ 1 * c : mul_le_mul_of_nonneg_right ha c0
-        ... = c     : one_mul c
-
-lemma mul_lt_of_lt_one_of_le' [pos_mul_mono α] [mul_pos_strict_mono α]
-  (ha : a < 1) (bc : b ≤ c) (a0 : 0 ≤ a) (c0 : 0 < c) : a * b < c :=
-calc  a * b ≤ a * c : mul_le_mul_of_nonneg_left bc a0
-        ... < 1 * c : mul_lt_mul_right' ha c0
-        ... = c     : one_mul c
-
-lemma mul_lt_of_le_one_of_lt' [pos_mul_strict_mono α] [mul_pos_mono α]
-  (ha : a ≤ 1) (bc : b < c) (a0 : 0 < a) (c0 : 0 ≤ c) : a * b < c :=
-calc  a * b < a * c : mul_lt_mul_left' bc a0
-        ... ≤ 1 * c : mul_le_mul_of_nonneg_right ha c0
->>>>>>> 4ed5f0e1
+calc  a * b < a * c : mul_lt_mul_left' a0 bc
+        ... ≤ 1 * c : mul_le_mul_of_nonneg_right c0 ha
         ... = c     : one_mul c
 
 /-! Lemmas of the form `1 ≤ a → b ≤ c → b ≤ a * c`. -/
@@ -1587,35 +1176,20 @@
 lemma le_mul_of_one_le_of_le' [pos_mul_mono α] [mul_pos_mono α]
   (a0 : 0 ≤ a) (b0 : 0 ≤ b) (ha : 1 ≤ a) (bc : b ≤ c) : b ≤ a * c :=
 calc  b = 1 * b : (one_mul b).symm
-<<<<<<< HEAD
-    ... ≤ a * b : mul_le_mul_right b0 ha
-    ... ≤ a * c : mul_le_mul_left a0 bc
-=======
-    ... ≤ a * b : mul_le_mul_of_nonneg_right ha b0
-    ... ≤ a * c : mul_le_mul_of_nonneg_left bc a0
->>>>>>> 4ed5f0e1
+    ... ≤ a * b : mul_le_mul_of_nonneg_right b0 ha
+    ... ≤ a * c : mul_le_mul_of_nonneg_left a0 bc
 
 lemma lt_mul_of_one_lt_of_le' [pos_mul_mono α] [mul_pos_strict_mono α]
   (a0 : 0 ≤ a) (b0 : 0 < b) (ha : 1 < a) (bc : b ≤ c) : b < a * c :=
 calc  b = 1 * b : (one_mul b).symm
-<<<<<<< HEAD
-    ... < a * b : mul_lt_mul_right b0 ha
-    ... ≤ a * c : mul_le_mul_left a0 bc
-=======
-    ... < a * b : mul_lt_mul_right' ha b0
-    ... ≤ a * c : mul_le_mul_of_nonneg_left bc a0
->>>>>>> 4ed5f0e1
+    ... < a * b : mul_lt_mul_right' b0 ha
+    ... ≤ a * c : mul_le_mul_of_nonneg_left a0 bc
 
 lemma lt_mul_of_one_le_of_lt' [pos_mul_strict_mono α] [mul_pos_mono α]
   (a0 : 0 < a) (b0 : 0 ≤ b) (ha : 1 ≤ a) (bc : b < c) : b < a * c :=
 calc  b = 1 * b : (one_mul b).symm
-<<<<<<< HEAD
-    ... ≤ a * b : mul_le_mul_right b0 ha
-    ... < a * c : mul_lt_mul_left a0 bc
-=======
-    ... ≤ a * b : mul_le_mul_of_nonneg_right ha b0
-    ... < a * c : mul_lt_mul_left' bc a0
->>>>>>> 4ed5f0e1
+    ... ≤ a * b : mul_le_mul_of_nonneg_right b0 ha
+    ... < a * c : mul_lt_mul_left' a0 bc
 
 lemma mul_le_of_le_one_right [pos_mul_mono α] (a0 : 0 ≤ a) (h : b ≤ 1) :
   a * b ≤ a :=
@@ -1633,18 +1207,12 @@
   b ≤ a * b :=
 le_mul_of_one_le_of_le b0 h le_rfl
 
-<<<<<<< HEAD
 lemma le_of_mul_le_of_one_le_left [pos_mul_mono α]
   (a0 : 0 ≤ a) (h : a * b ≤ c) (hb : 1 ≤ b) :
-=======
-lemma le_of_mul_le_of_one_le_of_nonneg_left [pos_mul_mono α]
-  (h : a * b ≤ c) (hle : 1 ≤ b) (a0 : 0 ≤ a) :
->>>>>>> 4ed5f0e1
   a ≤ c :=
 a0.lt_or_eq.elim (λ ha, preorder.le_of_mul_le_of_one_le_left ha h hb)
   (λ ha, by simpa only [← ha, zero_mul] using h)
 
-<<<<<<< HEAD
 lemma le_of_le_mul_of_le_one_left [pos_mul_mono α]
   (a0 : 0 ≤ a) (h : c ≤ a * b) (hb : b ≤ 1) :
   c ≤ a :=
@@ -1653,16 +1221,6 @@
 
 lemma le_of_mul_le_of_one_le_right [mul_pos_mono α]
   (b0 : 0 ≤ b) (h : a * b ≤ c) (ha : 1 ≤ a) :
-=======
-lemma le_of_le_mul_of_le_one_of_nonneg_left [pos_mul_mono α]
-  (h : a ≤ b * c) (hle : c ≤ 1) (b0 : 0 ≤ b) :
-  a ≤ b :=
-b0.lt_or_eq.elim (preorder.le_of_le_mul_of_le_one_left h hle)
-  (λ hb, by simpa only [← hb, zero_mul] using h)
-
-lemma le_of_mul_le_of_one_le_nonneg_right [mul_pos_mono α]
-  (h : a * b ≤ c) (hle : 1 ≤ a) (b0 : 0 ≤ b) :
->>>>>>> 4ed5f0e1
   b ≤ c :=
 b0.lt_or_eq.elim (λ hb, preorder.le_of_mul_le_of_one_le_right hb h ha)
   (λ hb, by simpa only [← hb, mul_zero] using h)
@@ -1694,21 +1252,15 @@
 variables [partial_order α]
 
 lemma pos_mul_mono.to_pos_mul_strict_mono [pos_mul_mono α] : pos_mul_strict_mono α :=
-<<<<<<< HEAD
-⟨λ x a b h, lt_of_le_of_ne (mul_le_mul_left' x.2 h.le) (h.ne ∘ mul_left_cancel₀ x.2.ne.symm)⟩
-=======
-⟨λ x a b h, (mul_le_mul_left_of_le_of_pos h.le x.2).lt_of_ne (h.ne ∘ mul_left_cancel₀ x.2.ne')⟩
->>>>>>> 4ed5f0e1
+⟨λ x a b h, lt_of_le_of_ne (mul_le_mul_of_pos_left x.2 h.le)
+                           (h.ne ∘ mul_left_cancel₀ x.2.ne.symm)⟩
 
 lemma pos_mul_mono_iff_pos_mul_strict_mono : pos_mul_mono α ↔ pos_mul_strict_mono α :=
 ⟨@pos_mul_mono.to_pos_mul_strict_mono α _ _, @zero_lt.pos_mul_strict_mono.to_pos_mul_mono α _ _ _⟩
 
 lemma mul_pos_mono.to_mul_pos_strict_mono [mul_pos_mono α] : mul_pos_strict_mono α :=
-<<<<<<< HEAD
-⟨λ x a b h, lt_of_le_of_ne (mul_le_mul_right' x.2 h.le) (h.ne ∘ mul_right_cancel₀ x.2.ne.symm)⟩
-=======
-⟨λ x a b h, (mul_le_mul_right_of_le_of_pos h.le x.2).lt_of_ne (h.ne ∘ mul_right_cancel₀ x.2.ne')⟩
->>>>>>> 4ed5f0e1
+⟨λ x a b h, lt_of_le_of_ne (mul_le_mul_of_pos_right x.2 h.le)
+                           (h.ne ∘ mul_right_cancel₀ x.2.ne.symm)⟩
 
 lemma mul_pos_mono_iff_mul_pos_strict_mono : mul_pos_mono α ↔ mul_pos_strict_mono α :=
 ⟨@mul_pos_mono.to_mul_pos_strict_mono α _ _, @zero_lt.mul_pos_strict_mono.to_mul_pos_mono α _ _ _⟩
