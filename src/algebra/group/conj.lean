/-
Copyright (c) 2018 Patrick Massot. All rights reserved.
Released under Apache 2.0 license as described in the file LICENSE.
Authors: Patrick Massot, Chris Hughes, Michael Howes
-/
import data.fintype.basic
import algebra.hom.aut
import algebra.hom.group
import algebra.group.semiconj
import algebra.group_with_zero.basic

/-!
# Conjugacy of group elements

See also `mul_aut.conj` and `quandle.conj`.
-/

universes u v
variables {α : Type u} {β : Type v}

section monoid

variables [monoid α] [monoid β]

/-- We say that `a` is conjugate to `b` if for some unit `c` we have `c * a * c⁻¹ = b`. -/
def is_conj (a b : α) := ∃ c : αˣ, semiconj_by ↑c a b

@[refl] lemma is_conj.refl (a : α) : is_conj a a :=
⟨1, semiconj_by.one_left a⟩

@[symm] lemma is_conj.symm {a b : α} : is_conj a b → is_conj b a
| ⟨c, hc⟩ := ⟨c⁻¹, hc.units_inv_symm_left⟩

lemma is_conj.comm (g h : α) : is_conj g h ↔ is_conj h g :=
⟨is_conj.symm, is_conj.symm⟩

@[trans] lemma is_conj.trans {a b c : α} : is_conj a b → is_conj b c → is_conj a c
| ⟨c₁, hc₁⟩ ⟨c₂, hc₂⟩ := ⟨c₂ * c₁, hc₂.mul_left hc₁⟩

@[simp] lemma is_conj_iff_eq {α : Type*} [comm_monoid α] {a b : α} : is_conj a b ↔ a = b :=
⟨λ ⟨c, hc⟩, begin
  rw [semiconj_by, mul_comm, ← units.mul_inv_eq_iff_eq_mul, mul_assoc, c.mul_inv, mul_one] at hc,
  exact hc,
end, λ h, by rw h⟩

protected lemma monoid_hom.map_is_conj (f : α →* β) {a b : α} : is_conj a b → is_conj (f a) (f b)
| ⟨c, hc⟩ := ⟨units.map f c, by rw [units.coe_map, semiconj_by, ← f.map_mul, hc.eq, f.map_mul]⟩

end monoid

section cancel_monoid

variables [right_cancel_monoid α]
-- These lemmas also hold for `left_cancel_monoid` - so far this is not necessary.

@[simp] lemma is_conj_one_right {a : α} : is_conj 1 a  ↔ a = 1 :=
⟨λ ⟨c, hc⟩, mul_right_cancel (hc.symm.trans ((mul_one _).trans (one_mul _).symm)), λ h, by rw [h]⟩

@[simp] lemma is_conj_one_left {a : α} : is_conj a 1 ↔ a = 1 :=
calc is_conj a 1 ↔ is_conj 1 a : ⟨is_conj.symm, is_conj.symm⟩
... ↔ a = 1 : is_conj_one_right

end cancel_monoid

section group

variables [group α]

@[simp] lemma is_conj_iff {a b : α} :
  is_conj a b ↔ ∃ c : α, c * a * c⁻¹ = b :=
⟨λ ⟨c, hc⟩, ⟨c, mul_inv_eq_iff_eq_mul.2 hc⟩, λ ⟨c, hc⟩,
  ⟨⟨c, c⁻¹, mul_inv_self c, inv_mul_self c⟩, mul_inv_eq_iff_eq_mul.1 hc⟩⟩

@[simp] lemma conj_inv {a b : α} : (b * a * b⁻¹)⁻¹ = b * a⁻¹ * b⁻¹ :=
((mul_aut.conj b).map_inv a).symm

@[simp] lemma conj_mul {a b c : α} : (b * a * b⁻¹) * (b * c * b⁻¹) = b * (a * c) * b⁻¹ :=
((mul_aut.conj b).map_mul a c).symm

@[simp] lemma conj_pow {i : ℕ} {a b : α} : (a * b * a⁻¹) ^ i = a * (b ^ i) * a⁻¹ :=
begin
  induction i with i hi,
  { simp },
  { simp [pow_succ, hi] }
end

@[simp] lemma conj_zpow {i : ℤ} {a b : α} : (a * b * a⁻¹) ^ i = a * (b ^ i) * a⁻¹ :=
begin
  induction i,
  { simp },
  { simp [zpow_neg_succ_of_nat, conj_pow] }
end

lemma conj_injective {x : α} : function.injective (λ (g : α), x * g * x⁻¹) :=
(mul_aut.conj x).injective

end group

@[simp] lemma is_conj_iff₀ [group_with_zero α] {a b : α} :
  is_conj a b ↔ ∃ c : α, c ≠ 0 ∧ c * a * c⁻¹ = b :=
⟨λ ⟨c, hc⟩, ⟨c, begin
    rw [← units.coe_inv', units.mul_inv_eq_iff_eq_mul],
    exact ⟨c.ne_zero, hc⟩,
  end⟩, λ ⟨c, c0, hc⟩,
  ⟨units.mk0 c c0, begin
    rw [semiconj_by, ← units.mul_inv_eq_iff_eq_mul, units.coe_inv', units.coe_mk0],
    exact hc
  end⟩⟩

namespace is_conj
/- This small quotient API is largely copied from the API of `associates`;
where possible, try to keep them in sync -/

/-- The setoid of the relation `is_conj` iff there is a unit `u` such that `u * x = y * u` -/
protected def setoid (α : Type*) [monoid α] : setoid α :=
{ r := is_conj, iseqv := ⟨is_conj.refl, λa b, is_conj.symm, λa b c, is_conj.trans⟩ }

end is_conj

local attribute [instance, priority 100] is_conj.setoid

/-- The quotient type of conjugacy classes of a group. -/
def conj_classes (α : Type*) [monoid α] : Type* :=
quotient (is_conj.setoid α)

namespace conj_classes

section monoid
variables [monoid α] [monoid β]

/-- The canonical quotient map from a monoid `α` into the `conj_classes` of `α` -/
protected def mk {α : Type*} [monoid α] (a : α) : conj_classes α :=
⟦a⟧

instance : inhabited (conj_classes α) := ⟨⟦1⟧⟩

theorem mk_eq_mk_iff_is_conj {a b : α} :
  conj_classes.mk a = conj_classes.mk b ↔ is_conj a b :=
iff.intro quotient.exact quot.sound

theorem quotient_mk_eq_mk (a : α) : ⟦ a ⟧ = conj_classes.mk a := rfl

theorem quot_mk_eq_mk (a : α) : quot.mk setoid.r a = conj_classes.mk a := rfl

theorem forall_is_conj {p : conj_classes α → Prop} :
  (∀a, p a) ↔ (∀a, p (conj_classes.mk a)) :=
iff.intro
  (assume h a, h _)
  (assume h a, quotient.induction_on a h)

theorem mk_surjective : function.surjective (@conj_classes.mk α _) :=
forall_is_conj.2 (λ a, ⟨a, rfl⟩)

instance : has_one (conj_classes α) := ⟨⟦ 1 ⟧⟩

theorem one_eq_mk_one : (1 : conj_classes α) = conj_classes.mk 1 := rfl

lemma exists_rep (a : conj_classes α) : ∃ a0 : α, conj_classes.mk a0 = a :=
quot.exists_rep a

/-- A `monoid_hom` maps conjugacy classes of one group to conjugacy classes of another. -/
def map (f : α →* β) : conj_classes α → conj_classes β :=
quotient.lift (conj_classes.mk ∘ f) (λ a b ab, mk_eq_mk_iff_is_conj.2 (f.map_is_conj ab))

lemma map_surjective {f : α →* β} (hf : function.surjective f) :
  function.surjective (conj_classes.map f) :=
begin
  intros b,
  obtain ⟨b, rfl⟩ := conj_classes.mk_surjective b,
  obtain ⟨a, rfl⟩ := hf b,
  exact ⟨conj_classes.mk a, rfl⟩,
end

instance [fintype α] [decidable_rel (is_conj : α → α → Prop)] :
  fintype (conj_classes α) :=
quotient.fintype (is_conj.setoid α)

<<<<<<< HEAD
=======
@[priority 900]
>>>>>>> 3d6f94bf
instance [decidable_rel (is_conj : α → α → Prop)] : decidable_eq (conj_classes α) :=
quotient.decidable_eq

instance [decidable_eq α] [fintype α] : decidable_rel (is_conj : α → α → Prop) :=
λ a b, by { delta is_conj semiconj_by, apply_instance }

end monoid

section comm_monoid
variable [comm_monoid α]

lemma mk_injective : function.injective (@conj_classes.mk α _) :=
λ _ _, (mk_eq_mk_iff_is_conj.trans is_conj_iff_eq).1

lemma mk_bijective : function.bijective (@conj_classes.mk α _) :=
⟨mk_injective, mk_surjective⟩

/-- The bijection between a `comm_group` and its `conj_classes`. -/
def mk_equiv : α ≃ conj_classes α :=
⟨conj_classes.mk, quotient.lift id (λ (a : α) b, is_conj_iff_eq.1), quotient.lift_mk _ _,
  begin
    rw [function.right_inverse, function.left_inverse, forall_is_conj],
    intro x,
    rw [← quotient_mk_eq_mk, ← quotient_mk_eq_mk, quotient.lift_mk, id.def],
  end⟩

end comm_monoid
end conj_classes

section monoid

variables [monoid α]

/-- Given an element `a`, `conjugates a` is the set of conjugates. -/
def conjugates_of (a : α) : set α := {b | is_conj a b}

lemma mem_conjugates_of_self {a : α} : a ∈ conjugates_of a := is_conj.refl _

lemma is_conj.conjugates_of_eq {a b : α} (ab : is_conj a b) :
  conjugates_of a = conjugates_of b :=
set.ext (λ g, ⟨λ ag, (ab.symm).trans ag, λ bg, ab.trans bg⟩)

lemma is_conj_iff_conjugates_of_eq {a b : α} :
  is_conj a b ↔ conjugates_of a = conjugates_of b :=
⟨is_conj.conjugates_of_eq, λ h, begin
  have ha := mem_conjugates_of_self,
  rwa ← h at ha,
end⟩

<<<<<<< HEAD
instance [fintype α] [h : decidable_rel (is_conj : α → α → Prop)] {a : α} :
  fintype (conjugates_of a) :=
@subtype.fintype _ _ (h a) _
=======
instance [fintype α] [decidable_rel (is_conj : α → α → Prop)] {a : α} : fintype (conjugates_of a) :=
@subtype.fintype _ _ (‹decidable_rel is_conj› a) _
>>>>>>> 3d6f94bf

end monoid

namespace conj_classes

variables [monoid α]

local attribute [instance] is_conj.setoid

/-- Given a conjugacy class `a`, `carrier a` is the set it represents. -/
def carrier : conj_classes α → set α :=
quotient.lift conjugates_of (λ (a : α) b ab, is_conj.conjugates_of_eq ab)

lemma mem_carrier_mk {a : α} : a ∈ carrier (conj_classes.mk a) := is_conj.refl _

lemma mem_carrier_iff_mk_eq {a : α} {b : conj_classes α} :
  a ∈ carrier b ↔ conj_classes.mk a = b :=
begin
  revert b,
  rw forall_is_conj,
  intro b,
  rw [carrier, eq_comm, mk_eq_mk_iff_is_conj, ← quotient_mk_eq_mk, quotient.lift_mk],
  refl,
end

lemma carrier_eq_preimage_mk {a : conj_classes α} :
  a.carrier = conj_classes.mk ⁻¹' {a} :=
set.ext (λ x, mem_carrier_iff_mk_eq)

section fintype

variables [fintype α] [decidable_rel (is_conj : α → α → Prop)]

instance {x : conj_classes α} : fintype (carrier x) :=
<<<<<<< HEAD
quotient.rec_on_subsingleton x $ @conjugates_of.fintype _ _ _ _
=======
quotient.rec_on_subsingleton x $ λ a, conjugates_of.fintype
>>>>>>> 3d6f94bf

end fintype

end conj_classes<|MERGE_RESOLUTION|>--- conflicted
+++ resolved
@@ -175,10 +175,7 @@
   fintype (conj_classes α) :=
 quotient.fintype (is_conj.setoid α)
 
-<<<<<<< HEAD
-=======
 @[priority 900]
->>>>>>> 3d6f94bf
 instance [decidable_rel (is_conj : α → α → Prop)] : decidable_eq (conj_classes α) :=
 quotient.decidable_eq
 
@@ -228,14 +225,8 @@
   rwa ← h at ha,
 end⟩
 
-<<<<<<< HEAD
-instance [fintype α] [h : decidable_rel (is_conj : α → α → Prop)] {a : α} :
-  fintype (conjugates_of a) :=
-@subtype.fintype _ _ (h a) _
-=======
 instance [fintype α] [decidable_rel (is_conj : α → α → Prop)] {a : α} : fintype (conjugates_of a) :=
 @subtype.fintype _ _ (‹decidable_rel is_conj› a) _
->>>>>>> 3d6f94bf
 
 end monoid
 
@@ -270,11 +261,7 @@
 variables [fintype α] [decidable_rel (is_conj : α → α → Prop)]
 
 instance {x : conj_classes α} : fintype (carrier x) :=
-<<<<<<< HEAD
-quotient.rec_on_subsingleton x $ @conjugates_of.fintype _ _ _ _
-=======
 quotient.rec_on_subsingleton x $ λ a, conjugates_of.fintype
->>>>>>> 3d6f94bf
 
 end fintype
 
