/-
Copyright (c) 2020 Johan Commelin. All rights reserved.
Released under Apache 2.0 license as described in the file LICENSE.
Authors: Johan Commelin
-/
import algebra.group.defs
import logic.function.basic
import data.int.cast.basic

/-!
# Lifting algebraic data classes along injective/surjective maps

> THIS FILE IS SYNCHRONIZED WITH MATHLIB4.
<<<<<<< HEAD
> https://github.com/leanprover-community/mathlib4/pull/707
=======
>>>>>>> dbde88c8
> Any changes to this file require a corresponding PR to mathlib4.

This file provides definitions that are meant to deal with
situations such as the following:

Suppose that `G` is a group, and `H` is a type endowed with
`has_one H`, `has_mul H`, and `has_inv H`.
Suppose furthermore, that `f : G → H` is a surjective map
that respects the multiplication, and the unit elements.
Then `H` satisfies the group axioms.

The relevant definition in this case is `function.surjective.group`.
Dually, there is also `function.injective.group`.
And there are versions for (additive) (commutative) semigroups/monoids.
-/

namespace function

/-!
### Injective
-/

namespace injective

variables {M₁ : Type*} {M₂ : Type*} [has_mul M₁]

/-- A type endowed with `*` is a semigroup,
if it admits an injective map that preserves `*` to a semigroup.
See note [reducible non-instances]. -/
@[reducible, to_additive
"A type endowed with `+` is an additive semigroup,
if it admits an injective map that preserves `+` to an additive semigroup."]
protected def semigroup [semigroup M₂] (f : M₁ → M₂) (hf : injective f)
  (mul : ∀ x y, f (x * y) = f x * f y) :
  semigroup M₁ :=
{ mul_assoc := λ x y z, hf $ by erw [mul, mul, mul, mul, mul_assoc],
  ..‹has_mul M₁› }

/-- A type endowed with `*` is a commutative semigroup,
if it admits an injective map that preserves `*` to a commutative semigroup.
See note [reducible non-instances]. -/
@[reducible, to_additive
"A type endowed with `+` is an additive commutative semigroup,
if it admits an injective map that preserves `+` to an additive commutative semigroup."]
protected def comm_semigroup [comm_semigroup M₂] (f : M₁ → M₂) (hf : injective f)
  (mul : ∀ x y, f (x * y) = f x * f y) :
  comm_semigroup M₁ :=
{ mul_comm := λ x y, hf $ by erw [mul, mul, mul_comm],
  .. hf.semigroup f mul }

/-- A type endowed with `*` is a left cancel semigroup,
if it admits an injective map that preserves `*` to a left cancel semigroup.
See note [reducible non-instances]. -/
@[reducible, to_additive add_left_cancel_semigroup
"A type endowed with `+` is an additive left cancel semigroup,
if it admits an injective map that preserves `+` to an additive left cancel semigroup."]
protected def left_cancel_semigroup [left_cancel_semigroup M₂] (f : M₁ → M₂) (hf : injective f)
  (mul : ∀ x y, f (x * y) = f x * f y) :
  left_cancel_semigroup M₁ :=
{ mul := (*),
  mul_left_cancel := λ x y z H, hf $ (mul_right_inj (f x)).1 $ by erw [← mul, ← mul, H]; refl,
  .. hf.semigroup f mul }

/-- A type endowed with `*` is a right cancel semigroup,
if it admits an injective map that preserves `*` to a right cancel semigroup.
See note [reducible non-instances]. -/
@[reducible, to_additive add_right_cancel_semigroup
"A type endowed with `+` is an additive right cancel semigroup,
if it admits an injective map that preserves `+` to an additive right cancel semigroup."]
protected def right_cancel_semigroup [right_cancel_semigroup M₂] (f : M₁ → M₂) (hf : injective f)
  (mul : ∀ x y, f (x * y) = f x * f y) :
  right_cancel_semigroup M₁ :=
{ mul := (*),
  mul_right_cancel := λ x y z H, hf $ (mul_left_inj (f y)).1 $ by erw [← mul, ← mul, H]; refl,
  .. hf.semigroup f mul }

variables [has_one M₁]

/-- A type endowed with `1` and `*` is a mul_one_class,
if it admits an injective map that preserves `1` and `*` to a mul_one_class.
See note [reducible non-instances]. -/
@[reducible, to_additive
"A type endowed with `0` and `+` is an add_zero_class,
if it admits an injective map that preserves `0` and `+` to an add_zero_class."]
protected def mul_one_class [mul_one_class M₂] (f : M₁ → M₂) (hf : injective f)
  (one : f 1 = 1) (mul : ∀ x y, f (x * y) = f x * f y) :
  mul_one_class M₁ :=
{ one_mul := λ x, hf $ by erw [mul, one, one_mul],
  mul_one := λ x, hf $ by erw [mul, one, mul_one],
  ..‹has_one M₁›, ..‹has_mul M₁› }

variables [has_pow M₁ ℕ]

/-- A type endowed with `1` and `*` is a monoid,
if it admits an injective map that preserves `1` and `*` to a monoid.
See note [reducible non-instances]. -/
@[reducible, to_additive
"A type endowed with `0` and `+` is an additive monoid,
if it admits an injective map that preserves `0` and `+` to an additive monoid.
This version takes a custom `nsmul` as a `[has_smul ℕ M₁]` argument."]
protected def monoid [monoid M₂] (f : M₁ → M₂) (hf : injective f)
  (one : f 1 = 1) (mul : ∀ x y, f (x * y) = f x * f y) (npow : ∀ x (n : ℕ), f (x ^ n) = f x ^ n) :
  monoid M₁ :=
{ npow := λ n x, x ^ n,
  npow_zero' := λ x, hf $ by erw [npow, one, pow_zero],
  npow_succ' := λ n x, hf $ by erw [npow, pow_succ, mul, npow],
  .. hf.semigroup f mul, .. hf.mul_one_class f one mul }

/-- A type endowed with `0`, `1` and `+` is an additive monoid with one,
if it admits an injective map that preserves `0`, `1` and `+` to an additive monoid with one.
See note [reducible non-instances]. -/
@[reducible]
protected def add_monoid_with_one {M₁}
  [has_zero M₁] [has_one M₁] [has_add M₁] [has_smul ℕ M₁] [has_nat_cast M₁]
  [add_monoid_with_one M₂] (f : M₁ → M₂) (hf : injective f)
  (zero : f 0 = 0) (one : f 1 = 1) (add : ∀ x y, f (x + y) = f x + f y)
  (nsmul : ∀ x (n : ℕ), f (n • x) = n • f x)
  (nat_cast : ∀ n : ℕ, f n = n) :
  add_monoid_with_one M₁ :=
{ nat_cast := coe,
  nat_cast_zero := hf (by erw [nat_cast, nat.cast_zero, zero]),
  nat_cast_succ := λ n, hf (by erw [nat_cast, nat.cast_succ, add, one, nat_cast]),
  one := 1, .. hf.add_monoid f zero add nsmul }

/-- A type endowed with `1` and `*` is a left cancel monoid,
if it admits an injective map that preserves `1` and `*` to a left cancel monoid.
See note [reducible non-instances]. -/
@[reducible, to_additive add_left_cancel_monoid
"A type endowed with `0` and `+` is an additive left cancel monoid,
if it admits an injective map that preserves `0` and `+` to an additive left cancel monoid."]
protected def left_cancel_monoid [left_cancel_monoid M₂] (f : M₁ → M₂) (hf : injective f)
  (one : f 1 = 1) (mul : ∀ x y, f (x * y) = f x * f y) (npow : ∀ x (n : ℕ), f (x ^ n) = f x ^ n) :
  left_cancel_monoid M₁ :=
{ .. hf.left_cancel_semigroup f mul, .. hf.monoid f one mul npow }

/-- A type endowed with `1` and `*` is a right cancel monoid,
if it admits an injective map that preserves `1` and `*` to a right cancel monoid.
See note [reducible non-instances]. -/
@[reducible, to_additive add_right_cancel_monoid
"A type endowed with `0` and `+` is an additive left cancel monoid,
if it admits an injective map that preserves `0` and `+` to an additive left cancel monoid."]
protected def right_cancel_monoid [right_cancel_monoid M₂] (f : M₁ → M₂) (hf : injective f)
  (one : f 1 = 1) (mul : ∀ x y, f (x * y) = f x * f y) (npow : ∀ x (n : ℕ), f (x ^ n) = f x ^ n) :
  right_cancel_monoid M₁ :=
{ .. hf.right_cancel_semigroup f mul, .. hf.monoid f one mul npow }

/-- A type endowed with `1` and `*` is a cancel monoid,
if it admits an injective map that preserves `1` and `*` to a cancel monoid.
See note [reducible non-instances]. -/
@[reducible, to_additive add_cancel_monoid
"A type endowed with `0` and `+` is an additive left cancel monoid,
if it admits an injective map that preserves `0` and `+` to an additive left cancel monoid."]
protected def cancel_monoid [cancel_monoid M₂] (f : M₁ → M₂) (hf : injective f)
  (one : f 1 = 1) (mul : ∀ x y, f (x * y) = f x * f y) (npow : ∀ x (n : ℕ), f (x ^ n) = f x ^ n) :
  cancel_monoid M₁ :=
{ .. hf.left_cancel_monoid f one mul npow, .. hf.right_cancel_monoid f one mul npow }

/-- A type endowed with `1` and `*` is a commutative monoid,
if it admits an injective map that preserves `1` and `*` to a commutative monoid.
See note [reducible non-instances]. -/
@[reducible, to_additive
"A type endowed with `0` and `+` is an additive commutative monoid,
if it admits an injective map that preserves `0` and `+` to an additive commutative monoid."]
protected def comm_monoid [comm_monoid M₂] (f : M₁ → M₂) (hf : injective f)
  (one : f 1 = 1) (mul : ∀ x y, f (x * y) = f x * f y) (npow : ∀ x (n : ℕ), f (x ^ n) = f x ^ n) :
  comm_monoid M₁ :=
{ .. hf.comm_semigroup f mul, .. hf.monoid f one mul npow }

/-- A type endowed with `0`, `1` and `+` is an additive commutative monoid with one, if it admits an
injective map that preserves `0`, `1` and `+` to an additive commutative monoid with one.
See note [reducible non-instances]. -/
@[reducible]
protected def add_comm_monoid_with_one {M₁} [has_zero M₁] [has_one M₁] [has_add M₁] [has_smul ℕ M₁]
  [has_nat_cast M₁] [add_comm_monoid_with_one M₂] (f : M₁ → M₂) (hf : injective f) (zero : f 0 = 0)
  (one : f 1 = 1) (add : ∀ x y, f (x + y) = f x + f y) (nsmul : ∀ x (n : ℕ), f (n • x) = n • f x)
  (nat_cast : ∀ n : ℕ, f n = n) :
  add_comm_monoid_with_one M₁ :=
{ ..hf.add_monoid_with_one f zero one add nsmul nat_cast, ..hf.add_comm_monoid f zero add nsmul }

/-- A type endowed with `1` and `*` is a cancel commutative monoid,
if it admits an injective map that preserves `1` and `*` to a cancel commutative monoid.
See note [reducible non-instances]. -/
@[reducible, to_additive add_cancel_comm_monoid
"A type endowed with `0` and `+` is an additive cancel commutative monoid,
if it admits an injective map that preserves `0` and `+` to an additive cancel commutative monoid."]
protected def cancel_comm_monoid [cancel_comm_monoid M₂] (f : M₁ → M₂) (hf : injective f)
  (one : f 1 = 1) (mul : ∀ x y, f (x * y) = f x * f y) (npow : ∀ x (n : ℕ), f (x ^ n) = f x ^ n) :
  cancel_comm_monoid M₁ :=
{ .. hf.left_cancel_semigroup f mul, .. hf.comm_monoid f one mul npow }

/-- A type has an involutive inversion if it admits a surjective map that preserves `⁻¹` to a type
which has an involutive inversion. -/
@[reducible, to_additive "A type has an involutive negation if it admits a surjective map that
preserves `⁻¹` to a type which has an involutive inversion."] --See note [reducible non-instances]
protected def has_involutive_inv {M₁ : Type*} [has_inv M₁][has_involutive_inv M₂]
  (f : M₁ → M₂) (hf : injective f) (inv : ∀ x, f x⁻¹ = (f x)⁻¹) :
  has_involutive_inv M₁ :=
{ inv := has_inv.inv,
  inv_inv := λ x, hf $ by rw [inv, inv, inv_inv] }

variables [has_inv M₁] [has_div M₁] [has_pow M₁ ℤ]

/-- A type endowed with `1`, `*`, `⁻¹`, and `/` is a `div_inv_monoid`
if it admits an injective map that preserves `1`, `*`, `⁻¹`, and `/` to a `div_inv_monoid`.
See note [reducible non-instances]. -/
@[reducible, to_additive sub_neg_monoid
"A type endowed with `0`, `+`, unary `-`, and binary `-` is a `sub_neg_monoid`
if it admits an injective map that preserves `0`, `+`, unary `-`, and binary `-` to
a `sub_neg_monoid`.
This version takes custom `nsmul` and `zsmul` as `[has_smul ℕ M₁]` and
`[has_smul ℤ M₁]` arguments."]
protected def div_inv_monoid [div_inv_monoid M₂]
  (f : M₁ → M₂) (hf : injective f)
  (one : f 1 = 1) (mul : ∀ x y, f (x * y) = f x * f y) (inv : ∀ x, f x⁻¹ = (f x)⁻¹)
  (div : ∀ x y, f (x / y) = f x / f y) (npow : ∀ x (n : ℕ), f (x ^ n) = f x ^ n)
  (zpow : ∀ x (n : ℤ), f (x ^ n) = f x ^ n) :
  div_inv_monoid M₁ :=
{ zpow := λ n x, x ^ n,
  zpow_zero' := λ x, hf $ by erw [zpow, zpow_zero, one],
  zpow_succ' := λ n x, hf $ by erw [zpow, mul, zpow_of_nat, pow_succ, zpow, zpow_of_nat],
  zpow_neg' := λ n x, hf $ by erw [zpow, zpow_neg_succ_of_nat, inv, zpow, zpow_coe_nat],
  div_eq_mul_inv := λ x y, hf $ by erw [div, mul, inv, div_eq_mul_inv],
  .. hf.monoid f one mul npow, .. ‹has_inv M₁›, .. ‹has_div M₁› }

/-- A type endowed with `1`, `*`, `⁻¹`, and `/` is a `division_monoid`
if it admits an injective map that preserves `1`, `*`, `⁻¹`, and `/` to a `division_monoid`. -/
@[reducible, to_additive
"A type endowed with `0`, `+`, unary `-`, and binary `-` is a `subtraction_monoid`
if it admits an injective map that preserves `0`, `+`, unary `-`, and binary `-` to
a `subtraction_monoid`.
This version takes custom `nsmul` and `zsmul` as `[has_smul ℕ M₁]` and
`[has_smul ℤ M₁]` arguments."] -- See note [reducible non-instances]
protected def division_monoid [division_monoid M₂] (f : M₁ → M₂) (hf : injective f)
  (one : f 1 = 1) (mul : ∀ x y, f (x * y) = f x * f y) (inv : ∀ x, f x⁻¹ = (f x)⁻¹)
  (div : ∀ x y, f (x / y) = f x / f y) (npow : ∀ x (n : ℕ), f (x ^ n) = f x ^ n)
  (zpow : ∀ x (n : ℤ), f (x ^ n) = f x ^ n) :
  division_monoid M₁ :=
{ mul_inv_rev := λ x y, hf $ by erw [inv, mul, mul_inv_rev, mul, inv, inv],
  inv_eq_of_mul := λ x y h, hf $ by erw [inv, inv_eq_of_mul_eq_one_right (by erw [←mul, h, one])],
  ..hf.div_inv_monoid f one mul inv div npow zpow, ..hf.has_involutive_inv f inv  }

/-- A type endowed with `1`, `*`, `⁻¹`, and `/` is a `division_comm_monoid`
if it admits an injective map that preserves `1`, `*`, `⁻¹`, and `/` to a `division_comm_monoid`.
See note [reducible non-instances]. -/
@[reducible, to_additive subtraction_comm_monoid
"A type endowed with `0`, `+`, unary `-`, and binary `-` is a `subtraction_comm_monoid`
if it admits an injective map that preserves `0`, `+`, unary `-`, and binary `-` to
a `subtraction_comm_monoid`.
This version takes custom `nsmul` and `zsmul` as `[has_smul ℕ M₁]` and
`[has_smul ℤ M₁]` arguments."] -- See note [reducible non-instances]
protected def division_comm_monoid [division_comm_monoid M₂] (f : M₁ → M₂) (hf : injective f)
  (one : f 1 = 1) (mul : ∀ x y, f (x * y) = f x * f y) (inv : ∀ x, f x⁻¹ = (f x)⁻¹)
  (div : ∀ x y, f (x / y) = f x / f y) (npow : ∀ x (n : ℕ), f (x ^ n) = f x ^ n)
  (zpow : ∀ x (n : ℤ), f (x ^ n) = f x ^ n) :
  division_comm_monoid M₁ :=
{ ..hf.division_monoid f one mul inv div npow zpow, .. hf.comm_semigroup f mul }

/-- A type endowed with `1`, `*` and `⁻¹` is a group,
if it admits an injective map that preserves `1`, `*` and `⁻¹` to a group.
See note [reducible non-instances]. -/
@[reducible, to_additive
"A type endowed with `0` and `+` is an additive group,
if it admits an injective map that preserves `0` and `+` to an additive group."]
protected def group [group M₂] (f : M₁ → M₂) (hf : injective f)
  (one : f 1 = 1) (mul : ∀ x y, f (x * y) = f x * f y) (inv : ∀ x, f (x⁻¹) = (f x)⁻¹)
  (div : ∀ x y, f (x / y) = f x / f y) (npow : ∀ x (n : ℕ), f (x ^ n) = f x ^ n)
  (zpow : ∀ x (n : ℤ), f (x ^ n) = f x ^ n) :
  group M₁ :=
{ mul_left_inv := λ x, hf $ by erw [mul, inv, mul_left_inv, one],
  .. hf.div_inv_monoid f one mul inv div npow zpow }

/-- A type endowed with `0`, `1` and `+` is an additive group with one,
if it admits an injective map that preserves `0`, `1` and `+` to an additive group with one.
See note [reducible non-instances]. -/
@[reducible]
protected def add_group_with_one {M₁} [has_zero M₁] [has_one M₁] [has_add M₁] [has_smul ℕ M₁]
  [has_neg M₁] [has_sub M₁] [has_smul ℤ M₁] [has_nat_cast M₁] [has_int_cast M₁]
  [add_group_with_one M₂] (f : M₁ → M₂) (hf : injective f)
  (zero : f 0 = 0) (one : f 1 = 1) (add : ∀ x y, f (x + y) = f x + f y)
  (neg : ∀ x, f (- x) = - f x) (sub : ∀ x y, f (x - y) = f x - f y)
  (nsmul : ∀ x (n : ℕ), f (n • x) = n • f x) (zsmul : ∀ x (n : ℤ), f (n • x) = n • f x)
  (nat_cast : ∀ n : ℕ, f n = n) (int_cast : ∀ n : ℤ, f n = n) :
  add_group_with_one M₁ :=
{ int_cast := coe,
  int_cast_of_nat := λ n, hf (by simp only [nat_cast, int_cast, int.cast_coe_nat]),
  int_cast_neg_succ_of_nat :=
    λ n, hf (by erw [int_cast, neg, nat_cast, int.cast_neg, int.cast_coe_nat]),
  .. hf.add_group f zero add neg sub nsmul zsmul,
  .. hf.add_monoid_with_one f zero one add nsmul nat_cast }

/-- A type endowed with `1`, `*` and `⁻¹` is a commutative group,
if it admits an injective map that preserves `1`, `*` and `⁻¹` to a commutative group.
See note [reducible non-instances]. -/
@[reducible, to_additive
"A type endowed with `0` and `+` is an additive commutative group,
if it admits an injective map that preserves `0` and `+` to an additive commutative group."]
protected def comm_group [comm_group M₂] (f : M₁ → M₂) (hf : injective f)
  (one : f 1 = 1) (mul : ∀ x y, f (x * y) = f x * f y) (inv : ∀ x, f (x⁻¹) = (f x)⁻¹)
  (div : ∀ x y, f (x / y) = f x / f y) (npow : ∀ x (n : ℕ), f (x ^ n) = f x ^ n)
  (zpow : ∀ x (n : ℤ), f (x ^ n) = f x ^ n) :
  comm_group M₁ :=
{ .. hf.comm_monoid f one mul npow, .. hf.group f one mul inv div npow zpow }

/-- A type endowed with `0`, `1` and `+` is an additive commutative group with one, if it admits an
injective map that preserves `0`, `1` and `+` to an additive commutative group with one.
See note [reducible non-instances]. -/
@[reducible]
protected def add_comm_group_with_one {M₁} [has_zero M₁] [has_one M₁] [has_add M₁] [has_smul ℕ M₁]
  [has_neg M₁] [has_sub M₁] [has_smul ℤ M₁] [has_nat_cast M₁] [has_int_cast M₁]
  [add_comm_group_with_one M₂] (f : M₁ → M₂) (hf : injective f)
  (zero : f 0 = 0) (one : f 1 = 1) (add : ∀ x y, f (x + y) = f x + f y)
  (neg : ∀ x, f (- x) = - f x) (sub : ∀ x y, f (x - y) = f x - f y)
  (nsmul : ∀ x (n : ℕ), f (n • x) = n • f x) (zsmul : ∀ x (n : ℤ), f (n • x) = n • f x)
  (nat_cast : ∀ n : ℕ, f n = n) (int_cast : ∀ n : ℤ, f n = n) :
  add_comm_group_with_one M₁ :=
{ ..hf.add_group_with_one f zero one add neg sub nsmul zsmul nat_cast int_cast,
  ..hf.add_comm_monoid f zero add nsmul }

end injective

/-!
### Surjective
-/

namespace surjective
variables {M₁ : Type*} {M₂ : Type*} [has_mul M₂]

/-- A type endowed with `*` is a semigroup,
if it admits a surjective map that preserves `*` from a semigroup.
See note [reducible non-instances]. -/
@[reducible, to_additive
"A type endowed with `+` is an additive semigroup,
if it admits a surjective map that preserves `+` from an additive semigroup."]
protected def semigroup [semigroup M₁] (f : M₁ → M₂) (hf : surjective f)
  (mul : ∀ x y, f (x * y) = f x * f y) :
  semigroup M₂ :=
{ mul_assoc := hf.forall₃.2 $ λ x y z, by simp only [← mul, mul_assoc],
  ..‹has_mul M₂› }

/-- A type endowed with `*` is a commutative semigroup,
if it admits a surjective map that preserves `*` from a commutative semigroup.
See note [reducible non-instances]. -/
@[reducible, to_additive
"A type endowed with `+` is an additive commutative semigroup,
if it admits a surjective map that preserves `+` from an additive commutative semigroup."]
protected def comm_semigroup [comm_semigroup M₁] (f : M₁ → M₂) (hf : surjective f)
  (mul : ∀ x y, f (x * y) = f x * f y) :
  comm_semigroup M₂ :=
{ mul_comm := hf.forall₂.2 $ λ x y, by erw [← mul, ←  mul, mul_comm],
  .. hf.semigroup f mul }

variables [has_one M₂]

/-- A type endowed with `1` and `*` is a mul_one_class,
if it admits a surjective map that preserves `1` and `*` from a mul_one_class.
See note [reducible non-instances]. -/
@[reducible, to_additive
"A type endowed with `0` and `+` is an add_zero_class,
if it admits a surjective map that preserves `0` and `+` to an add_zero_class."]
protected def mul_one_class [mul_one_class M₁] (f : M₁ → M₂) (hf : surjective f)
  (one : f 1 = 1) (mul : ∀ x y, f (x * y) = f x * f y) :
  mul_one_class M₂ :=
{ one_mul := hf.forall.2 $ λ x, by erw [← one, ← mul, one_mul],
  mul_one := hf.forall.2 $ λ x, by erw [← one, ← mul, mul_one],
  ..‹has_one M₂›, ..‹has_mul M₂› }

variables [has_pow M₂ ℕ]

/-- A type endowed with `1` and `*` is a monoid,
if it admits a surjective map that preserves `1` and `*` to a monoid.
See note [reducible non-instances]. -/
@[reducible, to_additive
"A type endowed with `0` and `+` is an additive monoid,
if it admits a surjective map that preserves `0` and `+` to an additive monoid.
This version takes a custom `nsmul` as a `[has_smul ℕ M₂]` argument."]
protected def monoid [monoid M₁] (f : M₁ → M₂) (hf : surjective f)
  (one : f 1 = 1) (mul : ∀ x y, f (x * y) = f x * f y) (npow : ∀ x (n : ℕ), f (x ^ n) = f x ^ n) :
  monoid M₂ :=
{ npow := λ n x, x ^ n,
  npow_zero' := hf.forall.2 $ λ x, by erw [←npow, pow_zero, ←one],
  npow_succ' := λ n, hf.forall.2 $ λ x, by erw [←npow, pow_succ, ←npow, ←mul],
   .. hf.semigroup f mul, .. hf.mul_one_class f one mul }

/-- A type endowed with `0`, `1` and `+` is an additive monoid with one,
if it admits a surjective map that preserves `0`, `1` and `*` from an additive monoid with one.
See note [reducible non-instances]. -/
@[reducible]
protected def add_monoid_with_one
  {M₂} [has_zero M₂] [has_one M₂] [has_add M₂] [has_smul ℕ M₂] [has_nat_cast M₂]
  [add_monoid_with_one M₁] (f : M₁ → M₂) (hf : surjective f)
  (zero : f 0 = 0) (one : f 1 = 1) (add : ∀ x y, f (x + y) = f x + f y)
  (nsmul : ∀ x (n : ℕ), f (n • x) = n • f x)
  (nat_cast : ∀ n : ℕ, f n = n) :
  add_monoid_with_one M₂ :=
{ nat_cast := coe,
  nat_cast_zero := by { rw [← nat_cast, nat.cast_zero, zero], refl },
  nat_cast_succ := λ n, by { rw [← nat_cast, nat.cast_succ, add, one, nat_cast], refl },
  one := 1, .. hf.add_monoid f zero add nsmul }

/-- A type endowed with `1` and `*` is a commutative monoid,
if it admits a surjective map that preserves `1` and `*` from a commutative monoid.
See note [reducible non-instances]. -/
@[reducible, to_additive
"A type endowed with `0` and `+` is an additive commutative monoid,
if it admits a surjective map that preserves `0` and `+` to an additive commutative monoid."]
protected def comm_monoid [comm_monoid M₁] (f : M₁ → M₂) (hf : surjective f)
  (one : f 1 = 1) (mul : ∀ x y, f (x * y) = f x * f y) (npow : ∀ x (n : ℕ), f (x ^ n) = f x ^ n) :
  comm_monoid M₂ :=
{ .. hf.comm_semigroup f mul, .. hf.monoid f one mul npow }

/-- A type endowed with `0`, `1` and `+` is an additive monoid with one,
if it admits a surjective map that preserves `0`, `1` and `*` from an additive monoid with one.
See note [reducible non-instances]. -/
@[reducible]
protected def add_comm_monoid_with_one
  {M₂} [has_zero M₂] [has_one M₂] [has_add M₂] [has_smul ℕ M₂] [has_nat_cast M₂]
  [add_comm_monoid_with_one M₁] (f : M₁ → M₂) (hf : surjective f)
  (zero : f 0 = 0) (one : f 1 = 1) (add : ∀ x y, f (x + y) = f x + f y)
  (nsmul : ∀ x (n : ℕ), f (n • x) = n • f x)
  (nat_cast : ∀ n : ℕ, f n = n) :
  add_comm_monoid_with_one M₂ :=
{ ..hf.add_monoid_with_one f zero one add nsmul nat_cast, ..hf.add_comm_monoid _ zero _ nsmul }

/-- A type has an involutive inversion if it admits a surjective map that preserves `⁻¹` to a type
which has an involutive inversion. -/
@[reducible, to_additive "A type has an involutive negation if it admits a surjective map that
preserves `⁻¹` to a type which has an involutive inversion."] --See note [reducible non-instances]
protected def has_involutive_inv {M₂ : Type*} [has_inv M₂] [has_involutive_inv M₁]
  (f : M₁ → M₂) (hf : surjective f) (inv : ∀ x, f x⁻¹ = (f x)⁻¹) :
  has_involutive_inv M₂ :=
{ inv := has_inv.inv,
  inv_inv := hf.forall.2 $ λ x, by erw [←inv, ←inv, inv_inv] }

variables [has_inv M₂] [has_div M₂] [has_pow M₂ ℤ]

/-- A type endowed with `1`, `*`, `⁻¹`, and `/` is a `div_inv_monoid`
if it admits a surjective map that preserves `1`, `*`, `⁻¹`, and `/` to a `div_inv_monoid`.
See note [reducible non-instances]. -/
@[reducible, to_additive sub_neg_monoid
"A type endowed with `0`, `+`, unary `-`, and binary `-` is a `sub_neg_monoid`
if it admits a surjective map that preserves `0`, `+`, unary `-`, and binary `-` to
a `sub_neg_monoid`."]
protected def div_inv_monoid [div_inv_monoid M₁]
  (f : M₁ → M₂) (hf : surjective f)
  (one : f 1 = 1) (mul : ∀ x y, f (x * y) = f x * f y) (inv : ∀ x, f x⁻¹ = (f x)⁻¹)
  (div : ∀ x y, f (x / y) = f x / f y) (npow : ∀ x (n : ℕ), f (x ^ n) = f x ^ n)
  (zpow : ∀ x (n : ℤ), f (x ^ n) = f x ^ n) :
  div_inv_monoid M₂ :=
{ zpow := λ n x, x ^ n,
  zpow_zero' := hf.forall.2 $ λ x, by erw [←zpow, zpow_zero, ←one],
  zpow_succ' := λ n, hf.forall.2 $ λ x, by
    erw [←zpow, ←zpow, zpow_of_nat, zpow_of_nat, pow_succ, ←mul],
  zpow_neg' := λ n, hf.forall.2 $ λ x, by
    erw [←zpow, ←zpow, zpow_neg_succ_of_nat, zpow_coe_nat, inv],
  div_eq_mul_inv := hf.forall₂.2 $ λ x y, by erw [← inv, ← mul, ← div, div_eq_mul_inv],
  .. hf.monoid f one mul npow, .. ‹has_div M₂›, .. ‹has_inv M₂› }

/-- A type endowed with `1`, `*` and `⁻¹` is a group,
if it admits a surjective map that preserves `1`, `*` and `⁻¹` to a group.
See note [reducible non-instances]. -/
@[reducible, to_additive
"A type endowed with `0` and `+` is an additive group,
if it admits a surjective map that preserves `0` and `+` to an additive group."]
protected def group [group M₁] (f : M₁ → M₂) (hf : surjective f)
  (one : f 1 = 1) (mul : ∀ x y, f (x * y) = f x * f y) (inv : ∀ x, f (x⁻¹) = (f x)⁻¹)
  (div : ∀ x y, f (x / y) = f x / f y) (npow : ∀ x (n : ℕ), f (x ^ n) = f x ^ n)
  (zpow : ∀ x (n : ℤ), f (x ^ n) = f x ^ n) :
  group M₂ :=
{ mul_left_inv := hf.forall.2 $ λ x, by erw [← inv, ← mul, mul_left_inv, one]; refl,
  .. hf.div_inv_monoid f one mul inv div npow zpow }

/-- A type endowed with `0`, `1`, `+` is an additive group with one,
if it admits a surjective map that preserves `0`, `1`, and `+` to an additive group with one.
See note [reducible non-instances]. -/
@[reducible]
protected def add_group_with_one
  {M₂} [has_zero M₂] [has_one M₂] [has_add M₂] [has_neg M₂] [has_sub M₂]
  [has_smul ℕ M₂] [has_smul ℤ M₂] [has_nat_cast M₂] [has_int_cast M₂]
  [add_group_with_one M₁] (f : M₁ → M₂) (hf : surjective f)
  (zero : f 0 = 0) (one : f 1 = 1) (add : ∀ x y, f (x + y) = f x + f y)
  (neg : ∀ x, f (- x) = - f x) (sub : ∀ x y, f (x - y) = f x - f y)
  (nsmul : ∀ x (n : ℕ), f (n • x) = n • f x) (zsmul : ∀ x (n : ℤ), f (n • x) = n • f x)
  (nat_cast : ∀ n : ℕ, f n = n) (int_cast : ∀ n : ℤ, f n = n) :
  add_group_with_one M₂ :=
{ int_cast := coe,
  int_cast_of_nat := λ n, by rw [← int_cast, int.cast_coe_nat, nat_cast],
  int_cast_neg_succ_of_nat := λ n,
    by { rw [← int_cast, int.cast_neg, int.cast_coe_nat, neg, nat_cast], refl },
  .. hf.add_monoid_with_one f zero one add nsmul nat_cast,
  .. hf.add_group f zero add neg sub nsmul zsmul }

/-- A type endowed with `1`, `*`, `⁻¹`, and `/` is a commutative group,
if it admits a surjective map that preserves `1`, `*`, `⁻¹`, and `/` from a commutative group.
See note [reducible non-instances]. -/
@[reducible, to_additive
"A type endowed with `0` and `+` is an additive commutative group,
if it admits a surjective map that preserves `0` and `+` to an additive commutative group."]
protected def comm_group [comm_group M₁] (f : M₁ → M₂) (hf : surjective f)
  (one : f 1 = 1) (mul : ∀ x y, f (x * y) = f x * f y) (inv : ∀ x, f (x⁻¹) = (f x)⁻¹)
  (div : ∀ x y, f (x / y) = f x / f y) (npow : ∀ x (n : ℕ), f (x ^ n) = f x ^ n)
  (zpow : ∀ x (n : ℤ), f (x ^ n) = f x ^ n) :
  comm_group M₂ :=
{ .. hf.comm_monoid f one mul npow, .. hf.group f one mul inv div npow zpow }

/-- A type endowed with `0`, `1`, `+` is an additive commutative group with one, if it admits a
surjective map that preserves `0`, `1`, and `+` to an additive commutative group with one.
See note [reducible non-instances]. -/
@[reducible]
protected def add_comm_group_with_one
  {M₂} [has_zero M₂] [has_one M₂] [has_add M₂] [has_neg M₂] [has_sub M₂]
  [has_smul ℕ M₂] [has_smul ℤ M₂] [has_nat_cast M₂] [has_int_cast M₂]
  [add_comm_group_with_one M₁] (f : M₁ → M₂) (hf : surjective f)
  (zero : f 0 = 0) (one : f 1 = 1) (add : ∀ x y, f (x + y) = f x + f y)
  (neg : ∀ x, f (- x) = - f x) (sub : ∀ x y, f (x - y) = f x - f y)
  (nsmul : ∀ x (n : ℕ), f (n • x) = n • f x) (zsmul : ∀ x (n : ℤ), f (n • x) = n • f x)
  (nat_cast : ∀ n : ℕ, f n = n) (int_cast : ∀ n : ℤ, f n = n) :
  add_comm_group_with_one M₂ :=
{ ..hf.add_group_with_one f zero one add neg sub nsmul zsmul nat_cast int_cast,
  ..hf.add_comm_monoid _ zero add nsmul }

end surjective

end function<|MERGE_RESOLUTION|>--- conflicted
+++ resolved
@@ -11,10 +11,6 @@
 # Lifting algebraic data classes along injective/surjective maps
 
 > THIS FILE IS SYNCHRONIZED WITH MATHLIB4.
-<<<<<<< HEAD
-> https://github.com/leanprover-community/mathlib4/pull/707
-=======
->>>>>>> dbde88c8
 > Any changes to this file require a corresponding PR to mathlib4.
 
 This file provides definitions that are meant to deal with
