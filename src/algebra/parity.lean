--- conflicted
+++ resolved
@@ -69,15 +69,13 @@
   is_square m → is_square (f m) :=
 by { rintro ⟨m, rfl⟩, exact ⟨f m, by simp⟩ }
 
-<<<<<<< HEAD
 @[simp]
 lemma is_square_zero [mul_zero_class α] : is_square (0 : α) := ⟨0, (mul_zero _).symm⟩
-=======
+
 /-- Create a decidability instance for `is_square` on `fintype`s. -/
 instance is_square_decidable [fintype α] [has_mul α] [decidable_eq α] :
   decidable_pred (is_square : α → Prop) :=
 λ a, fintype.decidable_exists_fintype
->>>>>>> 42b9cdf8
 
 section monoid
 variables [monoid α]
