--- conflicted
+++ resolved
@@ -366,21 +366,6 @@
   simpa only [aeval_X, aeval_C, alg_hom.map_sub] using hk,
 end
 
-<<<<<<< HEAD
-lemma exists_mem_of_not_is_unit_aeval_prod {p : 𝕜[X]} {a : A} (hp : p ≠ 0)
-  (h : ¬is_unit (aeval a (multiset.map (λ (x : 𝕜), X - C x) p.roots).prod)) :
-  ∃ k : 𝕜, k ∈ σ a ∧ eval k p = 0 :=
-begin
-  rw [← multiset.prod_to_list, list.map_prod] at h,
-  replace h := mt list.prod_is_unit h,
-  simp only [not_forall, exists_prop, aeval_C, multiset.mem_to_list,
-    list.mem_map, aeval_X, exists_exists_and_eq_and, multiset.mem_map, alg_hom.map_sub] at h,
-  rcases h with ⟨r, r_mem, r_nu⟩,
-  exact ⟨r, by rwa [mem_iff, ←is_unit.sub_iff], by rwa [←is_root.def, ←mem_roots hp]⟩
-end
-
-=======
->>>>>>> d6a46b79
 /-- The *spectral mapping theorem* for polynomials.  Note: the assumption `degree p > 0`
 is necessary in case `σ a = ∅`, for then the left-hand side is `∅` and the right-hand side,
 assuming `[nontrivial A]`, is `{k}` where `p = polynomial.C k`. -/
