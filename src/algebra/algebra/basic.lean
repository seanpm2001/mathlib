/-
Copyright (c) 2018 Kenny Lau. All rights reserved.
Released under Apache 2.0 license as described in the file LICENSE.
Authors: Kenny Lau, Yury Kudryashov
-/
import algebra.module.basic
import algebra.module.ulift
import algebra.ne_zero
import algebra.ring.aut
import algebra.ring.ulift
import linear_algebra.span
import tactic.abel

/-!
# Algebras over commutative semirings

In this file we define associative unital `algebra`s over commutative (semi)rings, algebra
homomorphisms `alg_hom`, and algebra equivalences `alg_equiv`.

`subalgebra`s are defined in `algebra.algebra.subalgebra`.

For the category of `R`-algebras, denoted `Algebra R`, see the file
`algebra/category/Algebra/basic.lean`.

See the implementation notes for remarks about non-associative and non-unital algebras.

## Main definitions:

* `algebra R A`: the algebra typeclass.
* `alg_hom R A B`: the type of `R`-algebra morphisms from `A` to `B`.
* `alg_equiv R A B`: the type of `R`-algebra isomorphisms between `A` to `B`.
* `algebra_map R A : R →+* A`: the canonical map from `R` to `A`, as a `ring_hom`. This is the
  preferred spelling of this map.
* `algebra.linear_map R A : R →ₗ[R] A`: the canonical map from `R` to `A`, as a `linear_map`.
* `algebra.of_id R A : R →ₐ[R] A`: the canonical map from `R` to `A`, as n `alg_hom`.
* Instances of `algebra` in this file:
  * `algebra.id`
  * `pi.algebra`
  * `prod.algebra`
  * `algebra_nat`
  * `algebra_int`
  * `algebra_rat`
  * `mul_opposite.algebra`
  * `module.End.algebra`

## Notations

* `A →ₐ[R] B` : `R`-algebra homomorphism from `A` to `B`.
* `A ≃ₐ[R] B` : `R`-algebra equivalence from `A` to `B`.

## Implementation notes

Given a commutative (semi)ring `R`, there are two ways to define an `R`-algebra structure on a
(possibly noncommutative) (semi)ring `A`:
* By endowing `A` with a morphism of rings `R →+* A` denoted `algebra_map R A` which lands in the
  center of `A`.
* By requiring `A` be an `R`-module such that the action associates and commutes with multiplication
  as `r • (a₁ * a₂) = (r • a₁) * a₂ = a₁ * (r • a₂)`.

We define `algebra R A` in a way that subsumes both definitions, by extending `has_smul R A` and
requiring that this scalar action `r • x` must agree with left multiplication by the image of the
structure morphism `algebra_map R A r * x`.

As a result, there are two ways to talk about an `R`-algebra `A` when `A` is a semiring:
1. ```lean
   variables [comm_semiring R] [semiring A]
   variables [algebra R A]
   ```
2. ```lean
   variables [comm_semiring R] [semiring A]
   variables [module R A] [smul_comm_class R A A] [is_scalar_tower R A A]
   ```

The first approach implies the second via typeclass search; so any lemma stated with the second set
of arguments will automatically apply to the first set. Typeclass search does not know that the
second approach implies the first, but this can be shown with:
```lean
example {R A : Type*} [comm_semiring R] [semiring A]
  [module R A] [smul_comm_class R A A] [is_scalar_tower R A A] : algebra R A :=
algebra.of_module smul_mul_assoc mul_smul_comm
```

The advantage of the first approach is that `algebra_map R A` is available, and `alg_hom R A B` and
`subalgebra R A` can be used. For concrete `R` and `A`, `algebra_map R A` is often definitionally
convenient.

The advantage of the second approach is that `comm_semiring R`, `semiring A`, and `module R A` can
all be relaxed independently; for instance, this allows us to:
* Replace `semiring A` with `non_unital_non_assoc_semiring A` in order to describe non-unital and/or
  non-associative algebras.
* Replace `comm_semiring R` and `module R A` with `comm_group R'` and `distrib_mul_action R' A`,
  which when `R' = Rˣ` lets us talk about the "algebra-like" action of `Rˣ` on an
  `R`-algebra `A`.

While `alg_hom R A B` cannot be used in the second approach, `non_unital_alg_hom R A B` still can.

You should always use the first approach when working with associative unital algebras, and mimic
the second approach only when you need to weaken a condition on either `R` or `A`.

-/

universes u v w u₁ v₁

open_locale big_operators

section prio
-- We set this priority to 0 later in this file
set_option extends_priority 200 /- control priority of
`instance [algebra R A] : has_smul R A` -/

/--
An associative unital `R`-algebra is a semiring `A` equipped with a map into its center `R → A`.

See the implementation notes in this file for discussion of the details of this definition.
-/
@[nolint has_nonempty_instance]
class algebra (R : Type u) (A : Type v) [comm_semiring R] [semiring A]
  extends has_smul R A, R →+* A :=
(commutes' : ∀ r x, to_fun r * x = x * to_fun r)
(smul_def' : ∀ r x, r • x = to_fun r * x)
end prio

/-- Embedding `R →+* A` given by `algebra` structure. -/
def algebra_map (R : Type u) (A : Type v) [comm_semiring R] [semiring A] [algebra R A] : R →+* A :=
algebra.to_ring_hom

/-- Creating an algebra from a morphism to the center of a semiring. -/
def ring_hom.to_algebra' {R S} [comm_semiring R] [semiring S] (i : R →+* S)
  (h : ∀ c x, i c * x = x * i c) :
  algebra R S :=
{ smul := λ c x, i c * x,
  commutes' := h,
  smul_def' := λ c x, rfl,
  to_ring_hom := i}

/-- Creating an algebra from a morphism to a commutative semiring. -/
def ring_hom.to_algebra {R S} [comm_semiring R] [comm_semiring S] (i : R →+* S) :
  algebra R S :=
i.to_algebra' $ λ _, mul_comm _

lemma ring_hom.algebra_map_to_algebra {R S} [comm_semiring R] [comm_semiring S]
  (i : R →+* S) :
  @algebra_map R S _ _ i.to_algebra = i :=
rfl

namespace algebra

variables {R : Type u} {S : Type v} {A : Type w} {B : Type*}

/-- Let `R` be a commutative semiring, let `A` be a semiring with a `module R` structure.
If `(r • 1) * x = x * (r • 1) = r • x` for all `r : R` and `x : A`, then `A` is an `algebra`
over `R`.

See note [reducible non-instances]. -/
@[reducible]
def of_module' [comm_semiring R] [semiring A] [module R A]
  (h₁ : ∀ (r : R) (x : A), (r • 1) * x = r • x)
  (h₂ : ∀ (r : R) (x : A), x * (r • 1) = r • x) : algebra R A :=
{ to_fun := λ r, r • 1,
  map_one' := one_smul _ _,
  map_mul' := λ r₁ r₂, by rw [h₁, mul_smul],
  map_zero' := zero_smul _ _,
  map_add' := λ r₁ r₂, add_smul r₁ r₂ 1,
  commutes' := λ r x, by simp only [h₁, h₂],
  smul_def' := λ r x, by simp only [h₁] }

/-- Let `R` be a commutative semiring, let `A` be a semiring with a `module R` structure.
If `(r • x) * y = x * (r • y) = r • (x * y)` for all `r : R` and `x y : A`, then `A`
is an `algebra` over `R`.

See note [reducible non-instances]. -/
@[reducible]
def of_module [comm_semiring R] [semiring A] [module R A]
  (h₁ : ∀ (r : R) (x y : A), (r • x) * y = r • (x * y))
  (h₂ : ∀ (r : R) (x y : A), x * (r • y) = r • (x * y)) : algebra R A :=
of_module' (λ r x, by rw [h₁, one_mul]) (λ r x, by rw [h₂, mul_one])

section semiring

variables [comm_semiring R] [comm_semiring S]
variables [semiring A] [algebra R A] [semiring B] [algebra R B]

/-- We keep this lemma private because it picks up the `algebra.to_has_smul` instance
which we set to priority 0 shortly. See `smul_def` below for the public version. -/
private lemma smul_def'' (r : R) (x : A) : r • x = algebra_map R A r * x :=
algebra.smul_def' r x

/--
To prove two algebra structures on a fixed `[comm_semiring R] [semiring A]` agree,
it suffices to check the `algebra_map`s agree.
-/
-- We'll later use this to show `algebra ℤ M` is a subsingleton.
@[ext]
lemma algebra_ext {R : Type*} [comm_semiring R] {A : Type*} [semiring A] (P Q : algebra R A)
  (w : ∀ (r : R), by { haveI := P, exact algebra_map R A r } =
    by { haveI := Q, exact algebra_map R A r }) :
  P = Q :=
begin
  unfreezingI { rcases P with ⟨⟨P⟩⟩, rcases Q with ⟨⟨Q⟩⟩ },
  congr,
  { funext r a,
    replace w := congr_arg (λ s, s * a) (w r),
    simp only [←smul_def''] at w,
    apply w, },
  { ext r,
    exact w r, },
  { apply proof_irrel_heq, },
  { apply proof_irrel_heq, },
end

@[priority 200] -- see Note [lower instance priority]
instance to_module : module R A :=
{ one_smul := by simp [smul_def''],
  mul_smul := by simp [smul_def'', mul_assoc],
  smul_add := by simp [smul_def'', mul_add],
  smul_zero := by simp [smul_def''],
  add_smul := by simp [smul_def'', add_mul],
  zero_smul := by simp [smul_def''] }

-- From now on, we don't want to use the following instance anymore.
-- Unfortunately, leaving it in place causes deterministic timeouts later in mathlib.
attribute [instance, priority 0] algebra.to_has_smul

lemma smul_def (r : R) (x : A) : r • x = algebra_map R A r * x :=
algebra.smul_def' r x

lemma algebra_map_eq_smul_one (r : R) : algebra_map R A r = r • 1 :=
calc algebra_map R A r = algebra_map R A r * 1 : (mul_one _).symm
                   ... = r • 1                 : (algebra.smul_def r 1).symm

lemma algebra_map_eq_smul_one' : ⇑(algebra_map R A) = λ r, r • (1 : A) :=
funext algebra_map_eq_smul_one

/-- `mul_comm` for `algebra`s when one element is from the base ring. -/
theorem commutes (r : R) (x : A) : algebra_map R A r * x = x * algebra_map R A r :=
algebra.commutes' r x

/-- `mul_left_comm` for `algebra`s when one element is from the base ring. -/
theorem left_comm (x : A) (r : R) (y : A) :
  x * (algebra_map R A r * y) = algebra_map R A r * (x * y) :=
by rw [← mul_assoc, ← commutes, mul_assoc]

/-- `mul_right_comm` for `algebra`s when one element is from the base ring. -/
theorem right_comm (x : A) (r : R) (y : A) :
  (x * algebra_map R A r) * y = (x * y) * algebra_map R A r :=
by rw [mul_assoc, commutes, ←mul_assoc]

instance _root_.is_scalar_tower.right : is_scalar_tower R A A :=
⟨λ x y z, by rw [smul_eq_mul, smul_eq_mul, smul_def, smul_def, mul_assoc]⟩

/-- This is just a special case of the global `mul_smul_comm` lemma that requires less typeclass
search (and was here first). -/
@[simp] protected lemma mul_smul_comm (s : R) (x y : A) :
  x * (s • y) = s • (x * y) :=
-- TODO: set up `is_scalar_tower.smul_comm_class` earlier so that we can actually prove this using
-- `mul_smul_comm s x y`.
by rw [smul_def, smul_def, left_comm]

/-- This is just a special case of the global `smul_mul_assoc` lemma that requires less typeclass
search (and was here first). -/
@[simp] protected lemma smul_mul_assoc (r : R) (x y : A) :
  (r • x) * y = r • (x * y) :=
smul_mul_assoc r x y

@[simp]
lemma _root_.smul_algebra_map {α : Type*} [monoid α] [mul_distrib_mul_action α A]
  [smul_comm_class α R A] (a : α) (r : R) : a • algebra_map R A r = algebra_map R A r :=
by rw [algebra_map_eq_smul_one, smul_comm a r (1 : A), smul_one]

section
variables {r : R} {a : A}

@[simp] lemma bit0_smul_one : bit0 r • (1 : A) = bit0 (r • (1 : A)) :=
by simp [bit0, add_smul]
lemma bit0_smul_one' : bit0 r • (1 : A) = r • 2 :=
by simp [bit0, add_smul, smul_add]
@[simp] lemma bit0_smul_bit0 : bit0 r • bit0 a = r • (bit0 (bit0 a)) :=
by simp [bit0, add_smul, smul_add]
@[simp] lemma bit0_smul_bit1 : bit0 r • bit1 a = r • (bit0 (bit1 a)) :=
by simp [bit0, add_smul, smul_add]
@[simp] lemma bit1_smul_one : bit1 r • (1 : A) = bit1 (r • (1 : A)) :=
by simp [bit1, add_smul]
lemma bit1_smul_one' : bit1 r • (1 : A) = r • 2 + 1 :=
by simp [bit1, bit0, add_smul, smul_add]
@[simp] lemma bit1_smul_bit0 : bit1 r • bit0 a = r • (bit0 (bit0 a)) + bit0 a :=
by simp [bit1, add_smul, smul_add]
@[simp] lemma bit1_smul_bit1 : bit1 r • bit1 a = r • (bit0 (bit1 a)) + bit1 a :=
by { simp only [bit0, bit1, add_smul, smul_add, one_smul], abel }

end

variables (R A)

/--
The canonical ring homomorphism `algebra_map R A : R →* A` for any `R`-algebra `A`,
packaged as an `R`-linear map.
-/
protected def linear_map : R →ₗ[R] A :=
{ map_smul' := λ x y, by simp [algebra.smul_def],
  ..algebra_map R A }

@[simp]
lemma linear_map_apply (r : R) : algebra.linear_map R A r = algebra_map R A r := rfl

lemma coe_linear_map : ⇑(algebra.linear_map R A) = algebra_map R A := rfl

instance id : algebra R R := (ring_hom.id R).to_algebra

variables {R A}

namespace id

@[simp] lemma map_eq_id : algebra_map R R = ring_hom.id _ := rfl

lemma map_eq_self (x : R) : algebra_map R R x = x := rfl

@[simp] lemma smul_eq_mul (x y : R) : x • y = x * y := rfl

end id

section punit

instance _root_.punit.algebra : algebra R punit :=
{ to_fun := λ x, punit.star,
  map_one' := rfl,
  map_mul' := λ _ _, rfl,
  map_zero' := rfl,
  map_add' := λ _ _, rfl,
  commutes' := λ _ _, rfl,
  smul_def' := λ _ _, rfl }

@[simp] lemma algebra_map_punit (r : R) : algebra_map R punit r = punit.star := rfl

end punit

section ulift

instance _root_.ulift.algebra : algebra R (ulift A) :=
{ to_fun := λ r, ulift.up (algebra_map R A r),
  commutes' := λ r x, ulift.down_injective $ algebra.commutes r x.down,
  smul_def' := λ r x, ulift.down_injective $ algebra.smul_def' r x.down,
  .. ulift.module',
  .. (ulift.ring_equiv : ulift A ≃+* A).symm.to_ring_hom.comp (algebra_map R A) }

lemma _root_.ulift.algebra_map_eq (r : R) :
  algebra_map R (ulift A) r = ulift.up (algebra_map R A r) := rfl

@[simp] lemma _root_.ulift.down_algebra_map (r : R) :
  (algebra_map R (ulift A) r).down = algebra_map R A r := rfl

end ulift

section prod
variables (R A B)

instance _root_.prod.algebra : algebra R (A × B) :=
{ commutes' := by { rintro r ⟨a, b⟩, dsimp, rw [commutes r a, commutes r b] },
  smul_def' := by { rintro r ⟨a, b⟩, dsimp, rw [smul_def r a, smul_def r b] },
  .. prod.module,
  .. ring_hom.prod (algebra_map R A) (algebra_map R B) }

variables {R A B}

@[simp] lemma algebra_map_prod_apply (r : R) :
  algebra_map R (A × B) r = (algebra_map R A r, algebra_map R B r) := rfl

end prod

/-- Algebra over a subsemiring. This builds upon `subsemiring.module`. -/
instance of_subsemiring (S : subsemiring R) : algebra S A :=
{ smul := (•),
  commutes' := λ r x, algebra.commutes r x,
  smul_def' := λ r x, algebra.smul_def r x,
  .. (algebra_map R A).comp S.subtype }

lemma algebra_map_of_subsemiring (S : subsemiring R) :
  (algebra_map S R : S →+* R) = subsemiring.subtype S := rfl

lemma coe_algebra_map_of_subsemiring (S : subsemiring R) :
  (algebra_map S R : S → R) = subtype.val := rfl

lemma algebra_map_of_subsemiring_apply (S : subsemiring R) (x : S) :
  algebra_map S R x = x := rfl

/-- Algebra over a subring. This builds upon `subring.module`. -/
instance of_subring {R A : Type*} [comm_ring R] [ring A] [algebra R A]
  (S : subring R) : algebra S A :=
{ smul := (•),
  .. algebra.of_subsemiring S.to_subsemiring,
  .. (algebra_map R A).comp S.subtype }

lemma algebra_map_of_subring {R : Type*} [comm_ring R] (S : subring R) :
  (algebra_map S R : S →+* R) = subring.subtype S := rfl

lemma coe_algebra_map_of_subring {R : Type*} [comm_ring R] (S : subring R) :
  (algebra_map S R : S → R) = subtype.val := rfl

lemma algebra_map_of_subring_apply {R : Type*} [comm_ring R] (S : subring R) (x : S) :
  algebra_map S R x = x := rfl

/-- Explicit characterization of the submonoid map in the case of an algebra.
`S` is made explicit to help with type inference -/
def algebra_map_submonoid (S : Type*) [semiring S] [algebra R S]
  (M : submonoid R) : submonoid S :=
M.map (algebra_map R S)

lemma mem_algebra_map_submonoid_of_mem {S : Type*} [semiring S] [algebra R S] {M : submonoid R}
  (x : M) : (algebra_map R S x) ∈ algebra_map_submonoid S M :=
set.mem_image_of_mem (algebra_map R S) x.2

end semiring

section comm_semiring

variables [comm_semiring R]

lemma mul_sub_algebra_map_commutes [ring A] [algebra R A] (x : A) (r : R) :
  x * (x - algebra_map R A r) = (x - algebra_map R A r) * x :=
by rw [mul_sub, ←commutes, sub_mul]

lemma mul_sub_algebra_map_pow_commutes [ring A] [algebra R A] (x : A) (r : R) (n : ℕ) :
  x * (x - algebra_map R A r) ^ n = (x - algebra_map R A r) ^ n * x :=
begin
  induction n with n ih,
  { simp },
  { rw [pow_succ, ←mul_assoc, mul_sub_algebra_map_commutes, mul_assoc, ih, ←mul_assoc] }
end

end comm_semiring

section ring
variables [comm_ring R]

variables (R)

/-- A `semiring` that is an `algebra` over a commutative ring carries a natural `ring` structure.
See note [reducible non-instances]. -/
@[reducible]
def semiring_to_ring [semiring A] [algebra R A] : ring A :=
{ ..module.add_comm_monoid_to_add_comm_group R,
  ..(infer_instance : semiring A) }

end ring

end algebra

namespace mul_opposite

variables {R A : Type*} [comm_semiring R] [semiring A] [algebra R A]

instance : algebra R Aᵐᵒᵖ :=
{ to_ring_hom := (algebra_map R A).to_opposite $ λ x y, algebra.commutes _ _,
  smul_def' := λ c x, unop_injective $
    by { dsimp, simp only [op_mul, algebra.smul_def, algebra.commutes, op_unop] },
  commutes' := λ r, mul_opposite.rec $ λ x, by dsimp; simp only [← op_mul, algebra.commutes],
  .. mul_opposite.has_smul A R }

@[simp] lemma algebra_map_apply (c : R) : algebra_map R Aᵐᵒᵖ c = op (algebra_map R A c) := rfl

end mul_opposite

namespace module
variables (R : Type u) (M : Type v) [comm_semiring R] [add_comm_monoid M] [module R M]

instance : algebra R (module.End R M) :=
algebra.of_module smul_mul_assoc (λ r f g, (smul_comm r f g).symm)

lemma algebra_map_End_eq_smul_id (a : R) :
  (algebra_map R (End R M)) a = a • linear_map.id := rfl

@[simp] lemma algebra_map_End_apply (a : R) (m : M) :
  (algebra_map R (End R M)) a m = a • m := rfl

@[simp] lemma ker_algebra_map_End (K : Type u) (V : Type v)
  [field K] [add_comm_group V] [module K V] (a : K) (ha : a ≠ 0) :
  ((algebra_map K (End K V)) a).ker = ⊥ :=
linear_map.ker_smul _ _ ha

section

variables {R M}

<<<<<<< HEAD
lemma End_is_unit_apply_inv_apply {f : module.End R M} (h : is_unit f) (x : M) :
  f (h.unit.inv x) = x :=
begin
  change (f * h.unit.inv) x = x,
  simp,
end

lemma End_is_unit_inv_apply_apply {f : module.End R M} (h : is_unit f) (x : M) :
  h.unit.inv (f x) = x :=
begin
  change (h.unit.inv * f) x = x,
  simp,
end
=======
lemma End_is_unit_apply_inv_apply_of_is_unit {f : module.End R M} (h : is_unit f) (x : M) :
  f (h.unit.inv x) = x :=
show (f * h.unit.inv) x = x, by simp

lemma End_is_unit_inv_apply_apply_of_is_unit {f : module.End R M} (h : is_unit f) (x : M) :
  h.unit.inv (f x) = x :=
(by simp : (h.unit.inv * f) x = x)
>>>>>>> 25c8333e

lemma End_is_unit_iff (f : module.End R M) :
  is_unit f ↔ function.bijective f :=
⟨λ h, function.bijective_iff_has_inverse.mpr $
<<<<<<< HEAD
  ⟨h.unit.inv, ⟨End_is_unit_inv_apply_apply h, End_is_unit_apply_inv_apply h⟩⟩,
=======
  ⟨h.unit.inv, ⟨End_is_unit_inv_apply_apply_of_is_unit h,
    End_is_unit_apply_inv_apply_of_is_unit h⟩⟩,
>>>>>>> 25c8333e
 λ H, let e : M ≃ₗ[R] M := { ..f, ..(equiv.of_bijective f H)} in
  ⟨⟨_, e.symm, linear_map.ext e.right_inv, linear_map.ext e.left_inv⟩, rfl⟩⟩

lemma End_algebra_map_is_unit_inv_apply_eq_iff
  {x : R} (h : is_unit (algebra_map R (module.End R M) x)) (m m' : M) :
  h.unit⁻¹ m = m' ↔ m = x • m' :=
<<<<<<< HEAD
{ mp := λ H, ((congr_arg h.unit H).symm.trans (End_is_unit_apply_inv_apply h _)).symm,
  mpr := λ H, H.symm ▸
  begin
    apply_fun h.unit using ((module.End_is_unit_iff _).mp h).injective,
    erw [End_is_unit_apply_inv_apply],
=======
{ mp := λ H, ((congr_arg h.unit H).symm.trans (End_is_unit_apply_inv_apply_of_is_unit h _)).symm,
  mpr := λ H, H.symm ▸
  begin
    apply_fun h.unit using ((module.End_is_unit_iff _).mp h).injective,
    erw [End_is_unit_apply_inv_apply_of_is_unit],
>>>>>>> 25c8333e
    refl,
  end }

lemma End_algebra_map_is_unit_inv_apply_eq_iff'
  {x : R} (h : is_unit (algebra_map R (module.End R M) x)) (m m' : M) :
  m' = h.unit⁻¹ m ↔ m = x • m' :=
<<<<<<< HEAD
{ mp := λ H, ((congr_arg h.unit H).trans (End_is_unit_apply_inv_apply h _)).symm,
  mpr := λ H, H.symm ▸
  begin
    apply_fun h.unit using ((module.End_is_unit_iff _).mp h).injective,
    erw [End_is_unit_apply_inv_apply],
=======
{ mp := λ H, ((congr_arg h.unit H).trans (End_is_unit_apply_inv_apply_of_is_unit h _)).symm,
  mpr := λ H, H.symm ▸
  begin
    apply_fun h.unit using ((module.End_is_unit_iff _).mp h).injective,
    erw [End_is_unit_apply_inv_apply_of_is_unit],
>>>>>>> 25c8333e
    refl,
  end }

end

end module

namespace linear_map

variables {R : Type*} {A : Type*} {B : Type*} [comm_semiring R] [semiring A] [semiring B]
  [algebra R A] [algebra R B]

/-- An alternate statement of `linear_map.map_smul` for when `algebra_map` is more convenient to
work with than `•`. -/
lemma map_algebra_map_mul (f : A →ₗ[R] B) (a : A) (r : R) :
  f (algebra_map R A r * a) = algebra_map R B r * f a :=
by rw [←algebra.smul_def, ←algebra.smul_def, map_smul]

lemma map_mul_algebra_map (f : A →ₗ[R] B) (a : A) (r : R) :
  f (a * algebra_map R A r) = f a * algebra_map R B r :=
by rw [←algebra.commutes, ←algebra.commutes, map_algebra_map_mul]

end linear_map

set_option old_structure_cmd true
/-- Defining the homomorphism in the category R-Alg. -/
@[nolint has_nonempty_instance]
structure alg_hom (R : Type u) (A : Type v) (B : Type w)
  [comm_semiring R] [semiring A] [semiring B] [algebra R A] [algebra R B] extends ring_hom A B :=
(commutes' : ∀ r : R, to_fun (algebra_map R A r) = algebra_map R B r)

run_cmd tactic.add_doc_string `alg_hom.to_ring_hom "Reinterpret an `alg_hom` as a `ring_hom`"

infixr ` →ₐ `:25 := alg_hom _
notation A ` →ₐ[`:25 R `] ` B := alg_hom R A B

/-- `alg_hom_class F R A B` asserts `F` is a type of bundled algebra homomorphisms
from `A` to `B`.  -/
class alg_hom_class (F : Type*) (R : out_param Type*) (A : out_param Type*) (B : out_param Type*)
  [comm_semiring R] [semiring A] [semiring B] [algebra R A] [algebra R B]
  extends ring_hom_class F A B :=
(commutes : ∀ (f : F) (r : R), f (algebra_map R A r) = algebra_map R B r)

-- `R` becomes a metavariable but that's fine because it's an `out_param`
attribute [nolint dangerous_instance] alg_hom_class.to_ring_hom_class

attribute [simp] alg_hom_class.commutes

namespace alg_hom_class

variables {R : Type*} {A : Type*} {B : Type*} [comm_semiring R] [semiring A] [semiring B]
  [algebra R A] [algebra R B]

@[priority 100] -- see Note [lower instance priority]
instance {F : Type*} [alg_hom_class F R A B] : linear_map_class F R A B :=
{ map_smulₛₗ := λ f r x, by simp only [algebra.smul_def, map_mul, commutes, ring_hom.id_apply],
  ..‹alg_hom_class F R A B› }

end alg_hom_class

namespace alg_hom

variables {R : Type u} {A : Type v} {B : Type w} {C : Type u₁} {D : Type v₁}

section semiring

variables [comm_semiring R] [semiring A] [semiring B] [semiring C] [semiring D]
variables [algebra R A] [algebra R B] [algebra R C] [algebra R D]

instance : has_coe_to_fun (A →ₐ[R] B) (λ _, A → B) := ⟨alg_hom.to_fun⟩

initialize_simps_projections alg_hom (to_fun → apply)

@[simp] lemma to_fun_eq_coe (f : A →ₐ[R] B) : f.to_fun = f := rfl

instance : alg_hom_class (A →ₐ[R] B) R A B :=
{ coe := to_fun,
  coe_injective' := λ f g h, by { cases f, cases g, congr' },
  map_add := map_add',
  map_zero := map_zero',
  map_mul := map_mul',
  map_one := map_one',
  commutes := λ f, f.commutes' }

instance coe_ring_hom : has_coe (A →ₐ[R] B) (A →+* B) := ⟨alg_hom.to_ring_hom⟩

instance coe_monoid_hom : has_coe (A →ₐ[R] B) (A →* B) := ⟨λ f, ↑(f : A →+* B)⟩

instance coe_add_monoid_hom : has_coe (A →ₐ[R] B) (A →+ B) := ⟨λ f, ↑(f : A →+* B)⟩

@[simp, norm_cast] lemma coe_mk {f : A → B} (h₁ h₂ h₃ h₄ h₅) :
  ⇑(⟨f, h₁, h₂, h₃, h₄, h₅⟩ : A →ₐ[R] B) = f := rfl

-- make the coercion the simp-normal form
@[simp] lemma to_ring_hom_eq_coe (f : A →ₐ[R] B) : f.to_ring_hom = f := rfl

@[simp, norm_cast] lemma coe_to_ring_hom (f : A →ₐ[R] B) : ⇑(f : A →+* B) = f := rfl

@[simp, norm_cast] lemma coe_to_monoid_hom (f : A →ₐ[R] B) : ⇑(f : A →* B) = f := rfl

@[simp, norm_cast] lemma coe_to_add_monoid_hom (f : A →ₐ[R] B) : ⇑(f : A →+ B) = f := rfl

variables (φ : A →ₐ[R] B)

theorem coe_fn_injective : @function.injective (A →ₐ[R] B) (A → B) coe_fn := fun_like.coe_injective

theorem coe_fn_inj {φ₁ φ₂ : A →ₐ[R] B} : (φ₁ : A → B) = φ₂ ↔ φ₁ = φ₂ := fun_like.coe_fn_eq

theorem coe_ring_hom_injective : function.injective (coe : (A →ₐ[R] B) → (A →+* B)) :=
λ φ₁ φ₂ H, coe_fn_injective $ show ((φ₁ : (A →+* B)) : A → B) = ((φ₂ : (A →+* B)) : A → B),
  from congr_arg _ H

theorem coe_monoid_hom_injective : function.injective (coe : (A →ₐ[R] B)  → (A →* B)) :=
ring_hom.coe_monoid_hom_injective.comp coe_ring_hom_injective

theorem coe_add_monoid_hom_injective : function.injective (coe : (A →ₐ[R] B)  → (A →+ B)) :=
ring_hom.coe_add_monoid_hom_injective.comp coe_ring_hom_injective

protected lemma congr_fun {φ₁ φ₂ : A →ₐ[R] B} (H : φ₁ = φ₂) (x : A) : φ₁ x = φ₂ x :=
fun_like.congr_fun H x
protected lemma congr_arg (φ : A →ₐ[R] B) {x y : A} (h : x = y) : φ x = φ y :=
fun_like.congr_arg φ h

@[ext]
theorem ext {φ₁ φ₂ : A →ₐ[R] B} (H : ∀ x, φ₁ x = φ₂ x) : φ₁ = φ₂ := fun_like.ext _ _ H

theorem ext_iff {φ₁ φ₂ : A →ₐ[R] B} : φ₁ = φ₂ ↔ ∀ x, φ₁ x = φ₂ x := fun_like.ext_iff

@[simp] theorem mk_coe {f : A →ₐ[R] B} (h₁ h₂ h₃ h₄ h₅) :
  (⟨f, h₁, h₂, h₃, h₄, h₅⟩ : A →ₐ[R] B) = f := ext $ λ _, rfl

@[simp]
theorem commutes (r : R) : φ (algebra_map R A r) = algebra_map R B r := φ.commutes' r

theorem comp_algebra_map : (φ : A →+* B).comp (algebra_map R A) = algebra_map R B :=
ring_hom.ext $ φ.commutes

protected lemma map_add (r s : A) : φ (r + s) = φ r + φ s := map_add _ _ _
protected lemma map_zero : φ 0 = 0 := map_zero _
protected lemma map_mul (x y) : φ (x * y) = φ x * φ y := map_mul _ _ _
protected lemma map_one : φ 1 = 1 := map_one _
protected lemma map_pow (x : A) (n : ℕ) : φ (x ^ n) = (φ x) ^ n := map_pow _ _ _

@[simp] protected lemma map_smul (r : R) (x : A) : φ (r • x) = r • φ x := map_smul _ _ _

protected lemma map_sum {ι : Type*} (f : ι → A) (s : finset ι) :
  φ (∑ x in s, f x) = ∑ x in s, φ (f x) := map_sum _ _ _

protected lemma map_finsupp_sum {α : Type*} [has_zero α] {ι : Type*} (f : ι →₀ α) (g : ι → α → A) :
  φ (f.sum g) = f.sum (λ i a, φ (g i a)) := map_finsupp_sum _ _ _

protected lemma map_bit0 (x) : φ (bit0 x) = bit0 (φ x) := map_bit0 _ _
protected lemma map_bit1 (x) : φ (bit1 x) = bit1 (φ x) := map_bit1 _ _

/-- If a `ring_hom` is `R`-linear, then it is an `alg_hom`. -/
def mk' (f : A →+* B) (h : ∀ (c : R) x, f (c • x) = c • f x) : A →ₐ[R] B :=
{ to_fun := f,
  commutes' := λ c, by simp only [algebra.algebra_map_eq_smul_one, h, f.map_one],
  .. f }

@[simp] lemma coe_mk' (f : A →+* B) (h : ∀ (c : R) x, f (c • x) = c • f x) : ⇑(mk' f h) = f := rfl

section

variables (R A)
/-- Identity map as an `alg_hom`. -/
protected def id : A →ₐ[R] A :=
{ commutes' := λ _, rfl,
  ..ring_hom.id A }

@[simp] lemma coe_id : ⇑(alg_hom.id R A) = id := rfl

@[simp] lemma id_to_ring_hom : (alg_hom.id R A : A →+* A) = ring_hom.id _ := rfl

end

lemma id_apply (p : A) : alg_hom.id R A p = p := rfl

/-- Composition of algebra homeomorphisms. -/
def comp (φ₁ : B →ₐ[R] C) (φ₂ : A →ₐ[R] B) : A →ₐ[R] C :=
{ commutes' := λ r : R, by rw [← φ₁.commutes, ← φ₂.commutes]; refl,
  .. φ₁.to_ring_hom.comp ↑φ₂ }

@[simp] lemma coe_comp (φ₁ : B →ₐ[R] C) (φ₂ : A →ₐ[R] B) : ⇑(φ₁.comp φ₂) = φ₁ ∘ φ₂ := rfl

lemma comp_apply (φ₁ : B →ₐ[R] C) (φ₂ : A →ₐ[R] B) (p : A) : φ₁.comp φ₂ p = φ₁ (φ₂ p) := rfl

lemma comp_to_ring_hom (φ₁ : B →ₐ[R] C) (φ₂ : A →ₐ[R] B) :
  ⇑(φ₁.comp φ₂ : A →+* C) = (φ₁ : B →+* C).comp ↑φ₂ := rfl

@[simp] theorem comp_id : φ.comp (alg_hom.id R A) = φ :=
ext $ λ x, rfl

@[simp] theorem id_comp : (alg_hom.id R B).comp φ = φ :=
ext $ λ x, rfl

theorem comp_assoc (φ₁ : C →ₐ[R] D) (φ₂ : B →ₐ[R] C) (φ₃ : A →ₐ[R] B) :
  (φ₁.comp φ₂).comp φ₃ = φ₁.comp (φ₂.comp φ₃) :=
ext $ λ x, rfl

/-- R-Alg ⥤ R-Mod -/
def to_linear_map : A →ₗ[R] B :=
{ to_fun := φ,
  map_add' := map_add _,
  map_smul' := map_smul _ }

@[simp] lemma to_linear_map_apply (p : A) : φ.to_linear_map p = φ p := rfl

theorem to_linear_map_injective : function.injective (to_linear_map : _ → (A →ₗ[R] B)) :=
λ φ₁ φ₂ h, ext $ linear_map.congr_fun h

@[simp] lemma comp_to_linear_map (f : A →ₐ[R] B) (g : B →ₐ[R] C) :
  (g.comp f).to_linear_map = g.to_linear_map.comp f.to_linear_map := rfl

@[simp] lemma to_linear_map_id : to_linear_map (alg_hom.id R A) = linear_map.id :=
linear_map.ext $ λ _, rfl

/-- Promote a `linear_map` to an `alg_hom` by supplying proofs about the behavior on `1` and `*`. -/
@[simps]
def of_linear_map (f : A →ₗ[R] B) (map_one : f 1 = 1) (map_mul : ∀ x y, f (x * y) = f x * f y) :
  A →ₐ[R] B :=
{ to_fun := f,
  map_one' := map_one,
  map_mul' := map_mul,
  commutes' := λ c, by simp only [algebra.algebra_map_eq_smul_one, f.map_smul, map_one],
  .. f.to_add_monoid_hom }

@[simp] lemma of_linear_map_to_linear_map (map_one) (map_mul) :
  of_linear_map φ.to_linear_map map_one map_mul = φ :=
by { ext, refl }

@[simp] lemma to_linear_map_of_linear_map (f : A →ₗ[R] B) (map_one) (map_mul) :
  to_linear_map (of_linear_map f map_one map_mul) = f :=
by { ext, refl }

@[simp] lemma of_linear_map_id (map_one) (map_mul) :
  of_linear_map linear_map.id map_one map_mul = alg_hom.id R A :=
ext $ λ _, rfl

lemma map_smul_of_tower {R'} [has_smul R' A] [has_smul R' B]
  [linear_map.compatible_smul A B R' R] (r : R') (x : A) : φ (r • x) = r • φ x :=
φ.to_linear_map.map_smul_of_tower r x

lemma map_list_prod (s : list A) :
  φ s.prod = (s.map φ).prod :=
φ.to_ring_hom.map_list_prod s

@[simps mul one {attrs := []}] instance End : monoid (A →ₐ[R] A) :=
{ mul := comp,
  mul_assoc := λ ϕ ψ χ, rfl,
  one := alg_hom.id R A,
  one_mul := λ ϕ, ext $ λ x, rfl,
  mul_one := λ ϕ, ext $ λ x, rfl }

@[simp] lemma one_apply (x : A) : (1 : A →ₐ[R] A) x = x := rfl

@[simp] lemma mul_apply (φ ψ : A →ₐ[R] A) (x : A) : (φ * ψ) x = φ (ψ x) := rfl

section prod

variables (R A B)

/-- First projection as `alg_hom`. -/
def fst : A × B →ₐ[R] A :=
{ commutes' := λ r, rfl, .. ring_hom.fst A B}

/-- Second projection as `alg_hom`. -/
def snd : A × B →ₐ[R] B :=
{ commutes' := λ r, rfl, .. ring_hom.snd A B}

variables {R A B}

/-- The `pi.prod` of two morphisms is a morphism. -/
@[simps] def prod (f : A →ₐ[R] B) (g : A →ₐ[R] C) : (A →ₐ[R] B × C) :=
{ commutes' := λ r, by simp only [to_ring_hom_eq_coe, ring_hom.to_fun_eq_coe, ring_hom.prod_apply,
    coe_to_ring_hom, commutes, algebra.algebra_map_prod_apply],
  .. (f.to_ring_hom.prod g.to_ring_hom) }

lemma coe_prod (f : A →ₐ[R] B) (g : A →ₐ[R] C) : ⇑(f.prod g) = pi.prod f g := rfl

@[simp] theorem fst_prod (f : A →ₐ[R] B) (g : A →ₐ[R] C) :
  (fst R B C).comp (prod f g) = f := by ext; refl

@[simp] theorem snd_prod (f : A →ₐ[R] B) (g : A →ₐ[R] C) :
  (snd R B C).comp (prod f g) = g := by ext; refl

@[simp] theorem prod_fst_snd : prod (fst R A B) (snd R A B) = 1 :=
fun_like.coe_injective pi.prod_fst_snd

/-- Taking the product of two maps with the same domain is equivalent to taking the product of
their codomains. -/
@[simps] def prod_equiv : ((A →ₐ[R] B) × (A →ₐ[R] C)) ≃ (A →ₐ[R] B × C) :=
{ to_fun := λ f, f.1.prod f.2,
  inv_fun := λ f, ((fst _ _ _).comp f, (snd _ _ _).comp f),
  left_inv := λ f, by ext; refl,
  right_inv := λ f, by ext; refl }

end prod

lemma algebra_map_eq_apply (f : A →ₐ[R] B) {y : R} {x : A} (h : algebra_map R A y = x) :
  algebra_map R B y = f x :=
h ▸ (f.commutes _).symm

end semiring

section comm_semiring

variables [comm_semiring R] [comm_semiring A] [comm_semiring B]
variables [algebra R A] [algebra R B] (φ : A →ₐ[R] B)

protected lemma map_multiset_prod (s : multiset A) :
  φ s.prod = (s.map φ).prod := map_multiset_prod _ _

protected lemma map_prod {ι : Type*} (f : ι → A) (s : finset ι) :
  φ (∏ x in s, f x) = ∏ x in s, φ (f x) := map_prod _ _ _

protected lemma map_finsupp_prod {α : Type*} [has_zero α] {ι : Type*} (f : ι →₀ α) (g : ι → α → A) :
  φ (f.prod g) = f.prod (λ i a, φ (g i a)) := map_finsupp_prod _ _ _

end comm_semiring

section ring

variables [comm_semiring R] [ring A] [ring B]
variables [algebra R A] [algebra R B] (φ : A →ₐ[R] B)

protected lemma map_neg (x) : φ (-x) = -φ x := map_neg _ _
protected lemma map_sub (x y) : φ (x - y) = φ x - φ y := map_sub _ _ _

end ring

end alg_hom

@[simp] lemma rat.smul_one_eq_coe {A : Type*} [division_ring A] [algebra ℚ A] (m : ℚ) :
  @@has_smul.smul algebra.to_has_smul m (1 : A) = ↑m :=
by rw [algebra.smul_def, mul_one, eq_rat_cast]

set_option old_structure_cmd true
/-- An equivalence of algebras is an equivalence of rings commuting with the actions of scalars. -/
structure alg_equiv (R : Type u) (A : Type v) (B : Type w)
  [comm_semiring R] [semiring A] [semiring B] [algebra R A] [algebra R B]
  extends A ≃ B, A ≃* B, A ≃+ B, A ≃+* B :=
(commutes' : ∀ r : R, to_fun (algebra_map R A r) = algebra_map R B r)

attribute [nolint doc_blame] alg_equiv.to_ring_equiv
attribute [nolint doc_blame] alg_equiv.to_equiv
attribute [nolint doc_blame] alg_equiv.to_add_equiv
attribute [nolint doc_blame] alg_equiv.to_mul_equiv

notation A ` ≃ₐ[`:50 R `] ` A' := alg_equiv R A A'

/-- `alg_equiv_class F R A B` states that `F` is a type of algebra structure preserving
  equivalences. You should extend this class when you extend `alg_equiv`. -/
class alg_equiv_class (F : Type*) (R A B : out_param Type*)
  [comm_semiring R] [semiring A] [semiring B] [algebra R A] [algebra R B]
  extends ring_equiv_class F A B :=
(commutes : ∀ (f : F) (r : R), f (algebra_map R A r) = algebra_map R B r)

-- `R` becomes a metavariable but that's fine because it's an `out_param`
attribute [nolint dangerous_instance] alg_equiv_class.to_ring_equiv_class

namespace alg_equiv_class

@[priority 100] -- See note [lower instance priority]
instance to_alg_hom_class (F R A B : Type*)
  [comm_semiring R] [semiring A] [semiring B] [algebra R A] [algebra R B]
  [h : alg_equiv_class F R A B] : alg_hom_class F R A B :=
{ coe := coe_fn,
  coe_injective' := fun_like.coe_injective,
  map_zero := map_zero,
  map_one := map_one,
  .. h }

@[priority 100]
instance to_linear_equiv_class (F R A B : Type*)
  [comm_semiring R] [semiring A] [semiring B] [algebra R A] [algebra R B]
  [h : alg_equiv_class F R A B] : linear_equiv_class F R A B :=
{ map_smulₛₗ := λ f, map_smulₛₗ f,
  ..h }

end alg_equiv_class

namespace alg_equiv

variables {R : Type u} {A₁ : Type v} {A₂ : Type w} {A₃ : Type u₁}

section semiring

variables [comm_semiring R] [semiring A₁] [semiring A₂] [semiring A₃]
variables [algebra R A₁] [algebra R A₂] [algebra R A₃]
variables (e : A₁ ≃ₐ[R] A₂)

instance : alg_equiv_class (A₁ ≃ₐ[R] A₂) R A₁ A₂ :=
{ coe := to_fun,
  inv := inv_fun,
  coe_injective' := λ f g h₁ h₂, by { cases f, cases g, congr' },
  map_add := map_add',
  map_mul := map_mul',
  commutes := commutes',
  left_inv := left_inv,
  right_inv := right_inv }

/--  Helper instance for when there's too many metavariables to apply
`fun_like.has_coe_to_fun` directly. -/
instance : has_coe_to_fun (A₁ ≃ₐ[R] A₂) (λ _, A₁ → A₂) := ⟨alg_equiv.to_fun⟩

@[ext]
lemma ext {f g : A₁ ≃ₐ[R] A₂} (h : ∀ a, f a = g a) : f = g := fun_like.ext f g h

protected lemma congr_arg {f : A₁ ≃ₐ[R] A₂} {x x' : A₁} : x = x' → f x = f x' :=
fun_like.congr_arg f

protected lemma congr_fun {f g : A₁ ≃ₐ[R] A₂} (h : f = g) (x : A₁) : f x = g x :=
fun_like.congr_fun h x

protected lemma ext_iff {f g : A₁ ≃ₐ[R] A₂} : f = g ↔ ∀ x, f x = g x := fun_like.ext_iff

lemma coe_fun_injective : @function.injective (A₁ ≃ₐ[R] A₂) (A₁ → A₂) (λ e, (e : A₁ → A₂)) :=
fun_like.coe_injective

instance has_coe_to_ring_equiv : has_coe (A₁ ≃ₐ[R] A₂) (A₁ ≃+* A₂) := ⟨alg_equiv.to_ring_equiv⟩

@[simp] lemma coe_mk {to_fun inv_fun left_inv right_inv map_mul map_add commutes} :
  ⇑(⟨to_fun, inv_fun, left_inv, right_inv, map_mul, map_add, commutes⟩ : A₁ ≃ₐ[R] A₂) = to_fun :=
rfl

@[simp] theorem mk_coe (e : A₁ ≃ₐ[R] A₂) (e' h₁ h₂ h₃ h₄ h₅) :
  (⟨e, e', h₁, h₂, h₃, h₄, h₅⟩ : A₁ ≃ₐ[R] A₂) = e := ext $ λ _, rfl

@[simp] lemma to_fun_eq_coe (e : A₁ ≃ₐ[R] A₂) : e.to_fun = e := rfl

@[simp] lemma to_equiv_eq_coe : e.to_equiv = e := rfl

@[simp] lemma to_ring_equiv_eq_coe : e.to_ring_equiv = e := rfl

@[simp, norm_cast] lemma coe_ring_equiv : ((e : A₁ ≃+* A₂) : A₁ → A₂) = e := rfl

lemma coe_ring_equiv' : (e.to_ring_equiv : A₁ → A₂) = e := rfl

lemma coe_ring_equiv_injective : function.injective (coe : (A₁ ≃ₐ[R] A₂) → (A₁ ≃+* A₂)) :=
λ e₁ e₂ h, ext $ ring_equiv.congr_fun h

protected lemma map_add : ∀ x y, e (x + y) = e x + e y := map_add e
protected lemma map_zero : e 0 = 0 := map_zero e
protected lemma map_mul : ∀ x y, e (x * y) = (e x) * (e y) := map_mul e
protected lemma map_one : e 1 = 1 := map_one e

@[simp] lemma commutes : ∀ (r : R), e (algebra_map R A₁ r) = algebra_map R A₂ r :=
  e.commutes'

@[simp] lemma map_smul (r : R) (x : A₁) : e (r • x) = r • e x :=
by simp only [algebra.smul_def, map_mul, commutes]

lemma map_sum {ι : Type*} (f : ι → A₁) (s : finset ι) :
  e (∑ x in s, f x) = ∑ x in s, e (f x) :=
e.to_add_equiv.map_sum f s

lemma map_finsupp_sum {α : Type*} [has_zero α] {ι : Type*} (f : ι →₀ α) (g : ι → α → A₁) :
  e (f.sum g) = f.sum (λ i b, e (g i b)) :=
e.map_sum _ _

/-- Interpret an algebra equivalence as an algebra homomorphism.

This definition is included for symmetry with the other `to_*_hom` projections.
The `simp` normal form is to use the coercion of the `has_coe_to_alg_hom` instance. -/
def to_alg_hom : A₁ →ₐ[R] A₂ :=
{ map_one' := e.map_one, map_zero' := e.map_zero, ..e }

instance has_coe_to_alg_hom : has_coe (A₁ ≃ₐ[R] A₂) (A₁ →ₐ[R] A₂) :=
⟨to_alg_hom⟩

@[simp] lemma to_alg_hom_eq_coe : e.to_alg_hom = e := rfl

@[simp, norm_cast] lemma coe_alg_hom : ((e : A₁ →ₐ[R] A₂) : A₁ → A₂) = e :=
rfl

lemma coe_alg_hom_injective : function.injective (coe : (A₁ ≃ₐ[R] A₂) → (A₁ →ₐ[R] A₂)) :=
λ e₁ e₂ h, ext $ alg_hom.congr_fun h

/-- The two paths coercion can take to a `ring_hom` are equivalent -/
lemma coe_ring_hom_commutes : ((e : A₁ →ₐ[R] A₂) : A₁ →+* A₂) = ((e : A₁ ≃+* A₂) : A₁ →+* A₂) :=
rfl

protected lemma map_pow : ∀ (x : A₁) (n : ℕ), e (x ^ n) = (e x) ^ n := map_pow _
protected lemma injective : function.injective e := equiv_like.injective e
protected lemma surjective : function.surjective e := equiv_like.surjective e
protected lemma bijective : function.bijective e := equiv_like.bijective e

/-- Algebra equivalences are reflexive. -/
@[refl] def refl : A₁ ≃ₐ[R] A₁ := {commutes' := λ r, rfl, ..(1 : A₁ ≃+* A₁)}

instance : inhabited (A₁ ≃ₐ[R] A₁) := ⟨refl⟩

@[simp] lemma refl_to_alg_hom : ↑(refl : A₁ ≃ₐ[R] A₁) = alg_hom.id R A₁ := rfl

@[simp] lemma coe_refl : ⇑(refl : A₁ ≃ₐ[R] A₁) = id := rfl

/-- Algebra equivalences are symmetric. -/
@[symm]
def symm (e : A₁ ≃ₐ[R] A₂) : A₂ ≃ₐ[R] A₁ :=
{ commutes' := λ r, by { rw ←e.to_ring_equiv.symm_apply_apply (algebra_map R A₁ r), congr,
                         change _ = e _, rw e.commutes, },
  ..e.to_ring_equiv.symm, }

/-- See Note [custom simps projection] -/
def simps.symm_apply (e : A₁ ≃ₐ[R] A₂) : A₂ → A₁ := e.symm

initialize_simps_projections alg_equiv (to_fun → apply, inv_fun → symm_apply)

@[simp] lemma inv_fun_eq_symm {e : A₁ ≃ₐ[R] A₂} : e.inv_fun = e.symm := rfl

@[simp] lemma symm_symm (e : A₁ ≃ₐ[R] A₂) : e.symm.symm = e :=
by { ext, refl, }

lemma symm_bijective : function.bijective (symm : (A₁ ≃ₐ[R] A₂) → (A₂ ≃ₐ[R] A₁)) :=
equiv.bijective ⟨symm, symm, symm_symm, symm_symm⟩

@[simp] lemma mk_coe' (e : A₁ ≃ₐ[R] A₂) (f h₁ h₂ h₃ h₄ h₅) :
  (⟨f, e, h₁, h₂, h₃, h₄, h₅⟩ : A₂ ≃ₐ[R] A₁) = e.symm :=
symm_bijective.injective $ ext $ λ x, rfl

@[simp] theorem symm_mk (f f') (h₁ h₂ h₃ h₄ h₅) :
  (⟨f, f', h₁, h₂, h₃, h₄, h₅⟩ : A₁ ≃ₐ[R] A₂).symm =
  { to_fun := f', inv_fun := f,
    ..(⟨f, f', h₁, h₂, h₃, h₄, h₅⟩ : A₁ ≃ₐ[R] A₂).symm } := rfl

@[simp] theorem refl_symm : (alg_equiv.refl : A₁ ≃ₐ[R] A₁).symm = alg_equiv.refl := rfl

--this should be a simp lemma but causes a lint timeout
lemma to_ring_equiv_symm (f : A₁ ≃ₐ[R] A₁) : (f : A₁ ≃+* A₁).symm = f.symm := rfl

@[simp] lemma symm_to_ring_equiv : (e.symm : A₂ ≃+* A₁) = (e : A₁ ≃+* A₂).symm := rfl

/-- Algebra equivalences are transitive. -/
@[trans]
def trans (e₁ : A₁ ≃ₐ[R] A₂) (e₂ : A₂ ≃ₐ[R] A₃) : A₁ ≃ₐ[R] A₃ :=
{ commutes' := λ r, show e₂.to_fun (e₁.to_fun _) = _, by rw [e₁.commutes', e₂.commutes'],
  ..(e₁.to_ring_equiv.trans e₂.to_ring_equiv), }

@[simp] lemma apply_symm_apply (e : A₁ ≃ₐ[R] A₂) : ∀ x, e (e.symm x) = x :=
  e.to_equiv.apply_symm_apply

@[simp] lemma symm_apply_apply (e : A₁ ≃ₐ[R] A₂) : ∀ x, e.symm (e x) = x :=
  e.to_equiv.symm_apply_apply

@[simp] lemma symm_trans_apply (e₁ : A₁ ≃ₐ[R] A₂) (e₂ : A₂ ≃ₐ[R] A₃) (x : A₃) :
  (e₁.trans e₂).symm x = e₁.symm (e₂.symm x) := rfl

@[simp] lemma coe_trans (e₁ : A₁ ≃ₐ[R] A₂) (e₂ : A₂ ≃ₐ[R] A₃) :
  ⇑(e₁.trans e₂) = e₂ ∘ e₁ := rfl

@[simp] lemma trans_apply (e₁ : A₁ ≃ₐ[R] A₂) (e₂ : A₂ ≃ₐ[R] A₃) (x : A₁) :
  (e₁.trans e₂) x = e₂ (e₁ x) := rfl

@[simp] lemma comp_symm (e : A₁ ≃ₐ[R] A₂) :
  alg_hom.comp (e : A₁ →ₐ[R] A₂) ↑e.symm = alg_hom.id R A₂ :=
by { ext, simp }

@[simp] lemma symm_comp (e : A₁ ≃ₐ[R] A₂) :
  alg_hom.comp ↑e.symm (e : A₁ →ₐ[R] A₂) = alg_hom.id R A₁ :=
by { ext, simp }

theorem left_inverse_symm (e : A₁ ≃ₐ[R] A₂) : function.left_inverse e.symm e := e.left_inv

theorem right_inverse_symm (e : A₁ ≃ₐ[R] A₂) : function.right_inverse e.symm e := e.right_inv

/-- If `A₁` is equivalent to `A₁'` and `A₂` is equivalent to `A₂'`, then the type of maps
`A₁ →ₐ[R] A₂` is equivalent to the type of maps `A₁' →ₐ[R] A₂'`. -/
def arrow_congr {A₁' A₂' : Type*} [semiring A₁'] [semiring A₂'] [algebra R A₁'] [algebra R A₂']
  (e₁ : A₁ ≃ₐ[R] A₁') (e₂ : A₂ ≃ₐ[R] A₂') : (A₁ →ₐ[R] A₂) ≃ (A₁' →ₐ[R] A₂') :=
{ to_fun := λ f, (e₂.to_alg_hom.comp f).comp e₁.symm.to_alg_hom,
  inv_fun := λ f, (e₂.symm.to_alg_hom.comp f).comp e₁.to_alg_hom,
  left_inv := λ f, by { simp only [alg_hom.comp_assoc, to_alg_hom_eq_coe, symm_comp],
    simp only [←alg_hom.comp_assoc, symm_comp, alg_hom.id_comp, alg_hom.comp_id] },
  right_inv := λ f, by { simp only [alg_hom.comp_assoc, to_alg_hom_eq_coe, comp_symm],
    simp only [←alg_hom.comp_assoc, comp_symm, alg_hom.id_comp, alg_hom.comp_id] } }

lemma arrow_congr_comp {A₁' A₂' A₃' : Type*} [semiring A₁'] [semiring A₂'] [semiring A₃']
  [algebra R A₁'] [algebra R A₂'] [algebra R A₃'] (e₁ : A₁ ≃ₐ[R] A₁') (e₂ : A₂ ≃ₐ[R] A₂')
  (e₃ : A₃ ≃ₐ[R] A₃') (f : A₁ →ₐ[R] A₂) (g : A₂ →ₐ[R] A₃) :
  arrow_congr e₁ e₃ (g.comp f) = (arrow_congr e₂ e₃ g).comp (arrow_congr e₁ e₂ f) :=
by { ext, simp only [arrow_congr, equiv.coe_fn_mk, alg_hom.comp_apply],
  congr, exact (e₂.symm_apply_apply _).symm }

@[simp] lemma arrow_congr_refl :
  arrow_congr alg_equiv.refl alg_equiv.refl = equiv.refl (A₁ →ₐ[R] A₂) :=
by { ext, refl }

@[simp] lemma arrow_congr_trans {A₁' A₂' A₃' : Type*} [semiring A₁'] [semiring A₂'] [semiring A₃']
  [algebra R A₁'] [algebra R A₂'] [algebra R A₃'] (e₁ : A₁ ≃ₐ[R] A₂) (e₁' : A₁' ≃ₐ[R] A₂')
  (e₂ : A₂ ≃ₐ[R] A₃) (e₂' : A₂' ≃ₐ[R] A₃') :
  arrow_congr (e₁.trans e₂) (e₁'.trans e₂') = (arrow_congr e₁ e₁').trans (arrow_congr e₂ e₂') :=
by { ext, refl }

@[simp] lemma arrow_congr_symm {A₁' A₂' : Type*} [semiring A₁'] [semiring A₂']
  [algebra R A₁'] [algebra R A₂'] (e₁ : A₁ ≃ₐ[R] A₁') (e₂ : A₂ ≃ₐ[R] A₂') :
  (arrow_congr e₁ e₂).symm = arrow_congr e₁.symm e₂.symm :=
by { ext, refl }

/-- If an algebra morphism has an inverse, it is a algebra isomorphism. -/
def of_alg_hom (f : A₁ →ₐ[R] A₂) (g : A₂ →ₐ[R] A₁) (h₁ : f.comp g = alg_hom.id R A₂)
  (h₂ : g.comp f = alg_hom.id R A₁) : A₁ ≃ₐ[R] A₂ :=
{ to_fun    := f,
  inv_fun   := g,
  left_inv  := alg_hom.ext_iff.1 h₂,
  right_inv := alg_hom.ext_iff.1 h₁,
  ..f }

lemma coe_alg_hom_of_alg_hom (f : A₁ →ₐ[R] A₂) (g : A₂ →ₐ[R] A₁) (h₁ h₂) :
  ↑(of_alg_hom f g h₁ h₂) = f := alg_hom.ext $ λ _, rfl

@[simp]
lemma of_alg_hom_coe_alg_hom (f : A₁ ≃ₐ[R] A₂) (g : A₂ →ₐ[R] A₁) (h₁ h₂) :
  of_alg_hom ↑f g h₁ h₂ = f := ext $ λ _, rfl

lemma of_alg_hom_symm (f : A₁ →ₐ[R] A₂) (g : A₂ →ₐ[R] A₁) (h₁ h₂) :
  (of_alg_hom f g h₁ h₂).symm = of_alg_hom g f h₂ h₁ := rfl

/-- Promotes a bijective algebra homomorphism to an algebra equivalence. -/
noncomputable def of_bijective (f : A₁ →ₐ[R] A₂) (hf : function.bijective f) : A₁ ≃ₐ[R] A₂ :=
{ .. ring_equiv.of_bijective (f : A₁ →+* A₂) hf, .. f }

@[simp] lemma coe_of_bijective {f : A₁ →ₐ[R] A₂} {hf : function.bijective f} :
  (alg_equiv.of_bijective f hf : A₁ → A₂) = f := rfl

lemma of_bijective_apply {f : A₁ →ₐ[R] A₂} {hf : function.bijective f} (a : A₁) :
  (alg_equiv.of_bijective f hf) a = f a := rfl

/-- Forgetting the multiplicative structures, an equivalence of algebras is a linear equivalence. -/
@[simps apply] def to_linear_equiv (e : A₁ ≃ₐ[R] A₂) : A₁ ≃ₗ[R] A₂ :=
{ to_fun    := e,
  map_smul' := e.map_smul,
  inv_fun   := e.symm,
  .. e }

@[simp] lemma to_linear_equiv_refl :
  (alg_equiv.refl : A₁ ≃ₐ[R] A₁).to_linear_equiv = linear_equiv.refl R A₁ := rfl

@[simp] lemma to_linear_equiv_symm (e : A₁ ≃ₐ[R] A₂) :
  e.to_linear_equiv.symm = e.symm.to_linear_equiv := rfl

@[simp] lemma to_linear_equiv_trans (e₁ : A₁ ≃ₐ[R] A₂) (e₂ : A₂ ≃ₐ[R] A₃) :
  (e₁.trans e₂).to_linear_equiv = e₁.to_linear_equiv.trans e₂.to_linear_equiv := rfl

theorem to_linear_equiv_injective : function.injective (to_linear_equiv : _ → (A₁ ≃ₗ[R] A₂)) :=
λ e₁ e₂ h, ext $ linear_equiv.congr_fun h

/-- Interpret an algebra equivalence as a linear map. -/
def to_linear_map : A₁ →ₗ[R] A₂ :=
e.to_alg_hom.to_linear_map

@[simp] lemma to_alg_hom_to_linear_map :
  (e : A₁ →ₐ[R] A₂).to_linear_map = e.to_linear_map := rfl

@[simp] lemma to_linear_equiv_to_linear_map :
  e.to_linear_equiv.to_linear_map = e.to_linear_map := rfl

@[simp] lemma to_linear_map_apply (x : A₁) : e.to_linear_map x = e x := rfl

theorem to_linear_map_injective : function.injective (to_linear_map : _ → (A₁ →ₗ[R] A₂)) :=
λ e₁ e₂ h, ext $ linear_map.congr_fun h

@[simp] lemma trans_to_linear_map (f : A₁ ≃ₐ[R] A₂) (g : A₂ ≃ₐ[R] A₃) :
  (f.trans g).to_linear_map = g.to_linear_map.comp f.to_linear_map := rfl

section of_linear_equiv

variables (l : A₁ ≃ₗ[R] A₂)
  (map_mul : ∀ x y : A₁, l (x * y) = l x * l y)
  (commutes : ∀ r : R, l (algebra_map R A₁ r) = algebra_map R A₂ r)

/--
Upgrade a linear equivalence to an algebra equivalence,
given that it distributes over multiplication and action of scalars.
-/
@[simps apply]
def of_linear_equiv : A₁ ≃ₐ[R] A₂ :=
{ to_fun := l,
  inv_fun := l.symm,
  map_mul' := map_mul,
  commutes' := commutes,
  ..l }

@[simp]
lemma of_linear_equiv_symm :
  (of_linear_equiv l map_mul commutes).symm = of_linear_equiv l.symm
    ((of_linear_equiv l map_mul commutes).symm.map_mul)
    ((of_linear_equiv l map_mul commutes).symm.commutes) :=
rfl

@[simp] lemma of_linear_equiv_to_linear_equiv (map_mul) (commutes) :
  of_linear_equiv e.to_linear_equiv map_mul commutes = e :=
by { ext, refl }

@[simp] lemma to_linear_equiv_of_linear_equiv :
  to_linear_equiv (of_linear_equiv l map_mul commutes) = l :=
by { ext, refl }

end of_linear_equiv

section of_ring_equiv

/-- Promotes a linear ring_equiv to an alg_equiv. -/
@[simps]
def of_ring_equiv {f : A₁ ≃+* A₂}
  (hf : ∀ x, f (algebra_map R A₁ x) = algebra_map R A₂ x) : A₁ ≃ₐ[R] A₂ :=
{ to_fun := f,
  inv_fun := f.symm,
  commutes' := hf,
  .. f }

end of_ring_equiv

@[simps mul one {attrs := []}] instance aut : group (A₁ ≃ₐ[R] A₁) :=
{ mul := λ ϕ ψ, ψ.trans ϕ,
  mul_assoc := λ ϕ ψ χ, rfl,
  one := refl,
  one_mul := λ ϕ, ext $ λ x, rfl,
  mul_one := λ ϕ, ext $ λ x, rfl,
  inv := symm,
  mul_left_inv := λ ϕ, ext $ symm_apply_apply ϕ }

@[simp] lemma one_apply (x : A₁) : (1 : A₁ ≃ₐ[R] A₁) x = x := rfl

@[simp] lemma mul_apply (e₁ e₂ : A₁ ≃ₐ[R] A₁) (x : A₁) : (e₁ * e₂) x = e₁ (e₂ x) := rfl

/-- An algebra isomorphism induces a group isomorphism between automorphism groups -/
@[simps apply]
def aut_congr (ϕ : A₁ ≃ₐ[R] A₂) : (A₁ ≃ₐ[R] A₁) ≃* (A₂ ≃ₐ[R] A₂) :=
{ to_fun := λ ψ, ϕ.symm.trans (ψ.trans ϕ),
  inv_fun := λ ψ, ϕ.trans (ψ.trans ϕ.symm),
  left_inv := λ ψ, by { ext, simp_rw [trans_apply, symm_apply_apply] },
  right_inv := λ ψ, by { ext, simp_rw [trans_apply, apply_symm_apply] },
  map_mul' := λ ψ χ, by { ext, simp only [mul_apply, trans_apply, symm_apply_apply] } }

@[simp] lemma aut_congr_refl : aut_congr (alg_equiv.refl) = mul_equiv.refl (A₁ ≃ₐ[R] A₁) :=
by { ext, refl }

@[simp] lemma aut_congr_symm (ϕ : A₁ ≃ₐ[R] A₂) : (aut_congr ϕ).symm = aut_congr ϕ.symm := rfl

@[simp] lemma aut_congr_trans (ϕ : A₁ ≃ₐ[R] A₂) (ψ : A₂ ≃ₐ[R] A₃) :
  (aut_congr ϕ).trans (aut_congr ψ) = aut_congr (ϕ.trans ψ) := rfl

/-- The tautological action by `A₁ ≃ₐ[R] A₁` on `A₁`.

This generalizes `function.End.apply_mul_action`. -/
instance apply_mul_semiring_action : mul_semiring_action (A₁ ≃ₐ[R] A₁) A₁ :=
{ smul := ($),
  smul_zero := alg_equiv.map_zero,
  smul_add := alg_equiv.map_add,
  smul_one := alg_equiv.map_one,
  smul_mul := alg_equiv.map_mul,
  one_smul := λ _, rfl,
  mul_smul := λ _ _ _, rfl }

@[simp] protected lemma smul_def (f : A₁ ≃ₐ[R] A₁) (a : A₁) : f • a = f a := rfl

instance apply_has_faithful_smul : has_faithful_smul (A₁ ≃ₐ[R] A₁) A₁ :=
⟨λ _ _, alg_equiv.ext⟩

instance apply_smul_comm_class : smul_comm_class R (A₁ ≃ₐ[R] A₁) A₁ :=
{ smul_comm := λ r e a, (e.map_smul r a).symm }

instance apply_smul_comm_class' : smul_comm_class (A₁ ≃ₐ[R] A₁) R A₁ :=
{ smul_comm := λ e r a, (e.map_smul r a) }

@[simp] lemma algebra_map_eq_apply (e : A₁ ≃ₐ[R] A₂) {y : R} {x : A₁} :
  (algebra_map R A₂ y = e x) ↔ (algebra_map R A₁ y = x) :=
⟨λ h, by simpa using e.symm.to_alg_hom.algebra_map_eq_apply h,
 λ h, e.to_alg_hom.algebra_map_eq_apply h⟩

end semiring

section comm_semiring

variables [comm_semiring R] [comm_semiring A₁] [comm_semiring A₂]
variables [algebra R A₁] [algebra R A₂] (e : A₁ ≃ₐ[R] A₂)

lemma map_prod {ι : Type*} (f : ι → A₁) (s : finset ι) :
  e (∏ x in s, f x) = ∏ x in s, e (f x) :=
map_prod _ f s

lemma map_finsupp_prod {α : Type*} [has_zero α] {ι : Type*} (f : ι →₀ α) (g : ι → α → A₁) :
  e (f.prod g) = f.prod (λ i a, e (g i a)) :=
map_finsupp_prod _ f g

end comm_semiring

section ring

variables [comm_semiring R] [ring A₁] [ring A₂]
variables [algebra R A₁] [algebra R A₂] (e : A₁ ≃ₐ[R] A₂)

protected lemma map_neg (x) : e (-x) = -e x := map_neg e x
protected lemma map_sub (x y) : e (x - y) = e x - e y := map_sub e x y

end ring

end alg_equiv

namespace mul_semiring_action

variables {M G : Type*} (R A : Type*) [comm_semiring R] [semiring A] [algebra R A]

section
variables [monoid M] [mul_semiring_action M A] [smul_comm_class M R A]

/-- Each element of the monoid defines a algebra homomorphism.

This is a stronger version of `mul_semiring_action.to_ring_hom` and
`distrib_mul_action.to_linear_map`. -/
@[simps]
def to_alg_hom (m : M) : A →ₐ[R] A :=
{ to_fun := λ a, m • a,
  commutes' := smul_algebra_map _,
  ..mul_semiring_action.to_ring_hom _ _ m }

theorem to_alg_hom_injective [has_faithful_smul M A] :
  function.injective (mul_semiring_action.to_alg_hom R A : M → A →ₐ[R] A) :=
λ m₁ m₂ h, eq_of_smul_eq_smul $ λ r, alg_hom.ext_iff.1 h r

end

section
variables [group G] [mul_semiring_action G A] [smul_comm_class G R A]

/-- Each element of the group defines a algebra equivalence.

This is a stronger version of `mul_semiring_action.to_ring_equiv` and
`distrib_mul_action.to_linear_equiv`. -/
@[simps]
def to_alg_equiv (g : G) : A ≃ₐ[R] A :=
{ .. mul_semiring_action.to_ring_equiv _ _ g,
  .. mul_semiring_action.to_alg_hom R A g }

theorem to_alg_equiv_injective [has_faithful_smul G A] :
  function.injective (mul_semiring_action.to_alg_equiv R A : G → A ≃ₐ[R] A) :=
λ m₁ m₂ h, eq_of_smul_eq_smul $ λ r, alg_equiv.ext_iff.1 h r

end

end mul_semiring_action

section nat

variables {R : Type*} [semiring R]

-- Lower the priority so that `algebra.id` is picked most of the time when working with
-- `ℕ`-algebras. This is only an issue since `algebra.id` and `algebra_nat` are not yet defeq.
-- TODO: fix this by adding an `of_nat` field to semirings.
/-- Semiring ⥤ ℕ-Alg -/
@[priority 99] instance algebra_nat : algebra ℕ R :=
{ commutes' := nat.cast_commute,
  smul_def' := λ _ _, nsmul_eq_mul _ _,
  to_ring_hom := nat.cast_ring_hom R }

instance nat_algebra_subsingleton : subsingleton (algebra ℕ R) :=
⟨λ P Q, by { ext, simp, }⟩

end nat

namespace ring_hom

variables {R S : Type*}

/-- Reinterpret a `ring_hom` as an `ℕ`-algebra homomorphism. -/
def to_nat_alg_hom [semiring R] [semiring S] (f : R →+* S) :
  R →ₐ[ℕ] S :=
{ to_fun := f, commutes' := λ n, by simp, .. f }

/-- Reinterpret a `ring_hom` as a `ℤ`-algebra homomorphism. -/
def to_int_alg_hom [ring R] [ring S] [algebra ℤ R] [algebra ℤ S] (f : R →+* S) :
  R →ₐ[ℤ] S :=
{ commutes' := λ n, by simp, .. f }

-- note that `R`, `S` could be `semiring`s but this is useless mathematically speaking -
-- a ℚ-algebra is a ring. furthermore, this change probably slows down elaboration.
@[simp] lemma map_rat_algebra_map [ring R] [ring S] [algebra ℚ R] [algebra ℚ S]
  (f : R →+* S) (r : ℚ) : f (algebra_map ℚ R r) = algebra_map ℚ S r :=
ring_hom.ext_iff.1 (subsingleton.elim (f.comp (algebra_map ℚ R)) (algebra_map ℚ S)) r

/-- Reinterpret a `ring_hom` as a `ℚ`-algebra homomorphism. This actually yields an equivalence,
see `ring_hom.equiv_rat_alg_hom`. -/
def to_rat_alg_hom [ring R] [ring S] [algebra ℚ R] [algebra ℚ S] (f : R →+* S) :
  R →ₐ[ℚ] S :=
{ commutes' := f.map_rat_algebra_map, .. f }

@[simp]
lemma to_rat_alg_hom_to_ring_hom [ring R] [ring S] [algebra ℚ R] [algebra ℚ S]
  (f : R →+* S) : ↑f.to_rat_alg_hom = f :=
ring_hom.ext $ λ x, rfl

end ring_hom

section

variables {R S : Type*}

@[simp]
lemma alg_hom.to_ring_hom_to_rat_alg_hom [ring R] [ring S] [algebra ℚ R] [algebra ℚ S]
  (f : R →ₐ[ℚ] S) : (f : R →+* S).to_rat_alg_hom = f :=
alg_hom.ext $ λ x, rfl

/-- The equivalence between `ring_hom` and `ℚ`-algebra homomorphisms. -/
@[simps]
def ring_hom.equiv_rat_alg_hom [ring R] [ring S] [algebra ℚ R] [algebra ℚ S] :
  (R →+* S) ≃ (R →ₐ[ℚ] S) :=
{ to_fun := ring_hom.to_rat_alg_hom,
  inv_fun := alg_hom.to_ring_hom,
  left_inv := ring_hom.to_rat_alg_hom_to_ring_hom,
  right_inv := alg_hom.to_ring_hom_to_rat_alg_hom, }

end

section rat

instance algebra_rat {α} [division_ring α] [char_zero α] : algebra ℚ α :=
{ smul := (•),
  smul_def' := division_ring.qsmul_eq_mul',
  to_ring_hom := rat.cast_hom α,
  commutes' := rat.cast_commute }

/-- The two `algebra ℚ ℚ` instances should coincide. -/
example : algebra_rat = algebra.id ℚ := rfl

@[simp] theorem algebra_map_rat_rat : algebra_map ℚ ℚ = ring_hom.id ℚ :=
subsingleton.elim _ _

instance algebra_rat_subsingleton {α} [semiring α] :
  subsingleton (algebra ℚ α) :=
⟨λ x y, algebra.algebra_ext x y $ ring_hom.congr_fun $ subsingleton.elim _ _⟩

end rat

namespace algebra
open module

variables (R : Type u) (A : Type v)

variables [comm_semiring R] [semiring A] [algebra R A]

/-- `algebra_map` as an `alg_hom`. -/
def of_id : R →ₐ[R] A :=
{ commutes' := λ _, rfl, .. algebra_map R A }
variables {R}

theorem of_id_apply (r) : of_id R A r = algebra_map R A r := rfl

end algebra

section int

variables (R : Type*) [ring R]

-- Lower the priority so that `algebra.id` is picked most of the time when working with
-- `ℤ`-algebras. This is only an issue since `algebra.id ℤ` and `algebra_int ℤ` are not yet defeq.
-- TODO: fix this by adding an `of_int` field to rings.
/-- Ring ⥤ ℤ-Alg -/
@[priority 99] instance algebra_int : algebra ℤ R :=
{ commutes' := int.cast_commute,
  smul_def' := λ _ _, zsmul_eq_mul _ _,
  to_ring_hom := int.cast_ring_hom R }

/-- A special case of `eq_int_cast'` that happens to be true definitionally -/
@[simp] lemma algebra_map_int_eq : algebra_map ℤ R = int.cast_ring_hom R := rfl

variables {R}

instance int_algebra_subsingleton : subsingleton (algebra ℤ R) :=
⟨λ P Q, by { ext, simp, }⟩

end int

namespace no_zero_smul_divisors

variables {R A : Type*}

open algebra

/-- If `algebra_map R A` is injective and `A` has no zero divisors,
`R`-multiples in `A` are zero only if one of the factors is zero.

Cannot be an instance because there is no `injective (algebra_map R A)` typeclass.
-/
lemma of_algebra_map_injective
  [comm_semiring R] [semiring A] [algebra R A] [no_zero_divisors A]
  (h : function.injective (algebra_map R A)) : no_zero_smul_divisors R A :=
⟨λ c x hcx, (mul_eq_zero.mp ((smul_def c x).symm.trans hcx)).imp_left
  (map_eq_zero_iff (algebra_map R A) h).mp⟩

variables (R A)
lemma algebra_map_injective [comm_ring R] [ring A] [nontrivial A]
  [algebra R A] [no_zero_smul_divisors R A] :
  function.injective (algebra_map R A) :=
suffices function.injective (λ (c : R), c • (1 : A)),
by { convert this, ext, rw [algebra.smul_def, mul_one] },
smul_left_injective R one_ne_zero

lemma _root_.ne_zero.of_no_zero_smul_divisors (n : ℕ) [comm_ring R] [ne_zero (n : R)] [ring A]
  [nontrivial A] [algebra R A] [no_zero_smul_divisors R A] : ne_zero (n : A) :=
ne_zero.nat_of_injective $ no_zero_smul_divisors.algebra_map_injective R A

variables {R A}
lemma iff_algebra_map_injective [comm_ring R] [ring A] [is_domain A] [algebra R A] :
  no_zero_smul_divisors R A ↔ function.injective (algebra_map R A) :=
⟨@@no_zero_smul_divisors.algebra_map_injective R A _ _ _ _,
 no_zero_smul_divisors.of_algebra_map_injective⟩

@[priority 100] -- see note [lower instance priority]
instance char_zero.no_zero_smul_divisors_nat [semiring R] [no_zero_divisors R] [char_zero R] :
  no_zero_smul_divisors ℕ R :=
no_zero_smul_divisors.of_algebra_map_injective $ (algebra_map ℕ R).injective_nat

@[priority 100] -- see note [lower instance priority]
instance char_zero.no_zero_smul_divisors_int [ring R] [no_zero_divisors R] [char_zero R] :
  no_zero_smul_divisors ℤ R :=
no_zero_smul_divisors.of_algebra_map_injective $ (algebra_map ℤ R).injective_int

section field

variables [field R] [semiring A] [algebra R A]

@[priority 100] -- see note [lower instance priority]
instance algebra.no_zero_smul_divisors [nontrivial A] [no_zero_divisors A] :
  no_zero_smul_divisors R A :=
no_zero_smul_divisors.of_algebra_map_injective (algebra_map R A).injective

end field

end no_zero_smul_divisors

/-!
The R-algebra structure on `Π i : I, A i` when each `A i` is an R-algebra.

We couldn't set this up back in `algebra.pi_instances` because this file imports it.
-/
namespace pi

variable {I : Type u}     -- The indexing type
variable {R : Type*}      -- The scalar type
variable {f : I → Type v} -- The family of types already equipped with instances
variables (x y : Π i, f i) (i : I)
variables (I f)

instance algebra {r : comm_semiring R}
  [s : ∀ i, semiring (f i)] [∀ i, algebra R (f i)] :
  algebra R (Π i : I, f i) :=
{ commutes' := λ a f, begin ext, simp [algebra.commutes], end,
  smul_def' := λ a f, begin ext, simp [algebra.smul_def], end,
  ..(pi.ring_hom (λ i, algebra_map R (f i)) : R →+* Π i : I, f i) }

@[simp] lemma algebra_map_apply {r : comm_semiring R}
  [s : ∀ i, semiring (f i)] [∀ i, algebra R (f i)] (a : R) (i : I) :
  algebra_map R (Π i, f i) a i = algebra_map R (f i) a := rfl

-- One could also build a `Π i, R i`-algebra structure on `Π i, A i`,
-- when each `A i` is an `R i`-algebra, although I'm not sure that it's useful.

variables {I} (R) (f)

/-- `function.eval` as an `alg_hom`. The name matches `pi.eval_ring_hom`, `pi.eval_monoid_hom`,
etc. -/
@[simps]
def eval_alg_hom {r : comm_semiring R} [Π i, semiring (f i)] [Π i, algebra R (f i)] (i : I) :
  (Π i, f i) →ₐ[R] f i :=
{ to_fun := λ f, f i, commutes' := λ r, rfl, .. pi.eval_ring_hom f i}

variables (A B : Type*) [comm_semiring R] [semiring B] [algebra R B]

/-- `function.const` as an `alg_hom`. The name matches `pi.const_ring_hom`, `pi.const_monoid_hom`,
etc. -/
@[simps]
def const_alg_hom : B →ₐ[R] (A → B) :=
{ to_fun := function.const _,
  commutes' := λ r, rfl,
  .. pi.const_ring_hom A B}

/-- When `R` is commutative and permits an `algebra_map`, `pi.const_ring_hom` is equal to that
map. -/
@[simp] lemma const_ring_hom_eq_algebra_map : const_ring_hom A R = algebra_map R (A → R) :=
rfl

@[simp] lemma const_alg_hom_eq_algebra_of_id : const_alg_hom R A R = algebra.of_id R (A → R) :=
rfl

end pi

/-- A special case of `pi.algebra` for non-dependent types. Lean struggles to elaborate
definitions elsewhere in the library without this, -/
instance function.algebra {R : Type*} (I : Type*)  (A : Type*) [comm_semiring R]
  [semiring A] [algebra R A] : algebra R (I → A) :=
pi.algebra _ _

namespace alg_equiv

/-- A family of algebra equivalences `Π j, (A₁ j ≃ₐ A₂ j)` generates a
multiplicative equivalence between `Π j, A₁ j` and `Π j, A₂ j`.

This is the `alg_equiv` version of `equiv.Pi_congr_right`, and the dependent version of
`alg_equiv.arrow_congr`.
-/
@[simps apply]
def Pi_congr_right {R ι : Type*} {A₁ A₂ : ι → Type*} [comm_semiring R]
  [Π i, semiring (A₁ i)] [Π i, semiring (A₂ i)] [Π i, algebra R (A₁ i)] [Π i, algebra R (A₂ i)]
  (e : Π i, A₁ i ≃ₐ[R] A₂ i) : (Π i, A₁ i) ≃ₐ[R] Π i, A₂ i :=
{ to_fun := λ x j, e j (x j),
  inv_fun := λ x j, (e j).symm (x j),
  commutes' := λ r, by { ext i, simp },
  .. @ring_equiv.Pi_congr_right ι A₁ A₂ _ _ (λ i, (e i).to_ring_equiv) }

@[simp]
lemma Pi_congr_right_refl {R ι : Type*} {A : ι → Type*} [comm_semiring R]
  [Π i, semiring (A i)] [Π i, algebra R (A i)] :
  Pi_congr_right (λ i, (alg_equiv.refl : A i ≃ₐ[R] A i)) = alg_equiv.refl := rfl

@[simp]
lemma Pi_congr_right_symm {R ι : Type*} {A₁ A₂ : ι → Type*} [comm_semiring R]
  [Π i, semiring (A₁ i)] [Π i, semiring (A₂ i)] [Π i, algebra R (A₁ i)] [Π i, algebra R (A₂ i)]
  (e : Π i, A₁ i ≃ₐ[R] A₂ i) : (Pi_congr_right e).symm = (Pi_congr_right $ λ i, (e i).symm) := rfl

@[simp]
lemma Pi_congr_right_trans {R ι : Type*} {A₁ A₂ A₃ : ι → Type*} [comm_semiring R]
  [Π i, semiring (A₁ i)] [Π i, semiring (A₂ i)] [Π i, semiring (A₃ i)]
  [Π i, algebra R (A₁ i)] [Π i, algebra R (A₂ i)] [Π i, algebra R (A₃ i)]
  (e₁ : Π i, A₁ i ≃ₐ[R] A₂ i) (e₂ : Π i, A₂ i ≃ₐ[R] A₃ i) :
  (Pi_congr_right e₁).trans (Pi_congr_right e₂) = (Pi_congr_right $ λ i, (e₁ i).trans (e₂ i)) :=
rfl

end alg_equiv

section is_scalar_tower

variables {R : Type*} [comm_semiring R]
variables (A : Type*) [semiring A] [algebra R A]
variables {M : Type*} [add_comm_monoid M] [module A M] [module R M] [is_scalar_tower R A M]
variables {N : Type*} [add_comm_monoid N] [module A N] [module R N] [is_scalar_tower R A N]

lemma algebra_compatible_smul (r : R) (m : M) : r • m = ((algebra_map R A) r) • m :=
by rw [←(one_smul A m), ←smul_assoc, algebra.smul_def, mul_one, one_smul]

@[simp] lemma algebra_map_smul (r : R) (m : M) : ((algebra_map R A) r) • m = r • m :=
(algebra_compatible_smul A r m).symm

lemma no_zero_smul_divisors.trans (R A M : Type*) [comm_ring R] [ring A] [is_domain A] [algebra R A]
  [add_comm_group M] [module R M] [module A M] [is_scalar_tower R A M] [no_zero_smul_divisors R A]
  [no_zero_smul_divisors A M] : no_zero_smul_divisors R M :=
begin
  refine ⟨λ r m h, _⟩,
  rw [algebra_compatible_smul A r m] at h,
  cases smul_eq_zero.1 h with H H,
  { have : function.injective (algebra_map R A) :=
      no_zero_smul_divisors.iff_algebra_map_injective.1 infer_instance,
    left,
    exact (injective_iff_map_eq_zero _).1 this _ H },
  { right,
    exact H }
end

variable {A}

@[priority 100] -- see Note [lower instance priority]
instance is_scalar_tower.to_smul_comm_class : smul_comm_class R A M :=
⟨λ r a m, by rw [algebra_compatible_smul A r (a • m), smul_smul, algebra.commutes, mul_smul,
  ←algebra_compatible_smul]⟩

@[priority 100] -- see Note [lower instance priority]
instance is_scalar_tower.to_smul_comm_class' : smul_comm_class A R M :=
smul_comm_class.symm _ _ _

lemma smul_algebra_smul_comm (r : R) (a : A) (m : M) : a • r • m = r • a • m :=
smul_comm _ _ _

namespace linear_map

instance coe_is_scalar_tower : has_coe (M →ₗ[A] N) (M →ₗ[R] N) :=
⟨restrict_scalars R⟩

variables (R) {A M N}

@[simp, norm_cast squash] lemma coe_restrict_scalars_eq_coe (f : M →ₗ[A] N) :
  (f.restrict_scalars R : M → N) = f := rfl

@[simp, norm_cast squash] lemma coe_coe_is_scalar_tower (f : M →ₗ[A] N) :
  ((f : M →ₗ[R] N) : M → N) = f := rfl

/-- `A`-linearly coerce a `R`-linear map from `M` to `A` to a function, given an algebra `A` over
a commutative semiring `R` and `M` a module over `R`. -/
def lto_fun (R : Type u) (M : Type v) (A : Type w)
  [comm_semiring R] [add_comm_monoid M] [module R M] [comm_ring A] [algebra R A] :
  (M →ₗ[R] A) →ₗ[A] (M → A) :=
{ to_fun := linear_map.to_fun,
  map_add' := λ f g, rfl,
  map_smul' := λ c f, rfl }

end linear_map

end is_scalar_tower

/-! TODO: The following lemmas no longer involve `algebra` at all, and could be moved closer
to `algebra/module/submodule.lean`. Currently this is tricky because `ker`, `range`, `⊤`, and `⊥`
are all defined in `linear_algebra/basic.lean`. -/
section module
open module

variables (R S M N : Type*) [semiring R] [semiring S] [has_smul R S]
variables [add_comm_monoid M] [module R M] [module S M] [is_scalar_tower R S M]
variables [add_comm_monoid N] [module R N] [module S N] [is_scalar_tower R S N]

variables {S M N}

@[simp]
lemma linear_map.ker_restrict_scalars (f : M →ₗ[S] N) :
  (f.restrict_scalars R).ker = f.ker.restrict_scalars R :=
rfl

end module

namespace submodule

variables (R A M : Type*)
variables [comm_semiring R] [semiring A] [algebra R A] [add_comm_monoid M]
variables [module R M] [module A M] [is_scalar_tower R A M]

/-- If `A` is an `R`-algebra such that the induced morhpsim `R →+* A` is surjective, then the
`R`-module generated by a set `X` equals the `A`-module generated by `X`. -/
lemma span_eq_restrict_scalars (X : set M) (hsur : function.surjective (algebra_map R A)) :
  span R X = restrict_scalars R (span A X) :=
begin
  apply (span_le_restrict_scalars R A X).antisymm (λ m hm, _),
  refine span_induction hm subset_span (zero_mem _) (λ _ _, add_mem) (λ a m hm, _),
  obtain ⟨r, rfl⟩ := hsur a,
  simpa [algebra_map_smul] using smul_mem _ r hm
end

end submodule

namespace alg_hom

variables {R : Type u} {A : Type v} {B : Type w} {I : Type*}

variables [comm_semiring R] [semiring A] [semiring B]
variables [algebra R A] [algebra R B]

/-- `R`-algebra homomorphism between the function spaces `I → A` and `I → B`, induced by an
`R`-algebra homomorphism `f` between `A` and `B`. -/
@[simps] protected def comp_left (f : A →ₐ[R] B) (I : Type*) : (I → A) →ₐ[R] (I → B) :=
{ to_fun := λ h, f ∘ h,
  commutes' := λ c, by { ext, exact f.commutes' c },
  .. f.to_ring_hom.comp_left I }

end alg_hom

example {R A} [comm_semiring R] [semiring A]
  [module R A] [smul_comm_class R A A] [is_scalar_tower R A A] : algebra R A :=
algebra.of_module smul_mul_assoc mul_smul_comm<|MERGE_RESOLUTION|>--- conflicted
+++ resolved
@@ -480,21 +480,6 @@
 
 variables {R M}
 
-<<<<<<< HEAD
-lemma End_is_unit_apply_inv_apply {f : module.End R M} (h : is_unit f) (x : M) :
-  f (h.unit.inv x) = x :=
-begin
-  change (f * h.unit.inv) x = x,
-  simp,
-end
-
-lemma End_is_unit_inv_apply_apply {f : module.End R M} (h : is_unit f) (x : M) :
-  h.unit.inv (f x) = x :=
-begin
-  change (h.unit.inv * f) x = x,
-  simp,
-end
-=======
 lemma End_is_unit_apply_inv_apply_of_is_unit {f : module.End R M} (h : is_unit f) (x : M) :
   f (h.unit.inv x) = x :=
 show (f * h.unit.inv) x = x, by simp
@@ -502,55 +487,34 @@
 lemma End_is_unit_inv_apply_apply_of_is_unit {f : module.End R M} (h : is_unit f) (x : M) :
   h.unit.inv (f x) = x :=
 (by simp : (h.unit.inv * f) x = x)
->>>>>>> 25c8333e
 
 lemma End_is_unit_iff (f : module.End R M) :
   is_unit f ↔ function.bijective f :=
 ⟨λ h, function.bijective_iff_has_inverse.mpr $
-<<<<<<< HEAD
-  ⟨h.unit.inv, ⟨End_is_unit_inv_apply_apply h, End_is_unit_apply_inv_apply h⟩⟩,
-=======
   ⟨h.unit.inv, ⟨End_is_unit_inv_apply_apply_of_is_unit h,
     End_is_unit_apply_inv_apply_of_is_unit h⟩⟩,
->>>>>>> 25c8333e
  λ H, let e : M ≃ₗ[R] M := { ..f, ..(equiv.of_bijective f H)} in
   ⟨⟨_, e.symm, linear_map.ext e.right_inv, linear_map.ext e.left_inv⟩, rfl⟩⟩
 
 lemma End_algebra_map_is_unit_inv_apply_eq_iff
   {x : R} (h : is_unit (algebra_map R (module.End R M) x)) (m m' : M) :
   h.unit⁻¹ m = m' ↔ m = x • m' :=
-<<<<<<< HEAD
-{ mp := λ H, ((congr_arg h.unit H).symm.trans (End_is_unit_apply_inv_apply h _)).symm,
-  mpr := λ H, H.symm ▸
-  begin
-    apply_fun h.unit using ((module.End_is_unit_iff _).mp h).injective,
-    erw [End_is_unit_apply_inv_apply],
-=======
 { mp := λ H, ((congr_arg h.unit H).symm.trans (End_is_unit_apply_inv_apply_of_is_unit h _)).symm,
   mpr := λ H, H.symm ▸
   begin
     apply_fun h.unit using ((module.End_is_unit_iff _).mp h).injective,
     erw [End_is_unit_apply_inv_apply_of_is_unit],
->>>>>>> 25c8333e
     refl,
   end }
 
 lemma End_algebra_map_is_unit_inv_apply_eq_iff'
   {x : R} (h : is_unit (algebra_map R (module.End R M) x)) (m m' : M) :
   m' = h.unit⁻¹ m ↔ m = x • m' :=
-<<<<<<< HEAD
-{ mp := λ H, ((congr_arg h.unit H).trans (End_is_unit_apply_inv_apply h _)).symm,
-  mpr := λ H, H.symm ▸
-  begin
-    apply_fun h.unit using ((module.End_is_unit_iff _).mp h).injective,
-    erw [End_is_unit_apply_inv_apply],
-=======
 { mp := λ H, ((congr_arg h.unit H).trans (End_is_unit_apply_inv_apply_of_is_unit h _)).symm,
   mpr := λ H, H.symm ▸
   begin
     apply_fun h.unit using ((module.End_is_unit_iff _).mp h).injective,
     erw [End_is_unit_apply_inv_apply_of_is_unit],
->>>>>>> 25c8333e
     refl,
   end }
 
