--- conflicted
+++ resolved
@@ -246,12 +246,8 @@
   algebra R' S :=
 { commutes' := λ c x, subtype.eq $ algebra.commutes _ _,
   smul_def' := λ c x, subtype.eq $ algebra.smul_def _ _,
-<<<<<<< HEAD
   op_smul_def' := λ c x, subtype.eq $ algebra.op_smul_def _ _,
-  .. (algebra_map R' A).cod_srestrict S.to_subsemiring $ λ x, begin
-=======
   .. (algebra_map R' A).cod_restrict S $ λ x, begin
->>>>>>> 050f9e6d
     rw [algebra.algebra_map_eq_smul_one, ←smul_one_smul R x (1 : A),
       ←algebra.algebra_map_eq_smul_one],
     exact algebra_map_mem S _,
