--- conflicted
+++ resolved
@@ -59,13 +59,12 @@
   exact ((A 0).smul_mem s set_like.has_graded_one.one_mem),
 end
 
-<<<<<<< HEAD
 /-- Lean cannot find this instance in the statement of `submodule.galgebra` unless we copy it here.
 -/
 instance galgebra_op_module_instance [comm_semiring S] [semiring R] [algebra S R]
   (A : ι → submodule S R) (i : ι) : module Sᵐᵒᵖ ↥(A i) :=
 submodule.module' _
-=======
+
 lemma set_like.has_graded_one.nat_cast_mem [has_zero ι] [add_monoid_with_one R]
   [set_like σ R] [add_submonoid_class σ R] (A : ι → σ) [set_like.has_graded_one A] (n : ℕ) :
   (n : R) ∈ A 0:=
@@ -87,7 +86,6 @@
   { rw int.cast_neg_succ_of_nat,
     exact neg_mem (set_like.has_graded_one.nat_cast_mem _ _), },
 end
->>>>>>> 050f9e6d
 
 section direct_sum
 variables [decidable_eq ι]
