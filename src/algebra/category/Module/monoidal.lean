/-
Copyright (c) 2020 Scott Morrison. All rights reserved.
Released under Apache 2.0 license as described in the file LICENSE.
Authors: Kevin Buzzard, Scott Morrison, Jakob von Raumer
-/
import category_theory.monoidal.braided
import category_theory.closed.monoidal
import algebra.category.Module.basic
import linear_algebra.tensor_product
import category_theory.linear.yoneda
import category_theory.monoidal.linear

/-!
# The symmetric monoidal category structure on R-modules

Mostly this uses existing machinery in `linear_algebra.tensor_product`.
We just need to provide a few small missing pieces to build the
`monoidal_category` instance and then the `symmetric_category` instance.

Note the universe level of the modules must be at least the universe level of the ring,
so that we have a monoidal unit.
For now, we simplify by insisting both universe levels are the same.

We then construct the monoidal closed structure on `Module R`.

If you're happy using the bundled `Module R`, it may be possible to mostly
use this as an interface and not need to interact much with the implementation details.
-/

universes v w x u

open category_theory

namespace Module

variables {R : Type u} [comm_ring R]

namespace monoidal_category
-- The definitions inside this namespace are essentially private.
-- After we build the `monoidal_category (Module R)` instance,
-- you should use that API.

open_locale tensor_product
local attribute [ext] tensor_product.ext

/-- (implementation) tensor product of R-modules -/
def tensor_obj (M N : Module R) : Module R := Module.of R (M ⊗[R] N)
/-- (implementation) tensor product of morphisms R-modules -/
def tensor_hom {M N M' N' : Module R} (f : M ⟶ N) (g : M' ⟶ N') :
  tensor_obj M M' ⟶ tensor_obj N N' :=
tensor_product.map f g

lemma tensor_id (M N : Module R) : tensor_hom (𝟙 M) (𝟙 N) = 𝟙 (Module.of R (M ⊗ N)) :=
by { ext1, refl }

lemma tensor_comp {X₁ Y₁ Z₁ X₂ Y₂ Z₂ : Module R}
  (f₁ : X₁ ⟶ Y₁) (f₂ : X₂ ⟶ Y₂) (g₁ : Y₁ ⟶ Z₁) (g₂ : Y₂ ⟶ Z₂) :
    tensor_hom (f₁ ≫ g₁) (f₂ ≫ g₂) = tensor_hom f₁ f₂ ≫ tensor_hom g₁ g₂ :=
by { ext1, refl }

/-- (implementation) the associator for R-modules -/
def associator (M : Module.{v} R) (N : Module.{w} R) (K : Module.{x} R) :
  tensor_obj (tensor_obj M N) K ≅ tensor_obj M (tensor_obj N K) :=
(tensor_product.assoc R M N K).to_Module_iso

section

/-! The `associator_naturality` and `pentagon` lemmas below are very slow to elaborate.

We give them some help by expressing the lemmas first non-categorically, then using
`convert _aux using 1` to have the elaborator work as little as possible. -/

open tensor_product (assoc map)

private lemma associator_naturality_aux
  {X₁ X₂ X₃ : Type*}
  [add_comm_monoid X₁] [add_comm_monoid X₂] [add_comm_monoid X₃]
  [module R X₁] [module R X₂] [module R X₃]
  {Y₁ Y₂ Y₃ : Type*}
  [add_comm_monoid Y₁] [add_comm_monoid Y₂] [add_comm_monoid Y₃]
  [module R Y₁] [module R Y₂] [module R Y₃]
  (f₁ : X₁ →ₗ[R] Y₁) (f₂ : X₂ →ₗ[R] Y₂) (f₃ : X₃ →ₗ[R] Y₃) :
  (↑(assoc R Y₁ Y₂ Y₃) ∘ₗ (map (map f₁ f₂) f₃)) = ((map f₁ (map f₂ f₃)) ∘ₗ ↑(assoc R X₁ X₂ X₃)) :=
begin
  apply tensor_product.ext_threefold,
  intros x y z,
  refl
end

variables (R)

private lemma pentagon_aux
  (W X Y Z : Type*)
  [add_comm_monoid W] [add_comm_monoid X] [add_comm_monoid Y] [add_comm_monoid Z]
  [module R W] [module R X] [module R Y] [module R Z] :
  ((map (1 : W →ₗ[R] W) (assoc R X Y Z).to_linear_map).comp (assoc R W (X ⊗[R] Y) Z).to_linear_map)
    .comp (map ↑(assoc R W X Y) (1 : Z →ₗ[R] Z)) =
  (assoc R W X (Y ⊗[R] Z)).to_linear_map.comp (assoc R (W ⊗[R] X) Y Z).to_linear_map :=
begin
  apply tensor_product.ext_fourfold,
  intros w x y z,
  refl
end

end

lemma associator_naturality {X₁ X₂ X₃ Y₁ Y₂ Y₃ : Module R}
  (f₁ : X₁ ⟶ Y₁) (f₂ : X₂ ⟶ Y₂) (f₃ : X₃ ⟶ Y₃) :
    tensor_hom (tensor_hom f₁ f₂) f₃ ≫ (associator Y₁ Y₂ Y₃).hom =
    (associator X₁ X₂ X₃).hom ≫ tensor_hom f₁ (tensor_hom f₂ f₃) :=
by convert associator_naturality_aux f₁ f₂ f₃ using 1

lemma pentagon (W X Y Z : Module R) :
  tensor_hom (associator W X Y).hom (𝟙 Z) ≫ (associator W (tensor_obj X Y) Z).hom
  ≫ tensor_hom (𝟙 W) (associator X Y Z).hom =
    (associator (tensor_obj W X) Y Z).hom ≫ (associator W X (tensor_obj Y Z)).hom :=
by convert pentagon_aux R W X Y Z using 1

/-- (implementation) the left unitor for R-modules -/
def left_unitor (M : Module.{u} R) : Module.of R (R ⊗[R] M) ≅ M :=
(linear_equiv.to_Module_iso (tensor_product.lid R M) : of R (R ⊗ M) ≅ of R M).trans (of_self_iso M)

lemma left_unitor_naturality {M N : Module R} (f : M ⟶ N) :
  tensor_hom (𝟙 (Module.of R R)) f ≫ (left_unitor N).hom = (left_unitor M).hom ≫ f :=
begin
  ext x y, dsimp,
  erw [tensor_product.lid_tmul, tensor_product.lid_tmul],
  rw linear_map.map_smul,
  refl,
end

/-- (implementation) the right unitor for R-modules -/
def right_unitor (M : Module.{u} R) : Module.of R (M ⊗[R] R) ≅ M :=
(linear_equiv.to_Module_iso (tensor_product.rid R M) : of R (M ⊗ R) ≅ of R M).trans (of_self_iso M)

lemma right_unitor_naturality {M N : Module R} (f : M ⟶ N) :
  tensor_hom f (𝟙 (Module.of R R)) ≫ (right_unitor N).hom = (right_unitor M).hom ≫ f :=
begin
  ext x y, dsimp,
  erw [tensor_product.rid_tmul, tensor_product.rid_tmul],
  rw linear_map.map_smul,
  refl,
end

lemma triangle (M N : Module.{u} R) :
  (associator M (Module.of R R) N).hom ≫ tensor_hom (𝟙 M) (left_unitor N).hom =
    tensor_hom (right_unitor M).hom (𝟙 N) :=
begin
  apply tensor_product.ext_threefold,
  intros x y z,
  change R at y,
  dsimp [tensor_hom, associator],
  erw [tensor_product.lid_tmul, tensor_product.rid_tmul],
  exact (tensor_product.smul_tmul _ _ _).symm
end

end monoidal_category

open monoidal_category

instance monoidal_category : monoidal_category (Module.{u} R) :=
{ -- data
  tensor_obj   := tensor_obj,
  tensor_hom   := @tensor_hom _ _,
  tensor_unit  := Module.of R R,
  associator   := associator,
  left_unitor  := left_unitor,
  right_unitor := right_unitor,
  -- properties
  tensor_id'               := λ M N, tensor_id M N,
  tensor_comp'             := λ M N K M' N' K' f g h, tensor_comp f g h,
  associator_naturality'   := λ M N K M' N' K' f g h, associator_naturality f g h,
  left_unitor_naturality'  := λ M N f, left_unitor_naturality f,
  right_unitor_naturality' := λ M N f, right_unitor_naturality f,
  pentagon'                := λ M N K L, pentagon M N K L,
  triangle'                := λ M N, triangle M N, }

/-- Remind ourselves that the monoidal unit, being just `R`, is still a commutative ring. -/
instance : comm_ring ((𝟙_ (Module.{u} R) : Module.{u} R) : Type u) :=
(by apply_instance : comm_ring R)

namespace monoidal_category

@[simp]
lemma hom_apply {K L M N : Module.{u} R} (f : K ⟶ L) (g : M ⟶ N) (k : K) (m : M) :
  (f ⊗ g) (k ⊗ₜ m) = f k ⊗ₜ g m := rfl

@[simp]
lemma left_unitor_hom_apply {M : Module.{u} R} (r : R) (m : M) :
  ((λ_ M).hom : 𝟙_ (Module R) ⊗ M ⟶ M) (r ⊗ₜ[R] m) = r • m :=
tensor_product.lid_tmul m r

@[simp]
lemma left_unitor_inv_apply {M : Module.{u} R} (m : M) :
  ((λ_ M).inv : M ⟶ 𝟙_ (Module.{u} R) ⊗ M) m = 1 ⊗ₜ[R] m :=
tensor_product.lid_symm_apply m

@[simp]
lemma right_unitor_hom_apply {M : Module.{u} R} (m : M) (r : R) :
  ((ρ_ M).hom : M ⊗ 𝟙_ (Module R) ⟶ M) (m ⊗ₜ r) = r • m :=
tensor_product.rid_tmul m r

@[simp]
lemma right_unitor_inv_apply {M : Module.{u} R} (m : M) :
  ((ρ_ M).inv : M ⟶ M ⊗ 𝟙_ (Module.{u} R)) m = m ⊗ₜ[R] 1 :=
tensor_product.rid_symm_apply m

@[simp]
lemma associator_hom_apply {M N K : Module.{u} R} (m : M) (n : N) (k : K) :
  ((α_ M N K).hom : (M ⊗ N) ⊗ K ⟶ M ⊗ (N ⊗ K)) ((m ⊗ₜ n) ⊗ₜ k) = (m ⊗ₜ (n ⊗ₜ k)) := rfl

@[simp]
lemma associator_inv_apply {M N K : Module.{u} R} (m : M) (n : N) (k : K) :
  ((α_ M N K).inv : M ⊗ (N ⊗ K) ⟶ (M ⊗ N) ⊗ K) (m ⊗ₜ (n ⊗ₜ k)) = ((m ⊗ₜ n) ⊗ₜ k) := rfl

end monoidal_category

/-- (implementation) the braiding for R-modules -/
def braiding (M N : Module R) : tensor_obj M N ≅ tensor_obj N M :=
linear_equiv.to_Module_iso (tensor_product.comm R M N)

@[simp] lemma braiding_naturality {X₁ X₂ Y₁ Y₂ : Module.{u} R} (f : X₁ ⟶ Y₁) (g : X₂ ⟶ Y₂) :
  (f ⊗ g) ≫ (Y₁.braiding Y₂).hom =
    (X₁.braiding X₂).hom ≫ (g ⊗ f) :=
begin
  apply tensor_product.ext',
  intros x y,
  refl
end

@[simp] lemma hexagon_forward (X Y Z : Module.{u} R) :
  (α_ X Y Z).hom ≫ (braiding X _).hom ≫ (α_ Y Z X).hom =
  ((braiding X Y).hom ⊗ 𝟙 Z) ≫ (α_ Y X Z).hom ≫ (𝟙 Y ⊗ (braiding X Z).hom) :=
begin
  apply tensor_product.ext_threefold,
  intros x y z,
  refl,
end

@[simp] lemma hexagon_reverse (X Y Z : Module.{u} R) :
  (α_ X Y Z).inv ≫ (braiding _ Z).hom ≫ (α_ Z X Y).inv =
  (𝟙 X ⊗ (Y.braiding Z).hom) ≫ (α_ X Z Y).inv ≫ ((X.braiding Z).hom ⊗ 𝟙 Y) :=
begin
  apply (cancel_epi (α_ X Y Z).hom).1,
  apply tensor_product.ext_threefold,
  intros x y z,
  refl,
end

local attribute [ext] tensor_product.ext

/-- The symmetric monoidal structure on `Module R`. -/
instance symmetric_category : symmetric_category (Module.{u} R) :=
{ braiding := braiding,
  braiding_naturality' := λ X₁ X₂ Y₁ Y₂ f g, braiding_naturality f g,
  hexagon_forward' := hexagon_forward,
  hexagon_reverse' := hexagon_reverse, }

namespace monoidal_category

@[simp] lemma braiding_hom_apply {M N : Module.{u} R} (m : M) (n : N) :
  ((β_ M N).hom : M ⊗ N ⟶ N ⊗ M) (m ⊗ₜ n) = n ⊗ₜ m := rfl

@[simp] lemma braiding_inv_apply {M N : Module.{u} R} (m : M) (n : N) :
  ((β_ M N).inv : N ⊗ M ⟶ M ⊗ N) (n ⊗ₜ m) = m ⊗ₜ n := rfl

end monoidal_category

open opposite

instance : monoidal_preadditive (Module.{u} R) :=
by refine ⟨_, _, _, _⟩; dsimp only [auto_param]; intros;
  refine tensor_product.ext (linear_map.ext $ λ x, linear_map.ext $ λ y, _);
  simp only [linear_map.compr₂_apply, tensor_product.mk_apply, monoidal_category.hom_apply,
    linear_map.zero_apply, tensor_product.tmul_zero, tensor_product.zero_tmul,
    linear_map.add_apply, tensor_product.tmul_add, tensor_product.add_tmul]

instance : monoidal_linear R (Module.{u} R) :=
by refine ⟨_, _⟩; dsimp only [auto_param]; intros;
  refine tensor_product.ext (linear_map.ext $ λ x, linear_map.ext $ λ y, _);
  simp only [linear_map.compr₂_apply, tensor_product.mk_apply, monoidal_category.hom_apply,
    linear_map.smul_apply, tensor_product.tmul_smul, tensor_product.smul_tmul]

/--
Auxiliary definition for the `monoidal_closed` instance on `Module R`.
(This is only a separate definition in order to speed up typechecking. )
-/
@[simps]
def monoidal_closed_hom_equiv (M N P : Module.{u} R) :
  ((monoidal_category.tensor_left M).obj N ⟶ P) ≃
    (N ⟶ ((linear_coyoneda R (Module R)).obj (op M)).obj P) :=
{ to_fun := λ f, linear_map.compr₂ (tensor_product.mk R N M) ((β_ N M).hom ≫ f),
  inv_fun := λ f, (β_ M N).hom ≫ tensor_product.lift f,
  left_inv := λ f, begin ext m n,
    simp only [tensor_product.mk_apply, tensor_product.lift.tmul, linear_map.compr₂_apply,
      function.comp_app, coe_comp, monoidal_category.braiding_hom_apply],
  end,
  right_inv := λ f, begin ext m n,
    simp only [tensor_product.mk_apply, tensor_product.lift.tmul, linear_map.compr₂_apply,
      symmetric_category.symmetry_assoc],
  end, }

instance : monoidal_closed (Module.{u} R) :=
{ closed' := λ M,
  { is_adj :=
    { right := (linear_coyoneda R (Module.{u} R)).obj (op M),
      adj := adjunction.mk_of_hom_equiv
      { hom_equiv := λ N P, monoidal_closed_hom_equiv M N P, } } } }

lemma ihom_map_apply {M N P : Module.{u} R} (f : N ⟶ P) (g : Module.of R (M ⟶ N)) :
  (ihom M).map f g = g ≫ f := rfl

-- I can't seem to express the function coercion here without writing `@coe_fn`.
@[simp]
lemma monoidal_closed_curry {M N P : Module.{u} R} (f : M ⊗ N ⟶ P) (x : M) (y : N) :
  @coe_fn _ _ linear_map.has_coe_to_fun ((monoidal_closed.curry f : N →ₗ[R] (M →ₗ[R] P)) y) x =
    f (x ⊗ₜ[R] y) :=
rfl

@[simp]
lemma monoidal_closed_uncurry {M N P : Module.{u} R}
  (f : N ⟶ (M ⟶[Module.{u} R] P)) (x : M) (y : N) :
  monoidal_closed.uncurry f (x ⊗ₜ[R] y) = (@coe_fn _ _ linear_map.has_coe_to_fun (f y)) x :=
by { simp only [monoidal_closed.uncurry, ihom.adjunction, is_left_adjoint.adj], simp, }

lemma ihom_ev_app (M N : Module.{u} R) :
  (ihom.ev M).app N = tensor_product.uncurry _ _ _ _ linear_map.id.flip :=
begin
  refine tensor_product.ext (linear_map.ext (λ x, linear_map.ext (λ y, _))),
  simp only [linear_map.compr₂_apply, tensor_product.mk_apply, tensor_product.uncurry_apply,
    linear_map.flip_apply, linear_map.id_coe, id.def],
  exact Module.monoidal_closed_uncurry _ _ _,
end

lemma ihom_coev_app (M N : Module.{u} R) :
  (ihom.coev M).app N = tensor_product.curry (β_ N M).hom :=
linear_map.ext (λ x, linear_map.ext (λ y, rfl))

lemma monoidal_closed_pre_app {M N : Module.{u} R} (P : Module.{u} R) (f : N ⟶ M) :
  (monoidal_closed.pre f).app P = linear_map.lcomp R _ f :=
<<<<<<< HEAD
begin
  refine monoidal_closed.uncurry_injective _,
  simp only [monoidal_closed.uncurry_pre, ihom_ev_app],
  refine tensor_product.ext (linear_map.ext (λ x, linear_map.ext (λ y, _))),
  simp only [linear_map.compr₂_apply, tensor_product.mk_apply, linear_map.to_fun_eq_coe,
    tensor_product.curry_apply, linear_map.coe_restrict_scalars,
    tensor_product.uncurry_apply, Module.monoidal_closed_uncurry],
  exact tensor_product.uncurry_apply _ _ _,
end
=======
monoidal_closed.uncurry_injective (by { ext, refl, })
>>>>>>> 14d1fec7

end Module<|MERGE_RESOLUTION|>--- conflicted
+++ resolved
@@ -338,18 +338,6 @@
 
 lemma monoidal_closed_pre_app {M N : Module.{u} R} (P : Module.{u} R) (f : N ⟶ M) :
   (monoidal_closed.pre f).app P = linear_map.lcomp R _ f :=
-<<<<<<< HEAD
-begin
-  refine monoidal_closed.uncurry_injective _,
-  simp only [monoidal_closed.uncurry_pre, ihom_ev_app],
-  refine tensor_product.ext (linear_map.ext (λ x, linear_map.ext (λ y, _))),
-  simp only [linear_map.compr₂_apply, tensor_product.mk_apply, linear_map.to_fun_eq_coe,
-    tensor_product.curry_apply, linear_map.coe_restrict_scalars,
-    tensor_product.uncurry_apply, Module.monoidal_closed_uncurry],
-  exact tensor_product.uncurry_apply _ _ _,
-end
-=======
 monoidal_closed.uncurry_injective (by { ext, refl, })
->>>>>>> 14d1fec7
 
 end Module