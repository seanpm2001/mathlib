--- conflicted
+++ resolved
@@ -3,11 +3,6 @@
 Released under Apache 2.0 license as described in the file LICENSE.
 Authors: Eric Wieser
 -/
-<<<<<<< HEAD
-import algebra.monoid_algebra.to_direct_sum
-import algebra.direct_sum.internal
-=======
->>>>>>> 94783bef
 import linear_algebra.finsupp
 import algebra.monoid_algebra.basic
 import algebra.direct_sum.internal
@@ -74,19 +69,6 @@
   split; exact eq.symm
 end
 
-<<<<<<< HEAD
-open_locale direct_sum
-
-instance grade.graded_monoid [add_monoid ι] [comm_semiring R] :
-  set_like.graded_monoid (grade R : ι → submodule R (add_monoid_algebra R ι)) :=
-{ one_mem := ⟨1, rfl⟩,
-  mul_mem := λ i j _ _, begin
-    rintros ⟨a, rfl⟩ ⟨b, rfl⟩,
-    exact ⟨_, single_mul_single.symm⟩,
-  end }
-
-variables {R} [decidable_eq ι] [add_monoid ι] [comm_semiring R]
-=======
 lemma grade_eq_lsingle_range (m : M) : grade R m = (finsupp.lsingle m).range :=
 submodule.ext (mem_grade_iff' R m)
 
@@ -103,7 +85,6 @@
 single_mem_grade_by _ _ _ rfl _
 
 end
->>>>>>> 94783bef
 
 open_locale direct_sum
 
@@ -219,25 +200,17 @@
 
 /-- The canonical recombination of grades. -/
 def of_grades : (⨁ i : ι, grade R i) →ₐ[R] add_monoid_algebra R ι :=
-<<<<<<< HEAD
-direct_sum.submodule_coe_alg_hom (grade R)
-=======
 of_grades_by (add_monoid_hom.id ι)
 
 @[simp]
 lemma of_grades_by_of (i : ι) (x : grade_by R f i) :
   of_grades_by f (direct_sum.of (λ i, grade_by R f i) i x) = x :=
 direct_sum.submodule_coe_alg_hom_of (grade_by R f) i x
->>>>>>> 94783bef
 
 @[simp]
 lemma of_grades_of (i : ι) (x : grade R i) :
   of_grades (direct_sum.of (λ i, grade R i) i x) = x :=
-<<<<<<< HEAD
-direct_sum.submodule_coe_alg_hom_of (grade R) i x
-=======
 by apply of_grades_by_of
->>>>>>> 94783bef
 
 @[simp]
 lemma of_grades_by_comp_to_grades_by :
