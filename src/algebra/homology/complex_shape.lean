/-
Copyright (c) 2021 Scott Morrison. All rights reserved.
Released under Apache 2.0 license as described in the file LICENSE.
Authors: Johan Commelin, Scott Morrison
-/
import algebra.group.defs
import logic.relation

/-!
# Shapes of homological complexes

> THIS FILE IS SYNCHRONIZED WITH MATHLIB4.
<<<<<<< HEAD
> https://github.com/leanprover-community/mathlib4/pull/635
=======
>>>>>>> dbde88c8
> Any changes to this file require a corresponding PR to mathlib4.

We define a structure `complex_shape ι` for describing the shapes of homological complexes
indexed by a type `ι`.
This is intended to capture chain complexes and cochain complexes, indexed by either `ℕ` or `ℤ`,
as well as more exotic examples.

Rather than insisting that the indexing type has a `succ` function
specifying where differentials should go,
inside `c : complex_shape` we have `c.rel : ι → ι → Prop`,
and when we define `homological_complex`
we only allow nonzero differentials `d i j` from `i` to `j` if `c.rel i j`.
Further, we require that `{ j // c.rel i j }` and `{ i // c.rel i j }` are subsingletons.
This means that the shape consists of some union of lines, rays, intervals, and circles.

Convenience functions `c.next` and `c.prev` provide these related elements
when they exist, and return their input otherwise.

This design aims to avoid certain problems arising from dependent type theory.
In particular we never have to ensure morphisms `d i : X i ⟶ X (succ i)` compose as
expected (which would often require rewriting by equations in the indexing type).
Instead such identities become separate proof obligations when verifying that a
complex we've constructed is of the desired shape.

If `α` is an `add_right_cancel_semigroup`, then we define `up α : complex_shape α`,
the shape appropriate for cohomology,so `d : X i ⟶ X j` is nonzero only when `j = i + 1`,
as well as `down α : complex_shape α`, appropriate for homology,
so `d : X i ⟶ X j` is nonzero only when `i = j + 1`.
(Later we'll introduce `cochain_complex` and `chain_complex` as abbreviations for
`homological_complex` with one of these shapes baked in.)
-/

open_locale classical
noncomputable theory

/--
A `c : complex_shape ι` describes the shape of a chain complex,
with chain groups indexed by `ι`.
Typically `ι` will be `ℕ`, `ℤ`, or `fin n`.

There is a relation `rel : ι → ι → Prop`,
and we will only allow a non-zero differential from `i` to `j` when `rel i j`.

There are axioms which imply `{ j // c.rel i j }` and `{ i // c.rel i j }` are subsingletons.
This means that the shape consists of some union of lines, rays, intervals, and circles.

Below we define `c.next` and `c.prev` which provide these related elements.
-/
@[ext, nolint has_nonempty_instance]
structure complex_shape (ι : Type*) :=
(rel : ι → ι → Prop)
(next_eq : ∀ {i j j'}, rel i j → rel i j' → j = j')
(prev_eq : ∀ {i i' j}, rel i j → rel i' j → i = i')

namespace complex_shape
variables {ι : Type*}

/--
The complex shape where only differentials from each `X.i` to itself are allowed.

This is mostly only useful so we can describe the relation of "related in `k` steps" below.
-/
@[simps]
def refl (ι : Type*) : complex_shape ι :=
{ rel := λ i j, i = j,
  next_eq := λ i j j' w w', w.symm.trans w',
  prev_eq := λ i i' j w w', w.trans w'.symm, }

/--
The reverse of a `complex_shape`.
-/
@[simps]
def symm (c : complex_shape ι) : complex_shape ι :=
{ rel := λ i j, c.rel j i,
  next_eq := λ i j j' w w', c.prev_eq w w',
  prev_eq := λ i i' j w w', c.next_eq w w', }

@[simp]
lemma symm_symm (c : complex_shape ι) : c.symm.symm = c :=
by { ext, simp, }

/--
The "composition" of two `complex_shape`s.

We need this to define "related in k steps" later.
-/
@[simp]
def trans (c₁ c₂ : complex_shape ι) : complex_shape ι :=
{ rel := relation.comp c₁.rel c₂.rel,
  next_eq := λ i j j' w w',
  begin
    obtain ⟨k, w₁, w₂⟩ := w,
    obtain ⟨k', w₁', w₂'⟩ := w',
    rw c₁.next_eq w₁ w₁' at w₂,
    exact c₂.next_eq w₂ w₂',
  end,
  prev_eq := λ i i' j w w',
  begin
    obtain ⟨k, w₁, w₂⟩ := w,
    obtain ⟨k', w₁', w₂'⟩ := w',
    rw c₂.prev_eq w₂ w₂' at w₁,
    exact c₁.prev_eq w₁ w₁',
  end }

instance subsingleton_next (c : complex_shape ι) (i : ι) :
  subsingleton { j // c.rel i j } :=
begin
  fsplit,
  rintros ⟨j, rij⟩ ⟨k, rik⟩,
  congr,
  exact c.next_eq rij rik,
end

instance subsingleton_prev (c : complex_shape ι) (j : ι) :
  subsingleton { i // c.rel i j } :=
begin
  fsplit,
  rintros ⟨i, rik⟩ ⟨j, rjk⟩,
  congr,
  exact c.prev_eq rik rjk,
end

/--
An arbitary choice of index `j` such that `rel i j`, if such exists.
Returns `i` otherwise.
-/
def next (c : complex_shape ι) (i : ι) : ι :=
if h : ∃ j, c.rel i j then h.some else i

/--
An arbitary choice of index `i` such that `rel i j`, if such exists.
Returns `j` otherwise.
-/
def prev (c : complex_shape ι) (j : ι) : ι :=
if h : ∃ i, c.rel i j then h.some else j

lemma next_eq' (c : complex_shape ι) {i j : ι} (h : c.rel i j) : c.next i = j :=
by { apply c.next_eq _ h, dsimp only [next], rw dif_pos, exact Exists.some_spec ⟨j, h⟩, }

lemma prev_eq' (c : complex_shape ι) {i j : ι} (h : c.rel i j) : c.prev j = i :=
by { apply c.prev_eq _ h, dsimp only [prev], rw dif_pos, exact Exists.some_spec ⟨i, h⟩, }

/--
The `complex_shape` allowing differentials from `X i` to `X (i+a)`.
(For example when `a = 1`, a cohomology theory indexed by `ℕ` or `ℤ`)
-/
@[simps]
def up' {α : Type*} [add_right_cancel_semigroup α] (a : α) : complex_shape α :=
{ rel := λ i j , i + a = j,
  next_eq := λ i j k hi hj, hi.symm.trans hj,
  prev_eq := λ i j k hi hj, add_right_cancel (hi.trans hj.symm), }

/--
The `complex_shape` allowing differentials from `X (j+a)` to `X j`.
(For example when `a = 1`, a homology theory indexed by `ℕ` or `ℤ`)
-/
@[simps]
def down' {α : Type*} [add_right_cancel_semigroup α] (a : α) : complex_shape α :=
{ rel := λ i j , j + a = i,
  next_eq := λ i j k hi hj, add_right_cancel (hi.trans (hj.symm)),
  prev_eq := λ i j k hi hj, hi.symm.trans hj, }

lemma down'_mk {α : Type*} [add_right_cancel_semigroup α] (a : α)
  (i j : α) (h : j + a = i) : (down' a).rel i j := h

/--
The `complex_shape` appropriate for cohomology, so `d : X i ⟶ X j` only when `j = i + 1`.
-/
@[simps]
def up (α : Type*) [add_right_cancel_semigroup α] [has_one α] : complex_shape α :=
up' 1

/--
The `complex_shape` appropriate for homology, so `d : X i ⟶ X j` only when `i = j + 1`.
-/
@[simps]
def down (α : Type*) [add_right_cancel_semigroup α] [has_one α] : complex_shape α :=
down' 1

lemma down_mk {α : Type*} [add_right_cancel_semigroup α] [has_one α]
  (i j : α) (h : j + 1 = i) : (down α).rel i j :=
down'_mk (1 : α) i j h

end complex_shape<|MERGE_RESOLUTION|>--- conflicted
+++ resolved
@@ -10,10 +10,6 @@
 # Shapes of homological complexes
 
 > THIS FILE IS SYNCHRONIZED WITH MATHLIB4.
-<<<<<<< HEAD
-> https://github.com/leanprover-community/mathlib4/pull/635
-=======
->>>>>>> dbde88c8
 > Any changes to this file require a corresponding PR to mathlib4.
 
 We define a structure `complex_shape ι` for describing the shapes of homological complexes
